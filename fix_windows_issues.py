--- conflicted
+++ resolved
@@ -6,10 +6,6 @@
 import os
 import subprocess
 import sys
-<<<<<<< HEAD
-
-=======
->>>>>>> cdedc22f
 from typing import Optional
 
 # Configure logging
