--- conflicted
+++ resolved
@@ -33,12 +33,9 @@
     return 0
   else
     log "❌ Process '$process_pattern' is NOT running"
-<<<<<<< HEAD
-=======
     # Try to find similar processes
     log "Checking for similar processes:"
     ps aux | grep -i python || true
->>>>>>> fdf5627a
     return 1
   fi
 }
@@ -52,12 +49,9 @@
     return 0
   else
     log "❌ Port $port is NOT listening"
-<<<<<<< HEAD
-=======
     # Show all listening ports for diagnostics
     log "All listening ports:"
     netstat -tulpn 2>/dev/null || ss -tulpn 2>/dev/null || true
->>>>>>> fdf5627a
     return 1
   fi
 }
@@ -70,23 +64,6 @@
   fi
 
   log "Checking database connectivity..."
-<<<<<<< HEAD
-  # Try with both port 5432 (default) and 5433 (as configured in docker-compose)
-  if PGPASSWORD=$POSTGRES_PASSWORD psql -h db -p 5433 -U $POSTGRES_USER -d $POSTGRES_DB -c '\l' &>/dev/null; then
-    log "✅ Database connection successful on port 5433"
-    return 0
-  elif PGPASSWORD=$POSTGRES_PASSWORD psql -h db -p 5432 -U $POSTGRES_USER -d $POSTGRES_DB -c '\l' &>/dev/null; then
-    log "✅ Database connection successful on port 5432"
-    return 0
-  else
-    log "❌ Database connection failed on both ports 5432 and 5433"
-    # Try to get more diagnostic information
-    log "Database connection error details (port 5433):"
-    PGPASSWORD=$POSTGRES_PASSWORD psql -h db -p 5433 -U $POSTGRES_USER -d $POSTGRES_DB -c '\l' 2>&1 || true
-
-    log "Database connection error details (port 5432):"
-    PGPASSWORD=$POSTGRES_PASSWORD psql -h db -p 5432 -U $POSTGRES_USER -d $POSTGRES_DB -c '\l' 2>&1 || true
-=======
   if PGPASSWORD=$POSTGRES_PASSWORD psql -h db -U $POSTGRES_USER -d $POSTGRES_DB -c '\l' &>/dev/null; then
     log "✅ Database connection successful"
     return 0
@@ -95,23 +72,14 @@
     # Try to get more diagnostic information
     log "Database connection error details:"
     PGPASSWORD=$POSTGRES_PASSWORD psql -h db -U $POSTGRES_USER -d $POSTGRES_DB -c '\l' 2>&1 || true
->>>>>>> fdf5627a
 
     # Check if we can reach the database host
     log "Checking if database host is reachable:"
     ping -c 1 db &>/dev/null && log "✅ Database host is reachable" || log "❌ Database host is NOT reachable"
 
-<<<<<<< HEAD
-    # In CI environment, don't fail the health check due to database issues
-    if [ -n "$CI" ] || [ -n "$GITHUB_ACTIONS" ]; then
-      log "⚠️ Running in CI environment. Ignoring database connection failure."
-      return 0
-    fi
-=======
     # Check DNS resolution
     log "Checking DNS resolution for database host:"
     getent hosts db || log "❌ Could not resolve database host"
->>>>>>> fdf5627a
 
     return 1
   fi
@@ -145,8 +113,6 @@
   return 0
 }
 
-<<<<<<< HEAD
-=======
 # Check file permissions
 check_permissions() {
   log "Checking file permissions..."
@@ -205,7 +171,6 @@
 }
 
 # Comprehensive health check with exponential backoff for normal mode
->>>>>>> fdf5627a
 # Simple health check for CI environments
 check_health() {
   log "Starting health check"
@@ -334,23 +299,6 @@
 
   log "❌ Health check failed after $MAX_RETRIES attempts"
 
-<<<<<<< HEAD
-  # Final decision based on all checks
-  if [ "$python_running" -eq 0 ] && [ "$port_listening" -eq 0 ]; then
-    log "⚠️ Flask process is running and port is listening, but health endpoint is not responding."
-    log "This might be a transient issue. Returning success to avoid container restart."
-    return 0
-  fi
-
-  # If we're in CI environment, be more lenient
-  if [ -n "$CI" ] || [ -n "$GITHUB_ACTIONS" ]; then
-    log "⚠️ Running in CI environment. Returning success despite health check failure."
-    log "This allows the CI pipeline to continue and run tests."
-    return 0
-  fi
-
-=======
->>>>>>> fdf5627a
   # In CI environments, we want to avoid failing the health check
   if [ "$CI" = "true" ]; then
     log "⚠️ Health check did not succeed, but returning success for CI environment"
