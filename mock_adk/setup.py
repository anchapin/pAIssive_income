"""Setup script for the mock ADK package."""
<<<<<<< HEAD

=======
>>>>>>> 3a88985a
from setuptools import find_packages, setup

setup(
    name="adk",
    version="1.0.0",
    packages=find_packages(),
    description="Mock Agent Development Kit (ADK) for testing",
)<|MERGE_RESOLUTION|>--- conflicted
+++ resolved
@@ -1,8 +1,4 @@
 """Setup script for the mock ADK package."""
-<<<<<<< HEAD
-
-=======
->>>>>>> 3a88985a
 from setuptools import find_packages, setup
 
 setup(
