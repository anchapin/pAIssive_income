<<<<<<< HEAD
from pydantic import ValidationError

from api.schemas.webhook import WebhookRequest, WebhookUpdate

# Test empty events list in WebhookRequest
def test_webhook_request_empty_events():
    data = {"url": "https://example.com / webhook", "events": [], "is_active": True}

    try:
        WebhookRequest(**data)
        print("Test failed - empty events list should be rejected")
    except ValidationError as e:
        print("Test passed - empty events list rejected as expected")
        print(f"Error: {str(e)}")

# Test empty events list in WebhookUpdate
def test_webhook_update_empty_events():
    data = {"events": []}

    try:
        WebhookUpdate(**data)
        print("Test failed - empty events list should be rejected")
    except ValidationError as e:
        print("Test passed - empty events list rejected as expected")
        print(f"Error: {str(e)}")

# Test null events list in WebhookUpdate (should be allowed)
def test_webhook_update_null_events():
    data = {"url": "https://example.com / webhook", "events": None}

    try:
        update = WebhookUpdate(**data)
        print("Test passed - null events list accepted as expected")
        print(f"Events: {update.events}")
    except ValidationError as e:
        print("Test failed - null events list should be accepted")
        print(f"Error: {str(e)}")

# Run the tests
if __name__ == "__main__":
    print("Testing WebhookRequest with empty events list:")
    test_webhook_request_empty_events()

    print("\nTesting WebhookUpdate with empty events list:")
    test_webhook_update_empty_events()

    print("\nTesting WebhookUpdate with null events list:")
    test_webhook_update_null_events()
=======
"""test_empty_events_validation.py - Module for the pAIssive Income project."""

# This file was automatically fixed by the syntax error correction script
# The original content had syntax errors that could not be automatically fixed
# Please review and update this file as needed


def main():
    """Initialize the module."""
    pass


if __name__ == "__main__":
    main()
>>>>>>> 6124bda3
<|MERGE_RESOLUTION|>--- conflicted
+++ resolved
@@ -1,53 +1,3 @@
-<<<<<<< HEAD
-from pydantic import ValidationError
-
-from api.schemas.webhook import WebhookRequest, WebhookUpdate
-
-# Test empty events list in WebhookRequest
-def test_webhook_request_empty_events():
-    data = {"url": "https://example.com / webhook", "events": [], "is_active": True}
-
-    try:
-        WebhookRequest(**data)
-        print("Test failed - empty events list should be rejected")
-    except ValidationError as e:
-        print("Test passed - empty events list rejected as expected")
-        print(f"Error: {str(e)}")
-
-# Test empty events list in WebhookUpdate
-def test_webhook_update_empty_events():
-    data = {"events": []}
-
-    try:
-        WebhookUpdate(**data)
-        print("Test failed - empty events list should be rejected")
-    except ValidationError as e:
-        print("Test passed - empty events list rejected as expected")
-        print(f"Error: {str(e)}")
-
-# Test null events list in WebhookUpdate (should be allowed)
-def test_webhook_update_null_events():
-    data = {"url": "https://example.com / webhook", "events": None}
-
-    try:
-        update = WebhookUpdate(**data)
-        print("Test passed - null events list accepted as expected")
-        print(f"Events: {update.events}")
-    except ValidationError as e:
-        print("Test failed - null events list should be accepted")
-        print(f"Error: {str(e)}")
-
-# Run the tests
-if __name__ == "__main__":
-    print("Testing WebhookRequest with empty events list:")
-    test_webhook_request_empty_events()
-
-    print("\nTesting WebhookUpdate with empty events list:")
-    test_webhook_update_empty_events()
-
-    print("\nTesting WebhookUpdate with null events list:")
-    test_webhook_update_null_events()
-=======
 """test_empty_events_validation.py - Module for the pAIssive Income project."""
 
 # This file was automatically fixed by the syntax error correction script
@@ -61,5 +11,4 @@
 
 
 if __name__ == "__main__":
-    main()
->>>>>>> 6124bda3
+    main()