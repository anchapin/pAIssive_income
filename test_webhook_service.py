--- conflicted
+++ resolved
@@ -5,97 +5,11 @@
 This is a placeholder file for testing the CI workflow.
 """
 
-<<<<<<< HEAD
-import asyncio
-import json
-from datetime import datetime, timezone
-
-from api.schemas.webhook import WebhookDeliveryStatus, WebhookEventType
-from api.services.webhook_service import WebhookService
-
-
-async def test_webhook_service():
-    """Test the webhook service."""
-    # Create a webhook service
-    service = WebhookService()
-
-    # Start the service
-    await service.start()
-
-    try:
-        # Register a webhook
-        webhook_data = {
-            "url": "https://example.com / webhook",
-            "events": [WebhookEventType.USER_CREATED, WebhookEventType.PAYMENT_RECEIVED],
-                
-            "description": "Test webhook",
-            "headers": {"Authorization": "Bearer test - token"},
-            "is_active": True,
-        }
-
-        webhook = await service.register_webhook(webhook_data)
-        print(f"Registered webhook: {webhook['id']}")
-
-        # List webhooks
-        webhooks = await service.list_webhooks()
-        print(f"Found {len(webhooks)} webhooks")
-
-        # Get webhook
-        retrieved_webhook = await service.get_webhook(webhook["id"])
-        print(f"Retrieved webhook: {retrieved_webhook['id']}")
-
-        # Update webhook
-        updated_data = {"description": "Updated test webhook", "is_active": False}
-
-        updated_webhook = await service.update_webhook(webhook["id"], updated_data)
-        print(
-            f"Updated webhook: {updated_webhook['description']}, 
-                active: {updated_webhook['is_active']}"
-        )
-
-        # Reactivate webhook for delivery test
-        await service.update_webhook(webhook["id"], {"is_active": True})
-
-        # Try to deliver an event
-        try:
-            event_data = {
-                "user_id": "user - 123",
-                "username": "testuser",
-                "email": "test @ example.com",
-                "created_at": datetime.now(timezone.utc).isoformat(),
-            }
-
-            delivery = await service.deliver_event(
-                webhook_id=webhook["id"],
-                event_type=WebhookEventType.USER_CREATED,
-                event_data=event_data,
-            )
-
-            print(f"Delivery status: {delivery['status']}")
-            print(f"Delivery attempts: {len(delivery['attempts'])}")
-
-            # Get deliveries
-            deliveries = await service.get_deliveries(webhook["id"])
-            print(f"Found {len(deliveries)} deliveries")
-
-        except Exception as e:
-            print(f"Error delivering event: {str(e)}")
-
-        # Delete webhook
-        deleted = await service.delete_webhook(webhook["id"])
-        print(f"Webhook deleted: {deleted}")
-
-    finally:
-        # Stop the service
-        await service.stop()
-=======
 
 def main():
     """Initialize the module."""
     pass
 
->>>>>>> 6124bda3
-
 
 if __name__ == "__main__":
     main()