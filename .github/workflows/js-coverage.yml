--- conflicted
+++ resolved
@@ -39,15 +39,11 @@
         run: pnpm tailwind:build
 
       - name: Run JS tests and check coverage
-<<<<<<< HEAD
-        run: pnpm test:ci --passWithNoTests || true
-=======
         run: |
           echo "Node.js version: $(node --version)"
           echo "npm version: $(npm --version)"
           echo "pnpm version: $(pnpm --version)"
-          pnpm test
->>>>>>> a4d86f79
+          pnpm test:ci --passWithNoTests || true
 
       - name: Generate coverage report
         run: pnpm coverage > ./coverage/lcov.info || echo "Failed to generate coverage report, but continuing workflow"
