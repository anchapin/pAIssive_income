--- conflicted
+++ resolved
@@ -63,12 +63,7 @@
     # Use Ubuntu as the primary runner for this workflow
     # Platform-specific analysis is handled by dedicated workflows
     runs-on: ubuntu-latest
-<<<<<<< HEAD
     timeout-minutes: 90  # Increased timeout for larger codebases
-=======
-    timeout-minutes: 45  # Reduced timeout to prevent long-running jobs
-
->>>>>>> 7846ff52
     strategy:
       fail-fast: false
       matrix:
@@ -319,7 +314,6 @@
             echo "Running ensure-codeql-configs.sh script..."
             timeout 5m bash .github/scripts/ensure-codeql-configs.sh
           else
-<<<<<<< HEAD
             echo "ensure-codeql-configs.sh script not found. Creating minimal configuration..."
 
             # Ensure directory exists
@@ -337,24 +331,6 @@
           EOF
           fi
 
-      # Install Python dependencies
-      - name: Install Python dependencies
-        if: matrix.language == 'python'
-        shell: bash
-        run: |
-          python -m pip install --upgrade pip
-          if [ -f "requirements.txt" ]; then
-            pip install -r requirements.txt
-          fi
-          # Install the project itself if pyproject.toml or setup.py exists
-          if [ -f "pyproject.toml" ] || [ -f "setup.py" ]; then
-            pip install .
-=======
-            echo "ensure-codeql-configs.sh script not found. Skipping custom configuration..."
-            echo "CodeQL will use default configuration."
->>>>>>> 7846ff52
-          fi
-
       # Initialize CodeQL with timeout
       - name: Initialize CodeQL
         uses: github/codeql-action/init@v3
