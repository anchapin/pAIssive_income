name: "CodeQL Analysis"

# This workflow performs CodeQL analysis for JavaScript/TypeScript and Python
# It runs on push to main branches, pull requests to main branches, and on a weekly schedule
# The workflow is designed to provide comprehensive security analysis with optimized timeouts

on:
  pull_request:
    branches: [ main, dev, master, develop ]
    paths-ignore:
      - '**/*.md'
      - '**/*.txt'
      - '**/*.rst'
      - '**/*.png'
      - '**/*.jpg'
      - '**/*.jpeg'
      - '**/*.gif'
      - '**/*.svg'
      - '**/*.ico'
      - '.gitignore'
      - 'docs/**'
      - 'LICENSE'
      - 'SECURITY.md'
      - 'CONTRIBUTING.md'
      - 'CODE_OF_CONDUCT.md'
  schedule:
    - cron: '0 4 * * 1'  # Weekly on Monday at 4 AM UTC (off-peak hours)
  workflow_dispatch:  # Allow manual triggering
  workflow_run:
    workflows: ["Auto Fix (Linting & CodeQL Issues)"]
    types:
      - completed

# Limit concurrent runs to conserve resources
concurrency:
  group: ${{ github.workflow }}-${{ github.ref }}
  cancel-in-progress: true

permissions:
  # Required for all workflows
  security-events: write
  # Only needed for workflows in private repositories
  actions: read
  contents: read

jobs:
<<<<<<< HEAD
  analyze:
    name: Analyze
    # Use Ubuntu as the primary runner for this workflow
    # Platform-specific analysis is handled by dedicated workflows
    runs-on: ubuntu-latest
    timeout-minutes: 45  # Reduced timeout to prevent long-running jobs

=======
  analyze-javascript:
    name: Analyze JavaScript/TypeScript
    runs-on: ${{ matrix.os }}
    timeout-minutes: 90  # Increased timeout for larger codebases
>>>>>>> 5b757bfb
    strategy:
      fail-fast: false
      matrix:
        os: [ubuntu-latest, windows-latest, macos-latest]

    steps:
      - name: Checkout repository
        uses: actions/checkout@v4
        with:
          fetch-depth: 0  # Full git history for better analysis

<<<<<<< HEAD
      # Set up pnpm first for JavaScript/TypeScript analysis
      - name: Setup pnpm
        if: matrix.language == 'javascript-typescript'
        uses: pnpm/action-setup@v4
=======
      # Cache CodeQL database to speed up analysis
      - name: Cache CodeQL database
        uses: actions/cache@v4
>>>>>>> 5b757bfb
        with:
          path: ~/.codeql/databases
          key: codeql-javascript-${{ github.sha }}
          restore-keys: |
            codeql-javascript-

      # Set up pnpm
      - name: Setup pnpm
        uses: pnpm/action-setup@v4
        with:
          version: '8'

      # Add pnpm to PATH (Linux/macOS)
      - name: Add pnpm to PATH (Linux/macOS)
        if: runner.os != 'Windows'
        shell: bash
        run: |
          export PATH=$(pnpm bin):$PATH
          echo "PATH=$(pnpm bin):$PATH" >> $GITHUB_ENV
          echo "Current PATH: $PATH"
          which pnpm || { echo "Error: pnpm is still not in PATH."; exit 1; }

      # Add pnpm to PATH (Windows)
      - name: Add pnpm to PATH (Windows)
        if: runner.os == 'Windows'
        shell: pwsh
        run: |
          $pnpmPath = (& pnpm bin)
          $env:PATH = "$pnpmPath;$env:PATH"
          echo "PATH=$pnpmPath;$env:PATH" | Out-File -FilePath $env:GITHUB_ENV -Append
          Write-Host "Current PATH: $env:PATH"
          if (-not (Get-Command pnpm -ErrorAction SilentlyContinue)) {
            Write-Host "Error: pnpm is not in PATH."
            exit 1
          }

      # Set up Node.js for better JavaScript/TypeScript analysis
      - name: Set up Node.js
        uses: actions/setup-node@v4
        with:
<<<<<<< HEAD
          python-version: '3.12'
          # Remove cache: pip to avoid cache folder path issues
=======
          node-version: '20'
          cache: 'pnpm'
>>>>>>> 5b757bfb

      # Verify pnpm installation
      - name: Check pnpm version
        shell: bash
        run: pnpm --version

      # Install dependencies if package.json exists
      - name: Install dependencies
        shell: bash
        run: |
          # Check for package.json in the root directory
          if [ -f package.json ]; then
            echo "Installing dependencies with pnpm in root directory..."
            pnpm install
          else
            echo "No package.json found in root directory, checking ui/react_frontend..."
            # Check for package.json in ui/react_frontend
            if [ -f ui/react_frontend/package.json ]; then
              echo "Installing dependencies with pnpm in ui/react_frontend..."
              cd ui/react_frontend && pnpm install
            else
              echo "No package.json found in ui/react_frontend, skipping dependency installation."
            fi
          fi
        continue-on-error: true

      # Removed automatic fix script execution to prevent auto-fixing CodeQL issues
      # Instead, we'll just create a .codeqlignore file
      - name: Create .codeqlignore file
        shell: bash
        run: |
          echo "Creating .codeqlignore file instead of running fix script..."
          cat > .codeqlignore << 'EOL'
          .venv/**
          venv/**
          env/**
          .env/**
          **/virtualenv/**
          **/site-packages/**
          **/dist-packages/**
          **/node_modules/**
          **/dist/**
          **/build/**
          **/vendor/**
          **/external/**
          **/third_party/**
          **/__pycache__/**
          **/.pytest_cache/**
          **/.mypy_cache/**
          **/.ruff_cache/**
          **/*.pyc
          **/*.pyo
          **/*.pyd
          **/test/**
          **/tests/**
          **/__tests__/**
          **/__mocks__/**
          **/*.test.js
          **/*.test.ts
          **/*.test.jsx
          **/*.test.tsx
          **/*.spec.js
          **/*.spec.ts
          **/*.spec.jsx
          **/*.spec.tsx
          **/.github/**
          **/.vscode/**
          **/.idea/**
          **/coverage/**
          **/.git/**
          **/docs/**
          **/*.md
          **/*.mdx
          **/*.rst
          **/sphinx/**
          **/playwright-report/**
          **/generated/**
          **/sarif-results/**
          **/*.sarif
          **/*.sarif.json
          ui/react_frontend/node_modules/**
          sdk/javascript/node_modules/**
          EOL

          # List directories to verify
          echo "Current directories:"
          ls -la

      - name: Initialize CodeQL
        uses: github/codeql-action/init@v3
        with:
          languages: javascript-typescript
          queries: security-and-quality
          config-file: ./.github/codeql/security-os-config.yml

<<<<<<< HEAD
      # Install dependencies for JavaScript/TypeScript with timeout
=======
      # Install Node.js dependencies before autobuild
>>>>>>> 5b757bfb
      - name: Install Node.js dependencies
        shell: bash
        timeout-minutes: 10  # Add timeout for dependency installation
        run: |
          # Function to install dependencies with fallback
          install_deps() {
            local dir=$1
            local original_dir=$(pwd)

            if [ -n "$dir" ]; then
              cd "$dir" || return 1
            fi

            echo "Installing dependencies in $(pwd)..."

            # Try with pnpm first (preferred)
            if command -v pnpm &>/dev/null; then
              echo "Using pnpm to install dependencies..."
              timeout 8m pnpm install || {
                echo "pnpm install failed or timed out, trying with npm..."
                timeout 8m npm install || {
                  echo "Both pnpm and npm installation failed in $(pwd)"
                  cd "$original_dir"
                  return 1
                }
              }
            else
              # Fallback to npm if pnpm is not available
<<<<<<< HEAD
              echo "pnpm not found, using npm..."
              timeout 8m npm install || {
                echo "npm install failed in $(pwd)"
                if [ -n "$dir" ]; then
                  cd "$original_dir"
                fi
=======
              echo "pnpm not found, using npm to install dependencies..."
              npm install || {
                echo "npm installation failed in $(pwd)"
                cd "$original_dir"
>>>>>>> 5b757bfb
                return 1
              }
            fi

            if [ -n "$dir" ]; then
              cd "$original_dir"
            fi

            return 0
          }

          # Install dependencies in root directory if package.json exists
          if [ -f "package.json" ]; then
            echo "Found package.json in root directory"
            install_deps
          fi

          # Install dependencies in ui/react_frontend if package.json exists
          if [ -f "ui/react_frontend/package.json" ]; then
            echo "Found package.json in ui/react_frontend"
            install_deps "ui/react_frontend"
          fi

          # Install dependencies in sdk/javascript if package.json exists
          if [ -f "sdk/javascript/package.json" ]; then
            echo "Found package.json in sdk/javascript"
            install_deps "sdk/javascript"
          fi

      # Autobuild attempts to build any compiled languages
      - name: Autobuild
        uses: github/codeql-action/autobuild@v3

      # Display disk space before analysis
      - name: Check disk space (Linux/macOS)
        if: runner.os != 'Windows'
        shell: bash
        run: df -h

      # Display disk space before analysis (Windows)
      - name: Check disk space (Windows)
        if: runner.os == 'Windows'
        shell: pwsh
        run: Get-Volume

      - name: Perform CodeQL Analysis
        uses: github/codeql-action/analyze@v3
        with:
          category: "/language:javascript-typescript"
          upload: true
          output: sarif-results/javascript-typescript-${{ runner.os }}.sarif

      # Add language-specific configuration for JavaScript/TypeScript
      - name: Upload language-specific CodeQL configuration
        uses: github/codeql-action/upload-sarif@v3
        continue-on-error: true
        with:
          sarif_file: sarif-results/javascript-typescript-${{ runner.os }}.sarif
          category: "/language:javascript-typescript"

      # Upload SARIF results as an artifact
      - name: Upload SARIF results
        uses: actions/upload-artifact@v4
        with:
          name: javascript-typescript-${{ runner.os }}-sarif
          path: sarif-results/javascript-typescript-${{ runner.os }}.sarif
          retention-days: 7

  analyze-python:
    name: Analyze Python
    runs-on: ${{ matrix.os }}
    timeout-minutes: 90  # Increased timeout for larger codebases
    strategy:
      fail-fast: false
      matrix:
        os: [ubuntu-latest, windows-latest, macos-latest]

    steps:
      - name: Checkout repository
        uses: actions/checkout@v4
        with:
          fetch-depth: 0  # Full git history for better analysis

      # Cache CodeQL database to speed up analysis
      - name: Cache CodeQL database
        uses: actions/cache@v4
        with:
          path: ~/.codeql/databases
          key: codeql-python-${{ github.sha }}
          restore-keys: |
            codeql-python-

      # Set up Python for better analysis
      - name: Set up Python
        uses: actions/setup-python@v5
        with:
          python-version: '3.12'
          cache: 'pip'

      # Ensure tar is available on Windows
      - name: Ensure tar is available (Windows)
        if: runner.os == 'Windows'
        shell: pwsh
        run: |
          # Check if tar is available
          if (-not (Get-Command tar -ErrorAction SilentlyContinue)) {
            Write-Host "tar not found in PATH. Installing tar via Chocolatey..."
            # Install Chocolatey if not already installed
            if (-not (Get-Command choco -ErrorAction SilentlyContinue)) {
              Set-ExecutionPolicy Bypass -Scope Process -Force
              [System.Net.ServicePointManager]::SecurityProtocol = [System.Net.ServicePointManager]::SecurityProtocol -bor 3072
              iex ((New-Object System.Net.WebClient).DownloadString('https://chocolatey.org/install.ps1'))
            }
            # Install tar
            choco install -y tar
            # Refresh PATH
            $env:Path = [System.Environment]::GetEnvironmentVariable("Path","Machine") + ";" + [System.Environment]::GetEnvironmentVariable("Path","User")
          } else {
            Write-Host "tar is already available in PATH"
          }
          # Verify tar is now available
          tar --version

      # Install dependencies if requirements.txt exists
      - name: Install dependencies (Linux/macOS)
        if: runner.os != 'Windows'
        shell: bash
        run: |
<<<<<<< HEAD
          if [ -f ".github/scripts/ensure-codeql-configs.sh" ]; then
            echo "Running ensure-codeql-configs.sh script..."
            timeout 5m bash .github/scripts/ensure-codeql-configs.sh
          else
            echo "ensure-codeql-configs.sh script not found. Skipping custom configuration..."
            echo "CodeQL will use default configuration."
          fi

      # Initialize CodeQL with timeout
=======
          python -m pip install --upgrade uv
          if [ -f requirements.txt ]; then
            echo "Installing pip dependencies from requirements.txt using 'uv pip'..."
            uv pip install -r requirements.txt || {
              echo "Failed to install with uv pip, falling back to regular pip..."
              python -m pip install --upgrade pip
              pip install -r requirements.txt
            }
          elif [ -f requirements-dev.txt ]; then
            echo "Installing pip dependencies from requirements-dev.txt using 'uv pip'..."
            uv pip install -r requirements-dev.txt || {
              echo "Failed to install with uv pip, falling back to regular pip..."
              python -m pip install --upgrade pip
              pip install -r requirements-dev.txt
            }
          else
            echo "No requirements.txt or requirements-dev.txt found, skipping dependency installation."
          fi

          # Install package in development mode if setup.py exists
          if [ -f setup.py ]; then
            echo "Installing package in development mode using 'uv pip'..."
            uv pip install -e . || {
              echo "Failed to install package with uv pip, falling back to regular pip..."
              python -m pip install --upgrade pip
              pip install -e .
            }
          fi
        continue-on-error: true

      # Install dependencies if requirements.txt exists (Windows)
      - name: Install dependencies (Windows)
        if: runner.os == 'Windows'
        shell: pwsh
        run: |
          python -m pip install --upgrade uv
          if (Test-Path "requirements.txt") {
            Write-Host "Installing pip dependencies from requirements.txt using 'uv pip'..."
            try {
              python -m uv pip install -r requirements.txt
            } catch {
              Write-Host "Failed to install with uv pip, falling back to regular pip..."
              python -m pip install --upgrade pip
              pip install -r requirements.txt
            }
          } elseif (Test-Path "requirements-dev.txt") {
            Write-Host "Installing pip dependencies from requirements-dev.txt using 'uv pip'..."
            try {
              python -m uv pip install -r requirements-dev.txt
            } catch {
              Write-Host "Failed to install with uv pip, falling back to regular pip..."
              python -m pip install --upgrade pip
              pip install -r requirements-dev.txt
            }
          } else {
            Write-Host "No requirements.txt or requirements-dev.txt found, skipping dependency installation."
          }

          # Install package in development mode if setup.py exists
          if (Test-Path "setup.py") {
            Write-Host "Installing package in development mode using 'uv pip'..."
            try {
              python -m uv pip install -e .
            } catch {
              Write-Host "Failed to install package with uv pip, falling back to regular pip..."
              python -m pip install --upgrade pip
              pip install -e .
            }
          }
        continue-on-error: true

      # Removed automatic fix script execution to prevent auto-fixing CodeQL issues
      # Instead, we'll just create a .codeqlignore file
      - name: Create .codeqlignore file
        shell: bash
        run: |
          echo "Creating .codeqlignore file instead of running fix script..."
          cat > .codeqlignore << 'EOL'
          .venv/**
          venv/**
          env/**
          .env/**
          **/virtualenv/**
          **/site-packages/**
          **/dist-packages/**
          **/node_modules/**
          **/dist/**
          **/build/**
          **/vendor/**
          **/external/**
          **/third_party/**
          **/__pycache__/**
          **/.pytest_cache/**
          **/.mypy_cache/**
          **/.ruff_cache/**
          **/*.pyc
          **/*.pyo
          **/*.pyd
          **/test/**
          **/tests/**
          **/__tests__/**
          **/__mocks__/**
          **/*.test.js
          **/*.test.ts
          **/*.test.jsx
          **/*.test.tsx
          **/*.spec.js
          **/*.spec.ts
          **/*.spec.jsx
          **/*.spec.tsx
          **/.github/**
          **/.vscode/**
          **/.idea/**
          **/coverage/**
          **/.git/**
          **/docs/**
          **/*.md
          **/*.mdx
          **/*.rst
          **/sphinx/**
          **/playwright-report/**
          **/generated/**
          **/sarif-results/**
          **/*.sarif
          **/*.sarif.json
          ui/react_frontend/node_modules/**
          sdk/javascript/node_modules/**
          EOL

          # List directories to verify
          echo "Current directories:"
          ls -la

>>>>>>> 5b757bfb
      - name: Initialize CodeQL
        uses: github/codeql-action/init@v3
        with:
          languages: python
          queries: security-and-quality
<<<<<<< HEAD
          debug: false  # Disable debug to reduce output and improve performance
        timeout-minutes: 10
=======
          config-file: ./.github/codeql/security-os-config.yml
>>>>>>> 5b757bfb

      # Autobuild attempts to build any compiled languages with timeout
      - name: Autobuild
        uses: github/codeql-action/autobuild@v3
<<<<<<< HEAD
        timeout-minutes: 15
        continue-on-error: true
=======
>>>>>>> 5b757bfb

      # Display disk space before analysis
      - name: Check disk space (Linux/macOS)
        if: runner.os != 'Windows'
        shell: bash
        run: df -h

      # Display disk space before analysis (Windows)
      - name: Check disk space (Windows)
        if: runner.os == 'Windows'
        shell: pwsh
        run: Get-Volume

<<<<<<< HEAD
      # Perform CodeQL Analysis with enhanced error handling and timeout
=======
>>>>>>> 5b757bfb
      - name: Perform CodeQL Analysis
        uses: github/codeql-action/analyze@v3
        with:
          category: "/language:python"
          upload: true
<<<<<<< HEAD
          output: sarif-results/${{ matrix.language }}-${{ runner.os }}.sarif
        timeout-minutes: 20  # Add timeout for analysis step
        continue-on-error: false # Fail the workflow if CodeQL analysis fails
=======
          output: sarif-results/python-${{ runner.os }}.sarif

      # Add language-specific configuration for Python
      - name: Upload language-specific CodeQL configuration
        uses: github/codeql-action/upload-sarif@v3
        continue-on-error: true
        with:
          sarif_file: sarif-results/python-${{ runner.os }}.sarif
          category: "/language:python"
>>>>>>> 5b757bfb

      # Upload SARIF results as an artifact
      - name: Upload SARIF results
        uses: actions/upload-artifact@v4
        with:
          name: python-${{ runner.os }}-sarif
          path: sarif-results/python-${{ runner.os }}.sarif
          retention-days: 7<|MERGE_RESOLUTION|>--- conflicted
+++ resolved
@@ -44,7 +44,6 @@
   contents: read
 
 jobs:
-<<<<<<< HEAD
   analyze:
     name: Analyze
     # Use Ubuntu as the primary runner for this workflow
@@ -52,12 +51,6 @@
     runs-on: ubuntu-latest
     timeout-minutes: 45  # Reduced timeout to prevent long-running jobs
 
-=======
-  analyze-javascript:
-    name: Analyze JavaScript/TypeScript
-    runs-on: ${{ matrix.os }}
-    timeout-minutes: 90  # Increased timeout for larger codebases
->>>>>>> 5b757bfb
     strategy:
       fail-fast: false
       matrix:
@@ -69,16 +62,10 @@
         with:
           fetch-depth: 0  # Full git history for better analysis
 
-<<<<<<< HEAD
       # Set up pnpm first for JavaScript/TypeScript analysis
       - name: Setup pnpm
         if: matrix.language == 'javascript-typescript'
         uses: pnpm/action-setup@v4
-=======
-      # Cache CodeQL database to speed up analysis
-      - name: Cache CodeQL database
-        uses: actions/cache@v4
->>>>>>> 5b757bfb
         with:
           path: ~/.codeql/databases
           key: codeql-javascript-${{ github.sha }}
@@ -119,13 +106,8 @@
       - name: Set up Node.js
         uses: actions/setup-node@v4
         with:
-<<<<<<< HEAD
-          python-version: '3.12'
-          # Remove cache: pip to avoid cache folder path issues
-=======
           node-version: '20'
           cache: 'pnpm'
->>>>>>> 5b757bfb
 
       # Verify pnpm installation
       - name: Check pnpm version
@@ -141,15 +123,346 @@
             echo "Installing dependencies with pnpm in root directory..."
             pnpm install
           else
-            echo "No package.json found in root directory, checking ui/react_frontend..."
-            # Check for package.json in ui/react_frontend
-            if [ -f ui/react_frontend/package.json ]; then
-              echo "Installing dependencies with pnpm in ui/react_frontend..."
-              cd ui/react_frontend && pnpm install
+            echo "pnpm not found, will use npm instead"
+          fi
+
+      # Set up Python for Python analysis
+      - name: Set up Python
+        if: matrix.language == 'python'
+        uses: actions/setup-python@v5
+        with:
+          python-version: '3.12'
+          # Remove cache: pip to avoid cache folder path issues
+
+      # Display disk space before analysis
+      - name: Check disk space
+        shell: bash
+        run: df -h
+
+      # Verify lock files exist before analysis
+      - name: Verify lock files
+        if: matrix.language == 'javascript-typescript'
+        shell: bash
+        run: |
+          echo "Verifying lock files exist before CodeQL analysis..."
+          LOCK_FILES=$(find . -name "package-lock.json" -o -name "yarn.lock" -o -name "pnpm-lock.yaml")
+
+          if [ -z "$LOCK_FILES" ]; then
+            echo "Warning: No lock files found. Creating a minimal package-lock.json in the root directory."
+
+            # Create a minimal valid package-lock.json with echo
+            echo '{"name":"paissive-income","version":"1.0.0","lockfileVersion":3,"packages":{"":{"name":"paissive-income","version":"1.0.0"}}}' > package-lock.json
+
+            echo "Created minimal package-lock.json in the root directory."
+
+            # Verify the file was created
+            if [ -f "package-lock.json" ]; then
+              echo "Verification: package-lock.json exists and contains:"
+              cat package-lock.json
+
+              # Add to .gitignore if it exists
+              if [ -f ".gitignore" ]; then
+                if ! grep -q "package-lock.json" .gitignore; then
+                  echo -e "\n# Generated during CodeQL analysis\npackage-lock.json" >> .gitignore
+                  echo "Added package-lock.json to .gitignore"
+                fi
+              fi
             else
               echo "No package.json found in ui/react_frontend, skipping dependency installation."
             fi
           fi
+        continue-on-error: true
+
+      # Install dependencies for JavaScript/TypeScript with timeout
+      - name: Install Node.js dependencies
+        shell: bash
+        timeout-minutes: 10  # Add timeout for dependency installation
+        run: |
+          # Function to install dependencies with fallback
+          install_deps() {
+            local dir=$1
+            local original_dir=$(pwd)
+
+            if [ -n "$dir" ]; then
+              cd "$dir" || return 1
+            fi
+
+            echo "Installing dependencies in $(pwd)..."
+
+            # Try with pnpm first (preferred)
+            if command -v pnpm &>/dev/null; then
+              echo "Using pnpm to install dependencies..."
+              timeout 8m pnpm install || {
+                echo "pnpm install failed or timed out, trying with npm..."
+                timeout 8m npm install || {
+                  echo "Both pnpm and npm installation failed in $(pwd)"
+                  cd "$original_dir"
+                  return 1
+                }
+              }
+            else
+              # Fallback to npm if pnpm is not available
+              echo "pnpm not found, using npm..."
+              timeout 8m npm install || {
+                echo "npm install failed in $(pwd)"
+                if [ -n "$dir" ]; then
+                  cd "$original_dir"
+                fi
+                return 1
+              }
+            fi
+
+            if [ -n "$dir" ]; then
+              cd "$original_dir"
+            fi
+
+            return 0
+          }
+
+          # Install dependencies in root directory if package.json exists
+          if [ -f "package.json" ]; then
+            echo "Found package.json in root directory"
+            install_deps
+          fi
+
+          # Install dependencies in ui/react_frontend if package.json exists
+          if [ -f "ui/react_frontend/package.json" ]; then
+            echo "Found package.json in ui/react_frontend"
+            install_deps "ui/react_frontend"
+          fi
+
+          # Install dependencies in sdk/javascript if package.json exists
+          if [ -f "sdk/javascript/package.json" ]; then
+            echo "Found package.json in sdk/javascript"
+            install_deps "sdk/javascript"
+          fi
+        continue-on-error: true
+
+      # Clean up node_modules to save space
+      - name: Clean up node_modules
+        if: matrix.language == 'javascript-typescript'
+        shell: bash
+        run: |
+          echo "Cleaning up node_modules to save space..."
+          find . -name "node_modules" -type d -prune -exec rm -rf {} \; 2>/dev/null || true
+        continue-on-error: true
+
+      # Ensure CodeQL configuration files exist
+      - name: Ensure CodeQL configuration files
+        shell: bash
+        run: |
+          if [ -f ".github/scripts/ensure-codeql-configs.sh" ]; then
+            echo "Running ensure-codeql-configs.sh script..."
+            timeout 5m bash .github/scripts/ensure-codeql-configs.sh
+          else
+            echo "ensure-codeql-configs.sh script not found. Skipping custom configuration..."
+            echo "CodeQL will use default configuration."
+          fi
+
+      # Initialize CodeQL with timeout
+      - name: Initialize CodeQL
+        uses: github/codeql-action/init@v3
+        with:
+          languages: ${{ matrix.language }}
+          queries: security-and-quality
+          debug: false  # Disable debug to reduce output and improve performance
+        timeout-minutes: 10
+
+      # Autobuild attempts to build any compiled languages with timeout
+      - name: Autobuild
+        uses: github/codeql-action/autobuild@v3
+        timeout-minutes: 15
+        continue-on-error: true
+
+      # Display disk space before analysis
+      - name: Check disk space (Linux/macOS)
+        if: runner.os != 'Windows'
+        shell: bash
+        run: df -h
+
+      # Display disk space before analysis (Windows)
+      - name: Check disk space (Windows)
+        if: runner.os == 'Windows'
+        shell: pwsh
+        run: Get-Volume
+
+      # JavaScript/TypeScript specific checks
+      - name: Handle JavaScript/TypeScript setup
+        shell: bash
+        run: |
+          if [ "${{ matrix.language }}" = "javascript-typescript" ]; then
+            # Final check for package-lock.json - create it if it still doesn't exist
+            if [ ! -f "package-lock.json" ]; then
+              echo "WARNING: package-lock.json still not found! Creating it as a last resort..."
+              echo '{"name":"paissive-income","version":"1.0.0","lockfileVersion":3,"packages":{"":{"name":"paissive-income","version":"1.0.0"}}}' > package-lock.json
+              echo "Created minimal package-lock.json in the root directory."
+            fi
+
+            # Verify package-lock.json
+            if [ -f "package-lock.json" ]; then
+              echo "package-lock.json exists and contains:"
+              cat package-lock.json
+            else
+              echo "CRITICAL ERROR: package-lock.json still not found after multiple attempts!"
+            fi
+          fi
+
+          # Python specific checks
+          if [ "${{ matrix.language }}" = "python" ]; then
+            echo "Verifying Python environment..."
+            python --version
+            pip --version
+          fi
+
+          echo "Environment verification complete."
+
+      # Perform CodeQL Analysis with enhanced error handling and timeout
+      - name: Perform CodeQL Analysis
+        uses: github/codeql-action/analyze@v3
+        with:
+          category: "/language:javascript-typescript"
+          upload: true
+          output: sarif-results/${{ matrix.language }}-${{ runner.os }}.sarif
+        timeout-minutes: 20  # Add timeout for analysis step
+        continue-on-error: false # Fail the workflow if CodeQL analysis fails
+
+      # Upload SARIF results as an artifact
+      - name: Upload SARIF results
+        uses: actions/upload-artifact@v4
+        with:
+          name: javascript-typescript-${{ runner.os }}-sarif
+          path: sarif-results/javascript-typescript-${{ runner.os }}.sarif
+          retention-days: 7
+
+  analyze-python:
+    name: Analyze Python
+    runs-on: ${{ matrix.os }}
+    timeout-minutes: 90  # Increased timeout for larger codebases
+    strategy:
+      fail-fast: false
+      matrix:
+        os: [ubuntu-latest, windows-latest, macos-latest]
+
+    steps:
+      - name: Checkout repository
+        uses: actions/checkout@v4
+        with:
+          fetch-depth: 0  # Full git history for better analysis
+
+      # Cache CodeQL database to speed up analysis
+      - name: Cache CodeQL database
+        uses: actions/cache@v4
+        with:
+          path: ~/.codeql/databases
+          key: codeql-python-${{ github.sha }}
+          restore-keys: |
+            codeql-python-
+
+      # Set up Python for better analysis
+      - name: Set up Python
+        uses: actions/setup-python@v5
+        with:
+          python-version: '3.12'
+          cache: 'pip'
+
+      # Ensure tar is available on Windows
+      - name: Ensure tar is available (Windows)
+        if: runner.os == 'Windows'
+        shell: pwsh
+        run: |
+          # Check if tar is available
+          if (-not (Get-Command tar -ErrorAction SilentlyContinue)) {
+            Write-Host "tar not found in PATH. Installing tar via Chocolatey..."
+            # Install Chocolatey if not already installed
+            if (-not (Get-Command choco -ErrorAction SilentlyContinue)) {
+              Set-ExecutionPolicy Bypass -Scope Process -Force
+              [System.Net.ServicePointManager]::SecurityProtocol = [System.Net.ServicePointManager]::SecurityProtocol -bor 3072
+              iex ((New-Object System.Net.WebClient).DownloadString('https://chocolatey.org/install.ps1'))
+            }
+            # Install tar
+            choco install -y tar
+            # Refresh PATH
+            $env:Path = [System.Environment]::GetEnvironmentVariable("Path","Machine") + ";" + [System.Environment]::GetEnvironmentVariable("Path","User")
+          } else {
+            Write-Host "tar is already available in PATH"
+          }
+          # Verify tar is now available
+          tar --version
+
+      # Install dependencies if requirements.txt exists
+      - name: Install dependencies (Linux/macOS)
+        if: runner.os != 'Windows'
+        shell: bash
+        run: |
+          python -m pip install --upgrade uv
+          if [ -f requirements.txt ]; then
+            echo "Installing pip dependencies from requirements.txt using 'uv pip'..."
+            uv pip install -r requirements.txt || {
+              echo "Failed to install with uv pip, falling back to regular pip..."
+              python -m pip install --upgrade pip
+              pip install -r requirements.txt
+            }
+          elif [ -f requirements-dev.txt ]; then
+            echo "Installing pip dependencies from requirements-dev.txt using 'uv pip'..."
+            uv pip install -r requirements-dev.txt || {
+              echo "Failed to install with uv pip, falling back to regular pip..."
+              python -m pip install --upgrade pip
+              pip install -r requirements-dev.txt
+            }
+          else
+            echo "No requirements.txt or requirements-dev.txt found, skipping dependency installation."
+          fi
+
+          # Install package in development mode if setup.py exists
+          if [ -f setup.py ]; then
+            echo "Installing package in development mode using 'uv pip'..."
+            uv pip install -e . || {
+              echo "Failed to install package with uv pip, falling back to regular pip..."
+              python -m pip install --upgrade pip
+              pip install -e .
+            }
+          fi
+        continue-on-error: true
+
+      # Install dependencies if requirements.txt exists (Windows)
+      - name: Install dependencies (Windows)
+        if: runner.os == 'Windows'
+        shell: pwsh
+        run: |
+          python -m pip install --upgrade uv
+          if (Test-Path "requirements.txt") {
+            Write-Host "Installing pip dependencies from requirements.txt using 'uv pip'..."
+            try {
+              python -m uv pip install -r requirements.txt
+            } catch {
+              Write-Host "Failed to install with uv pip, falling back to regular pip..."
+              python -m pip install --upgrade pip
+              pip install -r requirements.txt
+            }
+          } elseif (Test-Path "requirements-dev.txt") {
+            Write-Host "Installing pip dependencies from requirements-dev.txt using 'uv pip'..."
+            try {
+              python -m uv pip install -r requirements-dev.txt
+            } catch {
+              Write-Host "Failed to install with uv pip, falling back to regular pip..."
+              python -m pip install --upgrade pip
+              pip install -r requirements-dev.txt
+            }
+          } else {
+            Write-Host "No requirements.txt or requirements-dev.txt found, skipping dependency installation."
+          }
+
+          # Install package in development mode if setup.py exists
+          if (Test-Path "setup.py") {
+            Write-Host "Installing package in development mode using 'uv pip'..."
+            try {
+              python -m uv pip install -e .
+            } catch {
+              Write-Host "Failed to install package with uv pip, falling back to regular pip..."
+              python -m pip install --upgrade pip
+              pip install -e .
+            }
+          }
         continue-on-error: true
 
       # Removed automatic fix script execution to prevent auto-fixing CodeQL issues
@@ -217,84 +530,9 @@
       - name: Initialize CodeQL
         uses: github/codeql-action/init@v3
         with:
-          languages: javascript-typescript
+          languages: python
           queries: security-and-quality
           config-file: ./.github/codeql/security-os-config.yml
-
-<<<<<<< HEAD
-      # Install dependencies for JavaScript/TypeScript with timeout
-=======
-      # Install Node.js dependencies before autobuild
->>>>>>> 5b757bfb
-      - name: Install Node.js dependencies
-        shell: bash
-        timeout-minutes: 10  # Add timeout for dependency installation
-        run: |
-          # Function to install dependencies with fallback
-          install_deps() {
-            local dir=$1
-            local original_dir=$(pwd)
-
-            if [ -n "$dir" ]; then
-              cd "$dir" || return 1
-            fi
-
-            echo "Installing dependencies in $(pwd)..."
-
-            # Try with pnpm first (preferred)
-            if command -v pnpm &>/dev/null; then
-              echo "Using pnpm to install dependencies..."
-              timeout 8m pnpm install || {
-                echo "pnpm install failed or timed out, trying with npm..."
-                timeout 8m npm install || {
-                  echo "Both pnpm and npm installation failed in $(pwd)"
-                  cd "$original_dir"
-                  return 1
-                }
-              }
-            else
-              # Fallback to npm if pnpm is not available
-<<<<<<< HEAD
-              echo "pnpm not found, using npm..."
-              timeout 8m npm install || {
-                echo "npm install failed in $(pwd)"
-                if [ -n "$dir" ]; then
-                  cd "$original_dir"
-                fi
-=======
-              echo "pnpm not found, using npm to install dependencies..."
-              npm install || {
-                echo "npm installation failed in $(pwd)"
-                cd "$original_dir"
->>>>>>> 5b757bfb
-                return 1
-              }
-            fi
-
-            if [ -n "$dir" ]; then
-              cd "$original_dir"
-            fi
-
-            return 0
-          }
-
-          # Install dependencies in root directory if package.json exists
-          if [ -f "package.json" ]; then
-            echo "Found package.json in root directory"
-            install_deps
-          fi
-
-          # Install dependencies in ui/react_frontend if package.json exists
-          if [ -f "ui/react_frontend/package.json" ]; then
-            echo "Found package.json in ui/react_frontend"
-            install_deps "ui/react_frontend"
-          fi
-
-          # Install dependencies in sdk/javascript if package.json exists
-          if [ -f "sdk/javascript/package.json" ]; then
-            echo "Found package.json in sdk/javascript"
-            install_deps "sdk/javascript"
-          fi
 
       # Autobuild attempts to build any compiled languages
       - name: Autobuild
@@ -315,293 +553,23 @@
       - name: Perform CodeQL Analysis
         uses: github/codeql-action/analyze@v3
         with:
-          category: "/language:javascript-typescript"
+          category: "/language:python"
           upload: true
-          output: sarif-results/javascript-typescript-${{ runner.os }}.sarif
-
-      # Add language-specific configuration for JavaScript/TypeScript
+          output: sarif-results/python-${{ runner.os }}.sarif
+
+      # Add language-specific configuration for Python
       - name: Upload language-specific CodeQL configuration
         uses: github/codeql-action/upload-sarif@v3
         continue-on-error: true
         with:
-          sarif_file: sarif-results/javascript-typescript-${{ runner.os }}.sarif
-          category: "/language:javascript-typescript"
+          sarif_file: sarif-results/python-${{ runner.os }}.sarif
+          category: "/language:python"
 
       # Upload SARIF results as an artifact
       - name: Upload SARIF results
         uses: actions/upload-artifact@v4
         with:
-          name: javascript-typescript-${{ runner.os }}-sarif
-          path: sarif-results/javascript-typescript-${{ runner.os }}.sarif
-          retention-days: 7
-
-  analyze-python:
-    name: Analyze Python
-    runs-on: ${{ matrix.os }}
-    timeout-minutes: 90  # Increased timeout for larger codebases
-    strategy:
-      fail-fast: false
-      matrix:
-        os: [ubuntu-latest, windows-latest, macos-latest]
-
-    steps:
-      - name: Checkout repository
-        uses: actions/checkout@v4
-        with:
-          fetch-depth: 0  # Full git history for better analysis
-
-      # Cache CodeQL database to speed up analysis
-      - name: Cache CodeQL database
-        uses: actions/cache@v4
-        with:
-          path: ~/.codeql/databases
-          key: codeql-python-${{ github.sha }}
-          restore-keys: |
-            codeql-python-
-
-      # Set up Python for better analysis
-      - name: Set up Python
-        uses: actions/setup-python@v5
-        with:
-          python-version: '3.12'
-          cache: 'pip'
-
-      # Ensure tar is available on Windows
-      - name: Ensure tar is available (Windows)
-        if: runner.os == 'Windows'
-        shell: pwsh
-        run: |
-          # Check if tar is available
-          if (-not (Get-Command tar -ErrorAction SilentlyContinue)) {
-            Write-Host "tar not found in PATH. Installing tar via Chocolatey..."
-            # Install Chocolatey if not already installed
-            if (-not (Get-Command choco -ErrorAction SilentlyContinue)) {
-              Set-ExecutionPolicy Bypass -Scope Process -Force
-              [System.Net.ServicePointManager]::SecurityProtocol = [System.Net.ServicePointManager]::SecurityProtocol -bor 3072
-              iex ((New-Object System.Net.WebClient).DownloadString('https://chocolatey.org/install.ps1'))
-            }
-            # Install tar
-            choco install -y tar
-            # Refresh PATH
-            $env:Path = [System.Environment]::GetEnvironmentVariable("Path","Machine") + ";" + [System.Environment]::GetEnvironmentVariable("Path","User")
-          } else {
-            Write-Host "tar is already available in PATH"
-          }
-          # Verify tar is now available
-          tar --version
-
-      # Install dependencies if requirements.txt exists
-      - name: Install dependencies (Linux/macOS)
-        if: runner.os != 'Windows'
-        shell: bash
-        run: |
-<<<<<<< HEAD
-          if [ -f ".github/scripts/ensure-codeql-configs.sh" ]; then
-            echo "Running ensure-codeql-configs.sh script..."
-            timeout 5m bash .github/scripts/ensure-codeql-configs.sh
-          else
-            echo "ensure-codeql-configs.sh script not found. Skipping custom configuration..."
-            echo "CodeQL will use default configuration."
-          fi
-
-      # Initialize CodeQL with timeout
-=======
-          python -m pip install --upgrade uv
-          if [ -f requirements.txt ]; then
-            echo "Installing pip dependencies from requirements.txt using 'uv pip'..."
-            uv pip install -r requirements.txt || {
-              echo "Failed to install with uv pip, falling back to regular pip..."
-              python -m pip install --upgrade pip
-              pip install -r requirements.txt
-            }
-          elif [ -f requirements-dev.txt ]; then
-            echo "Installing pip dependencies from requirements-dev.txt using 'uv pip'..."
-            uv pip install -r requirements-dev.txt || {
-              echo "Failed to install with uv pip, falling back to regular pip..."
-              python -m pip install --upgrade pip
-              pip install -r requirements-dev.txt
-            }
-          else
-            echo "No requirements.txt or requirements-dev.txt found, skipping dependency installation."
-          fi
-
-          # Install package in development mode if setup.py exists
-          if [ -f setup.py ]; then
-            echo "Installing package in development mode using 'uv pip'..."
-            uv pip install -e . || {
-              echo "Failed to install package with uv pip, falling back to regular pip..."
-              python -m pip install --upgrade pip
-              pip install -e .
-            }
-          fi
-        continue-on-error: true
-
-      # Install dependencies if requirements.txt exists (Windows)
-      - name: Install dependencies (Windows)
-        if: runner.os == 'Windows'
-        shell: pwsh
-        run: |
-          python -m pip install --upgrade uv
-          if (Test-Path "requirements.txt") {
-            Write-Host "Installing pip dependencies from requirements.txt using 'uv pip'..."
-            try {
-              python -m uv pip install -r requirements.txt
-            } catch {
-              Write-Host "Failed to install with uv pip, falling back to regular pip..."
-              python -m pip install --upgrade pip
-              pip install -r requirements.txt
-            }
-          } elseif (Test-Path "requirements-dev.txt") {
-            Write-Host "Installing pip dependencies from requirements-dev.txt using 'uv pip'..."
-            try {
-              python -m uv pip install -r requirements-dev.txt
-            } catch {
-              Write-Host "Failed to install with uv pip, falling back to regular pip..."
-              python -m pip install --upgrade pip
-              pip install -r requirements-dev.txt
-            }
-          } else {
-            Write-Host "No requirements.txt or requirements-dev.txt found, skipping dependency installation."
-          }
-
-          # Install package in development mode if setup.py exists
-          if (Test-Path "setup.py") {
-            Write-Host "Installing package in development mode using 'uv pip'..."
-            try {
-              python -m uv pip install -e .
-            } catch {
-              Write-Host "Failed to install package with uv pip, falling back to regular pip..."
-              python -m pip install --upgrade pip
-              pip install -e .
-            }
-          }
-        continue-on-error: true
-
-      # Removed automatic fix script execution to prevent auto-fixing CodeQL issues
-      # Instead, we'll just create a .codeqlignore file
-      - name: Create .codeqlignore file
-        shell: bash
-        run: |
-          echo "Creating .codeqlignore file instead of running fix script..."
-          cat > .codeqlignore << 'EOL'
-          .venv/**
-          venv/**
-          env/**
-          .env/**
-          **/virtualenv/**
-          **/site-packages/**
-          **/dist-packages/**
-          **/node_modules/**
-          **/dist/**
-          **/build/**
-          **/vendor/**
-          **/external/**
-          **/third_party/**
-          **/__pycache__/**
-          **/.pytest_cache/**
-          **/.mypy_cache/**
-          **/.ruff_cache/**
-          **/*.pyc
-          **/*.pyo
-          **/*.pyd
-          **/test/**
-          **/tests/**
-          **/__tests__/**
-          **/__mocks__/**
-          **/*.test.js
-          **/*.test.ts
-          **/*.test.jsx
-          **/*.test.tsx
-          **/*.spec.js
-          **/*.spec.ts
-          **/*.spec.jsx
-          **/*.spec.tsx
-          **/.github/**
-          **/.vscode/**
-          **/.idea/**
-          **/coverage/**
-          **/.git/**
-          **/docs/**
-          **/*.md
-          **/*.mdx
-          **/*.rst
-          **/sphinx/**
-          **/playwright-report/**
-          **/generated/**
-          **/sarif-results/**
-          **/*.sarif
-          **/*.sarif.json
-          ui/react_frontend/node_modules/**
-          sdk/javascript/node_modules/**
-          EOL
-
-          # List directories to verify
-          echo "Current directories:"
-          ls -la
-
->>>>>>> 5b757bfb
-      - name: Initialize CodeQL
-        uses: github/codeql-action/init@v3
-        with:
-          languages: python
-          queries: security-and-quality
-<<<<<<< HEAD
-          debug: false  # Disable debug to reduce output and improve performance
-        timeout-minutes: 10
-=======
-          config-file: ./.github/codeql/security-os-config.yml
->>>>>>> 5b757bfb
-
-      # Autobuild attempts to build any compiled languages with timeout
-      - name: Autobuild
-        uses: github/codeql-action/autobuild@v3
-<<<<<<< HEAD
-        timeout-minutes: 15
-        continue-on-error: true
-=======
->>>>>>> 5b757bfb
-
-      # Display disk space before analysis
-      - name: Check disk space (Linux/macOS)
-        if: runner.os != 'Windows'
-        shell: bash
-        run: df -h
-
-      # Display disk space before analysis (Windows)
-      - name: Check disk space (Windows)
-        if: runner.os == 'Windows'
-        shell: pwsh
-        run: Get-Volume
-
-<<<<<<< HEAD
-      # Perform CodeQL Analysis with enhanced error handling and timeout
-=======
->>>>>>> 5b757bfb
-      - name: Perform CodeQL Analysis
-        uses: github/codeql-action/analyze@v3
-        with:
-          category: "/language:python"
-          upload: true
-<<<<<<< HEAD
-          output: sarif-results/${{ matrix.language }}-${{ runner.os }}.sarif
-        timeout-minutes: 20  # Add timeout for analysis step
-        continue-on-error: false # Fail the workflow if CodeQL analysis fails
-=======
-          output: sarif-results/python-${{ runner.os }}.sarif
-
-      # Add language-specific configuration for Python
-      - name: Upload language-specific CodeQL configuration
-        uses: github/codeql-action/upload-sarif@v3
-        continue-on-error: true
-        with:
-          sarif_file: sarif-results/python-${{ runner.os }}.sarif
-          category: "/language:python"
->>>>>>> 5b757bfb
-
-      # Upload SARIF results as an artifact
-      - name: Upload SARIF results
-        uses: actions/upload-artifact@v4
-        with:
           name: python-${{ runner.os }}-sarif
           path: sarif-results/python-${{ runner.os }}.sarif
-          retention-days: 7+          retention-days: 7
+          if-no-files-found: warn # Warn but don't fail if no files are found