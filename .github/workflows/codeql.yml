name: "CodeQL Analysis"

# This workflow performs CodeQL analysis for JavaScript/TypeScript and Python
# It runs on push to main branches, pull requests to main branches, and on a weekly schedule
# The workflow is designed to provide comprehensive security analysis with detailed configuration

on:
  pull_request:
    branches: [ main, dev, master, develop ]
    paths-ignore:
      - '**/*.md'
      - '**/*.txt'
      - '**/*.rst'
      - '**/*.png'
      - '**/*.jpg'
      - '**/*.jpeg'
      - '**/*.gif'
      - '**/*.svg'
      - '**/*.ico'
      - '.gitignore'
      - 'docs/**'
      - 'LICENSE'
      - 'SECURITY.md'
      - 'CONTRIBUTING.md'
      - 'CODE_OF_CONDUCT.md'
  schedule:
    - cron: '0 4 * * 1'  # Weekly on Monday at 4 AM UTC (off-peak hours)
  workflow_dispatch:  # Allow manual triggering

# Limit concurrent runs to conserve resources
concurrency:
  group: ${{ github.workflow }}-${{ github.ref }}
  cancel-in-progress: true

permissions:
  # Required for all workflows
  security-events: write
  # Only needed for workflows in private repositories
  actions: read
  contents: read

jobs:
  analyze-javascript:
    name: Analyze JavaScript/TypeScript
    runs-on: ${{ matrix.os }}
    timeout-minutes: 90  # Increased timeout for larger codebases
<<<<<<< HEAD
    env:
      TOOL_API_KEY: "ci-test-api-key-for-github-actions"

=======
>>>>>>> 3a88985a
    strategy:
      fail-fast: false
      matrix:
        os: [ubuntu-latest, windows-latest, macos-latest]

    steps:
      - name: Checkout repository
        uses: actions/checkout@v4
        with:
          fetch-depth: 0  # Full git history for better analysis

      # Cache CodeQL database to speed up analysis
      - name: Cache CodeQL database
        uses: actions/cache@v4
        with:
          path: ~/.codeql/databases
          key: codeql-javascript-${{ github.sha }}
          restore-keys: |
            codeql-javascript-

      # Set up pnpm
      - name: Setup pnpm
        uses: pnpm/action-setup@v4
        with:
          version: '8'

      # Add pnpm to PATH (Linux/macOS)
      - name: Add pnpm to PATH (Linux/macOS)
        if: runner.os != 'Windows'
        shell: bash
        run: |
          export PATH=$(pnpm bin):$PATH
          echo "PATH=$(pnpm bin):$PATH" >> $GITHUB_ENV
          echo "Current PATH: $PATH"
          which pnpm || { echo "Error: pnpm is still not in PATH."; exit 1; }

      # Add pnpm to PATH (Windows)
      - name: Add pnpm to PATH (Windows)
        if: runner.os == 'Windows'
        shell: pwsh
        run: |
          $pnpmPath = (& pnpm bin)
          $env:PATH = "$pnpmPath;$env:PATH"
          echo "PATH=$pnpmPath;$env:PATH" | Out-File -FilePath $env:GITHUB_ENV -Append
          Write-Host "Current PATH: $env:PATH"
          if (-not (Get-Command pnpm -ErrorAction SilentlyContinue)) {
            Write-Host "Error: pnpm is not in PATH."
            exit 1
          }

      # Set up Node.js for better JavaScript/TypeScript analysis
      - name: Set up Node.js
        uses: actions/setup-node@v4
        with:
          node-version: '20'
          cache: 'pnpm'

      # Verify pnpm installation
      - name: Check pnpm version
        shell: bash
        run: pnpm --version

      # Install dependencies if package.json exists
      - name: Install dependencies
        shell: bash
        run: |
          # Check for package.json in the root directory
          if [ -f package.json ]; then
            echo "Installing dependencies with pnpm in root directory..."
            pnpm install
          else
            echo "No package.json found in root directory, checking ui/react_frontend..."
            # Check for package.json in ui/react_frontend
            if [ -f ui/react_frontend/package.json ]; then
              echo "Installing dependencies with pnpm in ui/react_frontend..."
              cd ui/react_frontend && pnpm install
            else
              echo "No package.json found in ui/react_frontend, skipping dependency installation."
            fi
          fi
        continue-on-error: true

      # Removed automatic fix script execution to prevent auto-fixing CodeQL issues
      # Instead, we'll just create a .codeqlignore file
      - name: Create .codeqlignore file
        shell: bash
        run: |
          echo "Creating .codeqlignore file instead of running fix script..."
          cat > .codeqlignore << 'EOL'
          .venv/**
          venv/**
          env/**
          .env/**
          **/virtualenv/**
          **/site-packages/**
          **/dist-packages/**
          **/node_modules/**
          **/dist/**
          **/build/**
          **/vendor/**
          **/external/**
          **/third_party/**
          **/__pycache__/**
          **/.pytest_cache/**
          **/.mypy_cache/**
          **/.ruff_cache/**
          **/*.pyc
          **/*.pyo
          **/*.pyd
          **/test/**
          **/tests/**
          **/__tests__/**
          **/__mocks__/**
          **/*.test.js
          **/*.test.ts
          **/*.test.jsx
          **/*.test.tsx
          **/*.spec.js
          **/*.spec.ts
          **/*.spec.jsx
          **/*.spec.tsx
          **/.github/**
          **/.vscode/**
          **/.idea/**
          **/coverage/**
          **/.git/**
          **/docs/**
          **/*.md
          **/*.mdx
          **/*.rst
          **/sphinx/**
          **/playwright-report/**
          **/generated/**
          **/sarif-results/**
          **/*.sarif
          **/*.sarif.json
          ui/react_frontend/node_modules/**
          sdk/javascript/node_modules/**
          EOL

          # List directories to verify
          echo "Current directories:"
          ls -la

      - name: Initialize CodeQL
        uses: github/codeql-action/init@v3
        with:
          languages: javascript-typescript
          queries: security-and-quality
          config-file: ./.github/codeql/security-os-config.yml

      # Install Node.js dependencies before autobuild
      - name: Install Node.js dependencies
        shell: bash
        run: |
          # Function to install dependencies with fallback
          install_deps() {
            local dir=$1
            local original_dir=$(pwd)

            if [ -n "$dir" ]; then
              cd "$dir" || return 1
            fi

            echo "Installing dependencies in $(pwd)..."

            # Try with pnpm first (preferred)
            if command -v pnpm &>/dev/null; then
              echo "Using pnpm to install dependencies..."
              pnpm install || {
                echo "pnpm install failed, trying with npm..."
                npm install || {
                  echo "Both pnpm and npm installation failed in $(pwd)"
                  cd "$original_dir"
                  return 1
                }
              }
            else
              # Fallback to npm if pnpm is not available
              echo "pnpm not found, using npm to install dependencies..."
              npm install || {
                echo "npm installation failed in $(pwd)"
                cd "$original_dir"
                return 1
              }
            fi

            if [ -n "$dir" ]; then
              cd "$original_dir"
            fi

            return 0
          }

          # Install dependencies in root directory if package.json exists
          if [ -f "package.json" ]; then
            echo "Found package.json in root directory"
            install_deps
          fi

          # Install dependencies in ui/react_frontend if package.json exists
          if [ -f "ui/react_frontend/package.json" ]; then
            echo "Found package.json in ui/react_frontend"
            install_deps "ui/react_frontend"
          fi

          # Install dependencies in sdk/javascript if package.json exists
          if [ -f "sdk/javascript/package.json" ]; then
            echo "Found package.json in sdk/javascript"
            install_deps "sdk/javascript"
          fi

      # Autobuild attempts to build any compiled languages
      - name: Autobuild
        uses: github/codeql-action/autobuild@v3

      # Display disk space before analysis
      - name: Check disk space (Linux/macOS)
        if: runner.os != 'Windows'
        shell: bash
        run: df -h

      # Display disk space before analysis (Windows)
      - name: Check disk space (Windows)
        if: runner.os == 'Windows'
        shell: pwsh
        run: Get-Volume

      - name: Perform CodeQL Analysis
        uses: github/codeql-action/analyze@v3
        with:
          category: "/language:javascript-typescript"
          upload: true
          output: sarif-results/javascript-typescript-${{ runner.os }}.sarif

      # Add language-specific configuration for JavaScript/TypeScript
      - name: Upload language-specific CodeQL configuration
        uses: github/codeql-action/upload-sarif@v3
        continue-on-error: true
        with:
          sarif_file: sarif-results/javascript-typescript-${{ runner.os }}.sarif
          category: "/language:javascript-typescript"

      # Upload SARIF results as an artifact
      - name: Upload SARIF results
        uses: actions/upload-artifact@v4
        with:
          name: javascript-typescript-${{ runner.os }}-sarif
          path: sarif-results/javascript-typescript-${{ runner.os }}.sarif
          retention-days: 7

  analyze-python:
    name: Analyze Python
    runs-on: ${{ matrix.os }}
    timeout-minutes: 90  # Increased timeout for larger codebases
    strategy:
      fail-fast: false
      matrix:
        os: [ubuntu-latest, windows-latest, macos-latest]

    steps:
      - name: Checkout repository
        uses: actions/checkout@v4
        with:
          fetch-depth: 0  # Full git history for better analysis

      # Cache CodeQL database to speed up analysis
      - name: Cache CodeQL database
        uses: actions/cache@v4
        with:
          path: ~/.codeql/databases
          key: codeql-python-${{ github.sha }}
          restore-keys: |
            codeql-python-

      # Set up Python for better analysis
      - name: Set up Python
        uses: actions/setup-python@v5
        with:
          python-version: '3.12'
          cache: 'pip'

      # Ensure tar is available on Windows
      - name: Ensure tar is available (Windows)
        if: runner.os == 'Windows'
        shell: pwsh
        run: |
          # Check if tar is available
          if (-not (Get-Command tar -ErrorAction SilentlyContinue)) {
            Write-Host "tar not found in PATH. Installing tar via Chocolatey..."
            # Install Chocolatey if not already installed
            if (-not (Get-Command choco -ErrorAction SilentlyContinue)) {
              Set-ExecutionPolicy Bypass -Scope Process -Force
              [System.Net.ServicePointManager]::SecurityProtocol = [System.Net.ServicePointManager]::SecurityProtocol -bor 3072
              iex ((New-Object System.Net.WebClient).DownloadString('https://chocolatey.org/install.ps1'))
            }
            # Install tar
            choco install -y tar
            # Refresh PATH
            $env:Path = [System.Environment]::GetEnvironmentVariable("Path","Machine") + ";" + [System.Environment]::GetEnvironmentVariable("Path","User")
          } else {
            Write-Host "tar is already available in PATH"
          }
          # Verify tar is now available
          tar --version

      # Install dependencies if requirements.txt exists
      - name: Install dependencies (Linux/macOS)
        if: runner.os != 'Windows'
        shell: bash
        run: |
          python -m pip install --upgrade uv
          if [ -f requirements.txt ]; then
            echo "Installing pip dependencies from requirements.txt using 'uv pip'..."
            uv pip install -r requirements.txt || {
              echo "Failed to install with uv pip, falling back to regular pip..."
              python -m pip install --upgrade pip
              pip install -r requirements.txt
            }
          elif [ -f requirements-dev.txt ]; then
            echo "Installing pip dependencies from requirements-dev.txt using 'uv pip'..."
            uv pip install -r requirements-dev.txt || {
              echo "Failed to install with uv pip, falling back to regular pip..."
              python -m pip install --upgrade pip
              pip install -r requirements-dev.txt
            }
          else
            echo "No requirements.txt or requirements-dev.txt found, skipping dependency installation."
          fi

          # Install package in development mode if setup.py exists
          if [ -f setup.py ]; then
            echo "Installing package in development mode using 'uv pip'..."
            uv pip install -e . || {
              echo "Failed to install package with uv pip, falling back to regular pip..."
              python -m pip install --upgrade pip
              pip install -e .
            }
          fi
        continue-on-error: true

      # Install dependencies if requirements.txt exists (Windows)
      - name: Install dependencies (Windows)
        if: runner.os == 'Windows'
        shell: pwsh
        run: |
          python -m pip install --upgrade uv
          if (Test-Path "requirements.txt") {
            Write-Host "Installing pip dependencies from requirements.txt using 'uv pip'..."
            try {
              python -m uv pip install -r requirements.txt
            } catch {
              Write-Host "Failed to install with uv pip, falling back to regular pip..."
              python -m pip install --upgrade pip
              pip install -r requirements.txt
            }
          } elseif (Test-Path "requirements-dev.txt") {
            Write-Host "Installing pip dependencies from requirements-dev.txt using 'uv pip'..."
            try {
              python -m uv pip install -r requirements-dev.txt
            } catch {
              Write-Host "Failed to install with uv pip, falling back to regular pip..."
              python -m pip install --upgrade pip
              pip install -r requirements-dev.txt
            }
          } else {
            Write-Host "No requirements.txt or requirements-dev.txt found, skipping dependency installation."
          }

          # Install package in development mode if setup.py exists
          if (Test-Path "setup.py") {
            Write-Host "Installing package in development mode using 'uv pip'..."
            try {
              python -m uv pip install -e .
            } catch {
              Write-Host "Failed to install package with uv pip, falling back to regular pip..."
              python -m pip install --upgrade pip
              pip install -e .
            }
          }
        continue-on-error: true

      # Removed automatic fix script execution to prevent auto-fixing CodeQL issues
      # Instead, we'll just create a .codeqlignore file
      - name: Create .codeqlignore file
        shell: bash
        run: |
          echo "Creating .codeqlignore file instead of running fix script..."
          cat > .codeqlignore << 'EOL'
          .venv/**
          venv/**
          env/**
          .env/**
          **/virtualenv/**
          **/site-packages/**
          **/dist-packages/**
          **/node_modules/**
          **/dist/**
          **/build/**
          **/vendor/**
          **/external/**
          **/third_party/**
          **/__pycache__/**
          **/.pytest_cache/**
          **/.mypy_cache/**
          **/.ruff_cache/**
          **/*.pyc
          **/*.pyo
          **/*.pyd
          **/test/**
          **/tests/**
          **/__tests__/**
          **/__mocks__/**
          **/*.test.js
          **/*.test.ts
          **/*.test.jsx
          **/*.test.tsx
          **/*.spec.js
          **/*.spec.ts
          **/*.spec.jsx
          **/*.spec.tsx
          **/.github/**
          **/.vscode/**
          **/.idea/**
          **/coverage/**
          **/.git/**
          **/docs/**
          **/*.md
          **/*.mdx
          **/*.rst
          **/sphinx/**
          **/playwright-report/**
          **/generated/**
          **/sarif-results/**
          **/*.sarif
          **/*.sarif.json
          ui/react_frontend/node_modules/**
          sdk/javascript/node_modules/**
          EOL

          # List directories to verify
          echo "Current directories:"
          ls -la

      - name: Initialize CodeQL
        uses: github/codeql-action/init@v3
        with:
          languages: python
          queries: security-and-quality
          config-file: ./.github/codeql/security-os-config.yml

      # Autobuild attempts to build any compiled languages
      - name: Autobuild
        uses: github/codeql-action/autobuild@v3

      # Display disk space before analysis
      - name: Check disk space (Linux/macOS)
        if: runner.os != 'Windows'
        shell: bash
        run: df -h

      # Display disk space before analysis (Windows)
      - name: Check disk space (Windows)
        if: runner.os == 'Windows'
        shell: pwsh
        run: Get-Volume

      - name: Perform CodeQL Analysis
        uses: github/codeql-action/analyze@v3
        with:
          category: "/language:python"
          upload: true
          output: sarif-results/python-${{ runner.os }}.sarif

      # Add language-specific configuration for Python
      - name: Upload language-specific CodeQL configuration
        uses: github/codeql-action/upload-sarif@v3
        continue-on-error: true
        with:
          sarif_file: sarif-results/python-${{ runner.os }}.sarif
          category: "/language:python"

      # Upload SARIF results as an artifact
      - name: Upload SARIF results
        uses: actions/upload-artifact@v4
        with:
          name: python-${{ runner.os }}-sarif
          path: sarif-results/python-${{ runner.os }}.sarif
          retention-days: 7<|MERGE_RESOLUTION|>--- conflicted
+++ resolved
@@ -44,12 +44,6 @@
     name: Analyze JavaScript/TypeScript
     runs-on: ${{ matrix.os }}
     timeout-minutes: 90  # Increased timeout for larger codebases
-<<<<<<< HEAD
-    env:
-      TOOL_API_KEY: "ci-test-api-key-for-github-actions"
-
-=======
->>>>>>> 3a88985a
     strategy:
       fail-fast: false
       matrix:
