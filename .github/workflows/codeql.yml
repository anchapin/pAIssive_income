--- conflicted
+++ resolved
@@ -58,20 +58,12 @@
   contents: read
 
 jobs:
-<<<<<<< HEAD
-  analyze-javascript:
-    name: Analyze JavaScript/TypeScript
-    runs-on: ${{ matrix.os }}
-    timeout-minutes: 120  # Increased timeout for larger codebases
-=======
   analyze:
     name: Analyze
     # Use Ubuntu as the primary runner for this workflow
     # Platform-specific analysis is handled by dedicated workflows
     runs-on: ubuntu-latest
     timeout-minutes: 90  # Increased timeout for larger codebases
-
->>>>>>> fd26034d
     strategy:
       fail-fast: false
       matrix:
@@ -283,70 +275,9 @@
           fi
         continue-on-error: true
 
-<<<<<<< HEAD
-  analyze-python:
-    name: Analyze Python
-    runs-on: ${{ matrix.os }}
-    timeout-minutes: 120  # Increased timeout for larger codebases
-    strategy:
-      fail-fast: false
-      matrix:
-        os: [ubuntu-latest, windows-latest, macos-latest]
-
-    steps:
-      - name: Checkout repository
-        uses: actions/checkout@v4
-        with:
-          fetch-depth: 0  # Full git history for better analysis
-
-      # Cache CodeQL database to speed up analysis
-      - name: Cache CodeQL database
-        uses: actions/cache@v4
-        with:
-          path: ~/.codeql/databases
-          key: codeql-python-${{ github.sha }}
-          restore-keys: |
-            codeql-python-
-
-      # Set up Python for better analysis
-      - name: Set up Python
-        uses: actions/setup-python@v5
-        with:
-          python-version: '3.12'
-          cache: 'pip'
-
-      # Ensure tar is available on Windows
-      - name: Ensure tar is available (Windows)
-        if: runner.os == 'Windows'
-        shell: pwsh
-        run: |
-          # Check if tar is available
-          if (-not (Get-Command tar -ErrorAction SilentlyContinue)) {
-            Write-Host "tar not found in PATH. Installing tar via Chocolatey..."
-            # Install Chocolatey if not already installed
-            if (-not (Get-Command choco -ErrorAction SilentlyContinue)) {
-              Set-ExecutionPolicy Bypass -Scope Process -Force
-              [System.Net.ServicePointManager]::SecurityProtocol = [System.Net.ServicePointManager]::SecurityProtocol -bor 3072
-              iex ((New-Object System.Net.WebClient).DownloadString('https://chocolatey.org/install.ps1'))
-            }
-            # Install tar
-            choco install -y tar
-            # Refresh PATH
-            $env:Path = [System.Environment]::GetEnvironmentVariable("Path","Machine") + ";" + [System.Environment]::GetEnvironmentVariable("Path","User")
-          } else {
-            Write-Host "tar is already available in PATH"
-          }
-          # Verify tar is now available
-          tar --version
-
-      # Install dependencies if requirements.txt exists
-      - name: Install dependencies (Linux/macOS)
-        if: runner.os != 'Windows'
-=======
       # Clean up node_modules to save space
       - name: Clean up node_modules
         if: matrix.language == 'javascript-typescript'
->>>>>>> fd26034d
         shell: bash
         run: |
           echo "Cleaning up node_modules to save space..."
@@ -367,15 +298,9 @@
             mkdir -p .github/codeql
 
             # Create minimal unified configuration
-            cat > .github/codeql/security-os-config.yml << 'EOL'
-name: "Unified CodeQL Configuration"
-queries:
-  - uses: security-and-quality
-  - uses: security-extended
-  - uses: security
-disable-default-queries: false
-trap-for-errors: true
-EOL
+            echo 'name: "Unified CodeQL Configuration"' > .github/codeql/security-os-config.yml
+            echo 'queries:' >> .github/codeql/security-os-config.yml
+            echo '  - uses: security-and-quality' >> .github/codeql/security-os-config.yml
           fi
 
       # Initialize CodeQL
