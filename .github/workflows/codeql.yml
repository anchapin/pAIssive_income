name: "CodeQL Analysis"

# This workflow performs CodeQL analysis for JavaScript/TypeScript and Python
# It runs on push to main branches, pull requests to main branches, and on a weekly schedule
# The workflow is designed to provide comprehensive security analysis with optimized timeouts

on:
  pull_request:
    branches: [ main, dev, master, develop ]
    paths-ignore:
      - '**/*.md'
      - '**/*.txt'
      - '**/*.rst'
      - '**/*.png'
      - '**/*.jpg'
      - '**/*.jpeg'
      - '**/*.gif'
      - '**/*.svg'
      - '**/*.ico'
      - '.gitignore'
      - 'docs/**'
      - 'LICENSE'
      - 'SECURITY.md'
      - 'CONTRIBUTING.md'
      - 'CODE_OF_CONDUCT.md'
  schedule:
    - cron: '0 4 * * 1'  # Weekly on Monday at 4 AM UTC (off-peak hours)
  workflow_dispatch:  # Allow manual triggering
  workflow_run:
    workflows: ["Auto Fix (Linting & CodeQL Issues)"]
    types:
      - completed

# Limit concurrent runs to conserve resources
concurrency:
  group: ${{ github.workflow }}-${{ github.ref }}
  cancel-in-progress: true

permissions:
  # Required for all workflows
  security-events: write
  # Only needed for workflows in private repositories
  actions: read
  contents: read

jobs:
  analyze:
    name: Analyze
    # Use Ubuntu as the primary runner for this workflow
    # Platform-specific analysis is handled by dedicated workflows
    runs-on: ubuntu-latest
    timeout-minutes: 45  # Reduced timeout to prevent long-running jobs

    strategy:
      fail-fast: false
      matrix:
        os: [ubuntu-latest, windows-latest, macos-latest]

    steps:
      - name: Checkout repository
        uses: actions/checkout@v4
        with:
          fetch-depth: 0  # Full git history for better analysis

      # Set up pnpm first for JavaScript/TypeScript analysis
      - name: Setup pnpm
        if: matrix.language == 'javascript-typescript'
        uses: pnpm/action-setup@v4
        with:
          path: ~/.codeql/databases
          key: codeql-javascript-${{ github.sha }}
          restore-keys: |
            codeql-javascript-

      # Set up pnpm
      - name: Setup pnpm
        uses: pnpm/action-setup@v4
        with:
          version: '8'

      # Add pnpm to PATH (Linux/macOS)
      - name: Add pnpm to PATH (Linux/macOS)
        if: runner.os != 'Windows'
        shell: bash
        run: |
          export PATH=$(pnpm bin):$PATH
          echo "PATH=$(pnpm bin):$PATH" >> $GITHUB_ENV
          echo "Current PATH: $PATH"
          which pnpm || { echo "Error: pnpm is still not in PATH."; exit 1; }

      # Add pnpm to PATH (Windows)
      - name: Add pnpm to PATH (Windows)
        if: runner.os == 'Windows'
        shell: pwsh
        run: |
          $pnpmPath = (& pnpm bin)
          $env:PATH = "$pnpmPath;$env:PATH"
          echo "PATH=$pnpmPath;$env:PATH" | Out-File -FilePath $env:GITHUB_ENV -Append
          Write-Host "Current PATH: $env:PATH"
          if (-not (Get-Command pnpm -ErrorAction SilentlyContinue)) {
            Write-Host "Error: pnpm is not in PATH."
            exit 1
          }

      # Set up Node.js for better JavaScript/TypeScript analysis
      - name: Set up Node.js
        uses: actions/setup-node@v4
        with:
          node-version: '20.11.1' # Specify a patch version

      # Verify pnpm installation
      - name: Check pnpm version
        shell: bash
        run: pnpm --version

      # Install dependencies if package.json exists
      - name: Install dependencies
        shell: bash
        run: |
          # Check for package.json in the root directory
          if [ -f package.json ]; then
            echo "Installing dependencies with pnpm in root directory..."
            pnpm install
          else
            echo "pnpm not found, will use npm instead"
          fi

      # Set up Python for Python analysis
      - name: Set up Python
        if: matrix.language == 'python'
        uses: actions/setup-python@v5
        with:
          python-version: '3.12'
          # Remove cache: pip to avoid cache folder path issues

      # Display disk space before analysis
      - name: Check disk space
        shell: bash
        run: df -h

      # Verify lock files exist before analysis
      - name: Verify lock files
        if: matrix.language == 'javascript-typescript'
        shell: bash
        run: |
          echo "Verifying lock files exist before CodeQL analysis..."
          LOCK_FILES=$(find . -name "package-lock.json" -o -name "yarn.lock" -o -name "pnpm-lock.yaml")

          if [ -z "$LOCK_FILES" ]; then
            echo "Warning: No lock files found. Creating a minimal package-lock.json in the root directory."

            # Create a minimal valid package-lock.json with echo
            echo '{"name":"paissive-income","version":"1.0.0","lockfileVersion":3,"packages":{"":{"name":"paissive-income","version":"1.0.0"}}}' > package-lock.json

            echo "Created minimal package-lock.json in the root directory."

            # Verify the file was created
            if [ -f "package-lock.json" ]; then
              echo "Verification: package-lock.json exists and contains:"
              cat package-lock.json

              # Add to .gitignore if it exists
              if [ -f ".gitignore" ]; then
                if ! grep -q "package-lock.json" .gitignore; then
                  echo -e "\n# Generated during CodeQL analysis\npackage-lock.json" >> .gitignore
                  echo "Added package-lock.json to .gitignore"
                fi
              fi
            else
              echo "No package.json found in ui/react_frontend, skipping dependency installation."
            fi
          fi
        continue-on-error: true

      # Install dependencies for JavaScript/TypeScript with timeout
      - name: Install Node.js dependencies
        shell: bash
        timeout-minutes: 10  # Add timeout for dependency installation
        run: |
          # Function to install dependencies with fallback
          install_deps() {
            local dir=$1
            local original_dir=$(pwd)

            if [ -n "$dir" ]; then
              cd "$dir" || return 1
            fi

            echo "Installing dependencies in $(pwd)..."

            # Try with pnpm first (preferred)
            if command -v pnpm &>/dev/null; then
              echo "Using pnpm to install dependencies..."
              timeout 8m pnpm install || {
                echo "pnpm install failed or timed out, trying with npm..."
                timeout 8m npm install || {
                  echo "Both pnpm and npm installation failed in $(pwd)"
                  cd "$original_dir"
                  return 1
                }
              }
            else
              # Fallback to npm if pnpm is not available
              echo "pnpm not found, using npm..."
              timeout 8m npm install || {
                echo "npm install failed in $(pwd)"
                if [ -n "$dir" ]; then
                  cd "$original_dir"
                fi
                return 1
              }
            fi

            if [ -n "$dir" ]; then
              cd "$original_dir"
            fi

            return 0
          }

          # Install dependencies in root directory if package.json exists
          if [ -f "package.json" ]; then
            echo "Found package.json in root directory"
            install_deps
          fi

          # Install dependencies in ui/react_frontend if package.json exists
          if [ -f "ui/react_frontend/package.json" ]; then
            echo "Found package.json in ui/react_frontend"
            install_deps "ui/react_frontend"
          fi

          # Install dependencies in sdk/javascript if package.json exists
          if [ -f "sdk/javascript/package.json" ]; then
            echo "Found package.json in sdk/javascript"
            install_deps "sdk/javascript"
          fi
        continue-on-error: true

      # Clean up node_modules to save space
      - name: Clean up node_modules
        if: matrix.language == 'javascript-typescript'
        shell: bash
        run: |
          echo "Cleaning up node_modules to save space..."
          find . -name "node_modules" -type d -prune -exec rm -rf {} \; 2>/dev/null || true
        continue-on-error: true

      # Ensure CodeQL configuration files exist
      - name: Ensure CodeQL configuration files
        shell: bash
        run: |
          if [ -f ".github/scripts/ensure-codeql-configs.sh" ]; then
            echo "Running ensure-codeql-configs.sh script..."
            timeout 5m bash .github/scripts/ensure-codeql-configs.sh
          else
            echo "ensure-codeql-configs.sh script not found. Skipping custom configuration..."
            echo "CodeQL will use default configuration."
          fi

      # Initialize CodeQL with timeout
      - name: Initialize CodeQL
        uses: github/codeql-action/init@v3
        with:
          languages: ${{ matrix.language }}
          queries: security-and-quality
          debug: false  # Disable debug to reduce output and improve performance
        timeout-minutes: 10

      # Autobuild attempts to build any compiled languages with timeout
      - name: Autobuild
        uses: github/codeql-action/autobuild@v3
        timeout-minutes: 15
        continue-on-error: true

      # Display disk space before analysis
      - name: Check disk space (Linux/macOS)
        if: runner.os != 'Windows'
        shell: bash
        run: df -h

      # Display disk space before analysis (Windows)
      - name: Check disk space (Windows)
        if: runner.os == 'Windows'
        shell: pwsh
        run: Get-Volume

<<<<<<< HEAD
      # JavaScript/TypeScript specific checks
      - name: Handle JavaScript/TypeScript setup
        shell: bash
        run: |
          if [ "${{ matrix.language }}" = "javascript-typescript" ]; then
            # Final check for package-lock.json - create it if it still doesn't exist
=======
      # Environment verification step
      - name: Verify environment
        shell: bash
        run: |
          # JavaScript/TypeScript specific checks
          if [ "${{ matrix.language }}" = "javascript-typescript" ]; then
>>>>>>> 751d3c15
            if [ ! -f "package-lock.json" ]; then
              echo "WARNING: package-lock.json still not found! Creating it as a last resort..."
              echo '{"name":"paissive-income","version":"1.0.0","lockfileVersion":3,"packages":{"":{"name":"paissive-income","version":"1.0.0"}}}' > package-lock.json
              echo "Created minimal package-lock.json in the root directory."
            fi

            # Verify package-lock.json
            if [ -f "package-lock.json" ]; then
              echo "package-lock.json exists and contains:"
              cat package-lock.json
            else
              echo "CRITICAL ERROR: package-lock.json still not found after multiple attempts!"
            fi
          fi

          # Python specific checks
          if [ "${{ matrix.language }}" = "python" ]; then
            echo "Verifying Python environment..."
            python --version
            pip --version
          fi

          echo "Environment verification complete."

<<<<<<< HEAD
      # Perform CodeQL Analysis with enhanced error handling and timeout
=======
      # Perform CodeQL Analysis with enhanced error handling
>>>>>>> 751d3c15
      - name: Perform CodeQL Analysis
        uses: github/codeql-action/analyze@v3
        with:
          category: "/language:javascript-typescript"
          upload: true
          output: sarif-results/${{ matrix.language }}-${{ runner.os }}.sarif
        timeout-minutes: 20  # Add timeout for analysis step
        continue-on-error: false # Fail the workflow if CodeQL analysis fails

      # Upload SARIF results as an artifact
      - name: Upload SARIF results
        uses: actions/upload-artifact@v4
        with:
          name: javascript-typescript-${{ runner.os }}-sarif
          path: sarif-results/javascript-typescript-${{ runner.os }}.sarif
          retention-days: 7

  analyze-python:
    name: Analyze Python
    runs-on: ${{ matrix.os }}
    timeout-minutes: 90  # Increased timeout for larger codebases
    strategy:
      fail-fast: false
      matrix:
        os: [ubuntu-latest, windows-latest, macos-latest]

    steps:
      - name: Checkout repository
        uses: actions/checkout@v4
        with:
          fetch-depth: 0  # Full git history for better analysis

      # Cache CodeQL database to speed up analysis
      - name: Cache CodeQL database
        uses: actions/cache@v4
        with:
          path: ~/.codeql/databases
          key: codeql-python-${{ github.sha }}
          restore-keys: |
            codeql-python-

      # Set up Python for better analysis
      - name: Set up Python
        uses: actions/setup-python@v5
        with:
          python-version: '3.12'
          cache: 'pip'

      # Ensure tar is available on Windows
      - name: Ensure tar is available (Windows)
        if: runner.os == 'Windows'
        shell: pwsh
        run: |
          # Check if tar is available
          if (-not (Get-Command tar -ErrorAction SilentlyContinue)) {
            Write-Host "tar not found in PATH. Installing tar via Chocolatey..."
            # Install Chocolatey if not already installed
            if (-not (Get-Command choco -ErrorAction SilentlyContinue)) {
              Set-ExecutionPolicy Bypass -Scope Process -Force
              [System.Net.ServicePointManager]::SecurityProtocol = [System.Net.ServicePointManager]::SecurityProtocol -bor 3072
              iex ((New-Object System.Net.WebClient).DownloadString('https://chocolatey.org/install.ps1'))
            }
            # Install tar
            choco install -y tar
            # Refresh PATH
            $env:Path = [System.Environment]::GetEnvironmentVariable("Path","Machine") + ";" + [System.Environment]::GetEnvironmentVariable("Path","User")
          } else {
            Write-Host "tar is already available in PATH"
          }
          # Verify tar is now available
          tar --version

      # Install dependencies if requirements.txt exists
      - name: Install dependencies (Linux/macOS)
        if: runner.os != 'Windows'
        shell: bash
        run: |
          python -m pip install --upgrade uv
          if [ -f requirements.txt ]; then
            echo "Installing pip dependencies from requirements.txt using 'uv pip'..."
            uv pip install -r requirements.txt || {
              echo "Failed to install with uv pip, falling back to regular pip..."
              python -m pip install --upgrade pip
              pip install -r requirements.txt
            }
          elif [ -f requirements-dev.txt ]; then
            echo "Installing pip dependencies from requirements-dev.txt using 'uv pip'..."
            uv pip install -r requirements-dev.txt || {
              echo "Failed to install with uv pip, falling back to regular pip..."
              python -m pip install --upgrade pip
              pip install -r requirements-dev.txt
            }
          else
            echo "No requirements.txt or requirements-dev.txt found, skipping dependency installation."
          fi

          # Install package in development mode if setup.py exists
          if [ -f setup.py ]; then
            echo "Installing package in development mode using 'uv pip'..."
            uv pip install -e . || {
              echo "Failed to install package with uv pip, falling back to regular pip..."
              python -m pip install --upgrade pip
              pip install -e .
            }
          fi
        continue-on-error: true

      # Install dependencies if requirements.txt exists (Windows)
      - name: Install dependencies (Windows)
        if: runner.os == 'Windows'
        shell: pwsh
        run: |
          python -m pip install --upgrade uv
          if (Test-Path "requirements.txt") {
            Write-Host "Installing pip dependencies from requirements.txt using 'uv pip'..."
            try {
              python -m uv pip install -r requirements.txt
            } catch {
              Write-Host "Failed to install with uv pip, falling back to regular pip..."
              python -m pip install --upgrade pip
              pip install -r requirements.txt
            }
          } elseif (Test-Path "requirements-dev.txt") {
            Write-Host "Installing pip dependencies from requirements-dev.txt using 'uv pip'..."
            try {
              python -m uv pip install -r requirements-dev.txt
            } catch {
              Write-Host "Failed to install with uv pip, falling back to regular pip..."
              python -m pip install --upgrade pip
              pip install -r requirements-dev.txt
            }
          } else {
            Write-Host "No requirements.txt or requirements-dev.txt found, skipping dependency installation."
          }

          # Install package in development mode if setup.py exists
          if (Test-Path "setup.py") {
            Write-Host "Installing package in development mode using 'uv pip'..."
            try {
              python -m uv pip install -e .
            } catch {
              Write-Host "Failed to install package with uv pip, falling back to regular pip..."
              python -m pip install --upgrade pip
              pip install -e .
            }
          }
        continue-on-error: true

      # Removed automatic fix script execution to prevent auto-fixing CodeQL issues
      # Instead, we'll just create a .codeqlignore file
      - name: Create .codeqlignore file
        shell: bash
        run: |
          echo "Creating .codeqlignore file instead of running fix script..."
          cat > .codeqlignore << 'EOL'
          .venv/**
          venv/**
          env/**
          .env/**
          **/virtualenv/**
          **/site-packages/**
          **/dist-packages/**
          **/node_modules/**
          **/dist/**
          **/build/**
          **/vendor/**
          **/external/**
          **/third_party/**
          **/__pycache__/**
          **/.pytest_cache/**
          **/.mypy_cache/**
          **/.ruff_cache/**
          **/*.pyc
          **/*.pyo
          **/*.pyd
          **/test/**
          **/tests/**
          **/__tests__/**
          **/__mocks__/**
          **/*.test.js
          **/*.test.ts
          **/*.test.jsx
          **/*.test.tsx
          **/*.spec.js
          **/*.spec.ts
          **/*.spec.jsx
          **/*.spec.tsx
          **/.github/**
          **/.vscode/**
          **/.idea/**
          **/coverage/**
          **/.git/**
          **/docs/**
          **/*.md
          **/*.mdx
          **/*.rst
          **/sphinx/**
          **/playwright-report/**
          **/generated/**
          **/sarif-results/**
          **/*.sarif
          **/*.sarif.json
          ui/react_frontend/node_modules/**
          sdk/javascript/node_modules/**
          EOL

          # List directories to verify
          echo "Current directories:"
          ls -la

      - name: Initialize CodeQL
        uses: github/codeql-action/init@v3
        with:
          languages: python
          queries: security-and-quality
          config-file: ./.github/codeql/security-os-config.yml

      # Autobuild attempts to build any compiled languages
      - name: Autobuild
        uses: github/codeql-action/autobuild@v3

      # Display disk space before analysis
      - name: Check disk space (Linux/macOS)
        if: runner.os != 'Windows'
        shell: bash
        run: df -h

      # Display disk space before analysis (Windows)
      - name: Check disk space (Windows)
        if: runner.os == 'Windows'
        shell: pwsh
        run: Get-Volume

      - name: Perform CodeQL Analysis
        uses: github/codeql-action/analyze@v3
        with:
          category: "/language:python"
          upload: true
          output: sarif-results/python-${{ runner.os }}.sarif

      # Add language-specific configuration for Python
      - name: Upload language-specific CodeQL configuration
        uses: github/codeql-action/upload-sarif@v3
        continue-on-error: true
        with:
          sarif_file: sarif-results/python-${{ runner.os }}.sarif
          category: "/language:python"

      # Upload SARIF results as an artifact
      - name: Upload SARIF results
        uses: actions/upload-artifact@v4
        with:
          name: python-${{ runner.os }}-sarif
          path: sarif-results/python-${{ runner.os }}.sarif
          retention-days: 7
          if-no-files-found: warn # Warn but don't fail if no files are found<|MERGE_RESOLUTION|>--- conflicted
+++ resolved
@@ -285,21 +285,12 @@
         shell: pwsh
         run: Get-Volume
 
-<<<<<<< HEAD
-      # JavaScript/TypeScript specific checks
-      - name: Handle JavaScript/TypeScript setup
-        shell: bash
-        run: |
-          if [ "${{ matrix.language }}" = "javascript-typescript" ]; then
-            # Final check for package-lock.json - create it if it still doesn't exist
-=======
       # Environment verification step
       - name: Verify environment
         shell: bash
         run: |
           # JavaScript/TypeScript specific checks
           if [ "${{ matrix.language }}" = "javascript-typescript" ]; then
->>>>>>> 751d3c15
             if [ ! -f "package-lock.json" ]; then
               echo "WARNING: package-lock.json still not found! Creating it as a last resort..."
               echo '{"name":"paissive-income","version":"1.0.0","lockfileVersion":3,"packages":{"":{"name":"paissive-income","version":"1.0.0"}}}' > package-lock.json
@@ -324,11 +315,7 @@
 
           echo "Environment verification complete."
 
-<<<<<<< HEAD
-      # Perform CodeQL Analysis with enhanced error handling and timeout
-=======
       # Perform CodeQL Analysis with enhanced error handling
->>>>>>> 751d3c15
       - name: Perform CodeQL Analysis
         uses: github/codeql-action/analyze@v3
         with:
