--- conflicted
+++ resolved
@@ -68,11 +68,7 @@
       - name: Setup pnpm
         uses: pnpm/action-setup@v4
         with:
-<<<<<<< HEAD
-          node-version: '20.11.1' # Specify a patch version
-=======
           version: '8'
->>>>>>> 43568fbd
 
       # Add pnpm to PATH (Linux/macOS)
       - name: Add pnpm to PATH (Linux/macOS)
@@ -102,8 +98,7 @@
       - name: Set up Node.js
         uses: actions/setup-node@v4
         with:
-          node-version: '20'
-          cache: 'pnpm'
+          node-version: '20.11.1' # Specify a patch version
 
       # Verify pnpm installation
       - name: Check pnpm version
@@ -276,6 +271,37 @@
         shell: pwsh
         run: Get-Volume
 
+      # Environment verification step
+      - name: Verify environment
+        shell: bash
+        run: |
+          # JavaScript/TypeScript specific checks
+          if [ "${{ matrix.language }}" = "javascript-typescript" ]; then
+            if [ ! -f "package-lock.json" ]; then
+              echo "WARNING: package-lock.json still not found! Creating it as a last resort..."
+              echo '{"name":"paissive-income","version":"1.0.0","lockfileVersion":3,"packages":{"":{"name":"paissive-income","version":"1.0.0"}}}' > package-lock.json
+              echo "Created minimal package-lock.json in the root directory."
+            fi
+
+            # Verify package-lock.json
+            if [ -f "package-lock.json" ]; then
+              echo "package-lock.json exists and contains:"
+              cat package-lock.json
+            else
+              echo "CRITICAL ERROR: package-lock.json still not found after multiple attempts!"
+            fi
+          fi
+
+          # Python specific checks
+          if [ "${{ matrix.language }}" = "python" ]; then
+            echo "Verifying Python environment..."
+            python --version
+            pip --version
+          fi
+
+          echo "Environment verification complete."
+
+      # Perform CodeQL Analysis with enhanced error handling
       - name: Perform CodeQL Analysis
         uses: github/codeql-action/analyze@v3
         with:
@@ -507,42 +533,7 @@
       - name: Check disk space (Linux/macOS)
         if: runner.os != 'Windows'
         shell: bash
-<<<<<<< HEAD
-        run: |
-          echo "Verifying environment before CodeQL analysis..."
-
-          # Create sarif-results directory if it doesn't exist
-          if [ ! -d "sarif-results" ]; then
-            echo "Creating sarif-results directory..."
-            mkdir -p sarif-results
-          fi
-
-          # JavaScript/TypeScript specific checks
-          if [ "${{ matrix.language }}" = "javascript-typescript" ]; then
-            if [ ! -f "package-lock.json" ]; then
-              echo "WARNING: package-lock.json still not found! Creating it as a last resort..."
-              echo '{"name":"paissive-income","version":"1.0.0","lockfileVersion":3,"packages":{"":{"name":"paissive-income","version":"1.0.0"}}}' > package-lock.json
-              echo "Created minimal package-lock.json in the root directory."
-            fi
-
-            # Verify package-lock.json
-            if [ -f "package-lock.json" ]; then
-              echo "package-lock.json exists and contains:"
-              cat package-lock.json
-            else
-              echo "CRITICAL ERROR: package-lock.json still not found after multiple attempts!"
-            fi
-          fi
-
-          # Python specific checks
-          if [ "${{ matrix.language }}" = "python" ]; then
-            echo "Verifying Python environment..."
-            python --version
-            pip --version
-          fi
-=======
         run: df -h
->>>>>>> 43568fbd
 
       # Display disk space before analysis (Windows)
       - name: Check disk space (Windows)
