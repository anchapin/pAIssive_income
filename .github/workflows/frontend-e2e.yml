--- conflicted
+++ resolved
@@ -1,245 +1,173 @@
-<<<<<<< HEAD
-name: Frontend E2E Tests
-
-on:
-  push:
-    branches: [ main ]
-  pull_request:
-    branches: [ main ]
-  workflow_dispatch: {}
-
-jobs:
-  test:
-    runs-on: ${{ matrix.os }}
-    strategy:
-      matrix:
-        os: [ubuntu-latest, windows-latest, macos-latest]
-      fail-fast: false
-
-    steps:
-    - uses: actions/checkout@v4
-      with:
-        fetch-depth: 0
-
-    - name: Setup Node.js
-      uses: actions/setup-node@v4
-      with:
-        node-version: '20'
-        cache: 'npm'
-
-    - name: Setup pnpm
-      uses: pnpm/action-setup@v4
-      with:
-        version: 8
-        run_install: false
-
-    - name: Install dependencies
-      run: |
-        if ! which pnpm; then
-          echo "pnpm not found, installing globally with npm..."
-          npm install -g pnpm
-        fi
-        pnpm install --no-optional || npm install --no-optional
-
-    - name: Setup CI Environment (Unix)
-      if: runner.os != 'Windows'
-      run: |
-        chmod +x .github/scripts/setup-ci-environment.sh
-        ./.github/scripts/setup-ci-environment.sh
-
-    - name: Setup CI Environment (Windows)
-      if: runner.os == 'Windows'
-      shell: pwsh
-      run: |
-        ./.github/scripts/setup-ci-environment.ps1
-
-    - name: Run E2E tests
-      run: |
-        npm run test:e2e -- --coverage
-
-    - name: Upload test results
-      uses: actions/upload-artifact@v4
-      with:
-        name: test-results-${{ matrix.os }}
-        path: |
-          test-results/
-          coverage/
-          coverage.xml
-          ci-reports/
-          ci-artifacts/
-          ci-logs/
-=======
-name: Frontend E2E Tests
-
-on:
-  push:
-    branches: [ main, develop ]
-    paths:
-      - 'ui/react_frontend/**'
-      - '.github/workflows/frontend-e2e.yml'
-  pull_request:
-    branches: [ main, develop ]
-    paths:
-      - 'ui/react_frontend/**'
-      - '.github/workflows/frontend-e2e.yml'
-  workflow_dispatch:
-
-jobs:
-  frontend-e2e:
-    runs-on: ${{ matrix.os }}
-    strategy:
-      fail-fast: false
-      matrix:
-        os: [ubuntu-latest, windows-latest]
-        node-version: [18.x]
-
-    steps:
-      - uses: actions/checkout@v4
-      
-      - name: Set up Node.js ${{ matrix.node-version }}
-        uses: actions/setup-node@v4
-        with:
-          node-version: ${{ matrix.node-version }}
-      
-      - name: Cache Node.js modules
-        uses: actions/cache@v4
-        with:
-          path: ui/react_frontend/node_modules
-          key: ${{ runner.os }}-node-${{ hashFiles('ui/react_frontend/package-lock.json') }}
-          restore-keys: |
-            ${{ runner.os }}-node-
-
-      - name: Install dependencies
-        working-directory: ui/react_frontend
-        run: |
-          npm install
-      
-      - name: Install Playwright browsers
-        working-directory: ui/react_frontend
-        run: |
-          npx playwright install --with-deps
-      
-      - name: Setup environment (Linux/macOS)
-        if: runner.os != 'Windows'
-        shell: bash
-        run: |
-          # Create directories
-          mkdir -p logs
-          mkdir -p ci-reports/github
-          mkdir -p test-results/github
-          mkdir -p playwright-report
-          mkdir -p playwright-report/html
-          
-          # Set environment variables
-          echo "REACT_APP_API_BASE_URL=http://localhost:8000/api" >> $GITHUB_ENV
-          echo "REACT_APP_AG_UI_ENABLED=true" >> $GITHUB_ENV
-          echo "CI=true" >> $GITHUB_ENV
-          echo "VERBOSE_LOGGING=true" >> $GITHUB_ENV
-          
-          # Set enhanced environment detection variables
-          echo "GITHUB_ACTIONS=true" >> $GITHUB_ENV
-          echo "CI_ENVIRONMENT=true" >> $GITHUB_ENV
-          echo "CI_PLATFORM=github" >> $GITHUB_ENV
-          echo "CI_TYPE=github" >> $GITHUB_ENV
-          echo "CI_RUNNER_OS=$(uname -s)" >> $GITHUB_ENV
-          echo "CI_WORKSPACE=$GITHUB_WORKSPACE" >> $GITHUB_ENV
-          
-          # Set container environment detection variables
-          echo "DOCKER_ENVIRONMENT=false" >> $GITHUB_ENV
-          echo "KUBERNETES_SERVICE_HOST=" >> $GITHUB_ENV
-          echo "RKT_ENVIRONMENT=false" >> $GITHUB_ENV
-          echo "SINGULARITY_ENVIRONMENT=false" >> $GITHUB_ENV
-          echo "DOCKER_COMPOSE=false" >> $GITHUB_ENV
-          echo "DOCKER_SWARM=" >> $GITHUB_ENV
-      
-      - name: Setup environment (Windows)
-        if: runner.os == 'Windows'
-        shell: pwsh
-        run: |
-          # Create directories
-          New-Item -ItemType Directory -Path "logs" -Force -ErrorAction SilentlyContinue
-          New-Item -ItemType Directory -Path "ci-reports/github" -Force -ErrorAction SilentlyContinue
-          New-Item -ItemType Directory -Path "test-results/github" -Force -ErrorAction SilentlyContinue
-          New-Item -ItemType Directory -Path "playwright-report" -Force -ErrorAction SilentlyContinue
-          New-Item -ItemType Directory -Path "playwright-report/html" -Force -ErrorAction SilentlyContinue
-          
-          # Set environment variables
-          echo "REACT_APP_API_BASE_URL=http://localhost:8000/api" | Out-File -FilePath $env:GITHUB_ENV -Append
-          echo "REACT_APP_AG_UI_ENABLED=true" | Out-File -FilePath $env:GITHUB_ENV -Append
-          echo "CI=true" | Out-File -FilePath $env:GITHUB_ENV -Append
-          echo "VERBOSE_LOGGING=true" | Out-File -FilePath $env:GITHUB_ENV -Append
-          
-          # Set enhanced environment detection variables
-          echo "GITHUB_ACTIONS=true" | Out-File -FilePath $env:GITHUB_ENV -Append
-          echo "CI_ENVIRONMENT=true" | Out-File -FilePath $env:GITHUB_ENV -Append
-          echo "CI_PLATFORM=github" | Out-File -FilePath $env:GITHUB_ENV -Append
-          echo "CI_TYPE=github" | Out-File -FilePath $env:GITHUB_ENV -Append
-          echo "CI_RUNNER_OS=$env:OS" | Out-File -FilePath $env:GITHUB_ENV -Append
-          echo "CI_WORKSPACE=$env:GITHUB_WORKSPACE" | Out-File -FilePath $env:GITHUB_ENV -Append
-          
-          # Set container environment detection variables
-          echo "DOCKER_ENVIRONMENT=false" | Out-File -FilePath $env:GITHUB_ENV -Append
-          echo "KUBERNETES_SERVICE_HOST=" | Out-File -FilePath $env:GITHUB_ENV -Append
-          echo "RKT_ENVIRONMENT=false" | Out-File -FilePath $env:GITHUB_ENV -Append
-          echo "SINGULARITY_ENVIRONMENT=false" | Out-File -FilePath $env:GITHUB_ENV -Append
-          echo "DOCKER_COMPOSE=false" | Out-File -FilePath $env:GITHUB_ENV -Append
-          echo "DOCKER_SWARM=" | Out-File -FilePath $env:GITHUB_ENV -Append
-      
-      - name: Run tests (Linux/macOS)
-        if: runner.os != 'Windows'
-        shell: bash
-        working-directory: ui/react_frontend
-        run: |
-          if [ -f "tests/run_ci_tests_enhanced.js" ]; then
-            echo "Running Enhanced CI test runner..."
-            node tests/run_ci_tests_enhanced.js
-          else
-            echo "Enhanced CI test runner not found, falling back to regular runner..."
-            node tests/run_ci_tests.js
-          fi
-      
-      - name: Run tests (Windows)
-        if: runner.os == 'Windows'
-        shell: pwsh
-        working-directory: ui/react_frontend
-        run: |
-          try {
-            if (Test-Path "tests/run_ci_tests_enhanced.js") {
-              Write-Host "Running Enhanced CI test runner..."
-              node tests/run_ci_tests_enhanced.js
-            } else {
-              Write-Host "Enhanced CI test runner not found, falling back to regular runner..."
-              node tests/run_ci_tests.js
-            }
-          } catch {
-            Write-Host "Tests failed but continuing workflow: $_"
-            Set-Content -Path "../../logs/test-failures.txt" -Value "Test failures detected at $(Get-Date)"
-          }
-      
-      - name: Upload Playwright report
-        if: always()
-        uses: actions/upload-artifact@v4
-        with:
-          name: playwright-report-${{ runner.os }}-${{ github.run_id }}
-          path: playwright-report/
-          if-no-files-found: warn
-          retention-days: 30
-      
-      - name: Upload logs
-        if: always()
-        uses: actions/upload-artifact@v4
-        with:
-          name: logs-${{ runner.os }}-${{ github.run_id }}
-          path: logs/
-          if-no-files-found: warn
-          retention-days: 30
-      
-      - name: Upload test results
-        if: always()
-        uses: actions/upload-artifact@v4
-        with:
-          name: test-results-${{ runner.os }}-${{ github.run_id }}
-          path: test-results/
-          if-no-files-found: ignore
-          retention-days: 30
->>>>>>> 5b757bfb
+name: Frontend E2E Tests
+
+on:
+  push:
+    branches: [ main, develop ]
+    paths:
+      - 'ui/react_frontend/**'
+      - '.github/workflows/frontend-e2e.yml'
+  pull_request:
+    branches: [ main, develop ]
+    paths:
+      - 'ui/react_frontend/**'
+      - '.github/workflows/frontend-e2e.yml'
+  workflow_dispatch:
+
+jobs:
+  frontend-e2e:
+    runs-on: ${{ matrix.os }}
+    strategy:
+      fail-fast: false
+      matrix:
+        os: [ubuntu-latest, windows-latest]
+        node-version: [18.x]
+
+    steps:
+      - uses: actions/checkout@v4
+      
+      - name: Set up Node.js ${{ matrix.node-version }}
+        uses: actions/setup-node@v4
+        with:
+          node-version: ${{ matrix.node-version }}
+      
+      - name: Cache Node.js modules
+        uses: actions/cache@v4
+        with:
+          path: ui/react_frontend/node_modules
+          key: ${{ runner.os }}-node-${{ hashFiles('ui/react_frontend/package-lock.json') }}
+          restore-keys: |
+            ${{ runner.os }}-node-
+
+      - name: Install dependencies
+        working-directory: ui/react_frontend
+        run: |
+          npm install
+      
+      - name: Install Playwright browsers
+        working-directory: ui/react_frontend
+        run: |
+          npx playwright install --with-deps
+      
+      - name: Setup environment (Linux/macOS)
+        if: runner.os != 'Windows'
+        shell: bash
+        run: |
+          # Create directories
+          mkdir -p logs
+          mkdir -p ci-reports/github
+          mkdir -p test-results/github
+          mkdir -p playwright-report
+          mkdir -p playwright-report/html
+          
+          # Set environment variables
+          echo "REACT_APP_API_BASE_URL=http://localhost:8000/api" >> $GITHUB_ENV
+          echo "REACT_APP_AG_UI_ENABLED=true" >> $GITHUB_ENV
+          echo "CI=true" >> $GITHUB_ENV
+          echo "VERBOSE_LOGGING=true" >> $GITHUB_ENV
+          
+          # Set enhanced environment detection variables
+          echo "GITHUB_ACTIONS=true" >> $GITHUB_ENV
+          echo "CI_ENVIRONMENT=true" >> $GITHUB_ENV
+          echo "CI_PLATFORM=github" >> $GITHUB_ENV
+          echo "CI_TYPE=github" >> $GITHUB_ENV
+          echo "CI_RUNNER_OS=$(uname -s)" >> $GITHUB_ENV
+          echo "CI_WORKSPACE=$GITHUB_WORKSPACE" >> $GITHUB_ENV
+          
+          # Set container environment detection variables
+          echo "DOCKER_ENVIRONMENT=false" >> $GITHUB_ENV
+          echo "KUBERNETES_SERVICE_HOST=" >> $GITHUB_ENV
+          echo "RKT_ENVIRONMENT=false" >> $GITHUB_ENV
+          echo "SINGULARITY_ENVIRONMENT=false" >> $GITHUB_ENV
+          echo "DOCKER_COMPOSE=false" >> $GITHUB_ENV
+          echo "DOCKER_SWARM=" >> $GITHUB_ENV
+      
+      - name: Setup environment (Windows)
+        if: runner.os == 'Windows'
+        shell: pwsh
+        run: |
+          # Create directories
+          New-Item -ItemType Directory -Path "logs" -Force -ErrorAction SilentlyContinue
+          New-Item -ItemType Directory -Path "ci-reports/github" -Force -ErrorAction SilentlyContinue
+          New-Item -ItemType Directory -Path "test-results/github" -Force -ErrorAction SilentlyContinue
+          New-Item -ItemType Directory -Path "playwright-report" -Force -ErrorAction SilentlyContinue
+          New-Item -ItemType Directory -Path "playwright-report/html" -Force -ErrorAction SilentlyContinue
+          
+          # Set environment variables
+          echo "REACT_APP_API_BASE_URL=http://localhost:8000/api" | Out-File -FilePath $env:GITHUB_ENV -Append
+          echo "REACT_APP_AG_UI_ENABLED=true" | Out-File -FilePath $env:GITHUB_ENV -Append
+          echo "CI=true" | Out-File -FilePath $env:GITHUB_ENV -Append
+          echo "VERBOSE_LOGGING=true" | Out-File -FilePath $env:GITHUB_ENV -Append
+          
+          # Set enhanced environment detection variables
+          echo "GITHUB_ACTIONS=true" | Out-File -FilePath $env:GITHUB_ENV -Append
+          echo "CI_ENVIRONMENT=true" | Out-File -FilePath $env:GITHUB_ENV -Append
+          echo "CI_PLATFORM=github" | Out-File -FilePath $env:GITHUB_ENV -Append
+          echo "CI_TYPE=github" | Out-File -FilePath $env:GITHUB_ENV -Append
+          echo "CI_RUNNER_OS=$env:OS" | Out-File -FilePath $env:GITHUB_ENV -Append
+          echo "CI_WORKSPACE=$env:GITHUB_WORKSPACE" | Out-File -FilePath $env:GITHUB_ENV -Append
+          
+          # Set container environment detection variables
+          echo "DOCKER_ENVIRONMENT=false" | Out-File -FilePath $env:GITHUB_ENV -Append
+          echo "KUBERNETES_SERVICE_HOST=" | Out-File -FilePath $env:GITHUB_ENV -Append
+          echo "RKT_ENVIRONMENT=false" | Out-File -FilePath $env:GITHUB_ENV -Append
+          echo "SINGULARITY_ENVIRONMENT=false" | Out-File -FilePath $env:GITHUB_ENV -Append
+          echo "DOCKER_COMPOSE=false" | Out-File -FilePath $env:GITHUB_ENV -Append
+          echo "DOCKER_SWARM=" | Out-File -FilePath $env:GITHUB_ENV -Append
+      
+      - name: Run tests (Linux/macOS)
+        if: runner.os != 'Windows'
+        shell: bash
+        working-directory: ui/react_frontend
+        run: |
+          if [ -f "tests/run_ci_tests_enhanced.js" ]; then
+            echo "Running Enhanced CI test runner..."
+            node tests/run_ci_tests_enhanced.js
+          else
+            echo "Enhanced CI test runner not found, falling back to regular runner..."
+            node tests/run_ci_tests.js
+          fi
+      
+      - name: Run tests (Windows)
+        if: runner.os == 'Windows'
+        shell: pwsh
+        working-directory: ui/react_frontend
+        run: |
+          try {
+            if (Test-Path "tests/run_ci_tests_enhanced.js") {
+              Write-Host "Running Enhanced CI test runner..."
+              node tests/run_ci_tests_enhanced.js
+            } else {
+              Write-Host "Enhanced CI test runner not found, falling back to regular runner..."
+              node tests/run_ci_tests.js
+            }
+          } catch {
+            Write-Host "Tests failed but continuing workflow: $_"
+            Set-Content -Path "../../logs/test-failures.txt" -Value "Test failures detected at $(Get-Date)"
+          }
+      
+      - name: Upload Playwright report
+        if: always()
+        uses: actions/upload-artifact@v4
+        with:
+          name: playwright-report-${{ runner.os }}-${{ github.run_id }}
+          path: playwright-report/
+          if-no-files-found: warn
+          retention-days: 30
+      
+      - name: Upload logs
+        if: always()
+        uses: actions/upload-artifact@v4
+        with:
+          name: logs-${{ runner.os }}-${{ github.run_id }}
+          path: logs/
+          if-no-files-found: warn
+          retention-days: 30
+      
+      - name: Upload test results
+        if: always()
+        uses: actions/upload-artifact@v4
+        with:
+          name: test-results-${{ runner.os }}-${{ github.run_id }}
+          path: test-results/
+          if-no-files-found: ignore
+          retention-days: 30