--- conflicted
+++ resolved
@@ -104,18 +104,9 @@
             uv pip install -r requirements-dev.txt
           fi
 
-<<<<<<< HEAD
-          # Install the package in development mode if setup files exist
-          if [ -f "setup.py" ] || [ -f "pyproject.toml" ]; then
-            uv pip install -e .
-          else
-            echo "No setup.py or pyproject.toml found, skipping package installation"
-          fi
-=======
           # Install the package in development mode with dev extras only
           # Avoid installing the agents extra which has dependency conflicts
           uv pip install -e ".[dev]"
->>>>>>> 4c4353a6
 
       - name: Check if fix_linting_issues.py exists
         id: check-script
