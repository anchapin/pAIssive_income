--- conflicted
+++ resolved
@@ -175,8 +175,6 @@
         if: steps.check-script.outputs.script_exists == 'true'
         run: |
           echo "Running fix_linting_issues.py..."
-<<<<<<< HEAD
-
           # Configure git
           git config user.name "github-actions[bot]"
           git config user.email "github-actions[bot]@users.noreply.github.com"
@@ -216,52 +214,6 @@
           fi
         continue-on-error: true
 
-      - name: Run Ruff (Fix Mode) - Fallback
-        if: steps.check-script.outputs.script_exists != 'true'
-        run: |
-          echo "Running Ruff in fix mode (fallback)..."
-=======
->>>>>>> cdedc22f
-
-          # Configure git
-          git config user.name "github-actions[bot]"
-          git config user.email "github-actions[bot]@users.noreply.github.com"
-
-          # Branch handling
-          if [ -n "${GITHUB_HEAD_REF}" ]; then
-            echo "Checking out PR branch: ${GITHUB_HEAD_REF}"
-            git checkout "${GITHUB_HEAD_REF}" || {
-              echo "Failed to checkout PR branch"
-              exit 1
-            }
-          else
-            BRANCH_NAME=${GITHUB_REF#refs/heads/}
-            echo "Checking out branch: ${BRANCH_NAME}"
-            git checkout "${BRANCH_NAME}" || {
-              echo "Failed to checkout branch"
-              exit 1
-            }
-          fi
-
-          # Run the script
-          python fix_linting_issues.py --verbose
-
-          # Check if any files were modified
-          if [ -n "$(git diff --name-only)" ]; then
-            # Commit changes
-            git add .
-            git commit -m "Auto-fix linting issues" || echo "No changes to commit"
-
-            # Push changes
-            echo "Pushing changes..."
-            git push origin HEAD:${GITHUB_HEAD_REF:-main} || {
-              echo "::warning::Failed to push changes. This could be due to permissions or if no changes were made."
-            }
-          else
-            echo "No changes detected"
-          fi
-        continue-on-error: true
-
       - name: Fix Imports with Ruff and Isort
         id: fix-imports
         run: |
@@ -302,11 +254,7 @@
             echo "To fix these issues locally, run:"
             echo "```bash"
             echo "# Install required tools if you don't have them"
-<<<<<<< HEAD
-            echo "pip install black isort ruff"
-=======
             echo "pip install isort ruff"
->>>>>>> cdedc22f
             echo ""
             echo "# Fix all issues automatically using our custom script"
             echo "python fix_linting_issues.py --verbose"
@@ -340,11 +288,7 @@
             echo "1. Run our linting fix script locally:" >> pr_comment.md
             echo "   \`\`\`bash" >> pr_comment.md
             echo "   # Install required tools if you don't have them" >> pr_comment.md
-<<<<<<< HEAD
-            echo "   pip install black isort ruff" >> pr_comment.md
-=======
             echo "   pip install isort ruff" >> pr_comment.md
->>>>>>> cdedc22f
             echo "" >> pr_comment.md
             echo "   # Fix all issues automatically using our custom script" >> pr_comment.md
             echo "   python fix_linting_issues.py --verbose" >> pr_comment.md
