--- conflicted
+++ resolved
@@ -214,34 +214,26 @@
       run: |
         echo "Checking that all files are formatted correctly (no auto-fix in CI)..."
         if [ -n "${{ github.event.inputs.specific_file }}" ]; then
-<<<<<<< HEAD
-          ruff check "${{ github.event.inputs.specific_file }}"
-          ruff format --check "${{ github.event.inputs.specific_file }}"
-        else
+          # Validate file path using the validation script
+          FILE_PATH=$(./validate_file_path.sh "${{ github.event.inputs.specific_file }}")
+          if [ -n "$FILE_PATH" ]; then
+            # Check if the file is a Python file before fixing
+            if [[ "$FILE_PATH" == *.py ]]; then
+              echo "Checking specific Python file with Ruff: $FILE_PATH"
+              ruff check "$FILE_PATH"
+              ruff format --check "$FILE_PATH"
+            else
+              echo "Skipping Ruff formatting for non-Python file: $FILE_PATH"
+            fi
+          else
+            echo "Invalid file path provided. Checking all Python files instead."
+            ruff check .
+            ruff format --check .
+          fi
+        else
+          echo "Checking all Python files with Ruff"
           ruff check .
           ruff format --check .
-=======
-          # Validate file path using the validation script
-          FILE_PATH=$(./validate_file_path.sh "${{ github.event.inputs.specific_file }}")
-          if [ -n "$FILE_PATH" ]; then
-            # Check if the file is a Python file before fixing
-            if [[ "$FILE_PATH" == *.py ]]; then
-              echo "Fixing specific Python file with Ruff: $FILE_PATH"
-              ruff check --fix "$FILE_PATH"
-              ruff format "$FILE_PATH"
-            else
-              echo "Skipping Ruff formatting for non-Python file: $FILE_PATH"
-            fi
-          else
-            echo "Invalid file path provided. Fixing all Python files instead."
-            ruff check --fix .
-            ruff format .
-          fi
-        else
-          echo "Fixing all Python files with Ruff"
-          ruff check --fix .
-          ruff format .
->>>>>>> 824e937f
         fi
 
     - name: Type check with mypy and pyright
@@ -274,10 +266,6 @@
       run: |
         set -e
         if [ -n "${{ github.event.inputs.specific_file }}" ]; then
-<<<<<<< HEAD
-          ruff check "${{ github.event.inputs.specific_file }}" --select F401
-        else
-=======
           # Validate file path using the validation script
           FILE_PATH=$(./validate_file_path.sh "${{ github.event.inputs.specific_file }}")
           if [ -n "$FILE_PATH" ]; then
@@ -294,7 +282,6 @@
           fi
         else
           echo "Checking unused imports in all Python files"
->>>>>>> 824e937f
           ruff check . --select F401
         fi
 
@@ -332,9 +319,7 @@
         find . -type d -name "*.egg-info" -exec rm -rf {} + || true
         find . -type d -name "*.dist-info" -exec rm -rf {} + || true
         find . -name "*.egg" -exec rm -f {} + || true
-<<<<<<< HEAD
         pip cache purge || true
-=======
 
         # Clear pip cache to avoid potential conflicts
         pip cache purge || true
@@ -347,7 +332,6 @@
 
     - name: Install dependencies
       run: |
->>>>>>> 824e937f
         python -m pip install --upgrade pip setuptools wheel
         python -m pip install pytest pytest-cov pytest-xdist pytest-asyncio
         if [ -f requirements-dev.txt ]; then
@@ -366,23 +350,6 @@
         PYTHONPATH: ${{ github.workspace }}
       run: |
         if [ -n "${{ github.event.inputs.specific_file }}" ]; then
-<<<<<<< HEAD
-          echo "Testing specific file: ${{ github.event.inputs.specific_file }}"
-          python run_tests.py --phase custom -m "not slow and not integration and not dependency and not performance" -- "${{ github.event.inputs.specific_file }}" \
-            --import-mode=importlib \
-            --cov=. \
-            --cov-report=xml \
-            --cov-report=term-missing \
-            --junitxml=junit/test-results.xml
-        elif [ -n "${{ github.event.inputs.test_path }}" ]; then
-          echo "Testing path: ${{ github.event.inputs.test_path }}"
-          python run_tests.py --phase fast -- "${{ github.event.inputs.test_path }}" \
-            --import-mode=importlib \
-            --cov=. \
-            --cov-report=xml \
-            --cov-report=term-missing \
-            --junitxml=junit/test-results.xml
-=======
           # Validate file path using the validation script
           FILE_PATH=$(./validate_file_path.sh "${{ github.event.inputs.specific_file }}")
           if [ -n "$FILE_PATH" ]; then
@@ -430,7 +397,6 @@
               --cov-fail-under=5 \
               --junitxml=junit/test-results.xml
           fi
->>>>>>> 824e937f
         else
           echo "Running fast tests (default phase)"
           pytest -n auto -v \
