--- conflicted
+++ resolved
@@ -64,9 +64,8 @@
     runs-on: ubuntu-latest
     timeout-minutes: 30
     if: ${{ !github.event.inputs.test_only }}
-
     steps:
-    - uses: actions/checkout@v4
+      - uses: actions/checkout@v4
 
   upload-artifact:
     runs-on: ubuntu-latest
@@ -106,34 +105,6 @@
 
     - name: Create syntax check script
       run: |
-<<<<<<< HEAD
-        # Check if a specific file was specified
-        if [ -n "${{ github.event.inputs.specific_file }}" ]; then
-          echo "Checking syntax and formatting for specific file: ${{ github.event.inputs.specific_file }}"
-          python fix_all_issues_final.py --check "${{ github.event.inputs.specific_file }}"
-        else
-          # Use git ls-files to ensure .gitignore compliance
-          echo "Checking for syntax errors and formatting issues in Python files (respecting .gitignore)..."
-          PYTHON_FILES=$(git ls-files '*.py')
-
-          if [ -n "$PYTHON_FILES" ]; then
-            echo "Checking Python files one by one..."
-            for file in $PYTHON_FILES; do
-              if [ -n "$file" ]; then
-                echo "Checking $file"
-                # Use Python's built-in compile to check syntax first
-                python -m py_compile "$file" || {
-                  echo "Syntax error detected in $file with py_compile"
-                  exit 1
-                }
-                # Then use the comprehensive script for more detailed checks
-                python fix_all_issues_final.py --check "$file" || {
-                  echo "Issues found in $file with fix_all_issues_final.py"
-                  echo ":warning:Issues found in $file, but continuing with other checks"
-                  # Don't exit here to allow other checks to run
-                }
-              fi
-=======
         echo "Creating syntax check script..."
         echo '#!/bin/bash
         # Simple script to check Python syntax
@@ -159,7 +130,6 @@
             # Check specific files provided as arguments
             for file in "$@"; do
               check_file "$file" || exit 1
->>>>>>> a06f169a
             done
           else
             # Find and check all Python files
@@ -180,7 +150,7 @@
 
         # Run the main function with all arguments
         main "$@"' > syntax_check.sh
-                chmod +x syntax_check.sh
+        chmod +x syntax_check.sh
 
     - name: Create file path validation script
       run: |
@@ -351,6 +321,7 @@
         fi
 
   test:
+    runs-on: ubuntu-latest
     if: ${{ !github.event.inputs.lint_only }}
     needs: lint
     strategy:
@@ -358,12 +329,25 @@
       matrix:
         python-version: ['3.9', '3.10', '3.11', '3.12']
 
-<<<<<<< HEAD
-    uses: ./.github/workflows/test.yml
-    with:
-      python-version: ${{ matrix.python-version }}
-      test-path: ${{ github.event.inputs.test_path || 'tests/' }}
-=======
+    steps:
+    - uses: actions/checkout@v4
+
+    - name: Set up Python
+      uses: actions/setup-python@v5
+      with:
+        python-version: ${{ matrix.python-version }}
+        cache: pip
+
+    - name: Cache Python packages
+      uses: actions/cache@v4
+      with:
+        path: |
+          ~/.cache/pip
+          .pytest_cache
+        key: ${{ runner.os }}-pip-test-${{ hashFiles('**/requirements*.txt') }}
+        restore-keys: |
+          ${{ runner.os }}-pip-test-
+
     - name: Cleanup conflicting files
       run: |
         find . -type d -name "*.egg-info" -exec rm -rf {} + || true
@@ -511,5 +495,4 @@
     - name: Move cache
       run: |
         rm -rf /tmp/.buildx-cache
-        mv /tmp/.buildx-cache-new /tmp/.buildx-cache
->>>>>>> a06f169a
+        mv /tmp/.buildx-cache-new /tmp/.buildx-cache