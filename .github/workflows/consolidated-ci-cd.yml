name: Consolidated CI/CD

# Consolidated CI/CD Pipeline
# This workflow handles continuous integration and deployment across multiple platforms.
#
# Jobs:
# - lint-test: Code quality, type checking, and testing
#   - Runs on: Ubuntu, Windows, MacOS
#   - Performs: linting (ruff), type checking (mypy), testing (pytest)
#   - Generates: test reports and coverage data
#
# - security: Comprehensive security scanning
#   - Runs on: Ubuntu, Windows, MacOS
#   - Tools: Safety, Bandit, Trivy, Semgrep, pip-audit, Gitleaks
#   - Generates: SARIF reports and security artifacts
#
# - build-deploy: Docker image building and publishing
#   - Runs on: Ubuntu only (for Docker compatibility)
#   - Triggers: On main/dev branch pushes and version tags
#   - Handles: Docker image building, caching, and publishing
#   - Uses: Docker Buildx for optimized builds

on:
  push:
    branches: [ main, dev, master, develop ]
    tags:
      - 'v*.*.*'
  pull_request:
    branches: [ main, dev, master, develop ]
  schedule:
    - cron: '0 0 * * 0'  # Weekly, for regular security scans
  workflow_dispatch:

permissions:
  contents: read

jobs:
  lint-test:
    name: Lint, Type Check, and Test
    runs-on: ${{ matrix.os }}
    timeout-minutes: 30
    strategy:
      matrix:
        os: [ubuntu-latest, windows-latest, macos-latest]
      fail-fast: false
    permissions:
      contents: read
    steps:
      - name: Checkout code
        uses: actions/checkout@v4
        with:
          fetch-depth: 0

      - name: Set up Python
        uses: actions/setup-python@v5
        with:
          python-version: "3.12"

      - name: Cache uv dependencies
        uses: actions/cache@v4
        with:
          path: |
            ~/.cache/uv
            ~/.uv
          key: ${{ runner.os }}-uv-${{ hashFiles('**/requirements*.txt') }}
          restore-keys: |
            ${{ runner.os }}-uv-

      - name: Install dependencies (Unix)
        if: runner.os != 'Windows'
        run: |
          # Ensure pip is up to date
          python -m pip install --upgrade pip

          # Install uv if not already available
          which uv || python -m pip install uv

          # Install testing tools
          python -m pip install ruff mypy pytest pytest-cov pytest-xdist pytest-asyncio python-multipart

          # Install requirements
          if [ -f requirements-dev.txt ]; then python -m pip install -r requirements-dev.txt; fi
          if [ -f requirements.txt ]; then python -m pip install -r requirements.txt; fi

          # Install MCP SDK using the installation script
          echo "Installing MCP SDK using installation script..."
          python install_mcp_sdk.py

      - name: Install dependencies (Windows)
        if: runner.os == 'Windows'
        shell: pwsh
        run: |
          # Ensure pip is up to date
          python -m pip install --upgrade pip

          # Install testing tools
          python -m pip install ruff mypy pytest pytest-cov pytest-xdist pytest-asyncio python-multipart

          # Install requirements (excluding MCP-related packages)
          if (Test-Path requirements-dev.txt) {
            python -m pip install -r requirements-dev.txt
          }

          # Install requirements.txt but skip MCP packages
          if (Test-Path requirements.txt) {
            $requirements = Get-Content requirements.txt | Where-Object { -not $_.Contains("mcp") -and -not $_.Contains("modelcontextprotocol") }
            $requirements | Set-Content -Path "requirements_filtered.txt"
            python -m pip install -r requirements_filtered.txt
          }

      - name: Run linting (Unix)
        if: runner.os != 'Windows'
        run: |
          # Run linting tools
          ruff check .
          mypy .

      - name: Run linting (Windows)
        if: runner.os == 'Windows'
        shell: pwsh
        run: |
          # Skip MCP adapter files during linting on Windows
          ruff check --exclude "ai_models/adapters/mcp_adapter.py" --exclude "tests/ai_models/adapters/test_mcp_adapter.py" --exclude "tests/test_mcp_import.py" --exclude "tests/test_mcp_top_level_import.py" .
          mypy --exclude "ai_models/adapters/mcp_adapter.py" --exclude "tests/ai_models/adapters/test_mcp_adapter.py" --exclude "tests/test_mcp_import.py" --exclude "tests/test_mcp_top_level_import.py" .

      - name: Run MCP tests (Unix only)
        if: runner.os != 'Windows'
        run: |
          # Run MCP adapter tests separately using the custom script
          python run_mcp_tests.py

      - name: Run other tests
        run: |
          # Run all tests except MCP adapter tests
          pytest -v --cov=. --cov-report=xml --cov-report=term-missing --cov-fail-under=80 --ignore=tests/ai_models/adapters/test_mcp_adapter.py --ignore=tests/test_mcp_import.py --ignore=tests/test_mcp_top_level_import.py

      - name: Setup Node.js for frontend tests
        if: runner.os == 'Windows'
        uses: actions/setup-node@v4
        with:
          node-version: '18'

      - name: Setup pnpm for frontend tests
        if: runner.os == 'Windows'
        uses: pnpm/action-setup@v4
        with:
          version: '8'

      - name: Run frontend tests (Windows only)
        if: runner.os == 'Windows'
        shell: pwsh
        run: |
          # Check if the React frontend directory exists
          if (Test-Path ui/react_frontend) {
            Write-Host "React frontend detected, running frontend tests..."

            # Change to the frontend directory
            cd ui/react_frontend

            # Install dependencies with pnpm
            Write-Host "Installing dependencies with pnpm..."
            pnpm install

            # Run the CI-friendly tests
            Write-Host "Running CI-friendly tests..."
            $env:CI = "true"
            $env:PLAYWRIGHT_SKIP_BROWSER_DOWNLOAD = "1"

            # First ensure the report directory exists
            node tests/ensure_report_dir.js

            # Run the simple test that doesn't require browser installation
            pnpm test:ci:windows || Write-Host "Frontend tests completed with non-zero exit code, but continuing..."

            # Return to the original directory
            cd ../..
          } else {
            Write-Host "No React frontend detected, skipping frontend tests."
          }
        continue-on-error: true

      - name: Upload frontend test reports
        if: runner.os == 'Windows' && hashFiles('ui/react_frontend/playwright-report/**') != ''
        uses: actions/upload-artifact@v4
        with:
          name: frontend-test-reports-${{ runner.os }}-${{ github.run_id }}
          path: ui/react_frontend/playwright-report/
          if-no-files-found: warn
          retention-days: 7

      - name: Upload coverage to Codecov
        uses: codecov/codecov-action@v3
        with:
          file: ./coverage.xml

  security:
    name: Security Scan
    runs-on: ${{ matrix.os }}
    timeout-minutes: 30
    strategy:
      matrix:
        os: [ubuntu-latest, windows-latest, macos-latest]
      fail-fast: false
    permissions:
      contents: read
      security-events: write
    steps:
      - name: Checkout code
        uses: actions/checkout@v4

      - name: Set up Python
        uses: actions/setup-python@v5
        with:
          python-version: "3.12"

      - name: Cache uv dependencies (Security)
        uses: actions/cache@v4
        with:
          path: |
            ~/.cache/uv
            ~/.uv
          key: ${{ runner.os }}-uv-security-${{ hashFiles('**/requirements*.txt') }}
          restore-keys: |
            ${{ runner.os }}-uv-security-

      - name: Install uv (Unix)
        if: runner.os != 'Windows'
        run: |
          python -m pip install --upgrade pip
<<<<<<< HEAD
          python -m pip install safety bandit semgrep pip-audit gitleaks-scan

          # Create directory for security reports
          mkdir -p security-reports

          # Generate Bandit configuration based on platform
          cat > .github/bandit/bandit-config-$(echo ${{ runner.os }} | tr '[:upper:]' '[:lower:]')-${{ github.run_id }}.yaml << 'EOF'
          exclude_dirs: ['.venv', 'node_modules', 'tests']
          skips: ['B101', 'B104']
          EOF
=======
          pip install uv

      - name: Install uv (Windows)
        if: runner.os == 'Windows'
        run: |
          python -m pip install --upgrade pip
          pip install uv
        shell: pwsh

      - name: Install security tools (Unix)
        if: runner.os != 'Windows'
        run: |
          # Create a virtual environment using 'uv'
          # 'uv' is used here instead of the standard 'venv' module because it provides faster environment creation and dependency resolution
          # Ensure 'uv' is installed and available in the environment
          if ! command -v uv &> /dev/null; then
            echo "'uv' is not installed or not in PATH. Please ensure it is installed before running this workflow." >&2
            exit 1
          fi
          uv venv .venv
          source .venv/bin/activate
          uv pip install safety bandit semgrep pip-audit
>>>>>>> 9a5eef71

      - name: Install security tools (Windows)
        if: runner.os == 'Windows'
        shell: pwsh
        run: |
<<<<<<< HEAD
          python -m pip install --upgrade pip
          python -m pip install safety bandit semgrep pip-audit gitleaks-scan

          # Create directory for security reports
          New-Item -ItemType Directory -Force -Path security-reports

          # Generate Bandit configuration based on platform
          $banditConfig = @"
          exclude_dirs: ['.venv', 'node_modules', 'tests']
          skips: ['B101', 'B104']
          "@
          New-Item -ItemType Directory -Force -Path .github/bandit
          Set-Content -Path ".github/bandit/bandit-config-$(('${{ runner.os }}').ToLower())-${{ github.run_id }}.yaml" -Value $banditConfig
=======
          # Create a virtual environment using 'uv'
          # 'uv' is used here instead of the standard 'venv' module because it provides faster environment creation and dependency resolution
          # Ensure 'uv' is installed and available in the environment
          if (-not (Get-Command uv -ErrorAction SilentlyContinue)) {
            Write-Error "'uv' is not installed or not in PATH. Please ensure it is installed before running this workflow."
            exit 1
          }
          uv venv .venv
          .\.venv\Scripts\Activate.ps1
          uv pip install safety bandit semgrep pip-audit
>>>>>>> 9a5eef71

      - name: Run security scans (Unix)
        if: runner.os != 'Windows'
        run: |
          # Run safety check
          safety check --full-report || true

          # Run Bandit with the generated configuration
          platform=$(echo ${{ runner.os }} | tr '[:upper:]' '[:lower:]')
          bandit_config_file=".github/bandit/bandit-config-${platform}-${{ github.run_id }}.yaml"
          if [ -f "$bandit_config_file" ]; then
            echo "Using Bandit configuration file: $bandit_config_file"
            bandit -r . -f sarif -o security-reports/bandit-results.sarif -c "$bandit_config_file" --exclude ".venv,node_modules,tests" || true
          else
            echo "Bandit configuration file not found. Using default configuration."
            bandit -r . -f sarif -o security-reports/bandit-results.sarif --exclude ".venv,node_modules,tests" || true
          fi

          # Ensure the SARIF file exists
          if [ ! -f "security-reports/bandit-results.sarif" ]; then
            echo "Bandit did not generate a SARIF file. Creating an empty one."
            cat > security-reports/bandit-results.sarif << 'EOF'
            {
              "version": "2.1.0",
              "$schema": "https://raw.githubusercontent.com/oasis-tcs/sarif-spec/master/Schemata/sarif-schema-2.1.0.json",
              "runs": [
                {
                  "tool": {
                    "driver": {
                      "name": "Bandit",
                      "informationUri": "https://github.com/PyCQA/bandit",
                      "version": "1.7.5",
                      "rules": []
                    }
                  },
                  "results": []
                }
              ]
            }
            EOF
          fi

          # Run pip-audit
          pip-audit || true

          # Run semgrep
          semgrep scan --config auto || true

          # Run gitleaks
          gitleaks detect --report-path=security-reports/gitleaks-report.json || true

      - name: Run security scans (Windows)
        if: runner.os == 'Windows'
        shell: pwsh
        run: |
          # Run safety check
          safety check --full-report

          # Run Bandit with the generated configuration
          $platform = ('${{ runner.os }}').ToLower()
          $banditConfigFile = ".github/bandit/bandit-config-${platform}-${{ github.run_id }}.yaml"
          if (Test-Path $banditConfigFile) {
            Write-Host "Using Bandit configuration file: $banditConfigFile"
            bandit -r . -f sarif -o security-reports/bandit-results.sarif -c $banditConfigFile --exclude ".venv,node_modules,tests"
          } else {
            Write-Host "Bandit configuration file not found. Using default configuration."
            bandit -r . -f sarif -o security-reports/bandit-results.sarif --exclude ".venv,node_modules,tests"
          }

          # Ensure the SARIF file exists
          if (-not (Test-Path "security-reports/bandit-results.sarif")) {
            Write-Host "Bandit did not generate a SARIF file. Creating an empty one."
            $emptySarif = @"
            {
              "version": "2.1.0",
              "$schema": "https://raw.githubusercontent.com/oasis-tcs/sarif-spec/master/Schemata/sarif-schema-2.1.0.json",
              "runs": [
                {
                  "tool": {
                    "driver": {
                      "name": "Bandit",
                      "informationUri": "https://github.com/PyCQA/bandit",
                      "version": "1.7.5",
                      "rules": []
                    }
                  },
                  "results": []
                }
              ]
            }
            "@
            Set-Content -Path "security-reports/bandit-results.sarif" -Value $emptySarif
          }

          # Run pip-audit
          pip-audit

          # Run semgrep
          semgrep scan --config auto

          # Run gitleaks
          gitleaks detect --report-path=security-reports/gitleaks-report.json
        continue-on-error: true

      - name: Upload Bandit SARIF report
        uses: github/codeql-action/upload-sarif@v3
        with:
          sarif_file: security-reports/bandit-results.sarif
          category: bandit-${{ runner.os }}
        continue-on-error: true

      - name: Upload security reports
        uses: actions/upload-artifact@v4
        with:
          name: security-reports-${{ runner.os }}-${{ github.run_id }}
          path: security-reports/
          if-no-files-found: warn
          retention-days: 7

  build-deploy:
    name: Build & Deploy
    runs-on: ubuntu-latest
    needs: [lint-test, security]
    if: |
      (github.event_name == 'push' && (github.ref == 'refs/heads/main' || github.ref == 'refs/heads/dev' || github.ref == 'refs/heads/master' || github.ref == 'refs/heads/develop')) ||
      github.event_name == 'workflow_dispatch' ||
      startsWith(github.ref, 'refs/tags/v')
    permissions:
      contents: read
      packages: write
      id-token: write
    outputs:
      docker_tag: ${{ steps.set-docker-tag.outputs.docker_tag }}
      should_push: ${{ steps.set-docker-tag.outputs.should_push }}
    steps:
      - name: Checkout code
        uses: actions/checkout@v4

      - name: Set Docker image tag
        id: set-docker-tag
        run: |
          if [[ "${{ github.ref }}" == refs/tags/v* ]]; then
            echo "docker_tag=${{ secrets.DOCKERHUB_USERNAME }}/paissiveincome-app:${{ github.ref_name }}" >> $GITHUB_OUTPUT
            echo "should_push=true" >> $GITHUB_OUTPUT
          else
            echo "docker_tag=paissiveincome/app:test" >> $GITHUB_OUTPUT
            echo "should_push=false" >> $GITHUB_OUTPUT
          fi

      - name: Set up QEMU
        uses: docker/setup-qemu-action@v3
        with:
          platforms: 'arm64,amd64'

      - name: Set up Docker Buildx
        uses: docker/setup-buildx-action@v3
        with:
          platforms: linux/amd64,linux/arm64
          driver-opts: |
            image=moby/buildkit:v0.12.0

      - name: Login to DockerHub
        if: steps.set-docker-tag.outputs.should_push == 'true'
        uses: docker/login-action@v3
        with:
          username: ${{ secrets.DOCKERHUB_USERNAME }}
          password: ${{ secrets.DOCKERHUB_TOKEN }}

      - name: Prepare build cache
        uses: actions/cache@v4
        with:
          path: /tmp/.buildx-cache
          key: ${{ runner.os }}-buildx-${{ github.sha }}
          restore-keys: |
            ${{ runner.os }}-buildx-
      - name: Build and push Docker image
        uses: docker/build-push-action@v5
        with:
          context: .
          push: ${{ steps.set-docker-tag.outputs.should_push }}
          tags: ${{ steps.set-docker-tag.outputs.docker_tag }}
          platforms: linux/amd64,linux/arm64
          cache-from: type=local,src=/tmp/.buildx-cache
          cache-to: type=local,dest=/tmp/.buildx-cache-new,mode=max
          build-args: |
            BUILDKIT_INLINE_CACHE=1
          provenance: mode=max

      - name: Move Docker cache
        run: |
          rm -rf /tmp/.buildx-cache
          mv /tmp/.buildx-cache-new /tmp/.buildx-cache<|MERGE_RESOLUTION|>--- conflicted
+++ resolved
@@ -227,18 +227,6 @@
         if: runner.os != 'Windows'
         run: |
           python -m pip install --upgrade pip
-<<<<<<< HEAD
-          python -m pip install safety bandit semgrep pip-audit gitleaks-scan
-
-          # Create directory for security reports
-          mkdir -p security-reports
-
-          # Generate Bandit configuration based on platform
-          cat > .github/bandit/bandit-config-$(echo ${{ runner.os }} | tr '[:upper:]' '[:lower:]')-${{ github.run_id }}.yaml << 'EOF'
-          exclude_dirs: ['.venv', 'node_modules', 'tests']
-          skips: ['B101', 'B104']
-          EOF
-=======
           pip install uv
 
       - name: Install uv (Windows)
@@ -260,16 +248,31 @@
           fi
           uv venv .venv
           source .venv/bin/activate
-          uv pip install safety bandit semgrep pip-audit
->>>>>>> 9a5eef71
+          uv pip install safety bandit semgrep pip-audit gitleaks-scan
+
+          # Create directory for security reports
+          mkdir -p security-reports
+
+          # Generate Bandit configuration based on platform
+          cat > .github/bandit/bandit-config-$(echo ${{ runner.os }} | tr '[:upper:]' '[:lower:]')-${{ github.run_id }}.yaml << 'EOF'
+          exclude_dirs: ['.venv', 'node_modules', 'tests']
+          skips: ['B101', 'B104']
+          EOF
 
       - name: Install security tools (Windows)
         if: runner.os == 'Windows'
         shell: pwsh
         run: |
-<<<<<<< HEAD
-          python -m pip install --upgrade pip
-          python -m pip install safety bandit semgrep pip-audit gitleaks-scan
+          # Create a virtual environment using 'uv'
+          # 'uv' is used here instead of the standard 'venv' module because it provides faster environment creation and dependency resolution
+          # Ensure 'uv' is installed and available in the environment
+          if (-not (Get-Command uv -ErrorAction SilentlyContinue)) {
+            Write-Error "'uv' is not installed or not in PATH. Please ensure it is installed before running this workflow."
+            exit 1
+          }
+          uv venv .venv
+          .\.venv\Scripts\Activate.ps1
+          uv pip install safety bandit semgrep pip-audit gitleaks-scan
 
           # Create directory for security reports
           New-Item -ItemType Directory -Force -Path security-reports
@@ -281,18 +284,6 @@
           "@
           New-Item -ItemType Directory -Force -Path .github/bandit
           Set-Content -Path ".github/bandit/bandit-config-$(('${{ runner.os }}').ToLower())-${{ github.run_id }}.yaml" -Value $banditConfig
-=======
-          # Create a virtual environment using 'uv'
-          # 'uv' is used here instead of the standard 'venv' module because it provides faster environment creation and dependency resolution
-          # Ensure 'uv' is installed and available in the environment
-          if (-not (Get-Command uv -ErrorAction SilentlyContinue)) {
-            Write-Error "'uv' is not installed or not in PATH. Please ensure it is installed before running this workflow."
-            exit 1
-          }
-          uv venv .venv
-          .\.venv\Scripts\Activate.ps1
-          uv pip install safety bandit semgrep pip-audit
->>>>>>> 9a5eef71
 
       - name: Run security scans (Unix)
         if: runner.os != 'Windows'
