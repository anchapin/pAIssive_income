--- conflicted
+++ resolved
@@ -191,13 +191,8 @@
 
       - name: Run other tests
         run: |
-<<<<<<< HEAD
-          # Run all tests except MCP adapter tests
-          pytest -v --cov=. --cov-report=xml --cov-report=term-missing --cov-fail-under=80 --ignore=tests/ai_models/adapters/test_mcp_adapter.py --ignore=tests/test_mcp_import.py --ignore=tests/test_mcp_top_level_import.py
-=======
           # Run all tests except MCP adapter tests and CrewAI tests
-          pytest -v --cov=. --cov-report=xml --cov-report=term-missing --ignore=tests/ai_models/adapters/test_mcp_adapter.py --ignore=tests/test_mcp_import.py --ignore=tests/test_mcp_top_level_import.py --ignore=tests/test_crewai_agents.py
->>>>>>> fde4886b
+          pytest -v --cov=. --cov-report=xml --cov-report=term-missing --cov-fail-under=80 --ignore=tests/ai_models/adapters/test_mcp_adapter.py --ignore=tests/test_mcp_import.py --ignore=tests/test_mcp_top_level_import.py --ignore=tests/test_crewai_agents.py
 
       - name: Setup Node.js for frontend tests
         if: runner.os == 'Windows'
@@ -353,8 +348,6 @@
       - name: Run security scans (Unix)
         if: runner.os != 'Windows'
         run: |
-<<<<<<< HEAD
-=======
           # Create security-reports directory if it doesn't exist
           mkdir -p security-reports
 
@@ -369,8 +362,6 @@
 
           # Generate Bandit configuration files
           python generate_bandit_config.py ${{ github.run_id }}
-
->>>>>>> fde4886b
           # Run safety check
           safety check --full-report || true
 
@@ -388,27 +379,6 @@
           # Create empty SARIF file if it doesn't exist
           if [ ! -f "security-reports/bandit-results.sarif" ]; then
             echo "Bandit did not generate a SARIF file. Creating an empty one."
-<<<<<<< HEAD
-            cat > security-reports/bandit-results.sarif << 'EOF'
-            {
-              "version": "2.1.0",
-              "$schema": "https://raw.githubusercontent.com/oasis-tcs/sarif-spec/master/Schemata/sarif-schema-2.1.0.json",
-              "runs": [
-                {
-                  "tool": {
-                    "driver": {
-                      "name": "Bandit",
-                      "informationUri": "https://github.com/PyCQA/bandit",
-                      "version": "1.7.5",
-                      "rules": []
-                    }
-                  },
-                  "results": []
-                }
-              ]
-            }
-            EOF
-=======
             # Check if empty-sarif.json exists in the root directory
             if [ -f "empty-sarif.json" ]; then
               echo "Using empty-sarif.json from root directory"
@@ -417,7 +387,6 @@
               # Create the empty SARIF file directly using a simple echo command
               echo '{"version":"2.1.0","$schema":"https://raw.githubusercontent.com/oasis-tcs/sarif-spec/master/Schemata/sarif-schema-2.1.0.json","runs":[{"tool":{"driver":{"name":"Bandit","informationUri":"https://github.com/PyCQA/bandit","version":"1.7.5","rules":[]}},"results":[]}]}' > security-reports/bandit-results.sarif
             fi
->>>>>>> fde4886b
           fi
 
           # Run pip-audit
@@ -433,20 +402,6 @@
         if: runner.os == 'Windows'
         shell: pwsh
         run: |
-<<<<<<< HEAD
-          # Run safety check
-          safety check --full-report
-
-          # Run Bandit with the generated configuration
-          $platform = ('${{ runner.os }}').ToLower()
-          $banditConfigFile = ".github/bandit/bandit-config-${platform}-${{ github.run_id }}.yaml"
-          if (Test-Path $banditConfigFile) {
-            Write-Host "Using Bandit configuration file: $banditConfigFile"
-            bandit -r . -f sarif -o security-reports/bandit-results.sarif -c $banditConfigFile --exclude ".venv,node_modules,tests"
-          } else {
-            Write-Host "Bandit configuration file not found. Using default configuration."
-            bandit -r . -f sarif -o security-reports/bandit-results.sarif --exclude ".venv,node_modules,tests"
-=======
           # Create security-reports directory if it doesn't exist
           New-Item -ItemType Directory -Force -Path security-reports
 
@@ -465,7 +420,7 @@
 
           # Run safety check
           try {
-            safety check
+            safety check --full-report
           } catch {
             Write-Host "Safety check failed, but continuing: $_"
           }
@@ -482,34 +437,12 @@
             }
           } catch {
             Write-Host "Bandit scan failed, but continuing: $_"
->>>>>>> fde4886b
+          }
           }
 
           # Ensure the SARIF file exists
           if (-not (Test-Path "security-reports/bandit-results.sarif")) {
             Write-Host "Bandit did not generate a SARIF file. Creating an empty one."
-<<<<<<< HEAD
-            $emptySarif = @"
-            {
-              "version": "2.1.0",
-              "$schema": "https://raw.githubusercontent.com/oasis-tcs/sarif-spec/master/Schemata/sarif-schema-2.1.0.json",
-              "runs": [
-                {
-                  "tool": {
-                    "driver": {
-                      "name": "Bandit",
-                      "informationUri": "https://github.com/PyCQA/bandit",
-                      "version": "1.7.5",
-                      "rules": []
-                    }
-                  },
-                  "results": []
-                }
-              ]
-            }
-            "@
-            Set-Content -Path "security-reports/bandit-results.sarif" -Value $emptySarif
-=======
             # Check if empty-sarif.json exists in the root directory
             if (Test-Path "empty-sarif.json") {
               Write-Host "Using empty-sarif.json from root directory"
@@ -519,7 +452,6 @@
               $emptySarifContent = '{"version":"2.1.0","$schema":"https://raw.githubusercontent.com/oasis-tcs/sarif-spec/master/Schemata/sarif-schema-2.1.0.json","runs":[{"tool":{"driver":{"name":"Bandit","informationUri":"https://github.com/PyCQA/bandit","version":"1.7.5","rules":[]}},"results":[]}]}'
               Set-Content -Path "security-reports/bandit-results.sarif" -Value $emptySarifContent
             }
->>>>>>> fde4886b
           }
 
           # Run pip-audit
@@ -543,17 +475,9 @@
       - name: Upload Bandit SARIF report
         uses: github/codeql-action/upload-sarif@v3
         with:
-<<<<<<< HEAD
           sarif_file: security-reports/bandit-results.sarif
           category: bandit-${{ runner.os }}
         continue-on-error: true
-=======
-          scan-type: 'fs'
-          scan-ref: '.'
-          format: 'sarif'
-          output: 'security-reports/trivy-results.sarif'
-          severity: 'CRITICAL,HIGH'
->>>>>>> fde4886b
 
       - name: Upload security reports
         uses: actions/upload-artifact@v4
