--- conflicted
+++ resolved
@@ -378,10 +378,6 @@
         if: runner.os == 'Windows' && steps.check_script_windows.outputs.script_exists == 'false'
         shell: pwsh
         run: |
-<<<<<<< HEAD
-          echo "import sys; print('Mock CrewAI test script'); sys.exit(0)" | Out-File -FilePath run_crewai_tests.py -Encoding utf8
-          Write-Host "Mock CrewAI test script created."
-=======
           $content = '#!/usr/bin/env python3
           """Mock CrewAI test script."""
           import sys
@@ -389,7 +385,6 @@
           print("CrewAI tests skipped - script not found")
           sys.exit(0)'
           Set-Content -Path run_crewai_tests.py -Value $content -Encoding utf8
->>>>>>> 2c43a749
 
       - name: Run CrewAI tests (Unix)
         if: runner.os != 'Windows'
