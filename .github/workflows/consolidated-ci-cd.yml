--- conflicted
+++ resolved
@@ -112,11 +112,7 @@
           which uv || python -m pip install uv
 
           # Install testing tools
-<<<<<<< HEAD
-          python -m pip install ruff mypy pytest pytest-cov pytest-xdist pytest-asyncio python-multipart
-=======
-          python -m pip install ruff pyrefly pytest pytest-cov pytest-xdist pytest-asyncio
->>>>>>> 1bc56fc5
+          python -m pip install ruff pyrefly pytest pytest-cov pytest-xdist pytest-asyncio python-multipart
 
           # Install requirements
           if [ -f requirements-dev.txt ]; then python -m pip install -r requirements-dev.txt; fi
@@ -134,11 +130,7 @@
           python -m pip install --upgrade pip
 
           # Install testing tools
-<<<<<<< HEAD
-          python -m pip install ruff mypy pytest pytest-cov pytest-xdist pytest-asyncio python-multipart
-=======
-          python -m pip install ruff pyrefly pytest pytest-cov pytest-xdist pytest-asyncio
->>>>>>> 1bc56fc5
+          python -m pip install ruff pyrefly pytest pytest-cov pytest-xdist pytest-asyncio python-multipart
 
           # Install requirements (excluding MCP-related packages)
           if (Test-Path requirements-dev.txt) {
