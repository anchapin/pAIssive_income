--- conflicted
+++ resolved
@@ -369,6 +369,7 @@
           elif [ "${{ runner.os }}" == "macOS" ]; then
             ${{ env.MACOS_BCRYPT_DEPS }}
           fi
+
       - name: Install security tools with uv (Linux/macOS)
         if: runner.os != 'Windows'
         run: |
@@ -689,647 +690,6 @@
           New-Item -ItemType Directory -Force -Path security-reports
           Write-Host "Running safety check..."
 
-<<<<<<< HEAD
-          # Continue even if formatting check fails
-          if ($LASTEXITCODE -ne 0) {
-            Write-Host "Ruff formatting check found issues, but continuing..."
-          }
-
-      - name: Type check with mypy (Linux/macOS)
-        if: runner.os != 'Windows'
-        continue-on-error: true
-        run: |
-          # Activate virtual environment
-          source .venv/bin/activate
-
-          echo "Running mypy type checking..."
-          mypy . || echo "Type checking found issues, but continuing..."
-
-      - name: Type check with mypy (Windows)
-        if: runner.os == 'Windows'
-        continue-on-error: true
-        shell: pwsh
-        run: |
-          # Activate virtual environment
-          .\.venv\Scripts\Activate.ps1
-
-          Write-Host "Running mypy type checking..."
-          mypy .
-          Write-Host "Type checking completed with exit code: $LASTEXITCODE"
-
-          # Continue even if type checking fails
-          if ($LASTEXITCODE -ne 0) {
-            Write-Host "Type checking found issues, but continuing..."
-          }
-
-      - name: Run tests (pytest, junit, coverage) (Linux/macOS)
-        if: runner.os != 'Windows'
-        continue-on-error: true
-        env:
-          PYTHONPATH: ${{ github.workspace }}
-        run: |
-          # Activate virtual environment
-          source .venv/bin/activate
-
-          echo "Creating junit directory..."
-          mkdir -p junit
-
-          echo "Running pytest..."
-          pytest -n auto -v \
-            --import-mode=importlib \
-            --cov=. \
-            --cov-report=xml \
-            --cov-report=term-missing \
-            --junitxml=junit/test-results.xml || echo "Tests failed, but continuing to collect results..."
-
-      - name: Run tests (pytest, junit, coverage) (Windows)
-        if: runner.os == 'Windows'
-        continue-on-error: true
-        shell: pwsh
-        env:
-          PYTHONPATH: ${{ github.workspace }}
-        run: |
-          # Activate virtual environment
-          .\.venv\Scripts\Activate.ps1
-
-          Write-Host "Creating junit directory..."
-          New-Item -ItemType Directory -Force -Path junit
-
-          Write-Host "Running pytest..."
-          try {
-            pytest -n auto -v `
-              --import-mode=importlib `
-              --cov=. `
-              --cov-report=xml `
-              --cov-report=term-missing `
-              --junitxml=junit/test-results.xml
-            Write-Host "Tests completed with exit code: $LASTEXITCODE"
-          } catch {
-            Write-Host "Tests failed with an exception: $_"
-            Write-Host "Continuing to collect results..."
-          }
-
-          # Continue even if tests fail
-          if ($LASTEXITCODE -ne 0) {
-            Write-Host "Tests failed, but continuing to collect results..."
-          }
-
-      - name: Upload test results
-        uses: actions/upload-artifact@v4
-        if: always()
-        with:
-          name: test-results-${{ runner.os }}-${{ github.run_id }}
-          path: junit/test-results.xml
-
-      - name: Upload coverage report
-        uses: actions/upload-artifact@v4
-        if: always()
-        with:
-          name: coverage-report-${{ runner.os }}-${{ github.run_id }}
-          path: coverage.xml
-
-      - name: Upload to Codecov
-        uses: codecov/codecov-action@v5
-        with:
-          files: ./coverage.xml
-
-  security:
-    name: Security & SAST
-    runs-on: ${{ matrix.os }}
-    timeout-minutes: 25
-    strategy:
-      matrix:
-        os: [ubuntu-latest, windows-latest, macos-latest]
-      fail-fast: false
-    permissions:
-      security-events: write
-      contents: read
-      actions: read
-    steps:
-      - uses: actions/checkout@v4
-
-      - name: Set up Python
-        uses: actions/setup-python@v5
-        with:
-          python-version: '3.12'
-
-      - name: Cache uv dependencies
-        uses: actions/cache@v4
-        with:
-          path: |
-            ~/.cache/uv
-            ~/.uv
-          key: ${{ runner.os }}-uv-security-${{ hashFiles('**/requirements*.txt') }}
-          restore-keys: |
-            ${{ runner.os }}-uv-security-
-
-      - name: Install uv (Linux/macOS)
-        if: runner.os != 'Windows'
-        run: |
-          curl -LsSf https://astral.sh/uv/install.sh | sh
-          echo "$HOME/.cargo/bin" >> $GITHUB_PATH
-
-      - name: Install uv (Windows)
-        if: runner.os == 'Windows'
-        shell: pwsh
-        run: |
-          python -m pip install --upgrade pip uv
-          uv --version
-
-      - name: Create and verify virtual environment (Linux/macOS)
-        if: runner.os != 'Windows'
-        run: |
-          # Create virtual environment with uv, fallback to Python's venv module
-          echo "Creating virtual environment..."
-          uv venv .venv || {
-            echo "Failed to create virtual environment with uv. Falling back to Python's venv module..."
-            python -m venv .venv || {
-              echo "Failed to create virtual environment with Python's venv module. Exiting..."
-              exit 1
-            }
-          }
-
-          # Verify virtual environment was created
-          if [ ! -d ".venv" ]; then
-            echo "Virtual environment directory .venv not found after creation attempt. Exiting..."
-            exit 1
-          fi
-
-          echo "Virtual environment created successfully at $(pwd)/.venv"
-
-          # Always ensure pip is installed in the virtual environment
-          echo "Ensuring pip is installed in the virtual environment..."
-          curl -sSL https://bootstrap.pypa.io/get-pip.py -o get-pip.py
-          .venv/bin/python get-pip.py || {
-            echo "Failed to bootstrap pip with get-pip.py. Trying alternative method..."
-            .venv/bin/python -m ensurepip || {
-              echo "Failed to bootstrap pip with ensurepip. Exiting..."
-              exit 1
-            }
-          }
-
-          # Verify pip installation
-          if [ ! -f ".venv/bin/pip" ] || ! .venv/bin/python -m pip --version &>/dev/null; then
-            echo "pip still not available after installation attempts. Exiting..."
-            exit 1
-          fi
-
-          echo "pip successfully installed in virtual environment."
-
-          # Activate virtual environment
-          source .venv/bin/activate
-
-          # Upgrade pip first to ensure we have the latest version
-          python -m pip install --upgrade pip || {
-            echo "Failed to upgrade pip. Continuing anyway..."
-          }
-
-          # Install setuptools and wheel with pip first
-          python -m pip install --upgrade setuptools wheel || {
-            echo "Failed to install setuptools and wheel with pip. Continuing anyway..."
-          }
-
-          # Install uv in the virtual environment if needed
-          python -m pip install --upgrade uv || {
-            echo "Failed to install uv in the virtual environment. Will use system uv..."
-          }
-
-          # List installed packages for debugging
-          echo "Installed packages in virtual environment:"
-          python -m pip list
-
-          echo "Virtual environment setup complete."
-
-      - name: Create and verify virtual environment (Windows)
-        if: runner.os == 'Windows'
-        shell: pwsh
-        run: |
-          # Create virtual environment with uv, fallback to Python's venv module
-          Write-Host "Creating virtual environment..."
-          uv venv .venv
-          if ($LASTEXITCODE -ne 0) {
-            Write-Host "Failed to create virtual environment with uv. Falling back to Python's venv module..."
-            python -m venv .venv
-            if ($LASTEXITCODE -ne 0) {
-              Write-Host "Failed to create virtual environment with Python's venv module. Exiting..."
-              exit 1
-            }
-          }
-
-          # Verify virtual environment was created
-          if (-not (Test-Path ".venv")) {
-            Write-Host "Virtual environment directory .venv not found after creation attempt. Exiting..."
-            exit 1
-          }
-
-          Write-Host "Virtual environment created successfully at $(Get-Location)\.venv"
-
-          # Verify python executable exists
-          if (-not (Test-Path ".venv\Scripts\python.exe")) {
-            Write-Host "Python executable not found in virtual environment. Exiting..."
-            exit 1
-          }
-
-          # Check if pip module is available
-          $pipModuleCheck = .\.venv\Scripts\python.exe -c "import pip; print('pip module exists')" 2>$null
-          if (-not $pipModuleCheck -or -not $pipModuleCheck.Contains("pip module exists")) {
-            Write-Host "pip module not found in virtual environment. Installing pip..."
-            try {
-              Invoke-WebRequest -Uri https://bootstrap.pypa.io/get-pip.py -OutFile get-pip.py
-              .\.venv\Scripts\python.exe get-pip.py
-              if ($LASTEXITCODE -ne 0) {
-                throw "Failed to bootstrap pip with get-pip.py"
-              }
-            } catch {
-              Write-Host "Failed to bootstrap pip with get-pip.py. Trying ensurepip..."
-              .\.venv\Scripts\python.exe -m ensurepip --upgrade
-              if ($LASTEXITCODE -ne 0) {
-                Write-Host "Failed to bootstrap pip with ensurepip. Exiting..."
-                exit 1
-              }
-            }
-          }
-
-          # Activate virtual environment
-          .\.venv\Scripts\Activate.ps1
-
-          # Add virtual environment Scripts directory to PATH
-          $env:PATH = "$(Get-Location)\.venv\Scripts;$env:PATH"
-          Write-Host "Added virtual environment Scripts directory to PATH"
-
-          # Verify Python version
-          $pythonVersion = & python --version
-          Write-Host "Python version in virtual environment: $pythonVersion"
-
-          # Verify pip is working
-          try {
-            python -m pip --version
-            if ($LASTEXITCODE -ne 0) {
-              throw "pip command failed"
-            }
-          } catch {
-            Write-Host "pip verification failed. Attempting to reinstall pip..."
-            Invoke-WebRequest -Uri https://bootstrap.pypa.io/get-pip.py -OutFile get-pip.py
-            .\.venv\Scripts\python.exe get-pip.py
-          }
-
-          # Upgrade pip first to ensure we have the latest version
-          python -m pip install --upgrade pip
-          if ($LASTEXITCODE -ne 0) {
-            Write-Host "Failed to upgrade pip. Continuing anyway..."
-          }
-
-          # Install setuptools and wheel with pip first
-          python -m pip install --upgrade setuptools wheel
-          if ($LASTEXITCODE -ne 0) {
-            Write-Host "Failed to install setuptools and wheel with pip. Continuing anyway..."
-          }
-
-          # Install uv in the virtual environment if needed
-          python -m pip install --upgrade uv
-          if ($LASTEXITCODE -ne 0) {
-            Write-Host "Failed to install uv in the virtual environment. Will use system uv..."
-          }
-
-          # Verify uv version and functionality
-          try {
-            $uvVersion = & uv --version
-            Write-Host "uv version in virtual environment: $uvVersion"
-
-            # Test uv functionality
-            uv --help | Out-Null
-            if ($LASTEXITCODE -eq 0) {
-              Write-Host "uv command is working properly"
-            } else {
-              Write-Host "uv command returned non-zero exit code. Attempting to reinstall..."
-              python -m pip uninstall -y uv
-              python -m pip install --upgrade uv
-            }
-          } catch {
-            Write-Host "uv command not found or not working. Attempting to reinstall..."
-            python -m pip uninstall -y uv
-            python -m pip install --upgrade uv
-          }
-
-          # Verify pip executable exists
-          if (-not (Test-Path ".venv\Scripts\pip.exe")) {
-            Write-Host "pip executable not found after bootstrap. Creating symlink as last resort..."
-            if (Test-Path ".venv\Scripts\python.exe") {
-              try {
-                New-Item -ItemType SymbolicLink -Path ".venv\Scripts\pip.exe" -Target ".venv\Scripts\python.exe" -ErrorAction SilentlyContinue
-              } catch {
-                Write-Host "Failed to create symlink. Continuing anyway..."
-              }
-            }
-          }
-
-          # List installed packages for debugging
-          Write-Host "Installed packages in virtual environment:"
-          .\.venv\Scripts\python.exe -m pip list
-
-          Write-Host "Virtual environment setup complete."
-
-      - name: Install security tools with uv (Linux/macOS)
-        if: runner.os != 'Windows'
-        run: |
-          # Activate virtual environment
-          source .venv/bin/activate
-
-          echo "Installing security tools..."
-
-          # Install pip-audit first (most problematic)
-          echo "Installing pip-audit..."
-          python -m pip install pip-audit || {
-            echo "Failed to install pip-audit with pip. Trying alternative method..."
-            python -m pip install --user pip-audit || {
-              echo "Failed to install pip-audit with --user. Creating a wrapper script..."
-              # Create a wrapper script that uses python -m pip_audit
-              echo '#!/bin/bash' > pip-audit
-              echo 'python -m pip_audit "$@"' >> pip-audit
-              chmod +x pip-audit
-              mkdir -p .venv/bin
-              cp pip-audit .venv/bin/ || {
-                echo "Created pip-audit wrapper in current directory"
-                export PATH=$PATH:$(pwd)
-              }
-            }
-          }
-
-          # Install other security tools one by one for better error handling
-          echo "Installing safety..."
-          uv pip install safety || python -m pip install safety
-
-          echo "Installing bandit..."
-          uv pip install bandit || python -m pip install bandit
-
-          echo "Installing semgrep..."
-          uv pip install semgrep || python -m pip install semgrep
-
-          echo "Installing pylint..."
-          uv pip install pylint || python -m pip install pylint
-
-          # Install pre-commit
-          echo "Installing pre-commit..."
-          python -m pip install pre-commit || {
-            echo "Failed to install pre-commit with pip. Trying with uv..."
-            uv pip install pre-commit || {
-              echo "Failed to install pre-commit. Continuing anyway..."
-            }
-          }
-
-          # Install project dependencies
-          echo "Installing project dependencies..."
-          if [ -f requirements.txt ]; then
-            uv pip install -r requirements.txt || python -m pip install -r requirements.txt
-          fi
-
-          if [ -f requirements-dev.txt ]; then
-            uv pip install -r requirements-dev.txt || python -m pip install -r requirements-dev.txt
-          fi
-
-          # Verify pip-audit is installed and available
-          echo "Verifying pip-audit installation..."
-          which pip-audit || {
-            echo "pip-audit command not found in PATH. Checking alternative locations..."
-            find ~/.local -name pip-audit 2>/dev/null || true
-            find /usr/local -name pip-audit 2>/dev/null || true
-            find .venv -name pip-audit 2>/dev/null || true
-
-            # Try to locate pip-audit module
-            if python -c "import pip_audit" 2>/dev/null; then
-              echo "pip_audit module found. Will use python -m pip_audit instead of pip-audit command."
-            else
-              echo "pip_audit module not found. Installing again..."
-              python -m pip install pip-audit
-            fi
-          }
-
-          # Verify pre-commit installation and install hooks
-          if command -v pre-commit &>/dev/null; then
-            echo "Pre-commit installed successfully."
-
-            # Install pre-commit hooks
-            echo "Installing pre-commit hooks..."
-            pre-commit install || {
-              echo "Failed to install pre-commit hooks, but continuing..."
-            }
-          else
-            echo "Pre-commit verification failed. Continuing anyway..."
-          fi
-
-          # Final verification of all tools
-          echo "Installed security tools:"
-          pip list | grep -E 'pip-audit|safety|bandit|semgrep|pylint|pre-commit' || true
-
-      - name: Install security tools with uv (Windows)
-        if: runner.os == 'Windows'
-        shell: pwsh
-        run: |
-          # Activate virtual environment
-          .\.venv\Scripts\Activate.ps1
-
-          # Add virtual environment Scripts directory to PATH
-          $env:PATH = "$(Get-Location)\.venv\Scripts;$env:PATH"
-          Write-Host "Added virtual environment Scripts directory to PATH"
-
-          # Verify Python version
-          $pythonVersion = & python --version
-          Write-Host "Python version in virtual environment: $pythonVersion"
-
-          Write-Host "Installing security tools..."
-
-          # Install pip-audit first (most problematic)
-          Write-Host "Installing pip-audit..."
-          python -m pip install pip-audit
-          if ($LASTEXITCODE -ne 0) {
-            Write-Host "Failed to install pip-audit with pip. Trying alternative method..."
-            python -m pip install --user pip-audit
-            if ($LASTEXITCODE -ne 0) {
-              Write-Host "Failed to install pip-audit with --user. Creating a wrapper script..."
-              # Create a wrapper script that uses python -m pip_audit
-              Set-Content -Path "pip-audit.bat" -Value "@echo off`r`npython -m pip_audit %*"
-              New-Item -ItemType Directory -Force -Path .venv\Scripts
-              Copy-Item -Path "pip-audit.bat" -Destination ".venv\Scripts\" -Force
-              Write-Host "Created pip-audit wrapper in .venv\Scripts"
-            }
-          }
-
-          # Install other security tools one by one for better error handling
-          Write-Host "Installing safety..."
-          uv pip install safety
-          if ($LASTEXITCODE -ne 0) {
-            python -m pip install safety
-          }
-
-          Write-Host "Installing bandit..."
-          uv pip install bandit
-          if ($LASTEXITCODE -ne 0) {
-            python -m pip install bandit
-          }
-
-          Write-Host "Installing semgrep..."
-          uv pip install semgrep
-          if ($LASTEXITCODE -ne 0) {
-            python -m pip install semgrep
-          }
-
-          Write-Host "Installing pylint..."
-          uv pip install pylint
-          if ($LASTEXITCODE -ne 0) {
-            python -m pip install pylint
-          }
-
-          # Install pre-commit
-          Write-Host "Installing pre-commit..."
-          python -m pip install pre-commit
-          if ($LASTEXITCODE -ne 0) {
-            Write-Host "Failed to install pre-commit with pip. Trying with uv..."
-            uv pip install pre-commit
-            if ($LASTEXITCODE -ne 0) {
-              Write-Host "Failed to install pre-commit. Continuing anyway..."
-            }
-          }
-
-          # Install project dependencies
-          Write-Host "Installing project dependencies..."
-          if (Test-Path "requirements.txt") {
-            uv pip install -r requirements.txt
-            if ($LASTEXITCODE -ne 0) {
-              python -m pip install -r requirements.txt
-            }
-          }
-
-          if (Test-Path "requirements-dev.txt") {
-            uv pip install -r requirements-dev.txt
-            if ($LASTEXITCODE -ne 0) {
-              python -m pip install -r requirements-dev.txt
-            }
-          }
-
-          # Verify pip-audit is installed and available
-          Write-Host "Verifying pip-audit installation..."
-          $pipAuditPath = Get-Command pip-audit -ErrorAction SilentlyContinue
-          if (-not $pipAuditPath) {
-            Write-Host "pip-audit command not found in PATH. Checking alternative locations..."
-
-            # Try to locate pip-audit module
-            try {
-              python -c "import pip_audit"
-              Write-Host "pip_audit module found. Will use python -m pip_audit instead of pip-audit command."
-            } catch {
-              Write-Host "pip_audit module not found. Installing again..."
-              python -m pip install pip-audit
-            }
-          }
-
-          # Verify pre-commit installation and install hooks
-          try {
-            # Check if pre-commit is in PATH
-            $preCommitPath = Get-Command pre-commit -ErrorAction SilentlyContinue
-            if (-not $preCommitPath) {
-              Write-Host "pre-commit not found in PATH. Checking for executable in virtual environment..."
-              $preCommitExe = Join-Path -Path "$(Get-Location)\.venv\Scripts" -ChildPath "pre-commit.exe"
-
-              if (Test-Path $preCommitExe) {
-                Write-Host "Found pre-commit at $preCommitExe"
-                # Use full path to pre-commit
-                & $preCommitExe --version
-                Write-Host "Pre-commit installed successfully."
-
-                # Install pre-commit hooks using full path
-                Write-Host "Installing pre-commit hooks..."
-                & $preCommitExe install
-              } else {
-                Write-Host "pre-commit executable not found in virtual environment. Skipping hook installation."
-                # Create a dummy .git/hooks/pre-commit file to avoid errors
-                if (Test-Path ".git\hooks") {
-                  Write-Host "Creating dummy pre-commit hook..."
-                  Set-Content -Path ".git\hooks\pre-commit" -Value "#!/bin/sh`necho 'Dummy pre-commit hook'`nexit 0"
-                }
-              }
-            } else {
-              # Use pre-commit from PATH
-              Write-Host "Found pre-commit in PATH at $($preCommitPath.Source)"
-              pre-commit --version
-              Write-Host "Pre-commit installed successfully."
-
-              # Install pre-commit hooks
-              Write-Host "Installing pre-commit hooks..."
-              pre-commit install
-            }
-
-            # Continue regardless of exit code
-            if ($LASTEXITCODE -ne 0) {
-              Write-Host "Failed to install pre-commit hooks, but continuing..."
-            } else {
-              Write-Host "Pre-commit hooks installed successfully."
-            }
-          } catch {
-            Write-Host "Pre-commit verification failed with error: $_"
-            Write-Host "Creating dummy pre-commit hook to avoid errors..."
-            if (Test-Path ".git") {
-              # Create .git/hooks directory if it doesn't exist
-              if (-not (Test-Path ".git\hooks")) {
-                New-Item -ItemType Directory -Path ".git\hooks" -Force | Out-Null
-              }
-              # Create a dummy pre-commit hook
-              Set-Content -Path ".git\hooks\pre-commit" -Value "#!/bin/sh`necho 'Dummy pre-commit hook'`nexit 0"
-              Write-Host "Dummy pre-commit hook created."
-            }
-            Write-Host "Continuing anyway..."
-          }
-
-          # Final verification of all tools
-          Write-Host "Installed security tools:"
-          pip list | Select-String -Pattern 'pip-audit|safety|bandit|semgrep|pylint|pre-commit'
-
-      - name: Run Safety (Linux/macOS)
-        if: runner.os != 'Windows'
-        continue-on-error: true
-        run: |
-          # Activate virtual environment
-          source .venv/bin/activate
-
-          mkdir -p security-reports
-          echo "Running safety check..."
-
-          # Try to run safety with fallback options
-          if command -v safety &>/dev/null; then
-            safety check --json > security-reports/safety-results.json || echo "[]" > security-reports/safety-results.json
-          else
-            echo "Safety command not found. Trying to install and run..."
-            python -m pip install safety
-            if command -v safety &>/dev/null; then
-              safety check --json > security-reports/safety-results.json || echo "[]" > security-reports/safety-results.json
-            else
-              echo "Safety tool not available. Creating empty results file."
-              echo "[]" > security-reports/safety-results.json
-            fi
-          fi
-
-          # Verify the output file exists and is valid JSON
-          if [ ! -f security-reports/safety-results.json ] || ! python -c "import json; json.load(open('security-reports/safety-results.json'))" &>/dev/null; then
-            echo "Creating valid empty JSON file for safety results"
-            echo "[]" > security-reports/safety-results.json
-          fi
-
-      - name: Run Safety (Windows)
-        if: runner.os == 'Windows'
-        continue-on-error: true
-        shell: pwsh
-        run: |
-          # Activate virtual environment
-          .\.venv\Scripts\Activate.ps1
-
-          # Add virtual environment Scripts directory to PATH
-          $env:PATH = "$(Get-Location)\.venv\Scripts;$env:PATH"
-          Write-Host "Added virtual environment Scripts directory to PATH"
-
-          New-Item -ItemType Directory -Force -Path security-reports
-          Write-Host "Running safety check..."
-
-=======
->>>>>>> 92ab62e3
           # Try to run safety with fallback options
           $safetyCmdPath = Get-Command safety -ErrorAction SilentlyContinue
           if ($safetyCmdPath) {
