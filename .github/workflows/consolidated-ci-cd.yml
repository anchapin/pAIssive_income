--- conflicted
+++ resolved
@@ -6,7 +6,7 @@
 # Jobs:
 # - lint-test: Code quality, type checking, and testing
 #   - Runs on: Ubuntu, Windows, MacOS
-#   - Performs: linting (ruff), type checking (pyright), testing (pytest)
+#   - Performs: linting (ruff), type checking (pyrefly), testing (pytest)
 #   - Generates: test reports and coverage data
 #
 # - security: Comprehensive security scanning
@@ -84,8 +84,6 @@
       fail-fast: false
     permissions:
       contents: read
-    env:
-      TOOL_API_KEY: "ci-test-api-key-for-github-actions"
     steps:
       - name: Checkout code
         uses: actions/checkout@v4
@@ -114,19 +112,10 @@
       - name: Set up Node.js
         uses: actions/setup-node@v4
         with:
-<<<<<<< HEAD
-          node-version: '20'
-          cache: 'npm'
-
-      - name: Install pnpm
-        run: |
-          npm install -g pnpm@latest
-=======
           node-version: '18'
           cache: 'pnpm'
           cache-dependency-path: ui/react_frontend/pnpm-lock.yaml
 
->>>>>>> 3a88985a
 
       - name: Install Node.js dependencies and build Tailwind CSS
         run: |
@@ -138,21 +127,6 @@
         with:
           python-version: "3.12"
 
-<<<<<<< HEAD
-      # Set up Node.js for JavaScript testing
-      - name: Set up Node.js
-        uses: actions/setup-node@v4
-        with:
-          node-version: '20'
-          cache: 'npm'
-
-      # Set up pnpm for JavaScript package management
-      - name: Setup pnpm
-        run: |
-          npm install -g pnpm@latest
-
-=======
->>>>>>> 3a88985a
       - name: Cache uv dependencies
         uses: actions/cache@v4
         with:
@@ -239,12 +213,8 @@
           which uv || python -m pip install uv
 
           # Install testing tools
-<<<<<<< HEAD
-          python -m pip install ruff pyright pytest pytest-cov pytest-xdist pytest-asyncio
-=======
           python -m pip install ruff pyrefly pytest pytest-cov pytest-xdist pytest-asyncio
           python -m pip install protobuf==5.29.4 # Ensure compatible protobuf
->>>>>>> 3a88985a
 
           # Install requirements
           if [ -f requirements-dev.txt ]; then python -m pip install -r requirements-dev.txt; fi
@@ -291,12 +261,8 @@
           echo "DOCKER_SWARM=false" >> $env:GITHUB_ENV
 
           # Install testing tools
-<<<<<<< HEAD
-          python -m pip install ruff pyright pytest pytest-cov pytest-xdist pytest-asyncio
-=======
           python -m pip install ruff pyrefly pytest pytest-cov pytest-xdist pytest-asyncio
           python -m pip install protobuf==5.29.4 # Ensure compatible protobuf
->>>>>>> 3a88985a
 
           # Install requirements (excluding MCP-related packages)
           if (Test-Path requirements-dev.txt) {
@@ -344,7 +310,7 @@
         if: runner.os != 'Windows'
         run: |
           ruff check .
-          pyright .
+          pyrefly check .
 
       - name: Run linting (Windows)
         if: runner.os == 'Windows'
@@ -352,7 +318,7 @@
         run: |
           # Skip MCP adapter files during linting on Windows
           ruff check --exclude "ai_models/adapters/mcp_adapter.py" --exclude "tests/ai_models/adapters/test_mcp_adapter.py" --exclude "tests/test_mcp_import.py" --exclude "tests/test_mcp_top_level_import.py" .
-          pyright --exclude "ai_models/adapters/mcp_adapter.py" --exclude "tests/ai_models/adapters/test_mcp_adapter.py" --exclude "tests/test_mcp_import.py" --exclude "tests/test_mcp_top_level_import.py" .
+          pyrefly check --exclude "ai_models/adapters/mcp_adapter.py" --exclude "tests/ai_models/adapters/test_mcp_adapter.py" --exclude "tests/test_mcp_import.py" --exclude "tests/test_mcp_top_level_import.py" .
 
       - name: Run MCP tests (Unix only)
         if: runner.os != 'Windows'
@@ -571,8 +537,6 @@
       security-events: write
       contents: read
       actions: read
-    env:
-      TOOL_API_KEY: "ci-test-api-key-for-github-actions"
     steps:
       - name: Checkout code
         uses: actions/checkout@v4
@@ -881,8 +845,6 @@
       contents: read
       packages: write
       id-token: write
-    env:
-      TOOL_API_KEY: "ci-test-api-key-for-github-actions"
     outputs:
       docker_tag: ${{ steps.set-docker-tag.outputs.docker_tag }}
       should_push: ${{ steps.set-docker-tag.outputs.should_push }}
