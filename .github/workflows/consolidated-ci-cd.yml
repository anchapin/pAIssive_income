--- conflicted
+++ resolved
@@ -109,12 +109,6 @@
             python -m pip install -r requirements_filtered.txt
           }
 
-<<<<<<< HEAD
-      - name: Run linting (Unix)
-        if: runner.os != 'Windows'
-        run: |
-          # Run linting tools
-=======
           # Create mock MCP module for Windows
           python install_mcp_sdk.py
 
@@ -136,7 +130,6 @@
       - name: Run linting (Unix)
         if: runner.os != 'Windows'
         run: |
->>>>>>> fdf5627a
           ruff check .
           mypy .
 
@@ -224,63 +217,6 @@
           # Run all tests except MCP adapter tests and CrewAI tests
           pytest -v --cov=. --cov-report=xml --cov-report=term-missing --cov-fail-under=80 --ignore=tests/ai_models/adapters/test_mcp_adapter.py --ignore=tests/test_mcp_import.py --ignore=tests/test_mcp_top_level_import.py --ignore=tests/test_crewai_agents.py
 
-<<<<<<< HEAD
-      - name: Setup Node.js for frontend tests
-        if: runner.os == 'Windows'
-        uses: actions/setup-node@v4
-        with:
-          node-version: '18'
-
-      - name: Setup pnpm for frontend tests
-        if: runner.os == 'Windows'
-        uses: pnpm/action-setup@v4
-        with:
-          version: '8'
-
-      - name: Run frontend tests (Windows only)
-        if: runner.os == 'Windows'
-        shell: pwsh
-        run: |
-          # Check if the React frontend directory exists
-          if (Test-Path ui/react_frontend) {
-            Write-Host "React frontend detected, running frontend tests..."
-
-            # Change to the frontend directory
-            cd ui/react_frontend
-
-            # Install dependencies with pnpm
-            Write-Host "Installing dependencies with pnpm..."
-            pnpm install
-
-            # Run the CI-friendly tests
-            Write-Host "Running CI-friendly tests..."
-            $env:CI = "true"
-            $env:PLAYWRIGHT_SKIP_BROWSER_DOWNLOAD = "1"
-
-            # First ensure the report directory exists
-            node tests/ensure_report_dir.js
-
-            # Run the simple test that doesn't require browser installation
-            pnpm test:ci:windows || Write-Host "Frontend tests completed with non-zero exit code, but continuing..."
-
-            # Return to the original directory
-            cd ../..
-          } else {
-            Write-Host "No React frontend detected, skipping frontend tests."
-          }
-        continue-on-error: true
-
-      - name: Upload frontend test reports
-        if: runner.os == 'Windows' && hashFiles('ui/react_frontend/playwright-report/**') != ''
-        uses: actions/upload-artifact@v4
-        with:
-          name: frontend-test-reports-${{ runner.os }}-${{ github.run_id }}
-          path: ui/react_frontend/playwright-report/
-          if-no-files-found: warn
-          retention-days: 7
-
-=======
->>>>>>> fdf5627a
       - name: Upload coverage to Codecov
         uses: codecov/codecov-action@v3
         with:
@@ -396,12 +332,7 @@
           # Generate Bandit configuration files
           python generate_bandit_config.py ${{ github.run_id }}
           # Run safety check
-<<<<<<< HEAD
-          safety check --full-report || true
-
-=======
           safety check || true
->>>>>>> fdf5627a
           # Run Bandit with the generated configuration
           platform=$(echo ${{ runner.os }} | tr '[:upper:]' '[:lower:]')
           bandit_config_file=".github/bandit/bandit-config-${platform}-${{ github.run_id }}.yaml"
