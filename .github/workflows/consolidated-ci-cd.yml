--- conflicted
+++ resolved
@@ -181,14 +181,9 @@
           ruff check --exclude "ai_models/adapters/mcp_adapter.py" --exclude "tests/ai_models/adapters/test_mcp_adapter.py" --exclude "tests/test_mcp_import.py" --exclude "tests/test_mcp_top_level_import.py" .
           pyrefly check --exclude "ai_models/adapters/mcp_adapter.py" --exclude "tests/ai_models/adapters/test_mcp_adapter.py" --exclude "tests/test_mcp_import.py" --exclude "tests/test_mcp_top_level_import.py" .
 
-<<<<<<< HEAD
-          # Run logger initialization check
-          python scripts/check_logger_initialization.py
-=======
       - name: Check logger initialization
         run: python scripts/check_logger_initialization.py
         shell: bash
->>>>>>> 2c43a749
 
       - name: Run MCP tests (Unix only)
         if: runner.os != 'Windows'
@@ -241,15 +236,6 @@
         if: runner.os == 'Windows' && steps.check_script_windows.outputs.script_exists == 'false'
         shell: pwsh
         run: |
-<<<<<<< HEAD
-          # Create a simple Python script without using here-string
-          Set-Content -Path run_crewai_tests.py -Value "#!/usr/bin/env python3" -Encoding utf8
-          Add-Content -Path run_crewai_tests.py -Value "# Mock CrewAI test script." -Encoding utf8
-          Add-Content -Path run_crewai_tests.py -Value "import sys" -Encoding utf8
-          Add-Content -Path run_crewai_tests.py -Value "print('Mock CrewAI test script')" -Encoding utf8
-          Add-Content -Path run_crewai_tests.py -Value "print('CrewAI tests skipped - script not found')" -Encoding utf8
-          Add-Content -Path run_crewai_tests.py -Value "sys.exit(0)" -Encoding utf8
-=======
           $content = '#!/usr/bin/env python3
           """Mock CrewAI test script."""
           import sys
@@ -257,7 +243,6 @@
           print("CrewAI tests skipped - script not found")
           sys.exit(0)'
           Set-Content -Path run_crewai_tests.py -Value $content -Encoding utf8
->>>>>>> 2c43a749
 
       - name: Run CrewAI tests (Unix)
         if: runner.os != 'Windows'
