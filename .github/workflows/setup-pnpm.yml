name: Setup pnpm

on:
  workflow_dispatch: {}
  schedule:
    - cron: '0 0 * * 0'

jobs:
  setup:
    runs-on: ubuntu-latest
    steps:
      - uses: actions/checkout@v4

      - name: Setup pnpm
        uses: pnpm/action-setup@v4
        with:
          version: 8
          run_install: false

<<<<<<< HEAD
      - name: Setup Node.js
=======
      # Windows-specific pnpm PATH setup with fallbacks
      - name: Add pnpm to PATH (Windows)
        if: runner.os == 'Windows'
        shell: powershell
        run: |
          Write-Host "Current PATH: $($env:PATH)"
          $pnpmCmd = Get-Command pnpm -ErrorAction SilentlyContinue
          if (-not $pnpmCmd) {
              Write-Host "pnpm not found in PATH. Attempting to add it manually..."

              # Try to find Node.js installation directory
              $nodePath = (Get-Command node -ErrorAction SilentlyContinue).Source
              if ($nodePath) {
                  $nodeDir = Split-Path -Parent $nodePath
                  Write-Host "Node.js found at: $nodeDir"

                  # Add Node.js directory to PATH (pnpm might be there)
                  $env:PATH = "$nodeDir;$env:PATH"
                  [System.Environment]::SetEnvironmentVariable("PATH", $env:PATH, [System.EnvironmentVariableTarget]::Process)

                  # Check for pnpm in common locations
                  $pnpmLocations = @(
                      "$nodeDir\pnpm.cmd",
                      "$nodeDir\node_modules\pnpm\bin\pnpm.js",
                      "$env:APPDATA\npm\pnpm.cmd",
                      "$env:LOCALAPPDATA\pnpm\pnpm.cmd"
                  )

                  foreach ($loc in $pnpmLocations) {
                      if (Test-Path $loc) {
                          Write-Host "Found pnpm at: $loc"
                          $pnpmDir = Split-Path -Parent $loc
                          $env:PATH = "$pnpmDir;$env:PATH"
                          [System.Environment]::SetEnvironmentVariable("PATH", $env:PATH, [System.EnvironmentVariableTarget]::Process)
                          break
                      }
                  }
              }

              # Try again after PATH modifications
              $pnpmCmd = Get-Command pnpm -ErrorAction SilentlyContinue
              if (-not $pnpmCmd) {
                  # Last resort: Install pnpm globally with npm
                  Write-Host "Still can't find pnpm. Installing globally with npm..."
                  npm install -g pnpm
                  if ($LASTEXITCODE -ne 0) {
                      Write-Error "Failed to install pnpm globally with npm."
                      exit 1
                  }

                  # Refresh PATH after npm install
                  $env:PATH = [System.Environment]::GetEnvironmentVariable("PATH", [System.EnvironmentVariableTarget]::Process)
                  $pnpmCmd = Get-Command pnpm -ErrorAction SilentlyContinue
              }

              # Final check
              if (-not $pnpmCmd) {
                  Write-Error "Error: pnpm is still not found in PATH after all attempts."
                  exit 1
              }
          }

          Write-Host "pnpm command found at: $($pnpmCmd.Source)"
          Write-Host "Verifying pnpm version:"
          pnpm --version

      - name: Set up Node.js
>>>>>>> 5b757bfb
        uses: actions/setup-node@v4
        with:
          node-version: '20'
          cache: 'pnpm'

      - name: Install pnpm globally
        run: |
<<<<<<< HEAD
          if ! which pnpm; then
            echo "pnpm not found, installing globally with npm..."
            npm install -g pnpm
=======
          echo "Current working directory: $(pwd)"
          echo "Searching for package.json..."

          if [ -f "package.json" ]; then
            echo "Found package.json in current directory."
            echo "Contents of package.json:"
            cat package.json
          elif [ "${{ inputs.create-if-missing }}" == "true" ]; then
            echo "Creating a minimal package.json for testing purposes."
            echo '{
              "name": "paissive_income_test",
              "version": "1.0.0",
              "description": "Temporary package.json for testing",
              "private": true
            }' > package.json
            echo "Created minimal package.json:"
            cat package.json
          else
            echo "Error: package.json not found in the current directory."
            ls -la
            exit 1
>>>>>>> 5b757bfb
          fi

      - name: Verify pnpm installation
        run: |
<<<<<<< HEAD
          pnpm --version
          pnpm config get store-dir
          pnpm config get cache-dir
=======
          Write-Host "Current working directory: $(Get-Location)"
          Write-Host "Searching for package.json..."

          if (Test-Path "package.json") {
            Write-Host "Found package.json in current directory."
            Write-Host "Contents of package.json:"
            Get-Content package.json
          } elseif ("${{ inputs.create-if-missing }}" -eq "true") {
            Write-Host "Creating a minimal package.json for testing purposes."
            $minimalPackageJson = @{
              name = "paissive_income_test"
              version = "1.0.0"
              description = "Temporary package.json for testing"
              private = $true
            } | ConvertTo-Json

            Set-Content -Path "package.json" -Value $minimalPackageJson
            Write-Host "Created minimal package.json:"
            Get-Content "package.json"
          } else {
            Write-Host "Error: package.json not found in the current directory."
            Get-ChildItem -Force
            exit 1
          }
>>>>>>> 5b757bfb

      - name: Create pnpm directories
        run: |
          mkdir -p .pnpm-store
          mkdir -p .pnpm-cache
          mkdir -p node_modules

      - name: Set up pnpm environment
        run: |
          echo "PNPM_HOME=$HOME/.local/share/pnpm" >> $GITHUB_ENV
          echo "PATH=$PNPM_HOME:$PATH" >> $GITHUB_ENV
          echo "PNPM_STORE_DIR=$GITHUB_WORKSPACE/.pnpm-store" >> $GITHUB_ENV
          echo "PNPM_CACHE_DIR=$GITHUB_WORKSPACE/.pnpm-cache" >> $GITHUB_ENV<|MERGE_RESOLUTION|>--- conflicted
+++ resolved
@@ -1,25 +1,55 @@
-name: Setup pnpm
+name: Setup pnpm (Reusable)
 
 on:
-  workflow_dispatch: {}
-  schedule:
-    - cron: '0 0 * * 0'
+  workflow_call:
+    inputs:
+      node-version:
+        required: false
+        type: string
+        default: '18'
+      pnpm-version:
+        required: false
+        type: string
+        default: '8'
+      working-directory:
+        required: false
+        type: string
+        default: '.'
+      install-dependencies:
+        required: false
+        type: boolean
+        default: true
+      verify-package-json:
+        required: false
+        type: boolean
+        default: true
+      create-if-missing:
+        required: false
+        type: boolean
+        default: true
 
 jobs:
-  setup:
-    runs-on: ubuntu-latest
+  setup-pnpm:
+    runs-on: ${{ matrix.os }}
+    strategy:
+      matrix:
+        os: [ubuntu-latest, windows-latest]
     steps:
-      - uses: actions/checkout@v4
-
       - name: Setup pnpm
         uses: pnpm/action-setup@v4
         with:
-          version: 8
-          run_install: false
-
-<<<<<<< HEAD
-      - name: Setup Node.js
-=======
+          version: ${{ inputs.pnpm-version }}
+
+      # Linux-specific pnpm PATH setup
+      - name: Add pnpm to PATH (Linux)
+        if: runner.os == 'Linux'
+        shell: bash
+        run: |
+          export PATH=$(pnpm bin):$PATH
+          echo "PATH=$(pnpm bin):$PATH" >> $GITHUB_ENV
+          echo "Current PATH: $PATH"
+          which pnpm || { echo "Error: pnpm is still not in PATH."; exit 1; }
+
       # Windows-specific pnpm PATH setup with fallbacks
       - name: Add pnpm to PATH (Windows)
         if: runner.os == 'Windows'
@@ -87,19 +117,18 @@
           pnpm --version
 
       - name: Set up Node.js
->>>>>>> 5b757bfb
         uses: actions/setup-node@v4
         with:
-          node-version: '20'
+          node-version: ${{ inputs.node-version }}
           cache: 'pnpm'
-
-      - name: Install pnpm globally
-        run: |
-<<<<<<< HEAD
-          if ! which pnpm; then
-            echo "pnpm not found, installing globally with npm..."
-            npm install -g pnpm
-=======
+          cache-dependency-path: pnpm-lock.yaml
+
+      # Verify or create package.json
+      - name: Verify package.json (Linux)
+        if: inputs.verify-package-json && runner.os == 'Linux'
+        shell: bash
+        working-directory: ${{ inputs.working-directory }}
+        run: |
           echo "Current working directory: $(pwd)"
           echo "Searching for package.json..."
 
@@ -121,16 +150,13 @@
             echo "Error: package.json not found in the current directory."
             ls -la
             exit 1
->>>>>>> 5b757bfb
           fi
 
-      - name: Verify pnpm installation
-        run: |
-<<<<<<< HEAD
-          pnpm --version
-          pnpm config get store-dir
-          pnpm config get cache-dir
-=======
+      - name: Verify package.json (Windows)
+        if: inputs.verify-package-json && runner.os == 'Windows'
+        shell: powershell
+        working-directory: ${{ inputs.working-directory }}
+        run: |
           Write-Host "Current working directory: $(Get-Location)"
           Write-Host "Searching for package.json..."
 
@@ -155,17 +181,29 @@
             Get-ChildItem -Force
             exit 1
           }
->>>>>>> 5b757bfb
-
-      - name: Create pnpm directories
-        run: |
-          mkdir -p .pnpm-store
-          mkdir -p .pnpm-cache
-          mkdir -p node_modules
-
-      - name: Set up pnpm environment
-        run: |
-          echo "PNPM_HOME=$HOME/.local/share/pnpm" >> $GITHUB_ENV
-          echo "PATH=$PNPM_HOME:$PATH" >> $GITHUB_ENV
-          echo "PNPM_STORE_DIR=$GITHUB_WORKSPACE/.pnpm-store" >> $GITHUB_ENV
-          echo "PNPM_CACHE_DIR=$GITHUB_WORKSPACE/.pnpm-cache" >> $GITHUB_ENV+
+      # Install dependencies if requested
+      - name: Install dependencies (Linux)
+        if: inputs.install-dependencies && runner.os == 'Linux'
+        shell: bash
+        working-directory: ${{ inputs.working-directory }}
+        run: |
+          pnpm install --reporter=default || {
+            echo "Failed to install Node.js dependencies with pnpm. Possible issues:";
+            echo "- Missing or conflicting dependencies in package.json.";
+            echo "- pnpm not set up properly.";
+            exit 1;
+          }
+
+      - name: Install dependencies (Windows)
+        if: inputs.install-dependencies && runner.os == 'Windows'
+        shell: powershell
+        working-directory: ${{ inputs.working-directory }}
+        run: |
+          pnpm install --reporter=default
+          if ($LASTEXITCODE -ne 0) {
+            Write-Error "Failed to install Node.js dependencies with pnpm. Possible issues:"
+            Write-Error "- Missing or conflicting dependencies in package.json."
+            Write-Error "- pnpm not set up properly."
+            exit 1
+          }