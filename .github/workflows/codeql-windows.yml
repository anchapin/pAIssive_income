--- conflicted
+++ resolved
@@ -271,22 +271,6 @@
         run: |
           Write-Host "Verifying environment before CodeQL analysis..."
 
-<<<<<<< HEAD
-      - name: Perform CodeQL Analysis
-        uses: github/codeql-action/analyze@v3
-        with:
-          category: "/security/os:windows-latest"
-          upload: true
-          output: sarif-results/javascript-typescript-windows.sarif
-
-      # Add OS-specific configuration for Windows
-      - name: Upload OS-specific CodeQL configuration
-        uses: github/codeql-action/upload-sarif@v3
-        continue-on-error: true
-        with:
-          sarif_file: sarif-results/javascript-typescript-windows.sarif
-          category: "/security/os:windows-latest"
-=======
           # Create sarif-results directory if it doesn't exist
           if (-not (Test-Path "sarif-results")) {
             Write-Host "Creating sarif-results directory..."
@@ -298,7 +282,6 @@
             # Final check for package-lock.json - create it if it still doesn't exist
             if (-not (Test-Path "package-lock.json")) {
               Write-Host "WARNING: package-lock.json still not found! Creating it as a last resort..."
->>>>>>> 73801f3c
 
               # Define the minimal valid JSON content
               $minimalJson = '{"name":"paissive-income","version":"1.0.0","lockfileVersion":3}'
@@ -428,28 +411,12 @@
       - name: Perform CodeQL Analysis
         uses: github/codeql-action/analyze@v3
         with:
-<<<<<<< HEAD
-          category: "/security/os:windows-latest"
-=======
           category: "/language:${{ matrix.language }}"
->>>>>>> 73801f3c
           upload: true
           output: sarif-results/${{ matrix.language }}-windows.sarif
         continue-on-error: false # Fail the workflow if CodeQL analysis fails
 
-<<<<<<< HEAD
-      # Add OS-specific configuration for Windows
-      - name: Upload OS-specific CodeQL configuration
-        uses: github/codeql-action/upload-sarif@v3
-        continue-on-error: true
-        with:
-          sarif_file: sarif-results/python-windows.sarif
-          category: "/security/os:windows-latest"
-
-      # Upload SARIF results as an artifact
-=======
       # Upload SARIF results as an artifact (with fallback for failures)
->>>>>>> 73801f3c
       - name: Upload SARIF results
         uses: actions/upload-artifact@v4
         if: always() # Always attempt to upload artifacts even if previous steps fail
