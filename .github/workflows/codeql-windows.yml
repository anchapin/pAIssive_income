name: "CodeQL Windows"

on:
  push:
    branches: [ "main" ]
  pull_request:
    branches: [ "main" ]
  schedule:
    - cron: '30 1 * * 0'

jobs:
  analyze:
    name: Analyze
    runs-on: windows-latest
<<<<<<< HEAD
    timeout-minutes: 120  # Increased timeout for larger codebases
=======
    permissions:
      actions: read
      contents: read
      security-events: write

    strategy:
      fail-fast: false
      matrix:
        language: [ 'javascript-typescript', 'python' ]
>>>>>>> fd26034d

    steps:
      - name: Checkout repository
        uses: actions/checkout@v4

      - name: Setup Node.js
        if: matrix.language == 'javascript-typescript'
        uses: actions/setup-node@v4
        with:
          node-version: '20'

      - name: Setup Python
        if: matrix.language == 'python'
        uses: actions/setup-python@v5
        with:
          python-version: '3.10'
          cache: 'pip'

      - name: Check disk space
        shell: pwsh
        run: Get-Volume

      # Create a simple package-lock.json if none exists - simplified approach
      - name: Create package-lock.json if needed
        if: matrix.language == 'javascript-typescript'
        shell: pwsh
        run: |
          Write-Host "Checking for lock files before CodeQL analysis..."
          $lockFiles = @(Get-ChildItem -Path . -Recurse -Include "package-lock.json","yarn.lock","pnpm-lock.yaml" -ErrorAction SilentlyContinue)

          if ($lockFiles.Count -gt 0) {
            Write-Host "Found $($lockFiles.Count) lock files:"
            $lockFiles | ForEach-Object {
              Write-Host "  $($_.FullName)"
            }
          } else {
            Write-Host "No lock files found. Creating a minimal package-lock.json..."

            # Define a simple valid JSON content
            $minimalJson = '{"name":"paissive-income","version":"1.0.0","lockfileVersion":3,"requires":true,"packages":{"":{"name":"paissive-income","version":"1.0.0"}}}'

            # Create the file using multiple methods in sequence until one works
            $filePath = Join-Path -Path $PWD -ChildPath "package-lock.json"
            $fileCreated = $false

            # Try all methods in sequence
            try {
              Write-Host "Attempting to create package-lock.json using Set-Content..."
              Set-Content -Path $filePath -Value $minimalJson -Force
              $fileCreated = $true
              Write-Host "package-lock.json created successfully"
            } catch {
              Write-Host "Error creating package-lock.json with Set-Content: $_"

              try {
                Write-Host "Trying fallback with Out-File..."
                $minimalJson | Out-File -FilePath $filePath -Force
                $fileCreated = $true
                Write-Host "package-lock.json created with Out-File method"
              } catch {
                Write-Host "Error with Out-File method: $_"

                try {
                  Write-Host "Trying fallback with CMD..."
                  cmd /c "echo $minimalJson > package-lock.json"
                  $fileCreated = $true
                  Write-Host "package-lock.json created with CMD method"
                } catch {
                  Write-Host "All file creation methods failed: $_"
                }
              }
            }

            # Verify the file was created
            if (Test-Path $filePath) {
              $fileInfo = Get-Item $filePath
              Write-Host "package-lock.json exists: $($fileInfo.Length) bytes"

              # Add to .gitignore if it exists
              if (Test-Path ".gitignore") {
                $gitignore = Get-Content -Path ".gitignore" -Raw
                if (-not ($gitignore -match "package-lock\.json")) {
                  Write-Host "Adding package-lock.json to .gitignore..."
                  Add-Content -Path ".gitignore" -Value "`n# Generated during CodeQL analysis`npackage-lock.json" -Force
                }
              }
            } else {
              Write-Host "CRITICAL ERROR: Failed to create package-lock.json with any method"
            }
          }

      # Install dependencies for JavaScript/TypeScript
      - name: Install JS dependencies
        if: matrix.language == 'javascript-typescript'
        shell: pwsh
        run: |
          # Create node_modules directory if it doesn't exist
          if (-not (Test-Path "node_modules")) {
            Write-Host "Creating node_modules directory..."
            New-Item -ItemType Directory -Force -Path "node_modules" | Out-Null
          }

          # Add package-lock.json to .gitignore if it doesn't exist there already
          if (Test-Path ".gitignore") {
            $gitignore = Get-Content -Path ".gitignore" -Raw
            if (-not ($gitignore -match "package-lock\.json")) {
              Write-Host "Adding package-lock.json to .gitignore..."
              Add-Content -Path ".gitignore" -Value "`n# Generated during CodeQL analysis`npackage-lock.json"
            }
          }

      # Install dependencies for Python
      - name: Install Python dependencies
        if: matrix.language == 'python'
        shell: pwsh
        run: |
          python -m pip install --upgrade uv
          uv pip install -r requirements.txt || python -m pip install -r requirements.txt
        continue-on-error: true

      # Display environment information for debugging
      - name: Display environment information
        shell: pwsh
        run: |
          Write-Host "Current directory: $(Get-Location)"
          Write-Host "Directory contents:"
          Get-ChildItem -Path . | Format-Table Name, LastWriteTime, Length

          Write-Host "Checking for package-lock.json:"
          if (Test-Path "package-lock.json") {
            $fileInfo = Get-Item "package-lock.json"
            Write-Host "package-lock.json exists: $($fileInfo.Length) bytes"
            Get-Content -Path "package-lock.json" -First 5
          } else {
            Write-Host "package-lock.json not found!"
          }

      # Ensure CodeQL configuration files exist
      - name: Ensure CodeQL configuration files
        shell: pwsh
        run: |
          if (Test-Path ".github/scripts/ensure-codeql-configs.ps1") {
            Write-Host "Running ensure-codeql-configs.ps1 script..."
            & .github/scripts/ensure-codeql-configs.ps1
          } else {
            Write-Host "ensure-codeql-configs.ps1 script not found. Creating minimal configuration..."

            # Ensure directory exists
            New-Item -ItemType Directory -Force -Path ".github/codeql" | Out-Null

            # Create minimal Windows configuration
            Set-Content -Path ".github/codeql/security-os-windows.yml" -Value @"
name: "CodeQL Configuration for Windows"
os: windows-latest
queries:
  - uses: security-and-quality
  - uses: security-extended
  - uses: security
disable-default-queries: false
trap-for-errors: true
"@ -Encoding UTF8 -Force

            # Create minimal unified configuration
            Set-Content -Path ".github/codeql/security-os-config.yml" -Value @"
name: "Unified CodeQL Configuration"
queries:
  - uses: security-and-quality
  - uses: security-extended
  - uses: security
disable-default-queries: false
trap-for-errors: true
"@ -Encoding UTF8 -Force
          }

      # Initialize CodeQL with Windows-specific configuration
      - name: Initialize CodeQL
        uses: github/codeql-action/init@v3
        with:
          languages: ${{ matrix.language }}
          queries: security-and-quality
          config-file: .github/codeql/security-os-windows.yml
          debug: true # Enable debug mode for more detailed logs

      # Verify CodeQL configuration file exists
      - name: Verify CodeQL configuration
        shell: pwsh
        run: |
          $configFile = ".github/codeql/security-os-windows.yml"
          if (Test-Path $configFile) {
            Write-Host "CodeQL configuration file exists: $configFile"
            Get-Content -Path $configFile -First 10
          } else {
            Write-Host "WARNING: CodeQL configuration file not found: $configFile"
            Write-Host "Creating minimal configuration file..."

            $configContent = @"
name: "CodeQL Configuration for Windows"

# This configuration file customizes the CodeQL analysis for Windows
# It provides Windows-specific settings

# Windows-specific settings
os: windows-latest

# Query filters
queries:
  # Include the standard security and quality queries
  - uses: security-and-quality

  # Include additional security queries
  - uses: security-extended

  # Use standard security queries
  - uses: security

# Disable noisy alerts
disable-default-queries: false

# Trap errors during extraction
trap-for-errors: true
"@

            # Ensure directory exists
            New-Item -ItemType Directory -Force -Path ".github/codeql" | Out-Null

            # Create the configuration file
            Set-Content -Path $configFile -Value $configContent -Encoding UTF8 -Force

            Write-Host "Created minimal CodeQL configuration file: $configFile"
          }

          # Also check for the unified configuration file
          $unifiedConfigFile = ".github/codeql/security-os-config.yml"
          if (-not (Test-Path $unifiedConfigFile) -and (Test-Path $configFile)) {
            Write-Host "Unified configuration file not found. Creating a copy from the Windows configuration..."
            Copy-Item -Path $configFile -Destination $unifiedConfigFile -Force
            Write-Host "Created unified configuration file: $unifiedConfigFile"
          }

      # Autobuild attempts to build any compiled languages with enhanced error handling
      - name: Autobuild
        uses: github/codeql-action/autobuild@v3
        continue-on-error: true # Continue even if autobuild fails

      # Verify environment before CodeQL analysis - enhanced version
      - name: Verify environment
        shell: pwsh
        run: |
          Write-Host "Verifying environment before CodeQL analysis..."

          # Create sarif-results directory if it doesn't exist
          if (-not (Test-Path "sarif-results")) {
            Write-Host "Creating sarif-results directory..."
            New-Item -ItemType Directory -Force -Path "sarif-results" | Out-Null
          }

          # JavaScript/TypeScript specific checks
          if ("${{ matrix.language }}" -eq 'javascript-typescript') {
            # Final check for package-lock.json - create it if it still doesn't exist
            if (-not (Test-Path "package-lock.json")) {
              Write-Host "WARNING: package-lock.json still not found! Creating it as a last resort..."

              # Define the minimal valid JSON content
              $minimalJson = '{"name":"paissive-income","version":"1.0.0","lockfileVersion":3}'

<<<<<<< HEAD
  analyze-python:
    name: Analyze Python
    runs-on: windows-latest
    timeout-minutes: 120  # Increased timeout for larger codebases
=======
              # Try all methods in sequence until one works
              $methods = @(
                @{
                  Name = "System.IO.File";
                  Action = { [System.IO.File]::WriteAllText("$PWD\package-lock.json", $minimalJson) }
                },
                @{
                  Name = "Out-File";
                  Action = { $minimalJson | Out-File -FilePath "package-lock.json" -Encoding utf8 -Force }
                },
                @{
                  Name = "Set-Content";
                  Action = { Set-Content -Path "package-lock.json" -Value $minimalJson -Encoding UTF8 -Force }
                },
                @{
                  Name = "Echo Command";
                  Action = { cmd /c "echo {\"name\":\"paissive-income\",\"version\":\"1.0.0\",\"lockfileVersion\":3} > package-lock.json" }
                }
              )
>>>>>>> fd26034d

              $success = $false
              foreach ($method in $methods) {
                if (-not $success) {
                  try {
                    Write-Host "Trying to create package-lock.json using $($method.Name)..."
                    & $method.Action

                    if (Test-Path "package-lock.json") {
                      $fileInfo = Get-Item "package-lock.json"
                      Write-Host "Successfully created package-lock.json using $($method.Name) ($($fileInfo.Length) bytes)"
                      $success = $true
                    }
                  } catch {
                    Write-Host "Error with $($method.Name) method: $_"
                  }
                }
              }

              if (-not $success) {
                Write-Host "CRITICAL ERROR: All methods to create package-lock.json failed!"
              }
            }

            # Verify package-lock.json
            if (Test-Path "package-lock.json") {
              $fileInfo = Get-Item "package-lock.json"
              Write-Host "package-lock.json exists: $($fileInfo.Length) bytes"

              # Read content safely
              try {
                $content = Get-Content -Path "package-lock.json" -Raw -ErrorAction Stop
                Write-Host "Content: $content"

                # Verify JSON is valid
                try {
                  $null = ConvertFrom-Json -InputObject $content -ErrorAction Stop
                  Write-Host "package-lock.json contains valid JSON"
                } catch {
                  Write-Host "WARNING: package-lock.json contains invalid JSON: $_"
                  # Fix it with a guaranteed valid JSON
                  $validJson = '{"name":"paissive-income","version":"1.0.0","lockfileVersion":3}'
                  Set-Content -Path "package-lock.json" -Value $validJson -Encoding UTF8 -Force
                  Write-Host "Replaced with valid JSON"
                }
              } catch {
                Write-Host "Error reading package-lock.json: $_"
                # Create a new file with valid content
                $validJson = '{"name":"paissive-income","version":"1.0.0","lockfileVersion":3}'
                Set-Content -Path "package-lock.json" -Value $validJson -Encoding UTF8 -Force
                Write-Host "Created new package-lock.json with valid JSON"
              }
            } else {
              Write-Host "CRITICAL ERROR: package-lock.json still not found after multiple attempts!"
            }

            # Check for node_modules directory
            if (-not (Test-Path "node_modules")) {
              Write-Host "Creating node_modules directory..."
              New-Item -ItemType Directory -Force -Path "node_modules" | Out-Null
            }
          }

          # Python specific checks
          if ("${{ matrix.language }}" -eq 'python') {
            # Verify Python environment
            Write-Host "Verifying Python environment..."

            # Check Python version
            try {
              $pythonVersion = python --version
              Write-Host "Python version: $pythonVersion"
            } catch {
              Write-Host "Error checking Python version: $_"
            }

            # Check pip
            try {
              $pipVersion = pip --version
              Write-Host "Pip version: $pipVersion"
            } catch {
              Write-Host "Error checking pip version: $_"
            }
          }

          # Ensure .gitignore contains package-lock.json
          if (Test-Path ".gitignore") {
            $gitignore = Get-Content -Path ".gitignore" -Raw
            if (-not ($gitignore -match "package-lock\.json")) {
              Write-Host "Adding package-lock.json to .gitignore..."
              Add-Content -Path ".gitignore" -Value "`n# Generated during CodeQL analysis`npackage-lock.json" -Force
            }
          }

          # List all directories in the current path
          Write-Host "Current directory structure:"
          Get-ChildItem -Path . -Directory | ForEach-Object {
            Write-Host "  $($_.Name)"
          }

          Write-Host "Environment verification complete. Using standard CodeQL queries."

      # Perform CodeQL Analysis with enhanced error handling
      - name: Perform CodeQL Analysis
        uses: github/codeql-action/analyze@v3
        with:
          category: "/language:${{ matrix.language }}"
          upload: true
          output: sarif-results/${{ matrix.language }}-windows.sarif
        continue-on-error: false # Fail the workflow if CodeQL analysis fails

      # Upload SARIF results as an artifact (with fallback for failures)
      - name: Upload SARIF results
        uses: actions/upload-artifact@v4
        if: always() # Always attempt to upload artifacts even if previous steps fail
        with:
          name: ${{ matrix.language }}-windows-sarif
          path: sarif-results/${{ matrix.language }}-windows.sarif
          retention-days: 7
          if-no-files-found: warn # Warn but don't fail if no files are found<|MERGE_RESOLUTION|>--- conflicted
+++ resolved
@@ -12,9 +12,6 @@
   analyze:
     name: Analyze
     runs-on: windows-latest
-<<<<<<< HEAD
-    timeout-minutes: 120  # Increased timeout for larger codebases
-=======
     permissions:
       actions: read
       contents: read
@@ -24,7 +21,6 @@
       fail-fast: false
       matrix:
         language: [ 'javascript-typescript', 'python' ]
->>>>>>> fd26034d
 
     steps:
       - name: Checkout repository
@@ -290,12 +286,6 @@
               # Define the minimal valid JSON content
               $minimalJson = '{"name":"paissive-income","version":"1.0.0","lockfileVersion":3}'
 
-<<<<<<< HEAD
-  analyze-python:
-    name: Analyze Python
-    runs-on: windows-latest
-    timeout-minutes: 120  # Increased timeout for larger codebases
-=======
               # Try all methods in sequence until one works
               $methods = @(
                 @{
@@ -315,7 +305,6 @@
                   Action = { cmd /c "echo {\"name\":\"paissive-income\",\"version\":\"1.0.0\",\"lockfileVersion\":3} > package-lock.json" }
                 }
               )
->>>>>>> fd26034d
 
               $success = $false
               foreach ($method in $methods) {
