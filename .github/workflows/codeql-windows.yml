--- conflicted
+++ resolved
@@ -104,50 +104,6 @@
           debug: true
           config-file: .github/codeql/security-os-config.yml
 
-<<<<<<< HEAD
-      # Autobuild attempts to build any compiled languages
-      - name: Autobuild
-        uses: github/codeql-action/autobuild@v3
-
-      # Display disk space before analysis
-      - name: Check disk space
-        shell: pwsh
-        run: Get-Volume
-
-      # Create a simple package-lock.json if none exists
-      - name: Create package-lock.json if needed
-        if: matrix.language == 'javascript-typescript'
-        shell: pwsh
-        run: |
-          Write-Host "Checking for lock files before CodeQL analysis..."
-          $lockFiles = @(Get-ChildItem -Path . -Recurse -Include "package-lock.json","yarn.lock","pnpm-lock.yaml")
-
-          if ($lockFiles.Count -eq 0) {
-            Write-Host "No lock files found. Creating a minimal package-lock.json..."
-            $json = @{
-              name = "paissive-income"
-              version = "1.0.0"
-              lockfileVersion = 3
-              requires = $true
-              packages = @{
-                "" = @{
-                  name = "paissive-income"
-                  version = "1.0.0"
-                }
-              }
-            }
-            $jsonContent = ConvertTo-Json -Depth 10 $json
-            Set-Content -Path "package-lock.json" -Value $jsonContent -Encoding UTF8
-            Write-Host "Created minimal package-lock.json file"
-          } else {
-            Write-Host "Found $($lockFiles.Count) lock files:"
-            $lockFiles | ForEach-Object {
-              Write-Host "  $($_.FullName)"
-            }
-          }
-
-=======
->>>>>>> fcedb1db
       # Perform CodeQL Analysis
       - name: Perform CodeQL Analysis
         uses: github/codeql-action/analyze@v3
