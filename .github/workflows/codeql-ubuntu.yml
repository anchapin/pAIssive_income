--- conflicted
+++ resolved
@@ -89,7 +89,6 @@
             echo "pnpm not found, will use npm instead"
           fi
 
-<<<<<<< HEAD
       # Set up Python for Python analysis
       - name: Set up Python
         if: matrix.language == 'python'
@@ -104,8 +103,6 @@
         run: df -h
 
       # Verify lock files exist before analysis
-=======
->>>>>>> 5b757bfb
       - name: Verify lock files
         shell: bash
         run: |
@@ -243,7 +240,7 @@
                 - uses: security
               disable-default-queries: false
               trap-for-errors: true
-EOF
+            EOF
             cat > .github/codeql/security-os-config.yml << 'EOF'
               name: "Unified CodeQL Configuration"
               queries:
@@ -252,7 +249,7 @@
                 - uses: security
               disable-default-queries: false
               trap-for-errors: true
-EOF
+            EOF
           fi
 
       - name: Create .codeqlignore file
@@ -309,7 +306,7 @@
           **/*.sarif.json
           ui/react_frontend/node_modules/**
           sdk/javascript/node_modules/**
-EOL
+          EOL
           echo "Current directories:"
           ls -la
 
