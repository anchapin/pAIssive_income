<<<<<<< HEAD
name: CodeQL Analysis (Ubuntu)
on:
  push:
    branches:
      - main
      - dev
      - master
      - develop
    paths-ignore:
      - '**/*.md'
      - '**/*.txt'
      - '**/*.rst'
      - '**/*.png'
      - '**/*.jpg'
      - '**/*.jpeg'
      - '**/*.gif'
      - '**/*.svg'
      - '**/*.ico'
      - .gitignore
      - docs/**
      - LICENSE
      - SECURITY.md
      - CONTRIBUTING.md
      - CODE_OF_CONDUCT.md
  pull_request:
    branches:
      - main
      - dev
      - master
      - develop
=======
name: "CodeQL Analysis (Ubuntu)"

# This workflow performs CodeQL analysis for JavaScript/TypeScript and Python on Ubuntu
# It now uses a single job to analyze both languages.

on:
  pull_request:
    branches: [ main ]
>>>>>>> 5b757bfb
    paths-ignore:
      - '**/*.md'
      - '**/*.txt'
      - '**/*.rst'
      - '**/*.png'
      - '**/*.jpg'
      - '**/*.jpeg'
      - '**/*.gif'
      - '**/*.svg'
      - '**/*.ico'
      - .gitignore
      - docs/**
      - LICENSE
      - SECURITY.md
      - CONTRIBUTING.md
      - CODE_OF_CONDUCT.md
  schedule:
    - cron: '0 4 * * 1'
  workflow_dispatch: {}

concurrency:
  group: ${{ github.workflow }}-${{ github.ref }}
  cancel-in-progress: true

permissions:
  security-events: write
  actions: read
  contents: read

jobs:
  analyze-ubuntu:
    name: Analyze (Ubuntu)
    runs-on: ubuntu-latest
    timeout-minutes: 90
<<<<<<< HEAD
    strategy:
      fail-fast: false
      matrix:
        language:
          - javascript-typescript
          - python
    steps:
    - name: Shared CI Setup
      run: bash scripts/ci-setup.sh

    - name: Checkout repository
      uses: actions/checkout@v4
      with:
        fetch-depth: 0

    - name: Setup pnpm
      if: matrix.language == 'javascript-typescript'
      uses: pnpm/action-setup@v4
      with:
        version: 8.15.4
        run_install: false

    - name: Set up Node.js
      if: matrix.language == 'javascript-typescript'
      uses: actions/setup-node@v4
      with:
        node-version: '20'

    - name: Add pnpm to PATH
      if: matrix.language == 'javascript-typescript'
      shell: bash
      run: |
        # Add both global and local pnpm to PATH
        echo "PATH=$(pnpm -g bin):$(pnpm bin):$PATH" >> $GITHUB_ENV
        # Verify pnpm is in PATH
        echo "Current PATH: $PATH"
        which pnpm || {
          echo "pnpm not found in PATH. Installing globally with npm..."
          npm install -g pnpm
          echo "PATH=$(npm bin -g):$PATH" >> $GITHUB_ENV
          which pnpm || { echo "Error: pnpm is still not in PATH after npm install."; exit 1; }
        }

    - name: Verify Node.js and pnpm installation
      if: matrix.language == 'javascript-typescript'
      shell: bash
      run: |
        echo "Node.js version: $(node --version)"
        echo "npm version: $(npm --version)"
        if command -v pnpm &>/dev/null; then
          echo "pnpm version: $(pnpm --version)"
        else
          echo "pnpm not found, will use npm instead"
        fi

    - name: Set up Python
      if: matrix.language == 'python'
      uses: actions/setup-python@v5
      with:
        python-version: '3.12'
        cache: pip

    - name: Check disk space
      shell: bash
      run: df -h

    - name: Verify lock files
      if: matrix.language == 'javascript-typescript'
      shell: bash
      run: |
        echo "Verifying lock files exist before CodeQL analysis..."
        LOCK_FILES=$(find . -name "package-lock.json" -o -name "yarn.lock" -o -name "pnpm-lock.yaml")

        if [ -z "$LOCK_FILES" ]; then
          echo "Warning: No lock files found. Creating a minimal package-lock.json in the root directory."

          # Create a minimal valid package-lock.json with echo
          echo '{"name":"paissive-income","version":"1.0.0","lockfileVersion":3,"packages":{"":{"name":"paissive-income","version":"1.0.0"}}}' > package-lock.json

          echo "Created minimal package-lock.json in the root directory."

          # Verify the file was created
          if [ -f "package-lock.json" ]; then
            echo "Verification: package-lock.json exists and contains:"
            cat package-lock.json

            # Add to .gitignore if it exists
            if [ -f ".gitignore" ]; then
              if ! grep -q "package-lock.json" .gitignore; then
                echo -e "\n# Generated during CodeQL analysis\npackage-lock.json" >> .gitignore
                echo "Added package-lock.json to .gitignore"
              fi
            fi
          else
            echo "CRITICAL ERROR: Failed to create package-lock.json"

            # Try alternative method
            node -e "fs.writeFileSync('package-lock.json', JSON.stringify({name:'paissive-income', version:'1.0.0', lockfileVersion: 3, packages:{'':{'name':'paissive-income', 'version':'1.0.0'}}}))" || true
            if [ -f "package-lock.json" ]; then
              echo "Successfully created package-lock.json using Node.js"
=======

    steps:
      - name: Checkout repository
        uses: actions/checkout@v4
        with:
          fetch-depth: 0

      # JavaScript/TypeScript specific setup
      - name: Setup pnpm
        uses: pnpm/action-setup@v4
        with:
          version: '8.15.4'
          run_install: false

      - name: Set up Node.js
        uses: actions/setup-node@v4
        with:
          node-version: '20'

      - name: Add pnpm to PATH
        shell: bash
        run: |
          echo "PATH=$(pnpm -g bin):$(pnpm bin):$PATH" >> $GITHUB_ENV
          echo "Current PATH: $PATH"
          which pnpm || {
            echo "pnpm not found in PATH. Installing globally with npm..."
            npm install -g pnpm
            echo "PATH=$(npm bin -g):$PATH" >> $GITHUB_ENV
            which pnpm || { echo "Error: pnpm is still not in PATH after npm install."; exit 1; }
          }

      - name: Verify Node.js and pnpm installation
        shell: bash
        run: |
          echo "Node.js version: $(node --version)"
          echo "npm version: $(npm --version)"
          if command -v pnpm &>/dev/null; then
            echo "pnpm version: $(pnpm --version)"
          else
            echo "pnpm not found, will use npm instead"
          fi

      - name: Verify lock files
        shell: bash
        run: |
          echo "Verifying lock files exist before CodeQL analysis..."
          LOCK_FILES=$(find . -name "package-lock.json" -o -name "yarn.lock" -o -name "pnpm-lock.yaml")
          if [ -z "$LOCK_FILES" ]; then
            echo "Warning: No lock files found. Creating a minimal package-lock.json in the root directory."
            echo '{"name":"paissive-income","version":"1.0.0","lockfileVersion":3,"packages":{"":{"name":"paissive-income","version":"1.0.0"}}}' > package-lock.json
            echo "Created minimal package-lock.json in the root directory."
            if [ -f "package-lock.json" ]; then
              echo "Verification: package-lock.json exists and contains:"
              cat package-lock.json
              if [ -f ".gitignore" ]; then
                if ! grep -q "package-lock.json" .gitignore; then
                  echo -e "\n# Generated during CodeQL analysis\npackage-lock.json" >> .gitignore
                  echo "Added package-lock.json to .gitignore"
                fi
              fi
            else
              echo "CRITICAL ERROR: Failed to create package-lock.json"
              node -e "fs.writeFileSync('package-lock.json', JSON.stringify({name:'paissive-income',version:'1.0.0',lockfileVersion":3,"packages":{'':{'name':'paissive-income','version':'1.0.0'}}}))" || true
              if [ -f "package-lock.json" ]; then
                echo "Successfully created package-lock.json using Node.js"
              fi
>>>>>>> 5b757bfb
            fi
          fi
<<<<<<< HEAD
        else
          echo "Found lock files:"
          echo "$LOCK_FILES"
        fi
      continue-on-error: true

    - name: Install Node.js dependencies
      if: matrix.language == 'javascript-typescript'
      shell: bash
      run: |
        # Function to install dependencies with fallback
        install_deps() {
          local dir=$1
          local original_dir=$(pwd)

          if [ -n "$dir" ]; then
            cd "$dir" || return 1
          fi

          echo "Installing dependencies in $(pwd)..."

          # Try with pnpm first (preferred)
          if command -v pnpm &>/dev/null; then
            echo "Using pnpm to install dependencies..."
            pnpm install || {
              echo "pnpm install failed, trying with npm..."
              npm install || {
                echo "Both pnpm and npm installation failed in $(pwd)"
                if [ -n "$dir" ]; then
                  cd "$original_dir"
                fi
                return 1
              }
            }
          else
            # Fallback to npm if pnpm is not available
            echo "pnpm not found, using npm..."
            npm install || {
              echo "npm install failed in $(pwd)"
              if [ -n "$dir" ]; then
                cd "$original_dir"
              fi
              return 1
            }
          fi

          if [ -n "$dir" ]; then
            cd "$original_dir"
          fi

          return 0
        }

        # Install dependencies in root directory if package.json exists
        if [ -f "package.json" ]; then
          echo "Found package.json in root directory"
          install_deps
        fi

        # Install dependencies in ui/react_frontend if package.json exists
        if [ -f "ui/react_frontend/package.json" ]; then
          echo "Found package.json in ui/react_frontend"
          install_deps "ui/react_frontend"
        fi

        # Install dependencies in sdk/javascript if package.json exists
        if [ -f "sdk/javascript/package.json" ]; then
          echo "Found package.json in sdk/javascript"
          install_deps "sdk/javascript"
        fi
      continue-on-error: true

    - name: Clean up node_modules
      if: matrix.language == 'javascript-typescript'
      shell: bash
      run: |
        echo "Cleaning up node_modules to save space..."
        find . -name "node_modules" -type d -prune -exec rm -rf {} \; 2>/dev/null || true
      continue-on-error: true

    - name: Create .codeqlignore file
      shell: bash
      run: |
        echo "Creating .codeqlignore file..."
        cat > .codeqlignore << 'EOL'
        .venv/**
        venv/**
        env/**
        .env/**
        **/virtualenv/**
        **/site-packages/**
        **/dist-packages/**
        **/node_modules/**
        **/dist/**
        **/build/**
        **/vendor/**
        **/external/**
        **/third_party/**
        **/__pycache__/**
        **/.pytest_cache/**
        **/.mypy_cache/**
        **/.ruff_cache/**
        **/*.pyc
        **/*.pyo
        **/*.pyd
        **/test/**
        **/tests/**
        **/__tests__/**
        **/__mocks__/**
        **/*.test.js
        **/*.test.ts
        **/*.test.jsx
        **/*.test.tsx
        **/*.spec.js
        **/*.spec.ts
        **/*.spec.jsx
        **/*.spec.tsx
        **/.github/**
        **/.vscode/**
        **/.idea/**
        **/coverage/**
        **/.git/**
        **/docs/**
        **/*.md
        **/*.mdx
        **/*.rst
        **/sphinx/**
        **/playwright-report/**
        **/generated/**
        **/sarif-results/**
        **/*.sarif
        **/*.sarif.json
        ui/react_frontend/node_modules/**
        sdk/javascript/node_modules/**
        EOL

        # List directories to verify
        echo "Current directories:"
        ls -la

    - name: Initialize CodeQL
      uses: github/codeql-action/init@v3
      with:
        languages: ${{ matrix.language }}
        queries: security-and-quality

    - name: Autobuild
      uses: github/codeql-action/autobuild@v3
      continue-on-error: true

    - name: Verify environment before analysis
      shell: bash
      run: |
        echo "Verifying environment before CodeQL analysis..."

        # Create sarif-results directory if it doesn't exist
        if [ ! -d "sarif-results" ]; then
          echo "Creating sarif-results directory..."
          mkdir -p sarif-results
        fi

        # JavaScript/TypeScript specific checks
        if [ "${{ matrix.language }}" = "javascript-typescript" ]; then
          # Final check for package-lock.json - create it if it still doesn't exist
=======
        continue-on-error: true

      - name: Install Node.js dependencies
        shell: bash
        run: |
          install_deps() {
            local dir=$1
            local original_dir=$(pwd)
            if [ -n "$dir" ]; then
              cd "$dir" || return 1
            fi
            echo "Installing dependencies in $(pwd)..."
            if command -v pnpm &>/dev/null; then
              echo "Using pnpm to install dependencies..."
              pnpm install || {
                echo "pnpm install failed, trying with npm..."
                npm install || {
                  echo "Both pnpm and npm installation failed in $(pwd)"
                  if [ -n "$dir" ]; then cd "$original_dir"; fi
                  return 1
                }
              }
            else
              echo "pnpm not found, using npm..."
              npm install || {
                echo "npm install failed in $(pwd)"
                if [ -n "$dir" ]; then cd "$original_dir"; fi
                return 1
              }
            fi
            if [ -n "$dir" ]; then cd "$original_dir"; fi
            return 0
          }
          if [ -f "package.json" ]; then echo "Found package.json in root directory"; install_deps; fi
          if [ -f "ui/react_frontend/package.json" ]; then echo "Found package.json in ui/react_frontend"; install_deps "ui/react_frontend"; fi
          if [ -f "sdk/javascript/package.json" ]; then echo "Found package.json in sdk/javascript"; install_deps "sdk/javascript"; fi
        continue-on-error: true

      - name: Clean up node_modules
        shell: bash
        run: |
          echo "Cleaning up node_modules to save space..."
          find . -name "node_modules" -type d -prune -exec rm -rf {} \; 2>/dev/null || true
        continue-on-error: true

      # Python specific setup
      - name: Set up Python
        uses: actions/setup-python@v5
        with:
          python-version: '3.12'
          cache: 'pip'

      - name: Install Python dependencies
        shell: bash
        run: |
          python -m pip install --upgrade pip
          python -m pip install --upgrade "uv>=0.7.8"
          if [ -f requirements.txt ]; then
            echo "Installing pip dependencies from requirements.txt using 'uv pip'..."
            uv pip install -r requirements.txt || {
              echo "Failed to install with uv pip, falling back to regular pip..."
              python -m pip install --upgrade pip
              pip install -r requirements.txt
            }
          elif [ -f requirements-dev.txt ]; then
            echo "Installing pip dependencies from requirements-dev.txt using 'uv pip'..."
            uv pip install -r requirements-dev.txt || {
              echo "Failed to install with uv pip, falling back to regular pip..."
              python -m pip install --upgrade pip
              pip install -r requirements-dev.txt
            }
          else
            echo "No requirements.txt or requirements-dev.txt found, skipping dependency installation."
          fi
          if [ -f setup.py ]; then
            echo "Installing package in development mode using 'uv pip'..."
            uv pip install -e . || {
              echo "Failed to install package with uv pip, falling back to regular pip..."
              python -m pip install --upgrade pip
              pip install -e .
            }
          fi
        continue-on-error: true

      # Common steps
      - name: Check disk space
        shell: bash
        run: df -h

      - name: Ensure CodeQL configuration files
        shell: bash
        continue-on-error: true
        run: |
          if [ -f ".github/scripts/ensure-codeql-configs.sh" ]; then
            echo "Running ensure-codeql-configs.sh script..."
            bash .github/scripts/ensure-codeql-configs.sh
          else
            echo "ensure-codeql-configs.sh script not found. Creating minimal configuration..."
            mkdir -p .github/codeql
            cat > .github/codeql/security-os-ubuntu.yml << 'EOF'
              name: "CodeQL Configuration for Ubuntu"
              os: ubuntu-latest
              queries:
                - uses: security-and-quality
                - uses: security-extended
                - uses: security
              disable-default-queries: false
              trap-for-errors: true
EOF
            cat > .github/codeql/security-os-config.yml << 'EOF'
              name: "Unified CodeQL Configuration"
              queries:
                - uses: security-and-quality
                - uses: security-extended
                - uses: security
              disable-default-queries: false
              trap-for-errors: true
EOF
          fi

      - name: Create .codeqlignore file
        shell: bash
        run: |
          echo "Creating .codeqlignore file..."
          cat > .codeqlignore << 'EOL'
          .venv/**
          venv/**
          env/**
          .env/**
          **/virtualenv/**
          **/site-packages/**
          **/dist-packages/**
          **/node_modules/**
          **/dist/**
          **/build/**
          **/vendor/**
          **/external/**
          **/third_party/**
          **/__pycache__/**
          **/.pytest_cache/**
          **/.mypy_cache/**
          **/.ruff_cache/**
          **/*.pyc
          **/*.pyo
          **/*.pyd
          **/test/**
          **/tests/**
          **/__tests__/**
          **/__mocks__/**
          **/*.test.js
          **/*.test.ts
          **/*.test.jsx
          **/*.test.tsx
          **/*.spec.js
          **/*.spec.ts
          **/*.spec.jsx
          **/*.spec.tsx
          **/.github/**
          **/.vscode/**
          **/.idea/**
          **/coverage/**
          **/.git/**
          **/docs/**
          **/*.md
          **/*.mdx
          **/*.rst
          **/sphinx/**
          **/playwright-report/**
          **/generated/**
          **/sarif-results/**
          **/*.sarif
          **/*.sarif.json
          ui/react_frontend/node_modules/**
          sdk/javascript/node_modules/**
EOL
          echo "Current directories:"
          ls -la

      - name: Initialize CodeQL
        uses: github/codeql-action/init@v3
        with:
          languages: javascript-typescript, python # Analyze both languages
          queries: security-and-quality
          config-file: .github/codeql/security-os-ubuntu.yml
          debug: true

      - name: Autobuild
        uses: github/codeql-action/autobuild@v3
        continue-on-error: true

      - name: Verify environment before analysis
        shell: bash
        run: |
          echo "Verifying environment before CodeQL analysis..."
          if [ ! -d "sarif-results" ]; then echo "Creating sarif-results directory..."; mkdir -p sarif-results; fi
          # JavaScript/TypeScript specific checks
>>>>>>> 5b757bfb
          if [ ! -f "package-lock.json" ]; then
            echo "WARNING: package-lock.json still not found! Creating it as a last resort..."
            echo '{"name":"paissive-income","version":"1.0.0","lockfileVersion":3,"packages":{"":{"name":"paissive-income","version":"1.0.0"}}}' > package-lock.json
            echo "Created minimal package-lock.json in the root directory."
          fi
<<<<<<< HEAD

          # Verify package-lock.json
          if [ -f "package-lock.json" ]; then
            echo "package-lock.json exists and contains:"
            cat package-lock.json
          else
            echo "CRITICAL ERROR: package-lock.json still not found after multiple attempts!"
          fi
        fi

        # Python specific checks
        if [ "${{ matrix.language }}" = "python" ]; then
          echo "Verifying Python environment..."
          python --version
          pip --version
        fi

        echo "Environment verification complete."

    - name: Perform CodeQL Analysis
      uses: github/codeql-action/analyze@v3
      with:
        category: "/language:${{ matrix.language }}"
        upload: true
        output: sarif-results/${{ matrix.language }}-ubuntu.sarif
      continue-on-error: false

    - name: Upload SARIF results
      uses: actions/upload-artifact@v4
      if: always()
      with:
        name: ${{ matrix.language }}-ubuntu-sarif
        path: sarif-results/${{ matrix.language }}-ubuntu.sarif
        retention-days: 7
        if-no-files-found: warn
=======
          if [ -f "package-lock.json" ]; then echo "package-lock.json exists and contains:"; cat package-lock.json; else echo "CRITICAL ERROR: package-lock.json still not found after multiple attempts!"; fi
          # Python specific checks
          echo "Verifying Python environment..."
          python --version
          pip --version
          echo "Environment verification complete."

      - name: Perform CodeQL Analysis
        uses: github/codeql-action/analyze@v3
        with:
          category: "/security/os:ubuntu-latest" # Single category for the combined analysis
          upload: true
          output: sarif-results/codeql-ubuntu-analysis.sarif # Single output file
        continue-on-error: false

      - name: Upload SARIF results
        uses: actions/upload-artifact@v4
        if: always()
        with:
          name: codeql-ubuntu-analysis-sarif # Single artifact name
          path: sarif-results/codeql-ubuntu-analysis.sarif
          retention-days: 7
          if-no-files-found: warn
>>>>>>> 5b757bfb
<|MERGE_RESOLUTION|>--- conflicted
+++ resolved
@@ -1,12 +1,11 @@
-<<<<<<< HEAD
-name: CodeQL Analysis (Ubuntu)
+name: "CodeQL Analysis (Ubuntu)"
+
+# This workflow performs CodeQL analysis for JavaScript/TypeScript and Python on Ubuntu
+# It now uses a single job to analyze both languages.
+
 on:
-  push:
-    branches:
-      - main
-      - dev
-      - master
-      - develop
+  pull_request:
+    branches: [ main ]
     paths-ignore:
       - '**/*.md'
       - '**/*.txt'
@@ -17,54 +16,25 @@
       - '**/*.gif'
       - '**/*.svg'
       - '**/*.ico'
-      - .gitignore
-      - docs/**
-      - LICENSE
-      - SECURITY.md
-      - CONTRIBUTING.md
-      - CODE_OF_CONDUCT.md
-  pull_request:
-    branches:
-      - main
-      - dev
-      - master
-      - develop
-=======
-name: "CodeQL Analysis (Ubuntu)"
-
-# This workflow performs CodeQL analysis for JavaScript/TypeScript and Python on Ubuntu
-# It now uses a single job to analyze both languages.
-
-on:
-  pull_request:
-    branches: [ main ]
->>>>>>> 5b757bfb
-    paths-ignore:
-      - '**/*.md'
-      - '**/*.txt'
-      - '**/*.rst'
-      - '**/*.png'
-      - '**/*.jpg'
-      - '**/*.jpeg'
-      - '**/*.gif'
-      - '**/*.svg'
-      - '**/*.ico'
-      - .gitignore
-      - docs/**
-      - LICENSE
-      - SECURITY.md
-      - CONTRIBUTING.md
-      - CODE_OF_CONDUCT.md
+      - '.gitignore'
+      - 'docs/**'
+      - 'LICENSE'
+      - 'SECURITY.md'
+      - 'CONTRIBUTING.md'
+      - 'CODE_OF_CONDUCT.md'
   schedule:
-    - cron: '0 4 * * 1'
-  workflow_dispatch: {}
-
+    - cron: '0 4 * * 1'  # Weekly on Monday at 4 AM UTC (off-peak hours)
+  workflow_dispatch:  # Allow manual triggering
+
+# Limit concurrent runs to conserve resources
 concurrency:
   group: ${{ github.workflow }}-${{ github.ref }}
   cancel-in-progress: true
 
 permissions:
+  # Required for all workflows
   security-events: write
+  # Only needed for workflows in private repositories
   actions: read
   contents: read
 
@@ -73,108 +43,6 @@
     name: Analyze (Ubuntu)
     runs-on: ubuntu-latest
     timeout-minutes: 90
-<<<<<<< HEAD
-    strategy:
-      fail-fast: false
-      matrix:
-        language:
-          - javascript-typescript
-          - python
-    steps:
-    - name: Shared CI Setup
-      run: bash scripts/ci-setup.sh
-
-    - name: Checkout repository
-      uses: actions/checkout@v4
-      with:
-        fetch-depth: 0
-
-    - name: Setup pnpm
-      if: matrix.language == 'javascript-typescript'
-      uses: pnpm/action-setup@v4
-      with:
-        version: 8.15.4
-        run_install: false
-
-    - name: Set up Node.js
-      if: matrix.language == 'javascript-typescript'
-      uses: actions/setup-node@v4
-      with:
-        node-version: '20'
-
-    - name: Add pnpm to PATH
-      if: matrix.language == 'javascript-typescript'
-      shell: bash
-      run: |
-        # Add both global and local pnpm to PATH
-        echo "PATH=$(pnpm -g bin):$(pnpm bin):$PATH" >> $GITHUB_ENV
-        # Verify pnpm is in PATH
-        echo "Current PATH: $PATH"
-        which pnpm || {
-          echo "pnpm not found in PATH. Installing globally with npm..."
-          npm install -g pnpm
-          echo "PATH=$(npm bin -g):$PATH" >> $GITHUB_ENV
-          which pnpm || { echo "Error: pnpm is still not in PATH after npm install."; exit 1; }
-        }
-
-    - name: Verify Node.js and pnpm installation
-      if: matrix.language == 'javascript-typescript'
-      shell: bash
-      run: |
-        echo "Node.js version: $(node --version)"
-        echo "npm version: $(npm --version)"
-        if command -v pnpm &>/dev/null; then
-          echo "pnpm version: $(pnpm --version)"
-        else
-          echo "pnpm not found, will use npm instead"
-        fi
-
-    - name: Set up Python
-      if: matrix.language == 'python'
-      uses: actions/setup-python@v5
-      with:
-        python-version: '3.12'
-        cache: pip
-
-    - name: Check disk space
-      shell: bash
-      run: df -h
-
-    - name: Verify lock files
-      if: matrix.language == 'javascript-typescript'
-      shell: bash
-      run: |
-        echo "Verifying lock files exist before CodeQL analysis..."
-        LOCK_FILES=$(find . -name "package-lock.json" -o -name "yarn.lock" -o -name "pnpm-lock.yaml")
-
-        if [ -z "$LOCK_FILES" ]; then
-          echo "Warning: No lock files found. Creating a minimal package-lock.json in the root directory."
-
-          # Create a minimal valid package-lock.json with echo
-          echo '{"name":"paissive-income","version":"1.0.0","lockfileVersion":3,"packages":{"":{"name":"paissive-income","version":"1.0.0"}}}' > package-lock.json
-
-          echo "Created minimal package-lock.json in the root directory."
-
-          # Verify the file was created
-          if [ -f "package-lock.json" ]; then
-            echo "Verification: package-lock.json exists and contains:"
-            cat package-lock.json
-
-            # Add to .gitignore if it exists
-            if [ -f ".gitignore" ]; then
-              if ! grep -q "package-lock.json" .gitignore; then
-                echo -e "\n# Generated during CodeQL analysis\npackage-lock.json" >> .gitignore
-                echo "Added package-lock.json to .gitignore"
-              fi
-            fi
-          else
-            echo "CRITICAL ERROR: Failed to create package-lock.json"
-
-            # Try alternative method
-            node -e "fs.writeFileSync('package-lock.json', JSON.stringify({name:'paissive-income', version:'1.0.0', lockfileVersion: 3, packages:{'':{'name':'paissive-income', 'version':'1.0.0'}}}))" || true
-            if [ -f "package-lock.json" ]; then
-              echo "Successfully created package-lock.json using Node.js"
-=======
 
     steps:
       - name: Checkout repository
@@ -241,175 +109,11 @@
               if [ -f "package-lock.json" ]; then
                 echo "Successfully created package-lock.json using Node.js"
               fi
->>>>>>> 5b757bfb
             fi
-          fi
-<<<<<<< HEAD
-        else
-          echo "Found lock files:"
-          echo "$LOCK_FILES"
-        fi
-      continue-on-error: true
-
-    - name: Install Node.js dependencies
-      if: matrix.language == 'javascript-typescript'
-      shell: bash
-      run: |
-        # Function to install dependencies with fallback
-        install_deps() {
-          local dir=$1
-          local original_dir=$(pwd)
-
-          if [ -n "$dir" ]; then
-            cd "$dir" || return 1
-          fi
-
-          echo "Installing dependencies in $(pwd)..."
-
-          # Try with pnpm first (preferred)
-          if command -v pnpm &>/dev/null; then
-            echo "Using pnpm to install dependencies..."
-            pnpm install || {
-              echo "pnpm install failed, trying with npm..."
-              npm install || {
-                echo "Both pnpm and npm installation failed in $(pwd)"
-                if [ -n "$dir" ]; then
-                  cd "$original_dir"
-                fi
-                return 1
-              }
-            }
           else
-            # Fallback to npm if pnpm is not available
-            echo "pnpm not found, using npm..."
-            npm install || {
-              echo "npm install failed in $(pwd)"
-              if [ -n "$dir" ]; then
-                cd "$original_dir"
-              fi
-              return 1
-            }
-          fi
-
-          if [ -n "$dir" ]; then
-            cd "$original_dir"
-          fi
-
-          return 0
-        }
-
-        # Install dependencies in root directory if package.json exists
-        if [ -f "package.json" ]; then
-          echo "Found package.json in root directory"
-          install_deps
-        fi
-
-        # Install dependencies in ui/react_frontend if package.json exists
-        if [ -f "ui/react_frontend/package.json" ]; then
-          echo "Found package.json in ui/react_frontend"
-          install_deps "ui/react_frontend"
-        fi
-
-        # Install dependencies in sdk/javascript if package.json exists
-        if [ -f "sdk/javascript/package.json" ]; then
-          echo "Found package.json in sdk/javascript"
-          install_deps "sdk/javascript"
-        fi
-      continue-on-error: true
-
-    - name: Clean up node_modules
-      if: matrix.language == 'javascript-typescript'
-      shell: bash
-      run: |
-        echo "Cleaning up node_modules to save space..."
-        find . -name "node_modules" -type d -prune -exec rm -rf {} \; 2>/dev/null || true
-      continue-on-error: true
-
-    - name: Create .codeqlignore file
-      shell: bash
-      run: |
-        echo "Creating .codeqlignore file..."
-        cat > .codeqlignore << 'EOL'
-        .venv/**
-        venv/**
-        env/**
-        .env/**
-        **/virtualenv/**
-        **/site-packages/**
-        **/dist-packages/**
-        **/node_modules/**
-        **/dist/**
-        **/build/**
-        **/vendor/**
-        **/external/**
-        **/third_party/**
-        **/__pycache__/**
-        **/.pytest_cache/**
-        **/.mypy_cache/**
-        **/.ruff_cache/**
-        **/*.pyc
-        **/*.pyo
-        **/*.pyd
-        **/test/**
-        **/tests/**
-        **/__tests__/**
-        **/__mocks__/**
-        **/*.test.js
-        **/*.test.ts
-        **/*.test.jsx
-        **/*.test.tsx
-        **/*.spec.js
-        **/*.spec.ts
-        **/*.spec.jsx
-        **/*.spec.tsx
-        **/.github/**
-        **/.vscode/**
-        **/.idea/**
-        **/coverage/**
-        **/.git/**
-        **/docs/**
-        **/*.md
-        **/*.mdx
-        **/*.rst
-        **/sphinx/**
-        **/playwright-report/**
-        **/generated/**
-        **/sarif-results/**
-        **/*.sarif
-        **/*.sarif.json
-        ui/react_frontend/node_modules/**
-        sdk/javascript/node_modules/**
-        EOL
-
-        # List directories to verify
-        echo "Current directories:"
-        ls -la
-
-    - name: Initialize CodeQL
-      uses: github/codeql-action/init@v3
-      with:
-        languages: ${{ matrix.language }}
-        queries: security-and-quality
-
-    - name: Autobuild
-      uses: github/codeql-action/autobuild@v3
-      continue-on-error: true
-
-    - name: Verify environment before analysis
-      shell: bash
-      run: |
-        echo "Verifying environment before CodeQL analysis..."
-
-        # Create sarif-results directory if it doesn't exist
-        if [ ! -d "sarif-results" ]; then
-          echo "Creating sarif-results directory..."
-          mkdir -p sarif-results
-        fi
-
-        # JavaScript/TypeScript specific checks
-        if [ "${{ matrix.language }}" = "javascript-typescript" ]; then
-          # Final check for package-lock.json - create it if it still doesn't exist
-=======
+            echo "Found lock files:"
+            echo "$LOCK_FILES"
+          fi
         continue-on-error: true
 
       - name: Install Node.js dependencies
@@ -606,49 +310,11 @@
           echo "Verifying environment before CodeQL analysis..."
           if [ ! -d "sarif-results" ]; then echo "Creating sarif-results directory..."; mkdir -p sarif-results; fi
           # JavaScript/TypeScript specific checks
->>>>>>> 5b757bfb
           if [ ! -f "package-lock.json" ]; then
             echo "WARNING: package-lock.json still not found! Creating it as a last resort..."
             echo '{"name":"paissive-income","version":"1.0.0","lockfileVersion":3,"packages":{"":{"name":"paissive-income","version":"1.0.0"}}}' > package-lock.json
             echo "Created minimal package-lock.json in the root directory."
           fi
-<<<<<<< HEAD
-
-          # Verify package-lock.json
-          if [ -f "package-lock.json" ]; then
-            echo "package-lock.json exists and contains:"
-            cat package-lock.json
-          else
-            echo "CRITICAL ERROR: package-lock.json still not found after multiple attempts!"
-          fi
-        fi
-
-        # Python specific checks
-        if [ "${{ matrix.language }}" = "python" ]; then
-          echo "Verifying Python environment..."
-          python --version
-          pip --version
-        fi
-
-        echo "Environment verification complete."
-
-    - name: Perform CodeQL Analysis
-      uses: github/codeql-action/analyze@v3
-      with:
-        category: "/language:${{ matrix.language }}"
-        upload: true
-        output: sarif-results/${{ matrix.language }}-ubuntu.sarif
-      continue-on-error: false
-
-    - name: Upload SARIF results
-      uses: actions/upload-artifact@v4
-      if: always()
-      with:
-        name: ${{ matrix.language }}-ubuntu-sarif
-        path: sarif-results/${{ matrix.language }}-ubuntu.sarif
-        retention-days: 7
-        if-no-files-found: warn
-=======
           if [ -f "package-lock.json" ]; then echo "package-lock.json exists and contains:"; cat package-lock.json; else echo "CRITICAL ERROR: package-lock.json still not found after multiple attempts!"; fi
           # Python specific checks
           echo "Verifying Python environment..."
@@ -671,5 +337,4 @@
           name: codeql-ubuntu-analysis-sarif # Single artifact name
           path: sarif-results/codeql-ubuntu-analysis.sarif
           retention-days: 7
-          if-no-files-found: warn
->>>>>>> 5b757bfb
+          if-no-files-found: warn