name: Auto Fix (Linting Only)
<<<<<<< HEAD
=======

>>>>>>> 5b757bfb
on:
  workflow_dispatch:
    inputs:
      fix_type:
        description: Type of fix to apply
        required: true
        default: lint
        type: choice
        options:
<<<<<<< HEAD
        - lint
=======
          - lint
          # Removed codeql and both options to prevent auto-fixing CodeQL issues

>>>>>>> 5b757bfb
permissions:
  contents: write
  pull-requests: write
jobs:
  fix-linting-issues:
    if: ${{ github.event.inputs.fix_type == 'lint' || github.event.inputs.fix_type
      == 'both' }}
    name: Fix Linting Issues
    runs-on: ubuntu-latest
    timeout-minutes: 15
    steps:
    - name: Checkout code
      uses: actions/checkout@v4
      with:
        ref: ${{ github.head_ref || github.ref_name }}
        fetch-depth: 0
    - name: Set up Python
      uses: actions/setup-python@v5
      with:
        python-version: '3.12'
    - name: Cache dependencies
      uses: actions/cache@v4
      with:
        path: '~/.cache/pip

          ~/.cache/uv

          .pytest_cache'
        key: ${{ runner.os }}-deps-${{ hashFiles('**/requirements*.txt') }}
        restore-keys: ${{ runner.os }}-deps-
    - name: Install uv and dependencies
      run: 'python -m pip install --upgrade pip

        curl -LsSf https://astral.sh/uv/install.sh |
          sh

        echo "$HOME/.cargo/bin" >> $GITHUB_PATH

        uv venv .venv || python -m venv .venv

<<<<<<< HEAD
        source .venv/bin/activate

        uv pip install setuptools wheel ruff || python -m pip install ruff

        uv pip install -e ".[dev]" || pip install -e ".[dev]"

        '
    - name: Run fix_linting_issues.py if present, else fallback to Ruff
      run: |
        source .venv/bin/activate
        if [ -f "fix_linting_issues.py" ]; then
          python fix_linting_issues.py --verbose
        else
          echo "fix_linting_issues.py not found, running Ruff fix on all Python files"
          ruff check --fix .
          ruff format .
        fi
    - name: Check for changes
      id: lint-git-check
      run: |
        if [[ -n "$(git status --porcelain)" ]]; then
          echo "changes=true" >> $GITHUB_OUTPUT
          git status --porcelain
        else
          echo "No changes detected"
        fi
    - name: Commit linting fixes
      if: steps.lint-git-check.outputs.changes == 'true'
      run: 'git config --local user.email "github-actions[bot]@users.noreply.github.com"

        git config --local user.name "github-actions[bot]"

        git add .

        git commit -m "Auto-fix linting issues"

        git push

        '
=======
# CodeQL auto-fix job has been removed to prevent automatic fixing of CodeQL issues
# If you need to fix CodeQL issues, please do so manually
>>>>>>> 5b757bfb
<|MERGE_RESOLUTION|>--- conflicted
+++ resolved
@@ -1,105 +1,36 @@
-name: Auto Fix (Linting Only)
-<<<<<<< HEAD
-=======
+name: Auto-fix
+on:
+  pull_request:
+    paths:
+      - "**.py"
+      - "**.js"
+      - "**.ts"
+      - "**.tsx"
+      - "**.jsx"
+      - "**.json"
+      - "**.yml"
+      - "**.yaml"
 
->>>>>>> 5b757bfb
-on:
-  workflow_dispatch:
-    inputs:
-      fix_type:
-        description: Type of fix to apply
-        required: true
-        default: lint
-        type: choice
-        options:
-<<<<<<< HEAD
-        - lint
-=======
-          - lint
-          # Removed codeql and both options to prevent auto-fixing CodeQL issues
+jobs:
+  auto-fix:
+    runs-on: ubuntu-latest
+    steps:
+      - name: Checkout code
+        uses: actions/checkout@v3
 
->>>>>>> 5b757bfb
-permissions:
-  contents: write
-  pull-requests: write
-jobs:
-  fix-linting-issues:
-    if: ${{ github.event.inputs.fix_type == 'lint' || github.event.inputs.fix_type
-      == 'both' }}
-    name: Fix Linting Issues
-    runs-on: ubuntu-latest
-    timeout-minutes: 15
-    steps:
-    - name: Checkout code
-      uses: actions/checkout@v4
-      with:
-        ref: ${{ github.head_ref || github.ref_name }}
-        fetch-depth: 0
-    - name: Set up Python
-      uses: actions/setup-python@v5
-      with:
-        python-version: '3.12'
-    - name: Cache dependencies
-      uses: actions/cache@v4
-      with:
-        path: '~/.cache/pip
+      - name: Fix Python code
+        run: |
+          pip install ruff
+          ruff --fix .
 
-          ~/.cache/uv
+      - name: Fix JavaScript/TypeScript code
+        run: |
+          npm install -g prettier
+          prettier --write .
 
-          .pytest_cache'
-        key: ${{ runner.os }}-deps-${{ hashFiles('**/requirements*.txt') }}
-        restore-keys: ${{ runner.os }}-deps-
-    - name: Install uv and dependencies
-      run: 'python -m pip install --upgrade pip
-
-        curl -LsSf https://astral.sh/uv/install.sh |
-          sh
-
-        echo "$HOME/.cargo/bin" >> $GITHUB_PATH
-
-        uv venv .venv || python -m venv .venv
-
-<<<<<<< HEAD
-        source .venv/bin/activate
-
-        uv pip install setuptools wheel ruff || python -m pip install ruff
-
-        uv pip install -e ".[dev]" || pip install -e ".[dev]"
-
-        '
-    - name: Run fix_linting_issues.py if present, else fallback to Ruff
-      run: |
-        source .venv/bin/activate
-        if [ -f "fix_linting_issues.py" ]; then
-          python fix_linting_issues.py --verbose
-        else
-          echo "fix_linting_issues.py not found, running Ruff fix on all Python files"
-          ruff check --fix .
-          ruff format .
-        fi
-    - name: Check for changes
-      id: lint-git-check
-      run: |
-        if [[ -n "$(git status --porcelain)" ]]; then
-          echo "changes=true" >> $GITHUB_OUTPUT
-          git status --porcelain
-        else
-          echo "No changes detected"
-        fi
-    - name: Commit linting fixes
-      if: steps.lint-git-check.outputs.changes == 'true'
-      run: 'git config --local user.email "github-actions[bot]@users.noreply.github.com"
-
-        git config --local user.name "github-actions[bot]"
-
-        git add .
-
-        git commit -m "Auto-fix linting issues"
-
-        git push
-
-        '
-=======
-# CodeQL auto-fix job has been removed to prevent automatic fixing of CodeQL issues
-# If you need to fix CodeQL issues, please do so manually
->>>>>>> 5b757bfb
+      - name: Commit changes
+        run: |
+          git config --global user.name 'github-actions'
+          git config --global user.email 'github-actions@github.com'
+          git commit -am "Auto-fix: Apply ruff and prettier fixes"
+          git push