--- conflicted
+++ resolved
@@ -345,7 +345,6 @@
           # Run frontend tests in parallel if available
           frontend_pid=""
           if [ -d "ui/react_frontend" ]; then
-<<<<<<< HEAD
             echo "Running frontend tests..."
             # Use CI mode for frontend tests with pnpm
             # Ensure report directories exist first
@@ -380,22 +379,18 @@
 
             # Try multiple test scripts in order of preference with enhanced logging and CI compatibility flags
             echo "Running frontend tests with CI compatibility flags..."
-            $COMPOSE_CMD exec -T frontend sh -c "export CI=true && export VERBOSE_LOGGING=true && export SKIP_PATH_TO_REGEXP=true && export PATH_TO_REGEXP_MOCK=true && export DOCKER_ENVIRONMENT=true && node tests/verify_mock_path_to_regexp.js && pnpm test:ci:new || pnpm test:ci || pnpm test:ci:windows || pnpm test:mock-api:ci || echo 'Frontend tests failed but continuing'" || echo "WARNING: Frontend tests failed or not available, but continuing anyway."
-
-            # Collect logs for debugging
-            echo "Collecting test logs for debugging..."
-            $COMPOSE_CMD exec -T frontend sh -c "mkdir -p logs && find playwright-report -type f -name '*.txt' -exec cat {} \; > logs/all-test-reports.log 2>/dev/null || true"
-            $COMPOSE_CMD exec -T frontend sh -c "find logs -type f -name '*.log' -exec cat {} \; > logs/all-logs-combined.log 2>/dev/null || true"
-
-            # Create a success marker file
-            echo "Creating success marker file..."
-            $COMPOSE_CMD exec -T frontend sh -c "echo 'Frontend tests completed at $(date)' > logs/frontend-tests-completed.log"
-=======
-            echo "Running frontend tests in parallel..."
-            # Use optimized CI mode for frontend tests with pnpm
-            $COMPOSE_CMD exec -T frontend sh -c "CI=true NODE_ENV=test pnpm test:ci --passWithNoTests --maxWorkers=2" > test-results/frontend.log 2>&1 &
+            $COMPOSE_CMD exec -T frontend sh -c "export CI=true && export VERBOSE_LOGGING=true && export SKIP_PATH_TO_REGEXP=true && export PATH_TO_REGEXP_MOCK=true && export DOCKER_ENVIRONMENT=true && node tests/verify_mock_path_to_regexp.js && pnpm test:ci:new || pnpm test:ci || pnpm test:ci:windows || pnpm test:mock-api:ci || echo 'Frontend tests failed but continuing'" > test-results/frontend.log 2>&1 &
             frontend_pid=$!
->>>>>>> 0498c2fc
+
+            # Collect logs for debugging in background
+            (
+              sleep 10 # Give tests some time to start generating logs
+              echo "Collecting test logs for debugging..."
+              $COMPOSE_CMD exec -T frontend sh -c "mkdir -p logs && find playwright-report -type f -name '*.txt' -exec cat {} \; > logs/all-test-reports.log 2>/dev/null || true"
+              $COMPOSE_CMD exec -T frontend sh -c "find logs -type f -name '*.log' -exec cat {} \; > logs/all-logs-combined.log 2>/dev/null || true"
+              echo "Creating success marker file..."
+              $COMPOSE_CMD exec -T frontend sh -c "echo 'Frontend tests completed at $(date)' > logs/frontend-tests-completed.log"
+            ) &
           else
             echo "No frontend directory found, skipping frontend tests."
           fi
