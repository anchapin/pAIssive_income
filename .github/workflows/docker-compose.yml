name: Docker Compose Integration

on:
  push:
    branches: [ main, develop, cosine/add/ag-ui-pnpm-zt2ztr ]
    paths:
      - 'docker-compose*.yml'
      - 'scripts/fix-docker-*.sh'
      - 'scripts/run-docker-compose-ci.sh'
      - '.github/workflows/docker-compose.yml'
      - 'ui/react_frontend/Dockerfile.dev'
      - 'ui/react_frontend/package.json'
      - 'Dockerfile'
      - 'docker-healthcheck.sh'
      - 'wait-for-db.sh'
  pull_request:
    branches: [ main, develop, master ]
    paths:
      - 'docker-compose*.yml'
      - 'scripts/fix-docker-*.sh'
      - 'scripts/run-docker-compose-ci.sh'
      - '.github/workflows/docker-compose.yml'
      - 'ui/react_frontend/Dockerfile.dev'
      - 'ui/react_frontend/package.json'
      - 'Dockerfile'
      - 'docker-healthcheck.sh'
      - 'wait-for-db.sh'
  workflow_dispatch:  # Allow manual triggering

jobs:
  docker-compose-integration:
    runs-on: ubuntu-latest
    # Use larger runner for better performance
    env:
      DOCKERHUB_USERNAME: ${{ secrets.DOCKERHUB_USERNAME }}
      DOCKERHUB_TOKEN: ${{ secrets.DOCKERHUB_TOKEN }}
      # Enable BuildKit for faster builds
      DOCKER_BUILDKIT: 1
      COMPOSE_DOCKER_CLI_BUILD: 1
      # Set CI flag for optimized builds
      CI: true
      # Optimize Docker layer caching
      BUILDKIT_PROGRESS: plain
      # Reduce log verbosity
      BUILDKIT_INLINE_CACHE: 1

    steps:
      - name: Optimize runner for Docker workloads
        run: |
          echo "Initial disk space and memory:"
          df -h
          free -m

          # More aggressive cleanup to free up space
          echo "Performing aggressive cleanup..."
          sudo rm -rf /usr/share/dotnet /usr/local/lib/android /opt/ghc /usr/local/.ghcup || true
          sudo rm -rf /usr/local/share/boost /usr/local/share/rust /usr/share/swift || true
          sudo rm -rf /tmp/* /var/tmp/* || true
          sudo apt-get clean
          sudo apt-get autoremove -y

          # Optimize Docker configuration for performance
          echo "Optimizing Docker configuration..."
          echo '{
            "builder": { "gc": { "enabled": true, "defaultKeepStorage": "20GB" } },
            "experimental": true,
            "features": { "buildkit": true },
            "registry-mirrors": ["https://mirror.gcr.io"]
          }' | sudo tee /etc/docker/daemon.json
          sudo systemctl restart docker || true

          # Prune Docker system
          echo "Pruning Docker system..."
          docker system prune -a -f --volumes

          echo "Disk space after optimization:"
          df -h

      - name: Checkout repository
        uses: actions/checkout@v4
        with:
          # Shallow clone for faster checkout
          fetch-depth: 1

      - name: Set up Python and detect frontend
        id: setup
        run: |
          # Install Python 3.10 directly (faster than actions/setup-python)
          sudo apt-get update -q
          sudo apt-get install -y --no-install-recommends python3.10 python3.10-venv python3.10-dev

          # Create symlink to make it the default python
          sudo ln -sf /usr/bin/python3.10 /usr/bin/python
          sudo ln -sf /usr/bin/python3.10 /usr/bin/python3

          # Verify Python version
          python --version

          # Check for frontend in parallel
          if [ -d "ui/react_frontend" ]; then
            echo "has_frontend=true" >> $GITHUB_OUTPUT

            # Pre-install Node.js and pnpm in parallel with other tasks
            echo "Installing Node.js and pnpm in background..."
            (curl -fsSL https://deb.nodesource.com/setup_18.x | sudo -E bash - &&
             sudo apt-get install -y nodejs &&
             sudo npm install -g pnpm@8 &&
             echo "PATH=$(pnpm -g bin):$PATH" >> $GITHUB_ENV &&
             cd ui/react_frontend &&
             echo "PATH=$(pnpm bin):$PATH" >> $GITHUB_ENV) &
          else
            echo "has_frontend=false" >> $GITHUB_OUTPUT
          fi

<<<<<<< HEAD
      - name: Install pnpm
        if: steps.check-frontend.outputs.has_frontend == 'true'
        uses: pnpm/action-setup@v4
        with:
          version: 8
          run_install: false

      - name: Set up Node.js
        if: steps.check-frontend.outputs.has_frontend == 'true'
        uses: actions/setup-node@v4
        with:
          node-version: '24'
          # Disable cache to avoid post-action cleanup issues
          # cache: 'pnpm'
          # cache-dependency-path: 'ui/react_frontend/pnpm-lock.yaml'

      # Add global pnpm to PATH
      - name: Add global pnpm to PATH
        if: steps.check-frontend.outputs.has_frontend == 'true'
        shell: bash
        run: |
          echo "PATH=$(pnpm -g bin):$PATH" >> $GITHUB_ENV

      # Add local pnpm to PATH
      - name: Add local pnpm to PATH
        if: steps.check-frontend.outputs.has_frontend == 'true'
        shell: bash
=======
      - name: Prepare scripts and Docker environment (optimized)
>>>>>>> 2f37de4e
        run: |
          # Create scripts directory if needed and make all scripts executable in one go
          mkdir -p scripts

          # Define required scripts with default content
          declare -A SCRIPT_CONTENT
          SCRIPT_CONTENT["scripts/fix-docker-network.sh"]='#!/bin/bash
          echo "Creating Docker network if it does not exist..."
          docker network create --driver bridge paissive-network 2>/dev/null || true
          echo "Docker networks:"
          docker network ls'

          SCRIPT_CONTENT["scripts/fix-docker-compose-improved.sh"]='#!/bin/bash
          echo "Validating docker-compose.yml..."
          if command -v docker compose &>/dev/null; then
            docker compose config >/dev/null 2>&1 || echo "Warning: docker-compose.yml validation failed"
          elif command -v docker-compose &>/dev/null; then
            docker-compose config >/dev/null 2>&1 || echo "Warning: docker-compose.yml validation failed"
          fi'

          SCRIPT_CONTENT["scripts/fix-docker-compose-errors.sh"]='#!/bin/bash
          echo "Checking for Docker Compose errors..."
          # No-op for optimization'

          SCRIPT_CONTENT["scripts/run-docker-compose-ci.sh"]='#!/bin/bash
          set -e
          export CI=true
          export DOCKER_BUILDKIT=1
          export COMPOSE_DOCKER_CLI_BUILD=1

          # Determine Docker Compose command
          if command -v docker compose &>/dev/null; then
            COMPOSE_CMD="docker compose"
          else
            COMPOSE_CMD="docker-compose"
          fi

          # Create network if needed
          docker network create --driver bridge paissive-network 2>/dev/null || true

          # Start services with optimized settings
          echo "Starting services with $COMPOSE_CMD..."
          if [ -f "docker-compose.ci.yml" ]; then
            $COMPOSE_CMD -f docker-compose.yml -f docker-compose.ci.yml up -d --build
          else
            $COMPOSE_CMD up -d --build
          fi

          # Check service status
          echo "Service status:"
          $COMPOSE_CMD ps'

          SCRIPT_CONTENT["docker-healthcheck.sh"]='#!/bin/bash
          curl -s -f http://localhost:5000/health >/dev/null || exit 1'

          SCRIPT_CONTENT["wait-for-db.sh"]='#!/bin/bash
          set -e
          until pg_isready -h "$POSTGRES_HOST" -U "$POSTGRES_USER" -d "$POSTGRES_DB"; do
            echo "Waiting for database to be ready..."
            sleep 2
          done
          echo "Database is ready!"'

          # Create or update scripts with optimized content
          for script in "${!SCRIPT_CONTENT[@]}"; do
            if [ ! -f "$script" ] || [ ! -s "$script" ]; then
              echo "Creating optimized $script..."
              echo "${SCRIPT_CONTENT[$script]}" > "$script"
            fi
            chmod +x "$script" 2>/dev/null || sudo chmod +x "$script"
          done

          # Verify docker-compose.yml exists and is valid
          if [ ! -f "docker-compose.yml" ]; then
            echo "Creating optimized docker-compose.yml..."
            cat > docker-compose.yml << 'EOL'
services:
  db:
    image: postgres:15.3-alpine
    container_name: paissive-postgres
    restart: unless-stopped
    environment:
      - POSTGRES_USER=myuser
      - POSTGRES_PASSWORD=mypassword
      - POSTGRES_DB=mydb
    volumes:
      - postgres-data:/var/lib/postgresql/data
    networks:
      - paissive-network
    healthcheck:
      test: ["CMD-SHELL", "pg_isready -U myuser -d mydb"]
      interval: 3s
      timeout: 3s
      retries: 10
      start_period: 5s
    command: ["postgres", "-c", "max_connections=200"]

  app:
    build:
      context: .
      dockerfile: Dockerfile
      args:
        - CI=true
    container_name: paissive-income-app
    restart: unless-stopped
    ports:
      - "5000:5000"
    environment:
      - FLASK_ENV=production
      - FLASK_APP=run_ui.py
      - PYTHONUNBUFFERED=1
      - DATABASE_URL=postgresql://myuser:mypassword@db:5432/mydb
      - CI=true
    networks:
      - paissive-network
    healthcheck:
      test: ["CMD", "/app/docker-healthcheck.sh"]
      interval: 5s
      timeout: 10s
      retries: 5
      start_period: 30s
    depends_on:
      db:
        condition: service_healthy

networks:
  paissive-network:
    driver: bridge

volumes:
  postgres-data:
    driver: local
EOL
          else
            echo "Using existing docker-compose.yml"
          fi

          # Run network setup
          echo "Setting up Docker network..."
          ./scripts/fix-docker-network.sh

          # Validate Docker Compose configuration
          echo "Validating Docker Compose configuration..."
          if command -v docker compose &>/dev/null; then
            docker compose config || echo "Warning: Docker Compose validation failed, but continuing..."
          elif command -v docker-compose &>/dev/null; then
            docker-compose config || echo "Warning: Docker Compose validation failed, but continuing..."
          fi

      - name: Set up Docker Buildx and login to Docker Hub
        id: buildx
        run: |
          # Set up Docker Buildx with optimized settings
          docker buildx create --use --name=buildx-instance \
            --driver=docker-container \
            --driver-opt=image=moby/buildkit:v0.12.0 \
            --driver-opt=network=host \
            --buildkitd-flags="--allow-insecure-entitlement security.insecure --allow-insecure-entitlement network.host"

          # Verify Buildx is working
          docker buildx inspect --bootstrap

          # Login to Docker Hub if credentials are available (to avoid rate limits)
          if [ -n "$DOCKERHUB_USERNAME" ] && [ -n "$DOCKERHUB_TOKEN" ]; then
            echo "Logging in to Docker Hub to avoid rate limits..."
            echo "$DOCKERHUB_TOKEN" | docker login -u "$DOCKERHUB_USERNAME" --password-stdin
            echo "dockerhub_login=true" >> $GITHUB_OUTPUT
          else
            echo "::warning::Docker Hub credentials not available. Skipping login."
            echo "dockerhub_login=false" >> $GITHUB_OUTPUT
          fi

          # Pull base images in parallel to speed up subsequent builds
          echo "Pulling base images in parallel..."
          docker pull postgres:15.3-alpine &
          if [ -d "ui/react_frontend" ]; then
            docker pull node:18-alpine &
          fi
          docker pull gcr.io/distroless/python3-debian11 &
          wait

          # Verify Docker networks
          echo "Verifying Docker networks..."
          docker network ls
          docker network inspect paissive-network || docker network create --driver bridge paissive-network

      # Build and start services with optimized Docker Compose script
      - name: Build and start services
        run: |
          # Run the optimized Docker Compose CI script with performance tracking
          echo "Running optimized Docker Compose CI script..."
          time ./scripts/run-docker-compose-ci.sh

          # Quick verification of services
          echo "Verifying services are running..."
          if command -v docker compose &>/dev/null; then
            docker compose ps
          else
            docker-compose ps
          fi

      # Run tests in parallel if available (optimized)
      - name: Run tests
        run: |
          echo "Running tests with optimized parallel execution..."

          # Determine Docker Compose command
          if command -v docker compose &>/dev/null; then
            COMPOSE_CMD="docker compose"
          else
            COMPOSE_CMD="docker-compose"
          fi

          # Set optimized CI variables
          export CI=true
          export GITHUB_ACTIONS=true
          export DOCKER_BUILDKIT=1
          export COMPOSE_DOCKER_CLI_BUILD=1
          export JEST_WORKER_ID=1
          export PYTHONUNBUFFERED=1

          # Create directory for test results
          mkdir -p test-results

          # Run backend tests in background
          echo "Running backend tests in background..."
          $COMPOSE_CMD exec -T app python -m pytest -xvs --no-header > test-results/backend.log 2>&1 &
          backend_pid=$!

          # Run frontend tests in parallel if available
          frontend_pid=""
          if [ -d "ui/react_frontend" ]; then
            echo "Running frontend tests in parallel..."
            # Use optimized CI mode for frontend tests with pnpm
            $COMPOSE_CMD exec -T frontend sh -c "CI=true NODE_ENV=test pnpm test:ci --passWithNoTests --maxWorkers=2" > test-results/frontend.log 2>&1 &
            frontend_pid=$!
          else
            echo "No frontend directory found, skipping frontend tests."
          fi

          # Wait for backend tests to complete
          echo "Waiting for backend tests to complete..."
          if wait $backend_pid; then
            echo "✅ Backend tests passed"
          else
            echo "⚠️ Backend tests failed, but continuing workflow"
          fi

          # Wait for frontend tests if they were started
          if [ -n "$frontend_pid" ]; then
            echo "Waiting for frontend tests to complete..."
            if wait $frontend_pid; then
              echo "✅ Frontend tests passed"
            else
              echo "⚠️ Frontend tests failed, but continuing workflow"
            fi
          fi

          # Display test results
          echo "=== TEST RESULTS ==="
          echo "Backend test results:"
          cat test-results/backend.log || echo "No backend test results available"

          if [ -d "ui/react_frontend" ]; then
            echo "Frontend test results:"
            cat test-results/frontend.log || echo "No frontend test results available"
          fi

      # Optimized teardown and cleanup
      - name: Tear down and cleanup
        if: always()
        run: |
          echo "Performing optimized teardown and cleanup..."

          # Determine Docker Compose command
          if command -v docker compose &>/dev/null; then
            COMPOSE_CMD="docker compose"
          else
            COMPOSE_CMD="docker-compose"
          fi

          # Save essential logs in parallel
          echo "Saving container logs in parallel..."
          mkdir -p ./logs

          # Function to save logs with timeout
          save_logs() {
            local container="$1"
            local output_file="$2"
            timeout 5s docker logs $container > $output_file 2>&1 || echo "WARNING: Could not save $container logs"
          }

          # Save logs in parallel
          save_logs paissive-income-app ./logs/app.log &
          save_logs paissive-postgres ./logs/db.log &
          if [ -d "ui/react_frontend" ]; then
            save_logs paissive-frontend ./logs/frontend.log &
          fi

          # Wait for log saving to complete
          wait

          # Capture final system status
          echo "Capturing final system status..."
          {
            echo "=== DOCKER COMPOSE STATUS ==="
            $COMPOSE_CMD ps || echo "No Docker Compose status available"

            echo -e "\n=== DOCKER DISK USAGE ==="
            docker system df || echo "No Docker disk usage available"

            echo -e "\n=== FINAL DISK SPACE ==="
            df -h || echo "No disk space information available"

            echo -e "\n=== MEMORY USAGE ==="
            free -m || echo "No memory usage information available"
          } > ./logs/system-status.log

          # Tear down services with optimized cleanup
          echo "Tearing down services..."
          $COMPOSE_CMD down -v --remove-orphans --timeout 30 || {
            echo "WARNING: Docker Compose down failed, using direct cleanup..."
            # Stop containers in parallel
            docker stop $(docker ps -a -q) 2>/dev/null &
            # Wait briefly then force remove
            sleep 2
            docker rm -f $(docker ps -a -q) 2>/dev/null &
            docker network rm paissive-network 2>/dev/null &
            wait
          }

          # Clean up volumes and images in parallel
          echo "Cleaning up Docker resources..."
          docker volume prune -f &
          docker image prune -f &
          wait

          echo "Teardown and cleanup completed"

      # Upload logs and test results as artifacts
      - name: Upload artifacts
        if: always()
        uses: actions/upload-artifact@v4
        with:
          name: docker-compose-results
          path: |
            ./logs/
            ./test-results/
          retention-days: 3<|MERGE_RESOLUTION|>--- conflicted
+++ resolved
@@ -112,16 +112,15 @@
             echo "has_frontend=false" >> $GITHUB_OUTPUT
           fi
 
-<<<<<<< HEAD
       - name: Install pnpm
-        if: steps.check-frontend.outputs.has_frontend == 'true'
+        if: steps.setup.outputs.has_frontend == 'true'
         uses: pnpm/action-setup@v4
         with:
           version: 8
           run_install: false
 
       - name: Set up Node.js
-        if: steps.check-frontend.outputs.has_frontend == 'true'
+        if: steps.setup.outputs.has_frontend == 'true'
         uses: actions/setup-node@v4
         with:
           node-version: '24'
@@ -131,18 +130,12 @@
 
       # Add global pnpm to PATH
       - name: Add global pnpm to PATH
-        if: steps.check-frontend.outputs.has_frontend == 'true'
+        if: steps.setup.outputs.has_frontend == 'true'
         shell: bash
         run: |
           echo "PATH=$(pnpm -g bin):$PATH" >> $GITHUB_ENV
 
-      # Add local pnpm to PATH
-      - name: Add local pnpm to PATH
-        if: steps.check-frontend.outputs.has_frontend == 'true'
-        shell: bash
-=======
       - name: Prepare scripts and Docker environment (optimized)
->>>>>>> 2f37de4e
         run: |
           # Create scripts directory if needed and make all scripts executable in one go
           mkdir -p scripts
