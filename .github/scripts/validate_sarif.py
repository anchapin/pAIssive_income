#!/usr/bin/env python3
"""
Validate SARIF files and create valid empty ones if needed.

This script validates SARIF files and creates valid empty ones if needed.
It's used in GitHub Actions workflows to ensure that SARIF files are valid
before uploading them to GitHub.
"""

from __future__ import annotations

import argparse
import json
import logging
import sys
from pathlib import Path

# Configure logging
logging.basicConfig(
    level=logging.INFO,
    format="%(asctime)s - %(levelname)s - %(message)s",
    datefmt="%Y-%m-%d %H:%M:%S",
)

# Create module logger
logger = logging.getLogger(__name__)

# Valid empty SARIF template
EMPTY_SARIF_TEMPLATE = {
    "version": "2.1.0",
    "$schema": "https://raw.githubusercontent.com/oasis-tcs/sarif-spec/master/Schemata/sarif-schema-2.1.0.json",
    "runs": [
        {
            "tool": {
                "driver": {
                    "name": "{tool_name}",
                    "informationUri": "https://github.com/anchapin/pAIssive_income",
                    "rules": [],
                }
            },
            "results": [],
        }
    ],
}


def validate_sarif_file(file_path: str, tool_name: str) -> bool:
    """
    Validate a SARIF file and create a valid empty one if needed.

    Args:
        file_path: Path to the SARIF file.
        tool_name: Name of the tool that generated the SARIF file.

    Returns:
        True if the file is valid or was created, False otherwise.

    """
    file_path_obj = Path(file_path)
    try:
        # Check if file exists
        if not file_path_obj.is_file():
            logger.warning(
                "SARIF file %s not found. Creating empty SARIF file.", file_path
            )
            create_empty_sarif(file_path, tool_name)
            return True

        # Check if file is valid JSON and validate its structure
        with file_path_obj.open(encoding="utf-8") as f:
            try:
                data = json.load(f)
            except json.JSONDecodeError:
                logger.warning(
                    "Invalid SARIF file %s. Creating valid empty SARIF file.", file_path
                )
                create_empty_sarif(file_path, tool_name)
                return True

        # Validate SARIF structure
        if not _validate_sarif_structure(data, file_path, tool_name):
            # The validation function handles creating a new file if needed
            return True

        # If we got here, the file is valid
        logger.info("SARIF file %s is valid.", file_path)
    except Exception:
        logger.exception("Error validating SARIF file %s", file_path)
        try:
            create_empty_sarif(file_path, tool_name)
        except Exception:
            logger.exception("Error creating empty SARIF file %s", file_path)
            return False
<<<<<<< HEAD
=======
        else:
            return True
    else:
>>>>>>> fdf5627a
        return True


def _validate_sarif_structure(data: dict, file_path: str, tool_name: str) -> bool:
    """
    Validate the structure of a SARIF file.

    Args:
        data: The SARIF data.
        file_path: Path to the SARIF file.
        tool_name: Name of the tool that generated the SARIF file.

    Returns:
        True if the file is valid, False if it needed to be recreated.

    """
    # Check if version property exists
    if "version" not in data:
        logger.warning(
            "SARIF file %s missing version property. Creating valid empty SARIF file.",
            file_path,
        )
        create_empty_sarif(file_path, tool_name)
        return False

    # Check if runs property exists
    if "runs" not in data:
        logger.warning(
            "SARIF file %s missing runs property. Creating valid empty SARIF file.",
            file_path,
        )
        create_empty_sarif(file_path, tool_name)
        return False

    # Check if runs is a list
    if not isinstance(data["runs"], list):
        logger.warning(
            "SARIF file %s has invalid runs property. Creating valid empty SARIF file.",
            file_path,
        )
        create_empty_sarif(file_path, tool_name)
        return False

    # Check if runs has at least one element
    if not data["runs"]:
        logger.warning(
            "SARIF file %s has empty runs property. Creating valid empty SARIF file.",
            file_path,
        )
        create_empty_sarif(file_path, tool_name)
        return False

    # Check if tool property exists in first run
    if "tool" not in data["runs"][0]:
        logger.warning(
            "SARIF file %s missing tool property. Creating valid empty SARIF file.",
            file_path,
        )
        create_empty_sarif(file_path, tool_name)
        return False

    return True


def create_empty_sarif(file_path: str, tool_name: str) -> None:
    """
    Create a valid empty SARIF file.

    Args:
        file_path: Path to the SARIF file.
        tool_name: Name of the tool that generated the SARIF file.

    """
    # Create directory if it doesn't exist
    file_path_obj = Path(file_path)
    file_path_obj.parent.mkdir(parents=True, exist_ok=True)

    # Create empty SARIF file
    sarif = EMPTY_SARIF_TEMPLATE.copy()
    # Use list indexing for the runs list, which is a list type
    if isinstance(sarif["runs"], list) and len(sarif["runs"]) > 0:
        sarif["runs"][0]["tool"]["driver"]["name"] = tool_name

    with file_path_obj.open("w", encoding="utf-8") as f:
        json.dump(sarif, f, indent=2)

    logger.info("Created valid empty SARIF file %s.", file_path)


def main() -> int:
    """
    Run the script to validate or create SARIF files.

    Returns:
        Exit code.

    """
    parser = argparse.ArgumentParser(
        description="Validate SARIF files and create valid empty ones if needed."
    )
    parser.add_argument("file_path", help="Path to the SARIF file.")
    parser.add_argument(
        "tool_name", help="Name of the tool that generated the SARIF file."
    )
    args = parser.parse_args()

    if validate_sarif_file(args.file_path, args.tool_name):
        return 0
    return 1


if __name__ == "__main__":
    sys.exit(main())<|MERGE_RESOLUTION|>--- conflicted
+++ resolved
@@ -91,12 +91,9 @@
         except Exception:
             logger.exception("Error creating empty SARIF file %s", file_path)
             return False
-<<<<<<< HEAD
-=======
         else:
             return True
     else:
->>>>>>> fdf5627a
         return True
 
 
