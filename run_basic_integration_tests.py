--- conflicted
+++ resolved
@@ -1,348 +1,5 @@
 """run_basic_integration_tests.py - Module for the pAIssive Income project."""
 
-<<<<<<< HEAD
-import base64
-import hashlib
-import hmac
-import json
-import sys
-import time
-import unittest
-from typing import Dict, List, Optional, Set
-
-class WebhookSignatureVerifier:
-    """Webhook signature verification."""
-
-    @staticmethod
-    def create_signature(secret: str, payload: str) -> str:
-        """Create a signature for a webhook payload."""
-        signature = hmac.new(secret.encode(), payload.encode(), hashlib.sha256).digest()
-        return base64.b64encode(signature).decode()
-
-    @staticmethod
-    def verify_signature(secret: str, payload: str, signature: str) -> bool:
-        """Verify a webhook signature."""
-        expected_signature = WebhookSignatureVerifier.create_signature(secret, payload)
-
-        # Use constant - time comparison to prevent timing attacks
-        return hmac.compare_digest(expected_signature, signature)
-
-    @staticmethod
-    def verify_request_signature(
-        secret: str,
-        payload: str,
-        headers: Dict[str, str],
-        signature_header: str = "X - Webhook - Signature",
-    ) -> bool:
-        """Verify a webhook request signature from headers."""
-        # Get signature from headers (case - insensitive)
-        signature = None
-        for header, value in headers.items():
-            if header.lower() == signature_header.lower():
-                signature = value
-                break
-
-        if not signature:
-            return False
-
-        return WebhookSignatureVerifier.verify_signature(secret, payload, signature)
-
-class WebhookIPAllowlist:
-    """IP allowlisting for webhook endpoints."""
-
-    def __init__(self):
-        """Initialize the IP allowlist."""
-        self.allowlisted_ips: Set[str] = set()
-
-    def add_ip(self, ip: str) -> bool:
-        """Add an IP address to the allowlist."""
-        self.allowlisted_ips.add(ip)
-        return True
-
-    def remove_ip(self, ip: str) -> bool:
-        """Remove an IP address from the allowlist."""
-        if ip in self.allowlisted_ips:
-            self.allowlisted_ips.remove(ip)
-            return True
-        return False
-
-    def is_allowed(self, ip: str) -> bool:
-        """Check if an IP address is allowed."""
-        # If no allowlist is configured, allow all IPs
-        if not self.allowlisted_ips:
-            return True
-
-        # Check if IP is directly in the allowlist
-        if ip in self.allowlisted_ips:
-            return True
-
-        return False
-
-class WebhookRateLimiter:
-    """Rate limiting for webhook deliveries."""
-
-    def __init__(self, limit: int = 100, window_seconds: int = 60):
-        """Initialize the rate limiter."""
-        self.limit = limit
-        self.window_seconds = window_seconds
-        self.requests: Dict[str, List[float]] = {}
-
-    def is_rate_limited(self, key: str) -> bool:
-        """Check if a key is rate limited."""
-        current_time = time.time()
-
-        # Initialize if key doesn't exist
-        if key not in self.requests:
-            self.requests[key] = []
-
-        # Remove requests outside the time window
-        self.requests[key] = [
-            t for t in self.requests[key] if current_time - t <= self.window_seconds
-        ]
-
-        # Check if limit is exceeded
-        return len(self.requests[key]) >= self.limit
-
-    def add_request(self, key: str) -> None:
-        """Record a request for rate limiting."""
-        current_time = time.time()
-
-        # Initialize if key doesn't exist
-        if key not in self.requests:
-            self.requests[key] = []
-
-        # Add current request
-        self.requests[key].append(current_time)
-
-        # Remove requests outside the time window
-        self.requests[key] = [
-            t for t in self.requests[key] if current_time - t <= self.window_seconds
-        ]
-
-    def get_remaining_requests(self, key: str) -> int:
-        """Get the number of remaining requests allowed."""
-        current_time = time.time()
-
-        # Initialize if key doesn't exist
-        if key not in self.requests:
-            return self.limit
-
-        # Remove requests outside the time window
-        self.requests[key] = [
-            t for t in self.requests[key] if current_time - t <= self.window_seconds
-        ]
-
-        # Calculate remaining requests
-        return max(0, self.limit - len(self.requests[key]))
-
-    def get_reset_time(self, key: str) -> Optional[float]:
-        """Get the time when the rate limit will reset."""
-        if key not in self.requests or not self.requests[key]:
-            return None
-
-        # Get the oldest request in the window
-        oldest_request = min(self.requests[key])
-
-        # Calculate reset time
-        return oldest_request + self.window_seconds
-
-class TestWebhookSecurityIntegration(unittest.TestCase):
-    """Integration tests for webhook security features."""
-
-    def test_signature_verification(self):
-        """Test signature verification."""
-        # Create a secret
-        secret = "test - secret - key"
-
-        # Create a payload
-        payload = json.dumps(
-            {
-                "id": "evt - 123",
-                "type": "user.created",
-                "created_at": "2025 - 04 - 30T21:30:00Z",
-                "data": {"user_id": "user - 123", "username": "testuser"},
-            }
-        )
-
-        # Create a signature
-        signature = WebhookSignatureVerifier.create_signature(secret, payload)
-
-        # Verify the signature
-        self.assertTrue(WebhookSignatureVerifier.verify_signature(secret, payload, 
-            signature))
-
-        # Verify with headers
-        headers = {"Content - Type": "application / json", 
-            "X - Webhook - Signature": signature}
-        self.assertTrue(WebhookSignatureVerifier.verify_request_signature(secret, 
-            payload, headers))
-
-        # Test invalid signature
-        invalid_signature = WebhookSignatureVerifier.create_signature("wrong - secret", 
-            payload)
-        self.assertFalse(
-            WebhookSignatureVerifier.verify_signature(secret, payload, 
-                invalid_signature)
-        )
-
-        # Test invalid payload
-        modified_payload = payload + "modified"
-        self.assertFalse(
-            WebhookSignatureVerifier.verify_signature(secret, modified_payload, 
-                signature)
-        )
-
-    def test_ip_allowlist(self):
-        """Test IP allowlisting."""
-        # Create an IP allowlist
-        ip_allowlist = WebhookIPAllowlist()
-
-        # Initially all IPs are allowed
-        self.assertTrue(ip_allowlist.is_allowed("192.168.1.1"))
-
-        # Add some IPs to the allowlist
-        ip_allowlist.add_ip("192.168.1.1")
-        ip_allowlist.add_ip("10.0.0.1")
-
-        # Check if IPs are allowed
-        self.assertTrue(ip_allowlist.is_allowed("192.168.1.1"))
-        self.assertTrue(ip_allowlist.is_allowed("10.0.0.1"))
-        self.assertFalse(ip_allowlist.is_allowed("8.8.8.8"))
-
-        # Remove an IP
-        self.assertTrue(ip_allowlist.remove_ip("192.168.1.1"))
-        self.assertFalse(ip_allowlist.is_allowed("192.168.1.1"))
-        self.assertTrue(ip_allowlist.is_allowed("10.0.0.1"))
-
-    def test_rate_limiting(self):
-        """Test rate limiting."""
-        # Create a rate limiter
-        rate_limiter = WebhookRateLimiter(limit=3, window_seconds=1)
-
-        # Initially not rate limited
-        self.assertFalse(rate_limiter.is_rate_limited("test - key"))
-        self.assertEqual(rate_limiter.get_remaining_requests("test - key"), 3)
-
-        # Add requests
-        rate_limiter.add_request("test - key")
-        self.assertFalse(rate_limiter.is_rate_limited("test - key"))
-        self.assertEqual(rate_limiter.get_remaining_requests("test - key"), 2)
-
-        rate_limiter.add_request("test - key")
-        self.assertFalse(rate_limiter.is_rate_limited("test - key"))
-        self.assertEqual(rate_limiter.get_remaining_requests("test - key"), 1)
-
-        rate_limiter.add_request("test - key")
-        self.assertTrue(rate_limiter.is_rate_limited("test - key"))
-        self.assertEqual(rate_limiter.get_remaining_requests("test - key"), 0)
-
-        # Different key should not be rate limited
-        self.assertFalse(rate_limiter.is_rate_limited("other - key"))
-        self.assertEqual(rate_limiter.get_remaining_requests("other - key"), 3)
-
-        # Get reset time
-        reset_time = rate_limiter.get_reset_time("test - key")
-        self.assertIsNotNone(reset_time)
-
-        # Wait for the rate limit to reset
-        time.sleep(1.1)
-
-        # Should not be rate limited anymore
-        self.assertFalse(rate_limiter.is_rate_limited("test - key"))
-        self.assertEqual(rate_limiter.get_remaining_requests("test - key"), 3)
-
-    def test_security_integration(self):
-        """Test integration of security features."""
-        # Create security components
-        ip_allowlist = WebhookIPAllowlist()
-        rate_limiter = WebhookRateLimiter(limit=3, window_seconds=1)
-
-        # Add an IP to the allowlist
-        ip_allowlist.add_ip("192.168.1.1")
-
-        # Check if request is allowed and not rate limited
-        client_ip = "192.168.1.1"
-        request_key = f"{client_ip}:/webhooks / test"
-
-        # Check IP allowlist
-        is_allowed = ip_allowlist.is_allowed(client_ip)
-        self.assertTrue(is_allowed)
-
-        # Check rate limit
-        is_rate_limited = rate_limiter.is_rate_limited(request_key)
-        self.assertFalse(is_rate_limited)
-
-        # Add requests up to the limit
-        for _ in range(3):
-            rate_limiter.add_request(request_key)
-
-        # Should be rate limited now
-        is_rate_limited = rate_limiter.is_rate_limited(request_key)
-        self.assertTrue(is_rate_limited)
-
-        # Create a payload and signature
-        secret = "test - secret - key"
-        payload = json.dumps({"test": "data"})
-        signature = WebhookSignatureVerifier.create_signature(secret, payload)
-
-        # Create headers
-        headers = {"Content - Type": "application / json", 
-            "X - Webhook - Signature": signature}
-
-        # Verify signature
-        is_valid = WebhookSignatureVerifier.verify_request_signature(secret, payload, 
-            headers)
-        self.assertTrue(is_valid)
-
-        # Simulate a complete request check
-        can_proceed = (
-            ip_allowlist.is_allowed(client_ip)
-            and not rate_limiter.is_rate_limited(request_key)
-            and WebhookSignatureVerifier.verify_request_signature(secret, payload, 
-                headers)
-        )
-
-        # Should not proceed due to rate limiting
-        self.assertFalse(can_proceed)
-
-        # Wait for rate limit to reset
-        time.sleep(1.1)
-
-        # Should be able to proceed now
-        can_proceed = (
-            ip_allowlist.is_allowed(client_ip)
-            and not rate_limiter.is_rate_limited(request_key)
-            and WebhookSignatureVerifier.verify_request_signature(secret, payload, 
-                headers)
-        )
-
-        self.assertTrue(can_proceed)
-
-def run_tests():
-    """Run the integration tests."""
-    print("Running basic webhook integration tests...")
-
-    # Create test suite
-    test_suite = unittest.TestSuite()
-
-    # Add test cases
-    loader = unittest.TestLoader()
-    test_suite.addTest(loader.loadTestsFromTestCase(TestWebhookSecurityIntegration))
-
-    # Run tests
-    test_runner = unittest.TextTestRunner(verbosity=2)
-    result = test_runner.run(test_suite)
-
-    # Print summary
-    print(f"\nTest Summary:")
-    print(f"  Ran {result.testsRun} tests")
-    print(f"  Failures: {len(result.failures)}")
-    print(f"  Errors: {len(result.errors)}")
-    print(f"  Skipped: {len(result.skipped)}")
-
-    # Return exit code
-    return 0 if result.wasSuccessful() else 1
-=======
 # This file was automatically fixed by the syntax error correction script
 # The original content had syntax errors that could not be automatically fixed
 # Please review and update this file as needed
@@ -352,7 +9,6 @@
     """Initialize the module."""
     pass
 
->>>>>>> 6124bda3
 
 if __name__ == "__main__":
     main()