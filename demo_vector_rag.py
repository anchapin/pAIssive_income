--- conflicted
+++ resolved
@@ -11,15 +11,7 @@
 
 from __future__ import annotations
 
-<<<<<<< HEAD
-import hashlib
-import json
 import logging
-import unicodedata
-from typing import List, Optional, Tuple
-=======
-import logging
->>>>>>> 3a88985a
 
 import chromadb
 from chromadb.config import Settings
@@ -40,92 +32,12 @@
     )
 )
 
-<<<<<<< HEAD
-# 2. Unified schema for all documents (id, content, user_id, metadata, embedding)
-# Legacy demo content is adapted to this schema
-
-
-def canonicalize_text(text: str) -> str:
-    """
-    Normalize and canonicalize text for deduplication.
-    - Lowercase, strip, remove extra whitespace, apply NFC unicode normalization.
-    """
-    text = unicodedata.normalize("NFC", text.lower().strip())
-    text = " ".join(text.split())
-    return text
-
-
-def canonical_doc_hash(user_id: str, content: str, metadata: dict) -> str:
-    """
-    Create a canonical hash for deduplication.
-    Uses user_id, canonicalized content, and metadata['source'] if present.
-    """
-    content_canon = canonicalize_text(content)
-    source = metadata.get("source", "")
-    hash_input = f"{user_id}|{content_canon}|{source}".encode()
-    return hashlib.sha256(hash_input).hexdigest()
-
-
-def prepare_document(
-    doc: dict,
-    user_id: Optional[str] = None,
-    default_metadata: Optional[dict] = None,
-    embedding: Optional[List[float]] = None,
-) -> dict:
-    """
-    Ensure the document follows the unified schema.
-    If fields are missing, fill with defaults.
-    """
-    doc_out = {}
-    doc_out["id"] = (
-        doc.get("id")
-        or hashlib.sha256(json.dumps(doc, sort_keys=True).encode()).hexdigest()
-    )
-    doc_out["content"] = doc.get("content", "")
-    doc_out["user_id"] = doc.get("user_id", user_id or "global")
-    # Merge metadata: doc, then default_metadata, then ensure at least "source"
-    doc_out["metadata"] = dict(default_metadata or {})
-    doc_out["metadata"].update(doc.get("metadata", {}))
-    if "source" not in doc_out["metadata"]:
-        doc_out["metadata"]["source"] = "demo"
-    doc_out["embedding"] = embedding or doc.get("embedding")
-    return doc_out
-
-
-# 3. Demo documents, now with schema fields (legacy content adapted)
-demo_documents = [
-    {
-        "id": "1",
-        "content": "The Eiffel Tower is in Paris.",
-        "user_id": "global",
-        "metadata": {"type": "fact", "source": "demo", "lang": "en"},
-    },
-    {
-        "id": "2",
-        "content": "The capital of Germany is Berlin.",
-        "user_id": "global",
-        "metadata": {"type": "fact", "source": "demo", "lang": "en"},
-    },
-    {
-        "id": "3",
-        "content": "The moon orbits the earth.",
-        "user_id": "global",
-        "metadata": {"type": "fact", "source": "demo", "lang": "en"},
-    },
-    {
-        "id": "4",
-        "content": "Python is a programming language.",
-        "user_id": "global",
-        "metadata": {"type": "fact", "source": "demo", "lang": "en"},
-    },
-=======
 # 2. Prepare demo data (texts with metadata)
 documents = [
     {"id": "1", "content": "The Eiffel Tower is in Paris."},
     {"id": "2", "content": "The capital of Germany is Berlin."},
     {"id": "3", "content": "The moon orbits the earth."},
     {"id": "4", "content": "Python is a programming language."},
->>>>>>> 3a88985a
     {
         "id": "5",
         "content": "Retrieval-Augmented Generation (RAG) enhances LLMs with external knowledge.",
@@ -140,15 +52,9 @@
 collection = client.get_or_create_collection("demo_rag")
 
 
-<<<<<<< HEAD
-# 6. Canonicalization and deduplication logic before inserting documents
-def embed_and_insert_documents_with_dedup(
-    docs: List[dict],
-=======
 # 5. Embed and add documents
 def embed_and_insert_documents(
     docs: list[dict],
->>>>>>> 3a88985a
     embedder_model: SentenceTransformer,
     collection: chromadb.Collection,
 ) -> None:
@@ -160,97 +66,6 @@
         embedder_model: SentenceTransformer model for embedding
         collection: ChromaDB collection to insert into
 
-<<<<<<< HEAD
-    for doc in docs:
-        doc = prepare_document(doc, user_id=user_id_default)
-        doc_hash = canonical_doc_hash(doc["user_id"], doc["content"], doc["metadata"])
-        if doc_hash in stored_hashes:
-            logger.info(
-                f"Deduplication: Skipping duplicate doc id={doc['id']} (hash={doc_hash[:8]}...)"
-            )
-            skipped_ids.append(doc["id"])
-            continue
-        # Canonicalize content before embedding
-        canon_content = canonicalize_text(doc["content"])
-        embedding = embedder_model.encode([canon_content])[0].tolist()
-        doc["embedding"] = embedding
-        # Insert with all unified schema fields
-        # ChromaDB: 'documents' is content, 'metadatas' is dict, 'ids' is id, 'embeddings' is vector
-        collection.add(
-            ids=[doc["id"]],
-            documents=[doc["content"]],
-            embeddings=[embedding],
-            metadatas=[
-                {
-                    **doc["metadata"],
-                    "user_id": doc[
-                        "user_id"
-                    ],  # Ensure user_id is in metadata for filtering
-                    "canonical_hash": doc_hash,
-                }
-            ],
-        )
-        logger.info(f"Inserted doc id={doc['id']} (hash={doc_hash[:8]}...)")
-        inserted_docs.append(doc)
-        stored_hashes.add(doc_hash)
-    return inserted_docs, skipped_ids
-
-
-# Insert demo documents (deduplication and canonicalization applied)
-inserted, skipped = embed_and_insert_documents_with_dedup(
-    demo_documents, embedder, collection
-)
-logger.info(f"\nInserted {len(inserted)} documents, skipped {len(skipped)} duplicates.")
-
-
-# 7. Retrieval: Context propagation and metadata filtering example
-def query_with_metadata_filter(
-    collection: chromadb.Collection,
-    query: str,
-    user_id: Optional[str] = None,
-    metadata_filter: Optional[dict] = None,
-    n_results: int = 3,
-) -> dict:
-    """
-    Query the vector DB with optional user_id and metadata filter.
-    Returns the matching results.
-    """
-    query_embedding = embedder.encode([canonicalize_text(query)])[0].tolist()
-    where = {}
-    if user_id:
-        where["user_id"] = user_id
-    if metadata_filter:
-        where.update(metadata_filter)
-    results = collection.query(
-        query_embeddings=[query_embedding],
-        n_results=n_results,
-        where=where if where else None,
-        include=["documents", "metadatas", "distances", "ids"],
-    )
-    return results
-
-
-# Demo query: Retrieve facts only, for user 'global'
-logger.info("\n--- Retrieval Demo: Query with Metadata Filtering ---")
-query = "What city is the Eiffel Tower located in?"
-metadata_filter = {"type": "fact"}
-results = query_with_metadata_filter(
-    collection, query, user_id="global", metadata_filter=metadata_filter, n_results=3
-)
-
-logger.info(f"\nQuery: {query}\nFilter: {metadata_filter}\nResults:")
-for doc, meta, dist in zip(
-    results["documents"][0], results["metadatas"][0], results["distances"][0]
-):
-    logger.info("- %s [meta: %s] (distance: %.4f)", doc, meta, dist)
-
-# Show how context propagation works: fetch all 'fact' type for a user
-logger.info("\n--- Context Propagation Demo: All 'fact' memories for user 'global' ---")
-all_facts = collection.get(where={"user_id": "global", "type": "fact"})
-for i, doc in enumerate(all_facts["documents"]):
-    meta = all_facts["metadatas"][i]
-    logger.info(f"Fact {i + 1}: {doc} [meta: {meta}]")
-=======
     """
     ids = [doc["id"] for doc in docs]
     contents = [doc["content"] for doc in docs]
@@ -266,61 +81,10 @@
 
 # 6. Demo query
 query = "What city is the Eiffel Tower located in?"
->>>>>>> 3a88985a
 
 query_embedding = embedder.encode(query).tolist()
 results = collection.query(query_embeddings=[query_embedding], n_results=2)
 
-<<<<<<< HEAD
-
-def test_deduplication_and_metadata():
-    """
-    Test deduplication (should not insert duplicates)
-    and metadata filtering (should return only filtered docs).
-    """
-    # Try to re-insert a duplicate doc
-    duplicate = {
-        "id": "dup1",
-        "content": "The Eiffel Tower is in Paris.",
-        "user_id": "global",
-        "metadata": {"type": "fact", "source": "demo", "lang": "en"},
-    }
-    inserted, skipped = embed_and_insert_documents_with_dedup(
-        [duplicate], embedder, collection
-    )
-    if len(inserted) != 0:
-        raise AssertionError("Deduplication failed: duplicate was inserted.")
-    if len(skipped) != 1:
-        raise AssertionError("Deduplication test: duplicate was not skipped.")
-    logger.info("Deduplication test passed.")
-
-    # Insert a new doc with different source
-    new_doc = {
-        "id": "new1",
-        "content": "The Eiffel Tower is in Paris.",
-        "user_id": "global",
-        "metadata": {"type": "fact", "source": "wikipedia", "lang": "en"},
-    }
-    inserted, skipped = embed_and_insert_documents_with_dedup(
-        [new_doc], embedder, collection
-    )
-    if len(inserted) != 1:
-        raise AssertionError("Unique document was not inserted.")
-    logger.info("Insertion of new doc with different source passed.")
-
-    # Test metadata filtering
-    filter_meta = {"source": "wikipedia"}
-    results = collection.get(where={"user_id": "global", **filter_meta})
-    if not any(doc == new_doc["content"] for doc in results["documents"]):
-        raise AssertionError("Metadata filtering failed.")
-    logger.info("Metadata filtering test passed.")
-
-
-if __name__ == "__main__":
-    logger.info("\n--- Running Test Block ---")
-    test_deduplication_and_metadata()
-    logger.info("All tests passed.")
-=======
 logger.info("\nQuery: %s\n", query)
 logger.info("Top results:")
 for doc, dist in zip(results["documents"][0], results["distances"][0]):
@@ -335,6 +99,5 @@
 - The Eiffel Tower is in Paris. (distance: ...)
 - The capital of Germany is Berlin. (distance: ...)
 """
->>>>>>> 3a88985a
 
 # Cleanup for demo (optional): client.delete_collection("demo_rag")