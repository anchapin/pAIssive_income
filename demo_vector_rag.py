"""
Demo: Vector Database + RAG (Retrieval-Augmented Generation) using ChromaDB

Steps:
 1. uv pip install chromadb sentence-transformers
 2. python demo_vector_rag.py

This script embeds example texts, stores them in a local vector DB,
then retrieves the most relevant context for a query.
"""

import chromadb
from chromadb.config import Settings
import logging
from sentence_transformers import SentenceTransformer
import logging

# Configure logging instead of print statements
logging.basicConfig(level=logging.INFO, format="%(levelname)s: %(message)s")

# Configure logging
logging.basicConfig(level=logging.INFO, format="%(message)s")
logger = logging.getLogger(__name__)

# 1. Initialize ChromaDB client (local, in-memory for demo)
client = chromadb.Client(
    Settings(
        persist_directory=".chromadb_demo",  # change or remove for pure in-memory
        chroma_db_impl="duckdb+parquet",
    )
)

# 2. Prepare demo data (texts with metadata)
documents = [
    {"id": "1", "content": "The Eiffel Tower is in Paris."},
    {"id": "2", "content": "The capital of Germany is Berlin."},
    {"id": "3", "content": "The moon orbits the earth."},
    {"id": "4", "content": "Python is a programming language."},
    {
        "id": "5",
        "content": "Retrieval-Augmented Generation (RAG) enhances LLMs with external knowledge.",
    },
]

# 3. Load embedding model (Sentence Transformers)
embedder = SentenceTransformer("all-MiniLM-L6-v2")

# 4. Create/get collection
collection = client.get_or_create_collection("demo_rag")


<<<<<<< HEAD
# 5. Define function to embed and insert documents
def embed_and_insert_documents(docs, embedder, collection):
    """Embed and insert documents into the collection.

    Args:
        docs: List of document dictionaries with 'id' and 'content' keys
        embedder: SentenceTransformer model for embedding
        collection: ChromaDB collection
    """
    ids = [doc["id"] for doc in docs]
    contents = [doc["content"] for doc in docs]
    embeddings = embedder.encode(contents).tolist()
=======
# 5. Embed and add documents
def embed_and_insert_documents(docs, embedder_model, collection):
    """
    Embed documents and insert them into the collection.

    Args:
        docs: List of document dictionaries with 'id' and 'content' keys
        embedder_model: SentenceTransformer model for embedding
        collection: ChromaDB collection to insert into
    """
    ids = [doc["id"] for doc in docs]
    contents = [doc["content"] for doc in docs]
    embeddings = embedder_model.encode(contents).tolist()
>>>>>>> 8058b389

    collection.add(ids=ids, documents=contents, embeddings=embeddings)


<<<<<<< HEAD
# Embed and add documents
embed_and_insert_documents(documents, embedder, collection)

logging.info("Documents stored in ChromaDB.")
=======
# Call the function to embed and insert documents
embed_and_insert_documents(documents, embedder, collection)

logger.info("Documents stored in ChromaDB.")
>>>>>>> 8058b389

# 6. Demo query
query = "What city is the Eiffel Tower located in?"

query_embedding = embedder.encode(query).tolist()
results = collection.query(query_embeddings=[query_embedding], n_results=2)

<<<<<<< HEAD
logging.info(f"Query: {query}")
logging.info("Top results:")
for doc, dist in zip(results["documents"][0], results["distances"][0]):
    logging.info(f"- {doc} (distance: {dist:.4f})")
=======
logger.info(f"\nQuery: {query}\n")
logger.info("Top results:")
for doc, dist in zip(results["documents"][0], results["distances"][0]):
    logger.info(f"- {doc} (distance: {dist:.4f})")
>>>>>>> 8058b389

"""
Expected output:

Query: What city is the Eiffel Tower located in?

Top results:
- The Eiffel Tower is in Paris. (distance: ...)
- The capital of Germany is Berlin. (distance: ...)
"""

# Cleanup for demo (optional): client.delete_collection("demo_rag")<|MERGE_RESOLUTION|>--- conflicted
+++ resolved
@@ -49,20 +49,6 @@
 collection = client.get_or_create_collection("demo_rag")
 
 
-<<<<<<< HEAD
-# 5. Define function to embed and insert documents
-def embed_and_insert_documents(docs, embedder, collection):
-    """Embed and insert documents into the collection.
-
-    Args:
-        docs: List of document dictionaries with 'id' and 'content' keys
-        embedder: SentenceTransformer model for embedding
-        collection: ChromaDB collection
-    """
-    ids = [doc["id"] for doc in docs]
-    contents = [doc["content"] for doc in docs]
-    embeddings = embedder.encode(contents).tolist()
-=======
 # 5. Embed and add documents
 def embed_and_insert_documents(docs, embedder_model, collection):
     """
@@ -76,22 +62,14 @@
     ids = [doc["id"] for doc in docs]
     contents = [doc["content"] for doc in docs]
     embeddings = embedder_model.encode(contents).tolist()
->>>>>>> 8058b389
 
     collection.add(ids=ids, documents=contents, embeddings=embeddings)
 
 
-<<<<<<< HEAD
-# Embed and add documents
-embed_and_insert_documents(documents, embedder, collection)
-
-logging.info("Documents stored in ChromaDB.")
-=======
 # Call the function to embed and insert documents
 embed_and_insert_documents(documents, embedder, collection)
 
 logger.info("Documents stored in ChromaDB.")
->>>>>>> 8058b389
 
 # 6. Demo query
 query = "What city is the Eiffel Tower located in?"
@@ -99,17 +77,10 @@
 query_embedding = embedder.encode(query).tolist()
 results = collection.query(query_embeddings=[query_embedding], n_results=2)
 
-<<<<<<< HEAD
-logging.info(f"Query: {query}")
-logging.info("Top results:")
-for doc, dist in zip(results["documents"][0], results["distances"][0]):
-    logging.info(f"- {doc} (distance: {dist:.4f})")
-=======
 logger.info(f"\nQuery: {query}\n")
 logger.info("Top results:")
 for doc, dist in zip(results["documents"][0], results["distances"][0]):
     logger.info(f"- {doc} (distance: {dist:.4f})")
->>>>>>> 8058b389
 
 """
 Expected output:
