"""
Demo: Vector Database + RAG (Retrieval-Augmented Generation) using ChromaDB.

Steps:
 1. uv pip install chromadb sentence-transformers
 2. python demo_vector_rag.py

This script embeds example texts, stores them in a local vector DB,
then retrieves the most relevant context for a query.
"""

from __future__ import annotations

import logging
from typing import Any

import chromadb
from chromadb.config import Settings
import logging
from sentence_transformers import SentenceTransformer

# Configure logging
logging.basicConfig(level=logging.INFO, format="%(message)s")
logger = logging.getLogger(__name__)

# 1. Initialize ChromaDB client (local, in-memory for demo)
client = chromadb.Client(
    Settings(
        persist_directory=".chromadb_demo",  # change or remove for pure in-memory
        chroma_db_impl="duckdb+parquet",
    )
)

# 2. Prepare demo data (texts with metadata)
documents = [
    {"id": "1", "content": "The Eiffel Tower is in Paris."},
    {"id": "2", "content": "The capital of Germany is Berlin."},
    {"id": "3", "content": "The moon orbits the earth."},
    {"id": "4", "content": "Python is a programming language."},
    {
        "id": "5",
        "content": "Retrieval-Augmented Generation (RAG) enhances LLMs with external knowledge.",
    },
]

# 3. Load embedding model (Sentence Transformers)
embedder = SentenceTransformer("all-MiniLM-L6-v2")


# 4. Create/get collection
collection = client.get_or_create_collection("demo_rag")


# 5. Embed and add documents
<<<<<<< HEAD
def embed_and_insert_documents(
    docs: list[dict], embedder_model: SentenceTransformer, collection: Any
) -> None:
=======
def embed_and_insert_documents(docs, embedder_model, collection):
>>>>>>> 8058b389
    """
    Embed documents and insert them into the collection.

    Args:
        docs: List of document dictionaries with 'id' and 'content' keys
        embedder_model: SentenceTransformer model for embedding
        collection: ChromaDB collection to insert into
<<<<<<< HEAD

=======
>>>>>>> 8058b389
    """
    ids = [doc["id"] for doc in docs]
    contents = [doc["content"] for doc in docs]
    embeddings = embedder_model.encode(contents).tolist()

    collection.add(ids=ids, documents=contents, embeddings=embeddings)


# Call the function to embed and insert documents
embed_and_insert_documents(documents, embedder, collection)

logger.info("Documents stored in ChromaDB.")

# 6. Demo query
query = "What city is the Eiffel Tower located in?"

query_embedding = embedder.encode(query).tolist()
results = collection.query(query_embeddings=[query_embedding], n_results=2)

<<<<<<< HEAD
logger.info("\nQuery: %s\n", query)
logger.info("Top results:")
for doc, dist in zip(results["documents"][0], results["distances"][0]):
    logger.info("- %s (distance: %.4f)", doc, dist)
=======
logger.info(f"\nQuery: {query}\n")
logger.info("Top results:")
for doc, dist in zip(results["documents"][0], results["distances"][0]):
    logger.info(f"- {doc} (distance: {dist:.4f})")
>>>>>>> 8058b389

"""
Expected output:

Query: What city is the Eiffel Tower located in?

Top results:
- The Eiffel Tower is in Paris. (distance: ...)
- The capital of Germany is Berlin. (distance: ...)
"""

# Cleanup for demo (optional): client.delete_collection("demo_rag")<|MERGE_RESOLUTION|>--- conflicted
+++ resolved
@@ -16,7 +16,6 @@
 
 import chromadb
 from chromadb.config import Settings
-import logging
 from sentence_transformers import SentenceTransformer
 
 # Configure logging
@@ -52,13 +51,9 @@
 
 
 # 5. Embed and add documents
-<<<<<<< HEAD
 def embed_and_insert_documents(
     docs: list[dict], embedder_model: SentenceTransformer, collection: Any
 ) -> None:
-=======
-def embed_and_insert_documents(docs, embedder_model, collection):
->>>>>>> 8058b389
     """
     Embed documents and insert them into the collection.
 
@@ -66,10 +61,6 @@
         docs: List of document dictionaries with 'id' and 'content' keys
         embedder_model: SentenceTransformer model for embedding
         collection: ChromaDB collection to insert into
-<<<<<<< HEAD
-
-=======
->>>>>>> 8058b389
     """
     ids = [doc["id"] for doc in docs]
     contents = [doc["content"] for doc in docs]
@@ -89,17 +80,10 @@
 query_embedding = embedder.encode(query).tolist()
 results = collection.query(query_embeddings=[query_embedding], n_results=2)
 
-<<<<<<< HEAD
 logger.info("\nQuery: %s\n", query)
 logger.info("Top results:")
 for doc, dist in zip(results["documents"][0], results["distances"][0]):
     logger.info("- %s (distance: %.4f)", doc, dist)
-=======
-logger.info(f"\nQuery: {query}\n")
-logger.info("Top results:")
-for doc, dist in zip(results["documents"][0], results["distances"][0]):
-    logger.info(f"- {doc} (distance: {dist:.4f})")
->>>>>>> 8058b389
 
 """
 Expected output:
