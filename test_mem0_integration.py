"""Test script to verify mem0 integration."""

from __future__ import annotations

import logging
import sys

# Configure logging
logging.basicConfig(
    level=logging.INFO,
    format="%(asctime)s - %(name)s - %(levelname)s - %(message)s",
)
logger = logging.getLogger(__name__)


def test_mem0_import() -> bool | None:
    """Test that mem0 can be imported."""
    try:
<<<<<<< HEAD
        import mem0  # nosec B404  # Safe: test-only import, not user-supplied

        logger.info("Successfully imported mem0 version %s", mem0.__version__)
    except ImportError:
        logger.exception("Failed to import mem0")
=======
        import mem0  # nosec B404

        logger.info(f"Successfully imported mem0 version {mem0.__version__}")
        return True
    except ImportError as e:
        logger.error(f"Failed to import mem0: {e}")
>>>>>>> 8d58e459
        return False
    else:
        return True


def test_mem0_dependencies() -> bool:
    """Test that mem0 dependencies are installed."""
    dependencies = ["qdrant_client", "openai", "pytz"]
    import importlib

    def is_importable(dep: str) -> bool:
        try:
<<<<<<< HEAD
=======
            # Use importlib instead of __import__ for better security
            import importlib

>>>>>>> 8d58e459
            importlib.import_module(dep)  # nosec B403
            logger.info("Successfully imported %s", dep)
        except ImportError:
            return False
        else:
            return True

    failed_deps = [dep for dep in dependencies if not is_importable(dep)]
    all_installed = not failed_deps
    for dep in failed_deps:
        logger.exception("Failed to import %s", dep)
    if not all_installed:
        logger.error("Not all required dependencies are installed")
    return all_installed


def test_mem0_basic_functionality() -> bool | None:
    """Test basic mem0 functionality."""
    try:
<<<<<<< HEAD
        import mem0  # nosec B404  # Safe: test-only import, not user-supplied
=======
        import mem0  # nosec B404        # Create a memory instance (without actually connecting to any services)

        # Using the correct API based on documentation, and ensuring instance creation works
        _ = mem0.Memory()  # nosec B106
>>>>>>> 8d58e459

        mem0.Memory()  # nosec B106  # Safe: test-only instantiation
        logger.info("Successfully created Memory instance")
    except Exception:
        logger.exception("Failed to test basic mem0 functionality")
        return False
    else:
        return True


if __name__ == "__main__":
    logger.info("Testing mem0 integration...")

    import_success = test_mem0_import()

    if import_success:
        dependencies_success = test_mem0_dependencies()
        functionality_success = test_mem0_basic_functionality()

        if dependencies_success and functionality_success:
            logger.info("All mem0 integration tests passed!")
            sys.exit(0)
        else:
            logger.error("Some mem0 integration tests failed!")
            sys.exit(1)
    else:
        logger.warning("mem0 is not installed. Skipping further tests.")
        # Exit with code 0 since this is expected in environments without mem0
        sys.exit(0)<|MERGE_RESOLUTION|>--- conflicted
+++ resolved
@@ -16,23 +16,13 @@
 def test_mem0_import() -> bool | None:
     """Test that mem0 can be imported."""
     try:
-<<<<<<< HEAD
         import mem0  # nosec B404  # Safe: test-only import, not user-supplied
 
         logger.info("Successfully imported mem0 version %s", mem0.__version__)
-    except ImportError:
-        logger.exception("Failed to import mem0")
-=======
-        import mem0  # nosec B404
-
-        logger.info(f"Successfully imported mem0 version {mem0.__version__}")
         return True
     except ImportError as e:
-        logger.error(f"Failed to import mem0: {e}")
->>>>>>> 8d58e459
+        logger.error("Failed to import mem0: %s", e)
         return False
-    else:
-        return True
 
 
 def test_mem0_dependencies() -> bool:
@@ -42,12 +32,6 @@
 
     def is_importable(dep: str) -> bool:
         try:
-<<<<<<< HEAD
-=======
-            # Use importlib instead of __import__ for better security
-            import importlib
-
->>>>>>> 8d58e459
             importlib.import_module(dep)  # nosec B403
             logger.info("Successfully imported %s", dep)
         except ImportError:
@@ -67,15 +51,10 @@
 def test_mem0_basic_functionality() -> bool | None:
     """Test basic mem0 functionality."""
     try:
-<<<<<<< HEAD
         import mem0  # nosec B404  # Safe: test-only import, not user-supplied
-=======
-        import mem0  # nosec B404        # Create a memory instance (without actually connecting to any services)
 
+        # Create a memory instance (without actually connecting to any services)
         # Using the correct API based on documentation, and ensuring instance creation works
-        _ = mem0.Memory()  # nosec B106
->>>>>>> 8d58e459
-
         mem0.Memory()  # nosec B106  # Safe: test-only instantiation
         logger.info("Successfully created Memory instance")
     except Exception:
