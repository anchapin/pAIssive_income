--- conflicted
+++ resolved
@@ -10,108 +10,114 @@
     export OPENAI_API_KEY='your-api-key'
 """
 
-<<<<<<< HEAD
-from __future__ import annotations
-
-import os
-import sys
-from typing import Any
-=======
 import json
 import os
 import sys
 from typing import Any, Optional
->>>>>>> 5b757bfb
 
 try:
     from mem0 import Memory
 except ImportError:
-<<<<<<< HEAD
-=======
     print("mem0ai package not installed. Please install it with: uv pip install mem0ai")
->>>>>>> 5b757bfb
     sys.exit(1)
-
 
 def print_json(data: Any) -> None:
     """Print data as formatted JSON."""
-
+    print(json.dumps(data, indent=2))
 
 def test_basic_memory_operations() -> None:
     """Test basic memory operations: add, search, get_all."""
+    print("\n=== Testing Basic Memory Operations ===\n")
+
     # Initialize memory
     memory = Memory()
     user_id = "test_user"
 
     # Test adding a simple memory
+    print("Adding a simple memory...")
     result = memory.add(
         "I prefer dark mode in my applications and use VSCode as my primary editor.",
         user_id=user_id,
-        metadata={"category": "preferences"},
+        metadata={"category": "preferences"}
     )
+    print("Result:")
     print_json(result)
 
     # Test adding conversation messages
+    print("\nAdding conversation messages...")
     messages = [
         {"role": "user", "content": "I'm allergic to shellfish."},
-        {
-            "role": "assistant",
-            "content": "I'll remember that you have a shellfish allergy.",
-        },
+        {"role": "assistant", "content": "I'll remember that you have a shellfish allergy."}
     ]
     result = memory.add(messages, user_id=user_id)
+    print("Result:")
     print_json(result)
 
     # Test searching for memories
+    print("\nSearching for memories about allergies...")
     search_result = memory.search("What food allergies do I have?", user_id=user_id)
+    print("Search result:")
     print_json(search_result)
 
     # Test getting all memories
+    print("\nGetting all memories...")
     all_memories = memory.get_all(user_id=user_id)
+    print("All memories:")
     print_json(all_memories)
 
     # Return the memory ID for further testing
     return all_memories.get("results", [{}])[0].get("id")
 
-
-def test_memory_updates(memory_id: str | None) -> None:
+def test_memory_updates(memory_id: Optional[str]) -> None:
     """Test memory update and history operations."""
     if not memory_id:
+        print("No memory ID available for update testing.")
         return
+
+    print("\n=== Testing Memory Updates and History ===\n")
 
     # Initialize memory
     memory = Memory()
 
     # Test updating a memory
+    print(f"Updating memory {memory_id}...")
     update_result = memory.update(
         memory_id=memory_id,
-        data="I prefer dark mode in all applications and use VSCode and PyCharm as my editors.",
+        data="I prefer dark mode in all applications and use VSCode and PyCharm as my editors."
     )
+    print("Update result:")
     print_json(update_result)
 
     # Test getting memory history
+    print("\nGetting memory history...")
     history_result = memory.history(memory_id=memory_id)
+    print("History result:")
     print_json(history_result)
-
 
 def test_memory_deletion(user_id: str) -> None:
     """Test memory deletion operations."""
+    print("\n=== Testing Memory Deletion ===\n")
+
     # Initialize memory
     memory = Memory()
 
     # Add a temporary memory for deletion testing
+    print("Adding a temporary memory for deletion testing...")
     result = memory.add(
         "This is a temporary memory that will be deleted.",
         user_id=user_id,
-        metadata={"category": "temporary"},
+        metadata={"category": "temporary"}
     )
     memory_id = result.get("id")
 
     if not memory_id:
+        print("Failed to create temporary memory for deletion testing.")
         return
 
     # Test deleting a specific memory
+    print(f"\nDeleting memory {memory_id}...")
     delete_result = memory.delete(memory_id=memory_id)
+    print("Delete result:")
     print_json(delete_result)
 
     # Test deleting all memories for a user
@@ -121,11 +127,13 @@
     # print("Delete all result:")
     # print_json(delete_all_result)
 
-
 def main() -> None:
     """Main function to run all tests."""
     # Check if OpenAI API key is set
     if "OPENAI_API_KEY" not in os.environ:
+        print("Error: OPENAI_API_KEY environment variable not set.")
+        print("mem0 requires an OpenAI API key to function properly.")
+        print("Set it with: export OPENAI_API_KEY='your-api-key'")
         return
 
     # Run tests
@@ -134,6 +142,7 @@
     test_memory_updates(memory_id)
     test_memory_deletion(user_id)
 
+    print("\n=== All Tests Completed ===\n")
 
 if __name__ == "__main__":
     main()