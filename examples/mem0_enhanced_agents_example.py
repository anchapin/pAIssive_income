--- conflicted
+++ resolved
@@ -1,4 +1,3 @@
-<<<<<<< HEAD
 """
 Example script demonstrating the use of mem0-enhanced agents.
 
@@ -15,7 +14,8 @@
 
 import logging
 import os
-import sys # Added sys import
+import sys
+from typing import List, Dict, Any
 
 logger = logging.getLogger(__name__)
 
@@ -30,76 +30,76 @@
 def check_dependencies() -> bool:
     """
     Check if required dependencies are installed.
-    
+
     Returns:
         bool: True if all dependencies are available, False otherwise
     """
     if not CREWAI_AVAILABLE:
         logger.error("CrewAI is not installed. Install with: pip install crewai")
         return False
-    
+
     if not MEM0_AVAILABLE:
         logger.error("mem0 is not installed. Install with: pip install mem0ai")
         return False
-    
+
     # Check for OpenAI API key (required by mem0)
     if "OPENAI_API_KEY" not in os.environ:
         logger.warning("OPENAI_API_KEY environment variable not set.")
         logger.warning("mem0 requires an OpenAI API key to function properly.")
         logger.warning("Set it with: export OPENAI_API_KEY='your-api-key'")
         return False
-    
+
     return True
 
 
 def create_research_team(user_id: str) -> MemoryEnhancedCrewAIAgentTeam:
     """
     Create a research team with memory-enhanced agents.
-    
+
     Args:
         user_id: The user ID for memory storage and retrieval
-        
+
     Returns:
         A memory-enhanced agent team
     """
     # Create a memory-enhanced agent team
     team = MemoryEnhancedCrewAIAgentTeam(user_id=user_id)
-    
+
     # Add agents
     researcher = team.add_agent(
         role="Market Researcher",
         goal="Identify profitable niches for AI tools",
         backstory="Expert at analyzing market trends and identifying opportunities"
     )
-    
+
     developer = team.add_agent(
         role="AI Developer",
         goal="Design and develop AI solutions for identified niches",
         backstory="Skilled AI engineer with expertise in building practical tools"
     )
-    
+
     monetization = team.add_agent(
         role="Monetization Specialist",
         goal="Create effective monetization strategies",
         backstory="Expert at developing subscription models and pricing strategies"
     )
-    
+
     # Add tasks
     research_task = team.add_task(
         description="Research the market for AI-powered productivity tools",
         agent=researcher
     )
-    
+
     development_task = team.add_task(
         description="Design an AI tool based on the market research",
         agent=developer
     )
-    
+
     monetization_task = team.add_task(
         description="Create a monetization strategy for the AI tool",
         agent=monetization
     )
-    
+
     return team
 
 
@@ -108,14 +108,14 @@
     # Check dependencies
     if not check_dependencies():
         return
-    
+
     # Create a unique user ID (in a real application, this would be the actual user ID)
     user_id = "example_user_123"
-    
+
     # Create the research team
     logger.info("Creating research team with memory-enhanced agents")
     team = create_research_team(user_id)
-    
+
     # Run the team
     logger.info("Running the research team workflow")
     try:
@@ -123,167 +123,8 @@
         logger.info("Workflow completed successfully")
         logger.info(f"Result: {result}")
     except Exception:
-        logger.exception("Error running workflow") # Changed to logger.exception
-    
-    # Demonstrate memory retrieval
-    if team.memory is not None:
-        logger.info("Retrieving memories from the workflow")
-        try:
-            memories = team.memory.search(
-                query="What agents were involved in the workflow?",
-                user_id=user_id,
-                limit=5
-            )
-            
-            logger.info(f"Retrieved {len(memories)} memories:")
-            for i, memory in enumerate(memories):
-                logger.info(f"Memory {i+1}: {memory.get('text', 'No text')[:100]}...")
-        except Exception:
-            logger.exception("Error retrieving memories") # Changed to logger.exception
-
-
-def main() -> None:
-    """Main function."""
-    logger.info("Starting mem0-enhanced agents example")
-    run_example()
-    logger.info("Example completed")
-
-
-if __name__ == "__main__":
-    # Configure logging
-    logging.basicConfig(
-        level=logging.INFO,
-        format="%(asctime)s - %(name)s - %(levelname)s - %(message)s"
-    )
-    main()
-=======
-"""
-Example script demonstrating the use of mem0-enhanced agents.
-
-This script shows how to use the memory-enhanced agent team implementation
-to create and run a team of agents with persistent memory capabilities.
-
-Requirements:
-    - mem0ai package: pip install mem0ai
-    - crewai package: pip install crewai
-
-Usage:
-    python examples/mem0_enhanced_agents_example.py
-"""
-
-import logging
-import os
-from typing import List, Dict, Any
-
-# Import the memory-enhanced agent team
-from agent_team.mem0_enhanced_agents import MemoryEnhancedCrewAIAgentTeam, CREWAI_AVAILABLE, MEM0_AVAILABLE
-
-# Configure logging
-logging.basicConfig(
-    level=logging.INFO,
-    format="%(asctime)s - %(name)s - %(levelname)s - %(message)s"
-)
-logger = logging.getLogger(__name__)
-
-
-def check_dependencies() -> bool:
-    """
-    Check if required dependencies are installed.
-    
-    Returns:
-        bool: True if all dependencies are available, False otherwise
-    """
-    if not CREWAI_AVAILABLE:
-        logger.error("CrewAI is not installed. Install with: pip install crewai")
-        return False
-    
-    if not MEM0_AVAILABLE:
-        logger.error("mem0 is not installed. Install with: pip install mem0ai")
-        return False
-    
-    # Check for OpenAI API key (required by mem0)
-    if "OPENAI_API_KEY" not in os.environ:
-        logger.warning("OPENAI_API_KEY environment variable not set.")
-        logger.warning("mem0 requires an OpenAI API key to function properly.")
-        logger.warning("Set it with: export OPENAI_API_KEY='your-api-key'")
-        return False
-    
-    return True
-
-
-def create_research_team(user_id: str) -> MemoryEnhancedCrewAIAgentTeam:
-    """
-    Create a research team with memory-enhanced agents.
-    
-    Args:
-        user_id: The user ID for memory storage and retrieval
-        
-    Returns:
-        A memory-enhanced agent team
-    """
-    # Create a memory-enhanced agent team
-    team = MemoryEnhancedCrewAIAgentTeam(user_id=user_id)
-    
-    # Add agents
-    researcher = team.add_agent(
-        role="Market Researcher",
-        goal="Identify profitable niches for AI tools",
-        backstory="Expert at analyzing market trends and identifying opportunities"
-    )
-    
-    developer = team.add_agent(
-        role="AI Developer",
-        goal="Design and develop AI solutions for identified niches",
-        backstory="Skilled AI engineer with expertise in building practical tools"
-    )
-    
-    monetization = team.add_agent(
-        role="Monetization Specialist",
-        goal="Create effective monetization strategies",
-        backstory="Expert at developing subscription models and pricing strategies"
-    )
-    
-    # Add tasks
-    research_task = team.add_task(
-        description="Research the market for AI-powered productivity tools",
-        agent=researcher
-    )
-    
-    development_task = team.add_task(
-        description="Design an AI tool based on the market research",
-        agent=developer
-    )
-    
-    monetization_task = team.add_task(
-        description="Create a monetization strategy for the AI tool",
-        agent=monetization
-    )
-    
-    return team
-
-
-def run_example() -> None:
-    """Run the example workflow with memory-enhanced agents."""
-    # Check dependencies
-    if not check_dependencies():
-        return
-    
-    # Create a unique user ID (in a real application, this would be the actual user ID)
-    user_id = "example_user_123"
-    
-    # Create the research team
-    logger.info("Creating research team with memory-enhanced agents")
-    team = create_research_team(user_id)
-    
-    # Run the team
-    logger.info("Running the research team workflow")
-    try:
-        result = team.run()
-        logger.info("Workflow completed successfully")
-        logger.info(f"Result: {result}")
-    except Exception as e:
-        logger.error(f"Error running workflow: {e}")
-    
+        logger.exception("Error running workflow")
+
     # Demonstrate memory retrieval (old, direct use)
     if team.memory is not None:
         logger.info("Retrieving memories from the workflow (direct mem0)")
@@ -293,12 +134,12 @@
                 user_id=user_id,
                 limit=5
             )
-            
+
             logger.info(f"Retrieved {len(memories)} memories (direct):")
             for i, memory in enumerate(memories):
                 logger.info(f"Memory {i+1}: {memory.get('text', 'No text')[:100]}...")
-        except Exception as e:
-            logger.error(f"Error retrieving memories: {e}")
+        except Exception:
+            logger.exception("Error retrieving memories")
 
     # --- New: Demonstrate retrieval using KnowledgeIntegrationLayer ---
     logger.info("=== Using KnowledgeIntegrationLayer for unified knowledge querying ===")
@@ -346,8 +187,8 @@
 
         # This is the new recommended pattern for agent/team knowledge retrieval:
         # Use KnowledgeIntegrationLayer as a unified, extensible interface to search across all sources.
-    except Exception as e:
-        logger.error(f"Error using KnowledgeIntegrationLayer: {e}")
+    except Exception:
+        logger.exception("Error using KnowledgeIntegrationLayer")
 
 
 def main() -> None:
@@ -358,5 +199,9 @@
 
 
 if __name__ == "__main__":
-    main()
->>>>>>> c540d071
+    # Configure logging
+    logging.basicConfig(
+        level=logging.INFO,
+        format="%(asctime)s - %(name)s - %(levelname)s - %(message)s"
+    )
+    main()