--- conflicted
+++ resolved
@@ -30,48 +30,32 @@
 logger = logging.getLogger(__name__)
 
 
-<<<<<<< HEAD
-def check_dependencies() -> None:
-    """Check and install required dependencies for the example."""
+def check_dependencies() -> bool:
+    """
+    Check if required dependencies are installed.
+
+    Returns:
+        bool: True if all dependencies are available, False otherwise
+
+    """
     try:
         from crewai import Agent, Crew  # noqa: F401
     except ImportError:
-        logger.exception("CrewAI is not installed. Install with: pip install crewai")
-        return
-
-    if not MEM0_AVAILABLE:
-        logger.error("mem0 is not installed. Install with: pip install mem0ai")
-        return
-=======
-def check_dependencies() -> bool:
-    """
-    Check if required dependencies are installed.
-    
-    Returns:
-        bool: True if all dependencies are available, False otherwise
-
-    """
-    if not CREWAI_AVAILABLE:
         logger.error("CrewAI is not installed. Install with: uv pip install crewai")
         return False
 
     if not MEM0_AVAILABLE:
         logger.error("mem0 is not installed. Install with: uv pip install mem0ai")
         return False
->>>>>>> 751d3c15
 
     # Check for OpenAI API key (required by mem0)
     if "OPENAI_API_KEY" not in os.environ:
         logger.warning("OPENAI_API_KEY environment variable not set.")
         logger.warning("mem0 requires an OpenAI API key to function properly.")
         logger.warning("Set it with: export OPENAI_API_KEY='your-api-key'")
-<<<<<<< HEAD
-        return
-=======
         return False
 
     return True
->>>>>>> 751d3c15
 
 
 def create_research_team(user_id: str) -> MemoryEnhancedCrewAIAgentTeam:
@@ -113,23 +97,12 @@
         agent=researcher,
     )
 
-<<<<<<< HEAD
-    team.add_task(
+    development_task = team.add_task(
         description="Design an AI tool based on the market research", agent=developer
     )
 
-    team.add_task(
+    monetization_task = team.add_task(
         description="Create a monetization strategy for the AI tool", agent=monetization
-=======
-    development_task = team.add_task(
-        description="Design an AI tool based on the market research",
-        agent=developer
-    )
-
-    monetization_task = team.add_task(
-        description="Create a monetization strategy for the AI tool",
-        agent=monetization
->>>>>>> 751d3c15
     )
 
     return team
@@ -137,13 +110,9 @@
 
 def run_example() -> None:
     """Run the example workflow with memory-enhanced agents."""
-<<<<<<< HEAD
-    check_dependencies()
-=======
     # Check dependencies
     if not check_dependencies():
         return
->>>>>>> 751d3c15
 
     # Create a unique user ID (in a real application, this would be the actual user ID)
     user_id = "example_user_123"
@@ -157,19 +126,11 @@
     try:
         result = team.run()
         logger.info("Workflow completed successfully")
-<<<<<<< HEAD
-        logger.info("Result: %s", result)
-    except Exception:
-        logger.exception("Error running workflow")
-
-    # Demonstrate memory retrieval (old, direct use)
-=======
         logger.info(f"Result: {result}")
     except Exception as e:
         logger.error(f"Error running workflow: {e}")
 
     # Demonstrate memory retrieval
->>>>>>> 751d3c15
     if team.memory is not None:
         logger.info("Retrieving memories from the workflow")
         try:
@@ -179,11 +140,7 @@
                 limit=5,
             )
 
-<<<<<<< HEAD
-            logger.info("Retrieved %d memories (direct):", len(memories))
-=======
             logger.info(f"Retrieved {len(memories)} memories:")
->>>>>>> 751d3c15
             for i, memory in enumerate(memories):
                 logger.info(
                     "Memory %d: %s...", i + 1, memory.get("text", "No text")[:100]
