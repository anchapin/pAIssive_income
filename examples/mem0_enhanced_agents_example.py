"""
Example script demonstrating the use of mem0-enhanced agents.

This script shows how to use the memory-enhanced agent team implementation
to create and run a team of agents with persistent memory capabilities.

Requirements:
    - mem0ai package: uv pip install mem0ai
    - crewai package: uv pip install crewai

Usage:
    python examples/mem0_enhanced_agents_example.py
"""

import logging
import os

# Import the memory-enhanced agent team
from agent_team.mem0_enhanced_agents import (
    CREWAI_AVAILABLE,
    MEM0_AVAILABLE,
    MemoryEnhancedCrewAIAgentTeam,
)

# Configure logging
logging.basicConfig(
    level=logging.INFO, format="%(asctime)s - %(name)s - %(levelname)s - %(message)s"
)
logger = logging.getLogger(__name__)


def check_dependencies() -> bool:
    """
    Check if required dependencies are installed.

    Returns:
        bool: True if all dependencies are available, False otherwise

    """
    if not CREWAI_AVAILABLE:
        logger.error("CrewAI is not installed. Install with: uv pip install crewai")
        return False

    if not MEM0_AVAILABLE:
        logger.error("mem0 is not installed. Install with: uv pip install mem0ai")
        return False

    # Check for OpenAI API key (required by mem0)
    if "OPENAI_API_KEY" not in os.environ:
        logger.warning("OPENAI_API_KEY environment variable not set.")
        logger.warning("mem0 requires an OpenAI API key to function properly.")
        logger.warning("Set it with: export OPENAI_API_KEY='your-api-key'")
        return False

    return True


def create_research_team(user_id: str) -> MemoryEnhancedCrewAIAgentTeam:
    """
    Create a research team with memory-enhanced agents.

    Args:
        user_id: The user ID for memory storage and retrieval

    Returns:
        A memory-enhanced agent team

    """
    # Create a memory-enhanced agent team
    team = MemoryEnhancedCrewAIAgentTeam(user_id=user_id)

    # Add agents
    researcher = team.add_agent(
        role="Market Researcher",
        goal="Identify profitable niches for AI tools",
        backstory="Expert at analyzing market trends and identifying opportunities",
    )

    developer = team.add_agent(
        role="AI Developer",
        goal="Design and develop AI solutions for identified niches",
        backstory="Skilled AI engineer with expertise in building practical tools",
    )

    monetization = team.add_agent(
        role="Monetization Specialist",
        goal="Create effective monetization strategies",
        backstory="Expert at developing subscription models and pricing strategies",
    )

    # Add tasks
    research_task = team.add_task(
        description="Research the market for AI-powered productivity tools",
        agent=researcher,
    )

    development_task = team.add_task(
        description="Design an AI tool based on the market research", agent=developer
    )

    monetization_task = team.add_task(
        description="Create a monetization strategy for the AI tool", agent=monetization
    )

    return team


def run_example() -> None:
    """Run the example workflow with memory-enhanced agents."""
    # Check dependencies
    if not check_dependencies():
        return

    # Create a unique user ID (in a real application, this would be the actual user ID)
    user_id = "example_user_123"

    # Create the research team
    logger.info("Creating research team with memory-enhanced agents")
    team = create_research_team(user_id)

    # Run the team
    logger.info("Running the research team workflow")
    try:
        result = team.run()
        logger.info("Workflow completed successfully")
        logger.info(f"Result: {result}")
    except Exception as e:
<<<<<<< HEAD
        logger.exception(f"Error running workflow: {e}")

    # Demonstrate memory retrieval (old, direct use)
=======
        logger.error(f"Error running workflow: {e}")
    
    # Demonstrate memory retrieval
>>>>>>> 3a88985a
    if team.memory is not None:
        logger.info("Retrieving memories from the workflow")
        try:
            memories = team.memory.search(
                query="What agents were involved in the workflow?",
                user_id=user_id,
                limit=5,
            )
<<<<<<< HEAD

            logger.info(f"Retrieved {len(memories)} memories (direct):")
=======
            
            logger.info(f"Retrieved {len(memories)} memories:")
>>>>>>> 3a88985a
            for i, memory in enumerate(memories):
                if isinstance(memory, dict):
                    logger.info(
                        f"Memory {i + 1}: {memory.get('text', 'No text')[:100]}..."
                    )
                else:
                    logger.info(f"Memory {i + 1}: {str(memory)[:100]}...")
        except Exception as e:
            logger.exception(f"Error retrieving memories: {e}")

<<<<<<< HEAD
    # --- New: Demonstrate retrieval using KnowledgeIntegrationLayer ---
    logger.info(
        "=== Using KnowledgeIntegrationLayer for unified knowledge querying ==="
    )
    try:
        # Import the integration layer and sources
        from interfaces.knowledge_interfaces import (
            KnowledgeIntegrationLayer,
            KnowledgeStrategy,
            Mem0KnowledgeSource,
            VectorRAGKnowledgeSource,
        )

        # Stub/mock clients for demonstration (replace with real clients as needed)
        class DummyMem0Client:
            def search(self, query, user_id, **kwargs):
                return [{"source": "mem0", "content": f"dummy mem0 for '{query}'"}]

            def add(self, content, user_id, **kwargs):
                return {"status": "added", "content": content}

        class DummyVectorClient:
            def query(self, query, user_id, **kwargs):
                return [
                    {"source": "vector_rag", "content": f"dummy vector for '{query}'"}
                ]

            def add(self, content, user_id, **kwargs):
                return {"status": "added", "content": content}

        mem0_source = Mem0KnowledgeSource(DummyMem0Client())
        vector_rag_source = VectorRAGKnowledgeSource(DummyVectorClient())

        # Example: fallback strategy (will return from mem0 if available)
        integration_fallback = KnowledgeIntegrationLayer(
            sources=[mem0_source, vector_rag_source],
            strategy=KnowledgeStrategy.FALLBACK,
        )
        query = "What agents were involved in the workflow?"
        results_fallback = integration_fallback.search(query, user_id=user_id)
        logger.info(f"Fallback strategy results: {results_fallback}")

        # Example: aggregation strategy (combines results from all sources)
        integration_aggregate = KnowledgeIntegrationLayer(
            sources=[mem0_source, vector_rag_source],
            strategy=KnowledgeStrategy.AGGREGATE,
        )
        results_aggregate = integration_aggregate.search(query, user_id=user_id)
        logger.info(f"Aggregation strategy results: {results_aggregate}")

        # This is the new recommended pattern for agent/team knowledge retrieval:
        # Use KnowledgeIntegrationLayer as a unified, extensible interface to search across all sources.
    except Exception as e:
        logger.exception(f"Error using KnowledgeIntegrationLayer: {e}")

=======
>>>>>>> 3a88985a

def main() -> None:
    """Main function."""
    logger.info("Starting mem0-enhanced agents example")
    run_example()
    logger.info("Example completed")


if __name__ == "__main__":
    main()<|MERGE_RESOLUTION|>--- conflicted
+++ resolved
@@ -24,7 +24,8 @@
 
 # Configure logging
 logging.basicConfig(
-    level=logging.INFO, format="%(asctime)s - %(name)s - %(levelname)s - %(message)s"
+    level=logging.INFO,
+    format="%(asctime)s - %(name)s - %(levelname)s - %(message)s"
 )
 logger = logging.getLogger(__name__)
 
@@ -32,76 +33,76 @@
 def check_dependencies() -> bool:
     """
     Check if required dependencies are installed.
-
+    
     Returns:
         bool: True if all dependencies are available, False otherwise
-
     """
     if not CREWAI_AVAILABLE:
         logger.error("CrewAI is not installed. Install with: uv pip install crewai")
         return False
-
+    
     if not MEM0_AVAILABLE:
         logger.error("mem0 is not installed. Install with: uv pip install mem0ai")
         return False
-
+    
     # Check for OpenAI API key (required by mem0)
     if "OPENAI_API_KEY" not in os.environ:
         logger.warning("OPENAI_API_KEY environment variable not set.")
         logger.warning("mem0 requires an OpenAI API key to function properly.")
         logger.warning("Set it with: export OPENAI_API_KEY='your-api-key'")
         return False
-
+    
     return True
 
 
 def create_research_team(user_id: str) -> MemoryEnhancedCrewAIAgentTeam:
     """
     Create a research team with memory-enhanced agents.
-
+    
     Args:
         user_id: The user ID for memory storage and retrieval
-
+        
     Returns:
         A memory-enhanced agent team
-
     """
     # Create a memory-enhanced agent team
     team = MemoryEnhancedCrewAIAgentTeam(user_id=user_id)
-
+    
     # Add agents
     researcher = team.add_agent(
         role="Market Researcher",
         goal="Identify profitable niches for AI tools",
-        backstory="Expert at analyzing market trends and identifying opportunities",
+        backstory="Expert at analyzing market trends and identifying opportunities"
     )
-
+    
     developer = team.add_agent(
         role="AI Developer",
         goal="Design and develop AI solutions for identified niches",
-        backstory="Skilled AI engineer with expertise in building practical tools",
+        backstory="Skilled AI engineer with expertise in building practical tools"
     )
-
+    
     monetization = team.add_agent(
         role="Monetization Specialist",
         goal="Create effective monetization strategies",
-        backstory="Expert at developing subscription models and pricing strategies",
+        backstory="Expert at developing subscription models and pricing strategies"
     )
-
+    
     # Add tasks
     research_task = team.add_task(
         description="Research the market for AI-powered productivity tools",
-        agent=researcher,
+        agent=researcher
     )
-
+    
     development_task = team.add_task(
-        description="Design an AI tool based on the market research", agent=developer
+        description="Design an AI tool based on the market research",
+        agent=developer
     )
-
+    
     monetization_task = team.add_task(
-        description="Create a monetization strategy for the AI tool", agent=monetization
+        description="Create a monetization strategy for the AI tool",
+        agent=monetization
     )
-
+    
     return team
 
 
@@ -110,14 +111,14 @@
     # Check dependencies
     if not check_dependencies():
         return
-
+    
     # Create a unique user ID (in a real application, this would be the actual user ID)
     user_id = "example_user_123"
-
+    
     # Create the research team
     logger.info("Creating research team with memory-enhanced agents")
     team = create_research_team(user_id)
-
+    
     # Run the team
     logger.info("Running the research team workflow")
     try:
@@ -125,98 +126,24 @@
         logger.info("Workflow completed successfully")
         logger.info(f"Result: {result}")
     except Exception as e:
-<<<<<<< HEAD
-        logger.exception(f"Error running workflow: {e}")
-
-    # Demonstrate memory retrieval (old, direct use)
-=======
         logger.error(f"Error running workflow: {e}")
     
     # Demonstrate memory retrieval
->>>>>>> 3a88985a
     if team.memory is not None:
         logger.info("Retrieving memories from the workflow")
         try:
             memories = team.memory.search(
                 query="What agents were involved in the workflow?",
                 user_id=user_id,
-                limit=5,
+                limit=5
             )
-<<<<<<< HEAD
-
-            logger.info(f"Retrieved {len(memories)} memories (direct):")
-=======
             
             logger.info(f"Retrieved {len(memories)} memories:")
->>>>>>> 3a88985a
             for i, memory in enumerate(memories):
-                if isinstance(memory, dict):
-                    logger.info(
-                        f"Memory {i + 1}: {memory.get('text', 'No text')[:100]}..."
-                    )
-                else:
-                    logger.info(f"Memory {i + 1}: {str(memory)[:100]}...")
+                logger.info(f"Memory {i+1}: {memory.get('text', 'No text')[:100]}...")
         except Exception as e:
-            logger.exception(f"Error retrieving memories: {e}")
+            logger.error(f"Error retrieving memories: {e}")
 
-<<<<<<< HEAD
-    # --- New: Demonstrate retrieval using KnowledgeIntegrationLayer ---
-    logger.info(
-        "=== Using KnowledgeIntegrationLayer for unified knowledge querying ==="
-    )
-    try:
-        # Import the integration layer and sources
-        from interfaces.knowledge_interfaces import (
-            KnowledgeIntegrationLayer,
-            KnowledgeStrategy,
-            Mem0KnowledgeSource,
-            VectorRAGKnowledgeSource,
-        )
-
-        # Stub/mock clients for demonstration (replace with real clients as needed)
-        class DummyMem0Client:
-            def search(self, query, user_id, **kwargs):
-                return [{"source": "mem0", "content": f"dummy mem0 for '{query}'"}]
-
-            def add(self, content, user_id, **kwargs):
-                return {"status": "added", "content": content}
-
-        class DummyVectorClient:
-            def query(self, query, user_id, **kwargs):
-                return [
-                    {"source": "vector_rag", "content": f"dummy vector for '{query}'"}
-                ]
-
-            def add(self, content, user_id, **kwargs):
-                return {"status": "added", "content": content}
-
-        mem0_source = Mem0KnowledgeSource(DummyMem0Client())
-        vector_rag_source = VectorRAGKnowledgeSource(DummyVectorClient())
-
-        # Example: fallback strategy (will return from mem0 if available)
-        integration_fallback = KnowledgeIntegrationLayer(
-            sources=[mem0_source, vector_rag_source],
-            strategy=KnowledgeStrategy.FALLBACK,
-        )
-        query = "What agents were involved in the workflow?"
-        results_fallback = integration_fallback.search(query, user_id=user_id)
-        logger.info(f"Fallback strategy results: {results_fallback}")
-
-        # Example: aggregation strategy (combines results from all sources)
-        integration_aggregate = KnowledgeIntegrationLayer(
-            sources=[mem0_source, vector_rag_source],
-            strategy=KnowledgeStrategy.AGGREGATE,
-        )
-        results_aggregate = integration_aggregate.search(query, user_id=user_id)
-        logger.info(f"Aggregation strategy results: {results_aggregate}")
-
-        # This is the new recommended pattern for agent/team knowledge retrieval:
-        # Use KnowledgeIntegrationLayer as a unified, extensible interface to search across all sources.
-    except Exception as e:
-        logger.exception(f"Error using KnowledgeIntegrationLayer: {e}")
-
-=======
->>>>>>> 3a88985a
 
 def main() -> None:
     """Main function."""
