--- conflicted
+++ resolved
@@ -1,631 +1,14 @@
 """run_security_tests_standalone.py - Module for the pAIssive Income project."""
 
-<<<<<<< HEAD
-import base64
-import hashlib
-import hmac
-import ipaddress
-import sys
-import time
-import unittest
-from typing import Dict, List, Optional, Set
-=======
 # This file was automatically fixed by the syntax error correction script
 # The original content had syntax errors that could not be automatically fixed
 # Please review and update this file as needed
->>>>>>> 6124bda3
 
 
-<<<<<<< HEAD
-class WebhookIPAllowlist:
-    """IP allowlisting for webhook endpoints."""
-
-    def __init__(self):
-        """Initialize the IP allowlist."""
-        self.allowlisted_ips: Set[str] = set()
-        self.allowlisted_networks: List[ipaddress.IPv4Network] = []
-        self.allowlisted_networks_v6: List[ipaddress.IPv6Network] = []
-
-    def add_ip(self, ip: str) -> bool:
-        """
-        Add an IP address to the allowlist.
-
-        Args:
-            ip: IP address to add
-
-        Returns:
-            True if added successfully, False otherwise
-        """
-        try:
-            # Check if it's a valid IP address
-            ipaddress.ip_address(ip)
-            self.allowlisted_ips.add(ip)
-            return True
-        except ValueError:
-            return False
-
-    def add_network(self, network: str) -> bool:
-        """
-        Add an IP network to the allowlist.
-
-        Args:
-            network: IP network in CIDR notation (e.g., "192.168.1.0 / 24")
-
-        Returns:
-            True if added successfully, False otherwise
-        """
-        try:
-            ip_network = ipaddress.ip_network(network)
-            if isinstance(ip_network, ipaddress.IPv4Network):
-                self.allowlisted_networks.append(ip_network)
-            else:
-                self.allowlisted_networks_v6.append(ip_network)
-            return True
-        except ValueError:
-            return False
-
-    def remove_ip(self, ip: str) -> bool:
-        """
-        Remove an IP address from the allowlist.
-
-        Args:
-            ip: IP address to remove
-
-        Returns:
-            True if removed successfully, False otherwise
-        """
-        if ip in self.allowlisted_ips:
-            self.allowlisted_ips.remove(ip)
-            return True
-        return False
-
-    def remove_network(self, network: str) -> bool:
-        """
-        Remove an IP network from the allowlist.
-
-        Args:
-            network: IP network in CIDR notation
-
-        Returns:
-            True if removed successfully, False otherwise
-        """
-        try:
-            ip_network = ipaddress.ip_network(network)
-            if isinstance(ip_network, ipaddress.IPv4Network):
-                if ip_network in self.allowlisted_networks:
-                    self.allowlisted_networks.remove(ip_network)
-                    return True
-            else:
-                if ip_network in self.allowlisted_networks_v6:
-                    self.allowlisted_networks_v6.remove(ip_network)
-                    return True
-            return False
-        except ValueError:
-            return False
-
-    def is_allowed(self, ip: str) -> bool:
-        """
-        Check if an IP address is allowed.
-
-        Args:
-            ip: IP address to check
-
-        Returns:
-            True if allowed, False otherwise
-        """
-        # If no allowlist is configured, allow all IPs
-        if (
-            not self.allowlisted_ips
-            and not self.allowlisted_networks
-            and not self.allowlisted_networks_v6
-        ):
-            return True
-
-        # Check if IP is directly in the allowlist
-        if ip in self.allowlisted_ips:
-            return True
-
-        try:
-            # Check if IP is in any of the allowlisted networks
-            ip_obj = ipaddress.ip_address(ip)
-
-            if isinstance(ip_obj, ipaddress.IPv4Address):
-                for network in self.allowlisted_networks:
-                    if ip_obj in network:
-                        return True
-            else:
-                for network in self.allowlisted_networks_v6:
-                    if ip_obj in network:
-                        return True
-
-            return False
-        except ValueError:
-            # Invalid IP address
-            return False
-
-class WebhookSignatureVerifier:
-    """Webhook signature verification."""
-
-    @staticmethod
-    def create_signature(secret: str, payload: str) -> str:
-        """
-        Create a signature for a webhook payload.
-
-        Args:
-            secret: Webhook secret
-            payload: Payload to sign
-
-        Returns:
-            Base64 - encoded HMAC - SHA256 signature
-        """
-        signature = hmac.new(secret.encode(), payload.encode(), hashlib.sha256).digest()
-        return base64.b64encode(signature).decode()
-
-    @staticmethod
-    def verify_signature(secret: str, payload: str, signature: str) -> bool:
-        """
-        Verify a webhook signature.
-
-        Args:
-            secret: Webhook secret
-            payload: Payload that was signed
-            signature: Signature to verify
-
-        Returns:
-            True if signature is valid, False otherwise
-        """
-        expected_signature = WebhookSignatureVerifier.create_signature(secret, payload)
-
-        # Use constant - time comparison to prevent timing attacks
-        return hmac.compare_digest(expected_signature, signature)
-
-    @staticmethod
-    def verify_request_signature(
-        secret: str,
-        payload: str,
-        headers: Dict[str, str],
-        signature_header: str = "X - Webhook - Signature",
-    ) -> bool:
-        """
-        Verify a webhook request signature from headers.
-
-        Args:
-            secret: Webhook secret
-            payload: Request payload
-            headers: Request headers
-            signature_header: Name of the header containing the signature
-
-        Returns:
-            True if signature is valid, False otherwise
-        """
-        # Get signature from headers (case - insensitive)
-        signature = None
-        for header, value in headers.items():
-            if header.lower() == signature_header.lower():
-                signature = value
-                break
-
-        if not signature:
-            return False
-
-        return WebhookSignatureVerifier.verify_signature(secret, payload, signature)
-
-class WebhookRateLimiter:
-    """Rate limiting for webhook deliveries."""
-
-    def __init__(self, limit: int = 100, window_seconds: int = 60):
-        """
-        Initialize the rate limiter.
-
-        Args:
-            limit: Maximum number of requests allowed in the time window
-            window_seconds: Time window in seconds
-        """
-        self.limit = limit
-        self.window_seconds = window_seconds
-        self.requests: Dict[str, List[float]] = {}
-
-    def is_rate_limited(self, key: str) -> bool:
-        """
-        Check if a key is rate limited.
-
-        Args:
-            key: Key to check (e.g., webhook ID or destination URL)
-
-        Returns:
-            True if rate limited, False otherwise
-        """
-        current_time = time.time()
-
-        # Initialize if key doesn't exist
-        if key not in self.requests:
-            self.requests[key] = []
-
-        # Remove requests outside the time window
-        self.requests[key] = [
-            t for t in self.requests[key] if current_time - t <= self.window_seconds
-        ]
-
-        # Check if limit is exceeded
-        return len(self.requests[key]) >= self.limit
-
-    def add_request(self, key: str) -> None:
-        """
-        Record a request for rate limiting.
-
-        Args:
-            key: Key to record (e.g., webhook ID or destination URL)
-        """
-        current_time = time.time()
-
-        # Initialize if key doesn't exist
-        if key not in self.requests:
-            self.requests[key] = []
-
-        # Add current request
-        self.requests[key].append(current_time)
-
-        # Remove requests outside the time window
-        self.requests[key] = [
-            t for t in self.requests[key] if current_time - t <= self.window_seconds
-        ]
-
-    def get_remaining_requests(self, key: str) -> int:
-        """
-        Get the number of remaining requests allowed.
-
-        Args:
-            key: Key to check
-
-        Returns:
-            Number of remaining requests
-        """
-        current_time = time.time()
-
-        # Initialize if key doesn't exist
-        if key not in self.requests:
-            return self.limit
-
-        # Remove requests outside the time window
-        self.requests[key] = [
-            t for t in self.requests[key] if current_time - t <= self.window_seconds
-        ]
-
-        # Calculate remaining requests
-        return max(0, self.limit - len(self.requests[key]))
-
-    def get_reset_time(self, key: str) -> Optional[float]:
-        """
-        Get the time when the rate limit will reset.
-
-        Args:
-            key: Key to check
-
-        Returns:
-            Time when the rate limit will reset, or None if not rate limited
-        """
-        if key not in self.requests or not self.requests[key]:
-            return None
-
-        # Get the oldest request in the window
-        oldest_request = min(self.requests[key])
-
-        # Calculate reset time
-        return oldest_request + self.window_seconds
-
-# Test classes
-
-class TestWebhookIPAllowlist(unittest.TestCase):
-    """Tests for the WebhookIPAllowlist class."""
-
-    def test_add_ip(self):
-        """Test adding an IP address to the allowlist."""
-        allowlist = WebhookIPAllowlist()
-
-        # Add valid IP addresses
-        self.assertTrue(allowlist.add_ip("192.168.1.1"))
-        self.assertTrue(allowlist.add_ip("10.0.0.1"))
-        self.assertTrue(allowlist.add_ip("2001:db8::1"))
-
-        # Add invalid IP address
-        self.assertFalse(allowlist.add_ip("not - an - ip"))
-
-        # Check allowlisted IPs
-        self.assertIn("192.168.1.1", allowlist.allowlisted_ips)
-        self.assertIn("10.0.0.1", allowlist.allowlisted_ips)
-        self.assertIn("2001:db8::1", allowlist.allowlisted_ips)
-        self.assertNotIn("not - an - ip", allowlist.allowlisted_ips)
-
-    def test_add_network(self):
-        """Test adding an IP network to the allowlist."""
-        allowlist = WebhookIPAllowlist()
-
-        # Add valid networks
-        self.assertTrue(allowlist.add_network("192.168.1.0 / 24"))
-        self.assertTrue(allowlist.add_network("10.0.0.0 / 8"))
-        self.assertTrue(allowlist.add_network("2001:db8::/32"))
-
-        # Add invalid network
-        self.assertFalse(allowlist.add_network("not - a-network"))
-
-        # Check allowlisted networks
-        self.assertEqual(len(allowlist.allowlisted_networks), 2)  # IPv4 networks
-        self.assertEqual(len(allowlist.allowlisted_networks_v6), 1)  # IPv6 networks
-
-    def test_remove_ip(self):
-        """Test removing an IP address from the allowlist."""
-        allowlist = WebhookIPAllowlist()
-
-        # Add IPs
-        allowlist.add_ip("192.168.1.1")
-        allowlist.add_ip("10.0.0.1")
-
-        # Remove IPs
-        self.assertTrue(allowlist.remove_ip("192.168.1.1"))
-        self.assertTrue(allowlist.remove_ip("10.0.0.1"))
-        self.assertFalse(allowlist.remove_ip("192.168.1.2"))  # Not in allowlist
-
-        # Check allowlisted IPs
-        self.assertNotIn("192.168.1.1", allowlist.allowlisted_ips)
-        self.assertNotIn("10.0.0.1", allowlist.allowlisted_ips)
-
-    def test_remove_network(self):
-        """Test removing an IP network from the allowlist."""
-        allowlist = WebhookIPAllowlist()
-
-        # Add networks
-        allowlist.add_network("192.168.1.0 / 24")
-        allowlist.add_network("10.0.0.0 / 8")
-        allowlist.add_network("2001:db8::/32")
-
-        # Remove networks
-        self.assertTrue(allowlist.remove_network("192.168.1.0 / 24"))
-        self.assertTrue(allowlist.remove_network("10.0.0.0 / 8"))
-        self.assertTrue(allowlist.remove_network("2001:db8::/32"))
-        self.assertFalse(allowlist.remove_network("172.16.0.0 / \
-            12"))  # Not in allowlist
-
-        # Check allowlisted networks
-        self.assertEqual(len(allowlist.allowlisted_networks), 0)
-        self.assertEqual(len(allowlist.allowlisted_networks_v6), 0)
-
-    def test_is_allowed(self):
-        """Test checking if an IP address is allowed."""
-        allowlist = WebhookIPAllowlist()
-
-        # Empty allowlist allows all IPs
-        self.assertTrue(allowlist.is_allowed("192.168.1.1"))
-
-        # Add specific IPs
-        allowlist.add_ip("192.168.1.1")
-        allowlist.add_ip("10.0.0.1")
-
-        # Add networks
-        allowlist.add_network("172.16.0.0 / 12")
-        allowlist.add_network("2001:db8::/32")
-
-        # Check allowed IPs
-        self.assertTrue(allowlist.is_allowed("192.168.1.1"))  # Directly allowlisted
-        self.assertTrue(allowlist.is_allowed("10.0.0.1"))  # Directly allowlisted
-        self.assertTrue(allowlist.is_allowed("172.16.1.1"))  # In allowlisted network
-        self.assertTrue(
-            allowlist.is_allowed("2001:db8::1234"))  # In allowlisted network
-
-        # Check disallowed IPs
-        self.assertFalse(allowlist.is_allowed("192.168.1.2"))  # Not allowlisted
-        self.assertFalse(allowlist.is_allowed("8.8.8.8"))  # Not allowlisted
-        self.assertFalse(
-            allowlist.is_allowed("2001:4860:4860::8888"))  # Not allowlisted
-
-        # Check invalid IP
-        self.assertFalse(allowlist.is_allowed("not - an - ip"))
-
-class TestWebhookSignatureVerifier(unittest.TestCase):
-    """Tests for the WebhookSignatureVerifier class."""
-
-    def test_create_signature(self):
-        """Test creating a signature."""
-        secret = "test - secret"
-        payload = '{"event":"test","data":{"id":"123"}}'
-
-        signature = WebhookSignatureVerifier.create_signature(secret, payload)
-
-        # Signature should be a non - empty string
-        self.assertIsInstance(signature, str)
-        self.assertGreater(len(signature), 0)
-
-        # Same inputs should produce same signature
-        signature2 = WebhookSignatureVerifier.create_signature(secret, payload)
-        self.assertEqual(signature, signature2)
-
-        # Different inputs should produce different signatures
-        signature3 = WebhookSignatureVerifier.create_signature(secret, 
-            payload + "modified")
-        self.assertNotEqual(signature, signature3)
-
-        signature4 = WebhookSignatureVerifier.create_signature("different - secret", 
-            payload)
-        self.assertNotEqual(signature, signature4)
-
-    def test_verify_signature(self):
-        """Test verifying a signature."""
-        secret = "test - secret"
-        payload = '{"event":"test","data":{"id":"123"}}'
-
-        # Create a valid signature
-        signature = WebhookSignatureVerifier.create_signature(secret, payload)
-
-        # Verify valid signature
-        self.assertTrue(WebhookSignatureVerifier.verify_signature(secret, payload, 
-            signature))
-
-        # Verify invalid signatures
-        self.assertFalse(
-            WebhookSignatureVerifier.verify_signature(secret, payload + "modified", 
-                signature)
-        )
-        self.assertFalse(
-            WebhookSignatureVerifier.verify_signature("different - secret", payload, 
-                signature)
-        )
-        self.assertFalse(
-            WebhookSignatureVerifier.verify_signature(secret, payload, 
-                signature + "modified")
-        )
-
-    def test_verify_request_signature(self):
-        """Test verifying a signature from request headers."""
-        secret = "test - secret"
-        payload = '{"event":"test","data":{"id":"123"}}'
-
-        # Create a valid signature
-        signature = WebhookSignatureVerifier.create_signature(secret, payload)
-
-        # Create headers with signature
-        headers = {"Content - Type": "application / json", 
-            "X - Webhook - Signature": signature}
-
-        # Verify valid signature
-        self.assertTrue(WebhookSignatureVerifier.verify_request_signature(secret, 
-            payload, headers))
-
-        # Verify with custom header name
-        headers_custom = {"Content - Type": "application / json", 
-            "X - Custom - Signature": signature}
-        self.assertTrue(
-            WebhookSignatureVerifier.verify_request_signature(
-                secret, payload, headers_custom, "X - Custom - Signature"
-            )
-        )
-
-        # Verify with missing signature header
-        headers_missing = {"Content - Type": "application / json"}
-        self.assertFalse(
-            WebhookSignatureVerifier.verify_request_signature(secret, payload, 
-                headers_missing)
-        )
-
-        # Verify with invalid signature
-        headers_invalid = {
-            "Content - Type": "application / json",
-            "X - Webhook - Signature": "invalid - signature",
-        }
-        self.assertFalse(
-            WebhookSignatureVerifier.verify_request_signature(secret, payload, 
-                headers_invalid)
-        )
-
-class TestWebhookRateLimiter(unittest.TestCase):
-    """Tests for the WebhookRateLimiter class."""
-
-    def test_is_rate_limited(self):
-        """Test checking if a key is rate limited."""
-        # Create rate limiter with limit of 3 requests per 1 second
-        rate_limiter = WebhookRateLimiter(limit=3, window_seconds=1)
-
-        # Initially not rate limited
-        self.assertFalse(rate_limiter.is_rate_limited("test - key"))
-
-        # Add requests
-        rate_limiter.add_request("test - key")
-        self.assertFalse(rate_limiter.is_rate_limited("test - key"))
-
-        rate_limiter.add_request("test - key")
-        self.assertFalse(rate_limiter.is_rate_limited("test - key"))
-
-        rate_limiter.add_request("test - key")
-        self.assertTrue(rate_limiter.is_rate_limited("test - key"))  # Limit reached
-
-        # Different key should not be rate limited
-        self.assertFalse(rate_limiter.is_rate_limited("other - key"))
-
-    def test_get_remaining_requests(self):
-        """Test getting the number of remaining requests."""
-        # Create rate limiter with limit of 5 requests per 1 second
-        rate_limiter = WebhookRateLimiter(limit=5, window_seconds=1)
-
-        # Initially all requests available
-        self.assertEqual(rate_limiter.get_remaining_requests("test - key"), 5)
-
-        # Add requests
-        rate_limiter.add_request("test - key")
-        self.assertEqual(rate_limiter.get_remaining_requests("test - key"), 4)
-
-        rate_limiter.add_request("test - key")
-        self.assertEqual(rate_limiter.get_remaining_requests("test - key"), 3)
-
-        # Different key should have full limit
-        self.assertEqual(rate_limiter.get_remaining_requests("other - key"), 5)
-
-    def test_window_expiration(self):
-        """Test that requests outside the time window are not counted."""
-        # Create rate limiter with limit of 2 requests per 0.5 seconds
-        rate_limiter = WebhookRateLimiter(limit=2, window_seconds=0.5)
-
-        # Add requests
-        rate_limiter.add_request("test - key")
-        rate_limiter.add_request("test - key")
-
-        # Should be rate limited now
-        self.assertTrue(rate_limiter.is_rate_limited("test - key"))
-
-        # Wait for window to expire
-        time.sleep(0.6)
-
-        # Should not be rate limited anymore
-        self.assertFalse(rate_limiter.is_rate_limited("test - key"))
-        self.assertEqual(rate_limiter.get_remaining_requests("test - key"), 2)
-
-    def test_get_reset_time(self):
-        """Test getting the time when the rate limit will reset."""
-        # Create rate limiter with limit of 2 requests per 1 second
-        rate_limiter = WebhookRateLimiter(limit=2, window_seconds=1)
-
-        # Initially no reset time
-        self.assertIsNone(rate_limiter.get_reset_time("test - key"))
-
-        # Add a request
-        current_time = time.time()
-        rate_limiter.add_request("test - key")
-
-        # Reset time should be approximately 1 second from now
-        reset_time = rate_limiter.get_reset_time("test - key")
-        self.assertIsNotNone(reset_time)
-        self.assertAlmostEqual(
-            reset_time - current_time, 1.0, delta=0.1
-        )  # Within 0.1 seconds of expected
-
-def run_tests():
-    """Run the security tests."""
-    print("Running webhook security tests...")
-
-    # Create test suite
-    test_suite = unittest.TestSuite()
-
-    # Add test cases
-    test_suite.addTest(unittest.makeSuite(TestWebhookIPAllowlist))
-    test_suite.addTest(unittest.makeSuite(TestWebhookSignatureVerifier))
-    test_suite.addTest(unittest.makeSuite(TestWebhookRateLimiter))
-
-    # Run tests
-    test_runner = unittest.TextTestRunner(verbosity=2)
-    result = test_runner.run(test_suite)
-
-    # Print summary
-    print(f"\nTest Summary:")
-    print(f"  Ran {result.testsRun} tests")
-    print(f"  Failures: {len(result.failures)}")
-    print(f"  Errors: {len(result.errors)}")
-    print(f"  Skipped: {len(result.skipped)}")
-
-    # Return exit code
-    return 0 if result.wasSuccessful() else 1
-=======
 def main():
     """Initialize the module."""
     pass
 
->>>>>>> 6124bda3
 
 if __name__ == "__main__":
     main()