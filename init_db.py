--- conflicted
+++ resolved
@@ -45,39 +45,6 @@
         bool: True if initialization was successful, False otherwise
     """
     app = create_app()
-<<<<<<< HEAD
-    with app.app_context():
-        # Create all tables
-        db.create_all()
-
-        # Check if admin user exists
-        admin = User.query.filter_by(username="admin").first()
-        if not admin:
-            # Generate a secure password for admin
-            admin_password = os.environ.get("ADMIN_INITIAL_PASSWORD")
-            if not admin_password:
-                admin_password = generate_secure_password()
-                # Log a message but don't include the password in logs
-                logger.info("Generated secure admin password - use it to log in")
-                # Log the generated password during interactive setup only
-                # Only log password in interactive console sessions, never in production
-                if (
-                    hasattr(os, "isatty")
-                    and os.isatty(0)
-                    and os.environ.get("FLASK_ENV") != "production"
-                ):
-                    logger.info("Generated admin password: %s", admin_password)
-                    logger.info("Admin password was logged to console")
-
-            # Hash the password
-            password_hash = hash_credential(admin_password)
-
-            # Create admin user
-            admin = User(
-                username="admin",
-                email="admin@example.com",
-                password_hash=password_hash,
-=======
     success = False
 
     try:
@@ -157,7 +124,6 @@
             # Security: Don't log passwords, only indicate that a password was generated
             logger.info(
                 "Admin user created with generated password (not logged for security reasons)"
->>>>>>> bcf25eb8
             )
 
             # Verify the initialization
