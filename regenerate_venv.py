--- conflicted
+++ resolved
@@ -15,17 +15,8 @@
 from subprocess import CompletedProcess
 from typing import NoReturn, Optional
 
-<<<<<<< HEAD
-from subprocess import CompletedProcess
-from typing import NoReturn
-from typing import Optional
-
 logging.basicConfig(level=logging.INFO, format="%(levelname)s: %(message)s")
 
-=======
-logging.basicConfig(level=logging.INFO, format="%(levelname)s: %(message)s")
-
->>>>>>> cdedc22f
 
 def run_command(
     command: list[str], cwd: Optional[str] = None, capture_output: bool = True
@@ -187,7 +178,6 @@
     logging.info(f"Creating new virtual environment at {venv_dir}...")
     venv_result = run_command([python_exe, "-m", "venv", venv_dir])
     return venv_result is not None
-<<<<<<< HEAD
 
 
 def get_venv_python(venv_dir: str) -> str:
@@ -196,16 +186,6 @@
     Args:
         venv_dir: Path to the virtual environment
 
-=======
-
-
-def get_venv_python(venv_dir: str) -> str:
-    """Get the path to the Python executable in the virtual environment.
-
-    Args:
-        venv_dir: Path to the virtual environment
-
->>>>>>> cdedc22f
     Returns:
         str: Path to the Python executable
     """
@@ -266,15 +246,12 @@
         if dev_req_result is None:
             return False
 
-<<<<<<< HEAD
-=======
     logging.info("Running Ruff to fix linting issues...")
     ruff_result = run_command([python_venv_exe, "-m", "ruff", "check", "--fix", "."])
     if ruff_result is None:
         logging.error("Ruff encountered errors.")
         return False
 
->>>>>>> cdedc22f
     return True
 
 
