"""
Simple test script to verify mem0 installation and functionality.

This script tests basic mem0 operations to ensure it's working correctly.
"""

from __future__ import annotations

import os
import sys

try:
    from mem0 import Memory
except ImportError:
    sys.exit(1)


def test_mem0_basic_operations() -> bool | None:
    """Test basic mem0 operations."""
    try:
        # Initialize memory
        memory = Memory()

        # Add a test memory
        user_id = "test_user"
        test_memory = "This is a test memory for mem0 verification."

        memory.add(test_memory, user_id=user_id)

        # Search for the memory
        search_results = memory.search("test memory", user_id=user_id, limit=5)

<<<<<<< HEAD
        return bool(search_results)
=======
        if search_results:
            print(f"Memory search successful! Found results: {search_results}")
            return True
        print("Memory search returned no results.")
        return False
>>>>>>> 751d3c15

    except (AttributeError, TypeError, ValueError, RuntimeError):
        # Catch common mem0 errors, but not all exceptions blindly
        return False


if __name__ == "__main__":
    # Check if OpenAI API key is set (required by mem0)
    if "OPENAI_API_KEY" not in os.environ:
        pass

    # Run the test
    success = test_mem0_basic_operations()

    if success:
        sys.exit(0)
    else:
        sys.exit(1)<|MERGE_RESOLUTION|>--- conflicted
+++ resolved
@@ -30,15 +30,11 @@
         # Search for the memory
         search_results = memory.search("test memory", user_id=user_id, limit=5)
 
-<<<<<<< HEAD
-        return bool(search_results)
-=======
         if search_results:
             print(f"Memory search successful! Found results: {search_results}")
             return True
         print("Memory search returned no results.")
         return False
->>>>>>> 751d3c15
 
     except (AttributeError, TypeError, ValueError, RuntimeError):
         # Catch common mem0 errors, but not all exceptions blindly
