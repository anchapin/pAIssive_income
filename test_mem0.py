"""
Simple test script to verify mem0 installation and functionality.

This script tests basic mem0 operations to ensure it's working correctly.
"""

import logging
import os
import sys

# Configure logging
logging.basicConfig(level=logging.INFO)
logger = logging.getLogger(__name__)

try:
    from mem0 import Memory

    logger.info("mem0 imported successfully!")
except ImportError:
    logger.exception("Error importing mem0")
    sys.exit(1)


def test_mem0_basic_operations() -> bool:
    """Test basic mem0 operations."""
    try:
        # Initialize memory
        memory = Memory()
        logger.info("Memory initialized successfully!")

        # Add a test memory
        user_id = "test_user"
        test_memory = "This is a test memory for mem0 verification."

        result = memory.add(test_memory, user_id=user_id)
        logger.info("Memory added successfully: %s", result)

        # Search for the memory
        search_results = memory.search("test memory", user_id=user_id, limit=5)

        if search_results:
            logger.info("Memory search successful! Found results: %s", search_results)
            return True
<<<<<<< HEAD
        logger.warning("Memory search returned no results.")
=======
        print("Memory search returned no results.")
>>>>>>> 751d3c15
        return False

    except (ImportError, ConnectionError, ValueError):
        logger.exception("Error testing mem0")
        return False


if __name__ == "__main__":
    # Check if OpenAI API key is set (required by mem0)
    if "OPENAI_API_KEY" not in os.environ:
        logger.warning("OPENAI_API_KEY environment variable not set.")
        logger.warning("mem0 requires an OpenAI API key to function properly.")
        logger.warning("Set it with: export OPENAI_API_KEY='your-api-key'")
        logger.warning("Continuing with test anyway...")

    # Run the test
    success = test_mem0_basic_operations()

    if success:
        logger.info("✅ mem0 is working correctly!")
        sys.exit(0)
    else:
        logger.error("❌ mem0 test failed.")
        sys.exit(1)<|MERGE_RESOLUTION|>--- conflicted
+++ resolved
@@ -41,14 +41,11 @@
         if search_results:
             logger.info("Memory search successful! Found results: %s", search_results)
             return True
-<<<<<<< HEAD
+        
         logger.warning("Memory search returned no results.")
-=======
-        print("Memory search returned no results.")
->>>>>>> 751d3c15
         return False
 
-    except (ImportError, ConnectionError, ValueError):
+    except Exception:
         logger.exception("Error testing mem0")
         return False
 
