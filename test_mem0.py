--- conflicted
+++ resolved
@@ -4,12 +4,9 @@
 This script tests basic mem0 operations to ensure it's working correctly.
 """
 
-<<<<<<< HEAD
 from __future__ import annotations
 
-=======
 import logging
->>>>>>> 8d58e459
 import os
 import sys
 
@@ -19,13 +16,6 @@
 
 try:
     from mem0 import Memory
-<<<<<<< HEAD
-except ImportError:
-    sys.exit(1)
-
-
-def test_mem0_basic_operations() -> bool | None:
-=======
 
     logger.info("mem0 imported successfully!")
 except ImportError:
@@ -34,26 +24,18 @@
 
 
 def test_mem0_basic_operations() -> bool:
->>>>>>> 8d58e459
     """Test basic mem0 operations."""
     try:
         # Initialize memory
         memory = Memory()
-<<<<<<< HEAD
-=======
         logger.info("Memory initialized successfully!")
->>>>>>> 8d58e459
 
         # Add a test memory
         user_id = "test_user"
         test_memory = "This is a test memory for mem0 verification."
 
-<<<<<<< HEAD
-        memory.add(test_memory, user_id=user_id)
-=======
         result = memory.add(test_memory, user_id=user_id)
         logger.info("Memory added successfully: %s", result)
->>>>>>> 8d58e459
 
         # Search for the memory
         search_results = memory.search("test memory", user_id=user_id, limit=5)
@@ -65,39 +47,25 @@
         logger.warning("Memory search returned no results.")
         return False
 
-<<<<<<< HEAD
-    except (AttributeError, TypeError, ValueError, RuntimeError):
-        # Catch common mem0 errors, but not all exceptions blindly
-=======
     except Exception:
         logger.exception("Error testing mem0")
->>>>>>> 8d58e459
         return False
 
 
 if __name__ == "__main__":
     # Check if OpenAI API key is set (required by mem0)
     if "OPENAI_API_KEY" not in os.environ:
-<<<<<<< HEAD
-        pass
-=======
         logger.warning("OPENAI_API_KEY environment variable not set.")
         logger.warning("mem0 requires an OpenAI API key to function properly.")
         logger.warning("Set it with: export OPENAI_API_KEY='your-api-key'")
         logger.warning("Continuing with test anyway...")
->>>>>>> 8d58e459
 
     # Run the test
     success = test_mem0_basic_operations()
 
     if success:
-<<<<<<< HEAD
-        sys.exit(0)
-    else:
-=======
         logger.info("✅ mem0 is working correctly!")
         sys.exit(0)
     else:
         logger.error("❌ mem0 test failed.")
->>>>>>> 8d58e459
         sys.exit(1)