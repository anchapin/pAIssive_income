--- conflicted
+++ resolved
@@ -29,8 +29,6 @@
     "redis>=4.5.0",
     "flask>=2.0.1",
     "httpx>=0.24.0",
-<<<<<<< HEAD
-    "crewai>=0.11.0,<0.120.0",  # AI agent orchestration framework
     # OpenTelemetry dependencies (pinned to avoid conflicts)
     "opentelemetry-api>=1.30.0,<1.32.0",
     "opentelemetry-sdk>=1.30.0,<1.32.0",
@@ -39,8 +37,6 @@
     "opentelemetry-semantic-conventions>=0.51b0,<0.54b0",
     "wrapt>=1.14.0,<1.16.0",
     "backoff>=1.10.0,<2.0.0",
-=======
->>>>>>> 4c4353a6
     # Add other dependencies as needed
 ]
 
