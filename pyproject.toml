--- conflicted
+++ resolved
@@ -29,10 +29,7 @@
     "redis>=4.5.0",
     "flask>=2.0.1",
     "httpx>=0.24.0",
-<<<<<<< HEAD
-=======
     "crewai>=0.20.8",  # AI agent orchestration framework
->>>>>>> 3e99950d
     # Add other dependencies as needed
 ]
 
