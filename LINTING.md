--- conflicted
+++ resolved
@@ -1,102 +1,9 @@
-<<<<<<< HEAD
-# Linting Guide
-
-This project uses [Ruff](https://github.com/astral-sh/ruff) for linting and formatting Python code.
-
-> **Note:** All code quality utility scripts (including fix_linting_issues.py) have been moved to the `scripts/fix/` directory. Please update all usage examples and CI/CD references to use `scripts/fix/fix_linting_issues.py` instead of the old root path.
-
-## Using the Linting Script
-
-The `fix_linting_issues.py` script can be run locally or through GitHub Actions.
-
-### Running Locally
-
-```bash
-# Fix all Python files
-python scripts/fix/fix_linting_issues.py
-
-# Check for issues without fixing them
-python scripts/fix/fix_linting_issues.py --check
-
-# Fix specific files
-python scripts/fix/fix_linting_issues.py path/to/file1.py path/to/file2.py
-
-# Enable verbose output
-python scripts/fix/fix_linting_issues.py --verbose
-
-# Skip Ruff linter
-python scripts/fix/fix_linting_issues.py --no-ruff
-
-# Exclude specific patterns
-python scripts/fix/fix_linting_issues.py --exclude "tests/" --exclude "legacy/"
-
-# Use a file containing exclude patterns
-python scripts/fix/fix_linting_issues.py --exclude-file .lintignore
-
-# Enable parallel processing
-python scripts/fix/fix_linting_issues.py --jobs 4  # Use 4 workers
-python scripts/fix/fix_linting_issues.py -j 0      # Use all available CPU cores
-```
-
-### Command-Line Arguments
-
-| Argument | Description |
-|----------|-------------|
-| `file_paths` | Paths to specific Python files to fix. If not provided, all Python files will be fixed. |
-| `--check` | Check for issues without fixing them. |
-| `--no-ruff` | Skip Ruff linter. |
-| `--verbose` | Enable verbose output. |
-| `--exclude PATTERN` | Patterns to exclude (can be used multiple times). |
-| `--exclude-file FILE` | Path to a file containing patterns to exclude (one per line). |
-| `--jobs N`, `-j N` | Number of parallel jobs to run. Default is 1 (sequential). Use -j 0 to use all available CPU cores. |
-
-*All script references above assume the new path under `scripts/fix/`.*
-
-### Exclude File Format
-
-The exclude file (e.g., `.lintignore`) should contain one pattern per line. Empty lines and lines starting with `#` are ignored.
-
-Example `.lintignore` file:
-```
-# Directories to exclude
-tests/
-legacy/
-experimental/
-
-# Files to exclude
-setup.py
-conftest.py
-```
-
-## GitHub Actions Workflow
-
-The project includes a GitHub Actions workflow for automatically fixing linting issues. The workflow can be triggered manually from the Actions tab or automatically on pull requests and pushes to the main branch.
-
-### Workflow Inputs
-
-When triggering the workflow manually, you can provide the following inputs:
-
-| Input | Description |
-|-------|-------------|
-| Specific file to fix | Path to a specific file to fix. Leave empty to process all files. |
-| Check only, do not fix | Check for issues without fixing them. |
-| Skip Ruff linter | Skip the Ruff linter. |
-| Enable verbose output | Enable verbose output for detailed logs. |
-| Patterns to exclude | Comma-separated list of patterns to exclude. |
-| Path to file containing exclude patterns | Path to a file containing patterns to exclude. |
-| Enable parallel processing | Enable parallel processing for faster execution. |
-
-## Ruff Configuration
-
-The project uses a `ruff.toml` file to configure Ruff. See the [Ruff documentation](https://docs.astral.sh/ruff/configuration/) for more information on configuring Ruff.
-
-## Best Practices
-=======
 <!--
 ARCHIVED: Linting and formatting guidelines are now maintained in docs/02_developer_guide/01_development_workflow.md.
 -->
 
 # Linting Guide
->>>>>>> 7bde0e0f
 
-See [Development Workflow](docs/02_developer_guide/01_development_workflow.md) for up-to-date linting, formatting, and pre-commit standards.+See [Development Workflow](docs/02_developer_guide/01_development_workflow.md) for up-to-date linting, formatting, and pre-commit standards.
+
+> **Note:** All code quality utility scripts (including fix_linting_issues.py) have been moved to the `scripts/fix/` directory. Please update all usage examples and CI/CD references to use `scripts/fix/fix_linting_issues.py` instead of the old root path.