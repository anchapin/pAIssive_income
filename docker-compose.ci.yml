--- conflicted
+++ resolved
@@ -20,30 +20,23 @@
         reservations:
           cpus: '0.25'
           memory: 512M
-<<<<<<< HEAD
-    # Adjust healthcheck for CI with more lenient settings
+    # Adjust healthcheck for CI with more lenient settings and faster checks
     healthcheck:
       test: ["CMD", "curl", "-f", "http://localhost:5000/health", "||", "exit", "0"]
-      interval: 20s
-      timeout: 30s
-      retries: 5
-      start_period: 60s
+      interval: 10s
+      timeout: 15s
+      retries: 10
+      start_period: 45s
     # Add CI-specific environment variables with enhanced compatibility
-=======
-    # Adjust healthcheck for CI - faster checks with more retries
-    healthcheck:
-      interval: 5s
-      timeout: 10s
-      retries: 10
-      start_period: 30s
-    # Add CI-specific environment variables
->>>>>>> 73801f3c
     environment:
       - FLASK_ENV=testing
       - TESTING=true
       - LOG_LEVEL=DEBUG
       - CI=true
-<<<<<<< HEAD
+      - CONTAINER=true
+      - HEALTHCHECK_MAX_RETRIES=10
+      - HEALTHCHECK_INITIAL_RETRY_INTERVAL=2
+      - HEALTHCHECK_CURL_TIMEOUT=5
       - GITHUB_ACTIONS=true
       - DOCKER_ENVIRONMENT=true
       - PYTHONUNBUFFERED=1
@@ -83,12 +76,6 @@
   #     - NPM_CONFIG_LEGACY_PEER_DEPS=true
   #     - PLAYWRIGHT_SKIP_BROWSER_DOWNLOAD=1
   #     - REACT_APP_AG_UI_ENABLED=true
-=======
-      - CONTAINER=true
-      - HEALTHCHECK_MAX_RETRIES=10
-      - HEALTHCHECK_INITIAL_RETRY_INTERVAL=2
-      - HEALTHCHECK_CURL_TIMEOUT=5
->>>>>>> 73801f3c
 
   # Mock API service configuration for CI with enhanced compatibility
   mock-api:
@@ -143,14 +130,13 @@
       "-c", "checkpoint_completion_target=0.9",
       "-c", "autovacuum=off"
     ]
-<<<<<<< HEAD
-    # Adjust healthcheck for CI with more lenient settings
+    # Adjust healthcheck for CI with more lenient settings and faster checks
     healthcheck:
       test: ["CMD-SHELL", "pg_isready -U postgres || exit 0"]
-      interval: 10s
-      timeout: 5s
-      retries: 5
-      start_period: 30s
+      interval: 5s
+      timeout: 3s
+      retries: 10
+      start_period: 15s
     # Reduce memory usage for CI
     shm_size: 128mb
     # Add environment variables for better compatibility
@@ -166,18 +152,9 @@
     restart: on-failure:3
     # Add init process to handle zombie processes
     init: true
-=======
-    # Adjust healthcheck for CI - faster checks with more retries
-    healthcheck:
-      interval: 2s
-      timeout: 2s
-      retries: 10
-      start_period: 10s
-    # Reduce memory usage for CI
-    shm_size: 128mb
+    # Resource limits
     deploy:
       resources:
         limits:
           memory: 512M
-          cpus: '0.5'
->>>>>>> 73801f3c
+          cpus: '0.5'