--- conflicted
+++ resolved
@@ -1,29 +1,27 @@
-<<<<<<< HEAD
-"""debug_filtering.py - Provides log filtering utilities for the pAIssive Income project."""
+"""Provides log filtering utilities for the pAIssive Income project."""
 
+# Standard library imports
 import logging
+
+# Third-party imports
+
+# Local imports
 
 
 def filter_debug_logs(logs, level=logging.INFO):
-    """
-    Filter log messages to only include messages at or above the specified level.
-    
+    """Filter log messages to only include messages at or above the specified level.
+
     Args:
         logs (list of tuples): List of (level, message) tuples.
         level (int): Logging level (e.g., logging.INFO).
+
     Returns:
         list: Filtered list of log messages.
+
     """
     return [msg for lvl, msg in logs if lvl >= level]
-=======
-"""debug_filtering - Module for debug_filtering."""
 
-# Standard library imports
->>>>>>> 8826ce02
 
-# Third-party imports
-
-<<<<<<< HEAD
 def main():
     """Demo usage of the debug log filtering utility."""
     sample_logs = [
@@ -38,7 +36,4 @@
 
 
 if __name__ == "__main__":
-    main()
-=======
-# Local imports
->>>>>>> 8826ce02
+    main()