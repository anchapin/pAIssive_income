--- conflicted
+++ resolved
@@ -1,46 +1,14 @@
-<<<<<<< HEAD
-from api.utils.query_params import FilterOperator, QueryParams, apply_filtering
-
-# Test data
-items = [
-    {"id": 1, "name": "Item 1", "price": 10.5, "active": True, "tags": ["a", "b"]},
-    {"id": 2, "name": "Item 2", "price": 20.0, "active": False, "tags": ["b", "c"]},
-    {"id": 3, "name": "Test 3", "price": 15.0, "active": True, "tags": ["a", "c"]},
-    {"id": 4, "name": "Test 4", "price": 25.5, "active": True, "tags": ["d"]},
-    {"id": 5, "name": "Item 5", "price": 5.0, "active": False, "tags": ["a", "b", "c"]},
-]
-
-# Create query params
-params = QueryParams(
-    filters={"name": "Item", "price": 10.0},
-    filter_operators={"name": FilterOperator.STARTS_WITH, "price": FilterOperator.GT},
-)
-=======
 """debug_filtering.py - Module for the pAIssive Income project."""
 
 # This file was automatically fixed by the syntax error correction script
 # The original content had syntax errors that could not be automatically fixed
 # Please review and update this file as needed
 
->>>>>>> 6124bda3
 
 def main():
     """Initialize the module."""
     pass
 
-<<<<<<< HEAD
-# Print results
-print("Filtered items:")
-for item in filtered:
-    print(f'ID: {item["id"]}, Name: {item["name"]}, Price: {item["price"]}')
-
-# Manual check
-print("\nManual check:")
-for item in items:
-    if item["name"].startswith("Item") and item["price"] > 10.0:
-        print(f'ID: {item["id"]}, Name: {item["name"]}, Price: {item["price"]}')
-=======
 
 if __name__ == "__main__":
-    main()
->>>>>>> 6124bda3
+    main()