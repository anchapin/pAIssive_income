--- conflicted
+++ resolved
@@ -17,13 +17,7 @@
 import sys
 import time  # Moved time import to the top level
 import uuid  # Added for secure report generation
-<<<<<<< HEAD
-
-from typing import Any
-from typing import cast
-=======
 from typing import Any, cast
->>>>>>> cdedc22f
 
 # Define constants for magic numbers
 MIN_PATTERN_LENGTH = 3
@@ -570,7 +564,6 @@
     # Use machine and process-specific values
     machine_id = os.environ.get("COMPUTERNAME", "") or os.environ.get("HOSTNAME", "")
     process_id = str(os.getpid())
-<<<<<<< HEAD
 
     # Use system folder paths as additional entropy sources
     system_paths = [
@@ -590,27 +583,6 @@
         results: Scan results
         output_file: Output file path
 
-=======
-
-    # Use system folder paths as additional entropy sources
-    system_paths = [
-        os.environ.get("SYSTEMROOT", ""),
-        os.environ.get("TEMP", ""),
-    ]
-
-    # Combine various sources of entropy
-    entropy_sources = [machine_id, process_id, *system_paths]
-    return ":".join([source for source in entropy_sources if source])
-
-
-def generate_text_report(results: dict[str, Any], output_file: str) -> int:
-    """Generate a text report from scan results.
-
-    Args:
-        results: Scan results
-        output_file: Output file path
-
->>>>>>> cdedc22f
     Returns:
         int: Exit code, 0 for success, 1 for error
     """
