--- conflicted
+++ resolved
@@ -13,27 +13,12 @@
 
 import logging
 import os
-<<<<<<< HEAD
 import sys
-=======
->>>>>>> 8d58e459
 from typing import Optional, Protocol
 
 # Import standard CrewAI components
 from crewai import Agent, Crew, Task
 
-<<<<<<< HEAD
-# Configure logging
-logger = logging.getLogger(__name__)
-
-# Example: Define agent roles
-
-# Example: Assemble into a Crew (team)
-
-mem0_available = False
-crewai_available = False
-memory_enhanced_team_cls = None
-=======
 
 class TeamProtocol(Protocol):
     """Protocol for team objects that can run workflows."""
@@ -44,43 +29,31 @@
 
 
 # Import memory-enhanced agent team
->>>>>>> 8d58e459
 try:
     from agent_team.mem0_enhanced_agents import (
         MEM0_AVAILABLE,
         MemoryEnhancedCrewAIAgentTeam,
     )
 
-<<<<<<< HEAD
-    mem0_available = MEM0_AVAILABLE
-    memory_enhanced_team_cls = MemoryEnhancedCrewAIAgentTeam
-    crewai_available = True
-=======
     CREWAI_AVAILABLE = True
->>>>>>> 8d58e459
 except ImportError:
-    pass
+    MEM0_AVAILABLE = False
+    CREWAI_AVAILABLE = False
+# Configure logging
+logger = logging.getLogger(__name__)
 
+# Example: Define agent roles
 
-# Protocol for objects with a run() method
-class HasRunMethod(Protocol):
-    """Protocol for objects with a run() method."""
+# Example: Assemble into a Crew (team)
 
-    def run(self) -> object:
-        """Run the main logic for the implementing class."""
-        ...
+mem0_available = MEM0_AVAILABLE
+crewai_available = CREWAI_AVAILABLE
+memory_enhanced_team_cls = MemoryEnhancedCrewAIAgentTeam if CREWAI_AVAILABLE else None
 
-
-<<<<<<< HEAD
-def create_team(
-    use_memory: bool = False, user_id: Optional[str] = None
-) -> HasRunMethod:
-=======
 
 def create_team(
     use_memory: bool = False, user_id: Optional[str] = None
 ) -> TeamProtocol:
->>>>>>> 8d58e459
     """
     Create and return a CrewAI team, optionally using memory enhancement.
 
@@ -97,7 +70,6 @@
             user_id = "default_user"
             logger.warning("No user_id provided, using 'default_user'")
 
-<<<<<<< HEAD
         logger.info("Creating memory-enhanced team with user_id: %s", user_id)
         if memory_enhanced_team_cls is None:
             logger.error(
@@ -141,48 +113,6 @@
 
             return team
     if use_memory and not mem0_available:
-=======
-        logger.info(f"Creating memory-enhanced team with user_id: {user_id}")
-        team = MemoryEnhancedCrewAIAgentTeam(user_id=user_id)
-
-        # Add agents with memory capabilities
-        data_gatherer = team.add_agent(
-            role="Data Gatherer",
-            goal="Collect relevant information and data for the project",
-            backstory="An AI specialized in data collection from APIs and databases.",
-        )
-
-        analyzer = team.add_agent(
-            role="Analyzer",
-            goal="Analyze collected data and extract actionable insights",
-            backstory="An AI expert in analytics and pattern recognition.",
-        )
-
-        writer = team.add_agent(
-            role="Writer",
-            goal="Generate clear, readable reports from analyzed data",
-            backstory="An AI that excels at communicating insights in natural language.",
-        )
-
-        # Add tasks
-        team.add_task(
-            description="Gather all relevant data from internal and external sources.",
-            agent=data_gatherer,
-        )
-
-        team.add_task(
-            description="Analyze gathered data for trends and anomalies.",
-            agent=analyzer,
-        )
-
-        team.add_task(
-            description="Write a summary report based on analysis.",
-            agent=writer
-        )
-
-        return team
-    if use_memory and not MEM0_AVAILABLE:
->>>>>>> 8d58e459
         logger.warning("mem0 not available, falling back to standard team")
 
     logger.info("Creating standard team without memory enhancement")
@@ -231,15 +161,9 @@
     )
 
     # Check if dependencies are available
-<<<<<<< HEAD
     if not crewai_available:
         logger.error("CrewAI is not installed. Install with: pip install '.[agents]'")
         sys.exit(1)
-=======
-    if not CREWAI_AVAILABLE:
-        logger.critical("CrewAI is not installed. Install with: pip install '.[agents]'")
-        exit(1)
->>>>>>> 8d58e459
 
     if not mem0_available:
         logger.warning("mem0 is not installed. Install with: pip install mem0ai")
@@ -248,21 +172,15 @@
     use_memory = os.environ.get("USE_MEMORY", "1") == "1"
     user_id = os.environ.get("USER_ID", "example_user")
 
-    team: HasRunMethod = create_team(use_memory=use_memory, user_id=user_id)
+    team: TeamProtocol = create_team(use_memory=use_memory, user_id=user_id)
 
     # Example: Run the workflow (for demonstration; adapt as needed)
     try:
         result = team.run()
         logger.info("CrewAI workflow completed successfully")
-<<<<<<< HEAD
         logger.info("Result: %s", result)
     except Exception:
         logger.exception("Error running CrewAI workflow")
-=======
-        logger.info(f"Result: {result}")
-    except Exception as e:
-        logger.exception(f"Error running CrewAI workflow: {e}")
->>>>>>> 8d58e459
 
 # Next steps:
 # - Replace example agents, goals, and tasks with project-specific logic.
