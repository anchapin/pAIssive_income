--- conflicted
+++ resolved
@@ -98,7 +98,8 @@
         )
 
         team.add_task(
-            description="Write a summary report based on analysis.", agent=writer
+            description="Write a summary report based on analysis.",
+            agent=writer
         )
 
         return team
@@ -129,15 +130,12 @@
         agent=data_gatherer,
     )
     task_analyze = Task(
-<<<<<<< HEAD
         description="Analyze gathered data for trends and anomalies.",
         agent=analyzer,
-=======
-        description="Analyze gathered data for trends and anomalies.", agent=analyzer
->>>>>>> 751d3c15
     )
     task_report = Task(
-        description="Write a summary report based on analysis.", agent=writer
+        description="Write a summary report based on analysis.",
+        agent=writer
     )
 
     reporting_team = Crew(
