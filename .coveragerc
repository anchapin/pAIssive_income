[run]
source = .
omit =
    # Exclude test files
    tests/*
    */tests/*
    # Exclude virtual environment
    .venv/*
    venv/*
    env/*
    # Exclude setup files
    setup.py
    # Exclude utility scripts
    fix_*.py
    run_*.py
    setup_*.py
    # Exclude examples and CLI
    */examples/*
    */cli/*
<<<<<<< HEAD
    # Exclude utility scripts
    fix_*.py
    create_*.py
    setup_*.py
    run_*.py
    find_*.py
    generate_*.py
    install_*.py
    update_*.py
    verify_*.py
    regenerate_*.py
    resolve_*.py
    format_*.py
    enhanced_setup_*.py
    # Exclude demo files
    *_demo.py
    demo_*.py
    # Exclude test files in root directory
    test_*.py
    # Exclude other non-essential files
    sarif_utils.py
    missing_schemas.py
    debug_filtering.py
    dependency_container.py
=======
    # Exclude third-party packages
    */site-packages/*
    # Exclude specific directories not relevant to MCP adapter
    ui/*
    marketing/*
    monetization/*
    niche_analysis/*
    collaboration/*
    common_utils/*
    users/*
    api/*
>>>>>>> 8058b389

[report]
exclude_lines =
    # Skip any line with a pragma
    pragma: no cover
    # Skip representation methods
    def __repr__
    # Skip defensive assertion code
    raise NotImplementedError
    raise ImportError
<<<<<<< HEAD
    if __name__ == .__main__.:
=======
    # Skip abstract methods
    @abstractmethod
    # Skip pass statements
    pass
    # Skip type checking blocks
    if TYPE_CHECKING:
    # Skip exception handling that can't be tested easily
    except ImportError:
>>>>>>> 8058b389
<|MERGE_RESOLUTION|>--- conflicted
+++ resolved
@@ -17,7 +17,6 @@
     # Exclude examples and CLI
     */examples/*
     */cli/*
-<<<<<<< HEAD
     # Exclude utility scripts
     fix_*.py
     create_*.py
@@ -42,7 +41,6 @@
     missing_schemas.py
     debug_filtering.py
     dependency_container.py
-=======
     # Exclude third-party packages
     */site-packages/*
     # Exclude specific directories not relevant to MCP adapter
@@ -54,7 +52,6 @@
     common_utils/*
     users/*
     api/*
->>>>>>> 8058b389
 
 [report]
 exclude_lines =
@@ -65,9 +62,7 @@
     # Skip defensive assertion code
     raise NotImplementedError
     raise ImportError
-<<<<<<< HEAD
     if __name__ == .__main__.:
-=======
     # Skip abstract methods
     @abstractmethod
     # Skip pass statements
@@ -75,5 +70,4 @@
     # Skip type checking blocks
     if TYPE_CHECKING:
     # Skip exception handling that can't be tested easily
-    except ImportError:
->>>>>>> 8058b389
+    except ImportError: