[run]
<<<<<<< HEAD
source = .
omit =
    # Exclude test files
    tests/*
    */tests/*
    # Exclude virtual environment
    .venv/*
    venv/*
    env/*
    # Exclude setup files
    setup.py
    # Exclude utility scripts
    fix_*.py
    run_*.py
    setup_*.py
    # Exclude examples and CLI
    */examples/*
    */cli/*
    # Exclude third-party packages
    */site-packages/*
    # Exclude specific directories temporarily to focus on core functionality
    # These will be included in coverage as the project progresses
    ui/*
    marketing/*
    monetization/*
    niche_analysis/*
    collaboration/*
    common_utils/secrets/*
    common_utils/validation/*
    api/*
    users/*
    dev_tools/*
    scripts/*
    services/*
    test_*.py
    verify_*.py
    common_utils/logging/*
=======
source = adk
omit = tests/*
branch = True
>>>>>>> c1853bee

[report]
exclude_lines =
    # Skip any line with a pragma
    pragma: no cover
    # Skip representation methods
    def __repr__
    # Skip defensive assertion code
    raise NotImplementedError
<<<<<<< HEAD
    raise ImportError
    if __name__ == .__main__.:
=======
    if self.debug:
>>>>>>> c1853bee
    # Skip abstract methods
    @abstractmethod
    # Skip pass statements
    pass
    # Skip type checking blocks
    if TYPE_CHECKING:
    # Skip exception handling that can't be tested easily
    except ImportError:
    raise ImportError
fail_under = 0.05<|MERGE_RESOLUTION|>--- conflicted
+++ resolved
@@ -1,5 +1,4 @@
 [run]
-<<<<<<< HEAD
 source = .
 omit =
     # Exclude test files
@@ -37,11 +36,7 @@
     test_*.py
     verify_*.py
     common_utils/logging/*
-=======
-source = adk
-omit = tests/*
 branch = True
->>>>>>> c1853bee
 
 [report]
 exclude_lines =
@@ -51,12 +46,9 @@
     def __repr__
     # Skip defensive assertion code
     raise NotImplementedError
-<<<<<<< HEAD
     raise ImportError
     if __name__ == .__main__.:
-=======
     if self.debug:
->>>>>>> c1853bee
     # Skip abstract methods
     @abstractmethod
     # Skip pass statements
@@ -65,5 +57,4 @@
     if TYPE_CHECKING:
     # Skip exception handling that can't be tested easily
     except ImportError:
-    raise ImportError
 fail_under = 0.05