--- conflicted
+++ resolved
@@ -8,225 +8,6 @@
 
 import sys
 from pathlib import Path
-<<<<<<< HEAD
-from typing import Optional
-
-# Configure logging
-logging.basicConfig(level=logging.INFO, format="%(message)s")
-logger = logging.getLogger(__name__)
-
-
-def run_command(command: list[str], cwd: Optional[str] = None) -> tuple[int, str, str]:
-    """
-    Run a command and return the exit code, stdout, and stderr.
-
-    Args:
-        command: The command to run as a list of arguments
-        cwd: The working directory to run the command in
-
-    Returns:
-        Tuple of (exit_code, stdout, stderr)
-
-    """
-    # Validate command to ensure it's a list of strings and doesn't contain shell metacharacters
-    if not isinstance(command, list) or not all(
-        isinstance(arg, str) for arg in command
-    ):
-        logger.error("Invalid command format: command must be a list of strings")
-        return 1, "", "Invalid command format"
-
-    # Check for common command injection patterns in the first argument (the executable)
-    if command and (
-        ";" in command[0]
-        or "&" in command[0]
-        or "|" in command[0]
-        or ">" in command[0]
-        or "<" in command[0]
-        or "$(" in command[0]
-        or "`" in command[0]
-    ):
-        logger.error("Potential command injection detected in: %s", command[0])
-        return 1, "", "Potential command injection detected"
-
-    try:
-        # Use absolute path for the executable when possible
-        if command and shutil.which(command[0]):
-            command[0] = shutil.which(command[0])
-
-        # nosec comment below tells Bandit to ignore this line since we've added proper validation
-        # We've validated the command above to ensure it's safe to execute
-        # ruff: noqa: S603
-        result = subprocess.run(  # nosec B603 S603
-            command,
-            cwd=cwd,
-            capture_output=True,
-            text=True,
-            shell=False,
-            check=False,  # Explicitly set shell=False for security
-        )
-        return result.returncode, result.stdout.strip(), result.stderr.strip()
-    except Exception as e:
-        logger.exception("Error running command: %s", " ".join(command))
-        return 1, "", str(e)
-
-
-def create_mock_mcp_sdk() -> bool:
-    """
-    Create a mock MCP SDK package when the real one can't be installed.
-
-    This ensures tests can run even if the GitHub repository is unavailable.
-
-    Returns:
-        True if mock creation was successful, False otherwise
-
-    """
-    logger.info("Creating mock MCP SDK package...")
-
-    # Create a temporary directory
-    temp_dir = tempfile.mkdtemp()
-    try:
-        # Create a minimal package structure
-        mcp_dir = Path(temp_dir) / "modelcontextprotocol"
-        mcp_dir.mkdir(parents=True, exist_ok=True)
-
-        # Create __init__.py
-        init_file = mcp_dir / "__init__.py"
-        init_content = """
-class Client:
-    def __init__(self, endpoint, **kwargs):
-        self.endpoint = endpoint
-        self.kwargs = kwargs
-        self.connected = False
-
-    def connect(self):
-        self.connected = True
-        return True
-
-    def disconnect(self):
-        self.connected = False
-        return True
-
-    def send_message(self, message):
-        if not self.connected:
-            raise ConnectionError("Not connected to server")
-        return "Mock response to: " + str(message)
-"""
-        # Write the content to the file
-        with init_file.open("w", encoding="utf-8") as f:
-            f.write(init_content)
-
-        # Create setup.py
-        setup_file = Path(temp_dir) / "setup.py"
-        with setup_file.open("w") as f:
-            f.write("""
-from setuptools import setup, find_packages
-
-setup(
-    name="modelcontextprotocol",
-    version="0.1.0",
-    packages=find_packages(),
-    description="Mock MCP SDK for testing",
-)
-""")
-
-        # Check if pip is available
-        check_pip_command = [
-            sys.executable,
-            "-m",
-            "pip",
-            "--version",
-        ]
-
-        # Install the mock package
-        exit_code, stdout, stderr = run_command(
-            [sys.executable, "-m", "pip", "install", "-e", "."],
-            cwd=temp_dir,
-        )
-
-        if exit_code != 0:
-            logger.error("Failed to install mock MCP SDK: %s", stderr)
-            return False
-
-        logger.info("Mock MCP SDK installed successfully")
-        return True
-    finally:
-        # Clean up the temporary directory
-        shutil.rmtree(temp_dir, ignore_errors=True)
-
-
-def install_mcp_sdk() -> bool:
-    """
-    Install the MCP SDK from GitHub.
-
-    Returns:
-        True if installation was successful, False otherwise
-
-    """
-    logger.info("Installing MCP SDK from GitHub...")
-
-    # First, ensure pip is installed
-    try:
-        # Check if pip is available
-        check_pip_command = [
-            sys.executable,
-            "-m",
-            "pip",
-            "--version",
-        ]
-
-        returncode, stdout, stderr = run_command(check_pip_command)
-
-        if returncode != 0:
-            logger.error(f"pip is not available: {stderr}")
-            logger.info("Falling back to mock MCP SDK...")
-            return create_mock_mcp_sdk()
-
-        logger.info(f"pip is available: {stdout}")
-    except Exception as e:
-        logger.exception(f"Error checking for pip: {e}")
-        logger.info("Falling back to mock MCP SDK...")
-        return create_mock_mcp_sdk()
-
-    # Create a temporary directory
-    temp_dir = tempfile.mkdtemp()
-    try:
-        # Clone the repository
-        logger.info("Cloning MCP SDK repository to %s...", temp_dir)
-        exit_code, stdout, stderr = run_command(
-            [
-                "git",
-                "clone",
-                "--depth",
-                "1",
-                "https://github.com/modelcontextprotocol/python-sdk.git",
-                ".",
-            ],
-            cwd=temp_dir,
-        )
-
-        if exit_code != 0:
-            logger.error("Failed to clone MCP SDK repository: %s", stderr)
-            logger.info("Falling back to mock MCP SDK...")
-            return create_mock_mcp_sdk()
-
-        # Install the package
-        logger.info("Installing MCP SDK...")
-        exit_code, stdout, stderr = run_command(
-            [sys.executable, "-m", "pip", "install", "-e", "."],
-            cwd=temp_dir,
-        )
-
-        if exit_code != 0:
-            logger.error("Failed to install MCP SDK: %s", stderr)
-            logger.info("Falling back to mock MCP SDK...")
-
-        logger.info("MCP SDK installed successfully")
-        return True
-    finally:
-        # Clean up the temporary directory
-        shutil.rmtree(temp_dir, ignore_errors=True)
-=======
->>>>>>> 9ff305ce
 
 
 def verify_mock_installation() -> bool:
@@ -270,70 +51,6 @@
         int: The return code from the installation (0 for success, non-zero for failure)
 
     """
-<<<<<<< HEAD
-    # Log platform information for debugging
-    import platform
-
-    logger.info("Platform: %s", platform.system())
-    logger.info("Python version: %s", sys.version)
-
-    # First, try to import the module to see if it's already installed
-    try:
-        # Use importlib.util.find_spec to check if the module is installed
-        import importlib.util
-
-        if importlib.util.find_spec("modelcontextprotocol") is not None:
-            logger.info("MCP SDK is already installed")
-            return 0
-    except ImportError as e:
-        # Pass silently if importlib.util is not available
-        # This is acceptable as we'll attempt installation anyway
-        logger.debug(
-            "ImportError when checking if MCP SDK is installed, continuing with installation: %s",
-            e,
-        )
-
-    # Check if we're running on Windows
-    if platform.system() == "Windows":
-        logger.info("Running on Windows, using mock MCP SDK for compatibility")
-        # Set CI environment variables to ensure proper behavior
-        os.environ["CI"] = "true"
-        os.environ["GITHUB_ACTIONS"] = "true"
-
-        # Create mock MCP SDK and log the result
-        mock_created = create_mock_mcp_sdk()
-        logger.info("Mock creation %s", "succeeded" if mock_created else "failed")
-
-        # Always return success on Windows to allow tests to continue
-        # Even if mock creation failed, we return success to not block CI
-        logger.info("Returning success on Windows regardless of mock creation result")
-        return 0
-
-    # If not installed and not on Windows, try to install it
-    success = install_mcp_sdk()
-
-    # If installation failed, fall back to mock implementation
-    if not success:
-        logger.warning("Failed to install MCP SDK, falling back to mock implementation")
-        success = create_mock_mcp_sdk()
-        if success:
-            # Verify the installation
-            if verify_mock_installation():
-                return 0
-            else:
-                logger.error("Mock MCP SDK installation verification failed")
-                return 1
-        else:
-            logger.error("Failed to create mock MCP SDK")
-            return 1
-
-    # Verify the installation
-    if verify_mock_installation():
-        return 0
-    else:
-        logger.error("MCP SDK installation verification failed")
-        return 1
-=======
     # Get the path to the actual script
     script_path = Path(__file__).parent / "scripts" / "setup" / "install_mcp_sdk.py"
 
@@ -377,7 +94,6 @@
         shell=False,  # Explicitly set shell=False for security
     )
     return result.returncode
->>>>>>> 9ff305ce
 
 
 if __name__ == "__main__":
