"""Database migration environment configuration."""

from __future__ import annotations

import logging
import os
from logging.config import fileConfig
from typing import Any

from alembic import context
from alembic.operations.ops import UpgradeOps
from alembic.script.revision import MigrationScript

# this is the Alembic Config object, which provides
# access to the values within the .ini file in use.
config: Any = context.config

# Interpret the config file for Python logging.
# This line sets up loggers basically.
<<<<<<< HEAD
if config.config_file_name is not None:
    fileConfig(config.config_file_name)
else:
    msg = "Alembic config_file_name is None. Check your alembic.ini setup."
    raise RuntimeError(msg)
=======
if config.config_file_name:
    fileConfig(config.config_file_name)
>>>>>>> 8d58e459
logger = logging.getLogger("alembic.env")

# Get database URL from environment or use default
db_url = os.environ.get("DATABASE_URL", "postgresql://myuser:mypassword@db:5432/mydb")
config.set_main_option("sqlalchemy.url", db_url)
target_metadata = None  # We're not using model metadata for these migrations

# Additional configuration options can be set here if needed


def run_migrations_offline() -> None:
    """
    Run migrations in 'offline' mode.

    This configures the context with just a URL
    and not an Engine, though an Engine is acceptable
    here as well.  By skipping the Engine creation
    we don't even need a DBAPI to be available.

    Calls to context.execute() here emit the given string to the
    script output.

    """
    url = config.get_main_option("sqlalchemy.url")
    if url is None:
        msg = "sqlalchemy.url is not set in Alembic config."
        raise RuntimeError(msg)
    context.configure(url=url, target_metadata=target_metadata, literal_binds=True)

    with context.begin_transaction():
        context.run_migrations()


def run_migrations_online() -> None:
    """
    Run migrations in 'online' mode.

    In this scenario we need to create an Engine
    and associate a connection with the context.

    """

    # This callback prevents auto-migration when there are no changes
    # See: https://alembic.sqlalchemy.org/en/latest/cookbook.html
    def process_revision_directives(
<<<<<<< HEAD
        _context: object, _revision: object, directives: list[MigrationScript]
=======
        _context: object,
        _revision: object,
        directives: list[object],
>>>>>>> 8d58e459
    ) -> None:
        """
        Process migration directives to detect empty migrations.

        Args:
            _context: Alembic context (unused)
            _revision: Revision object (unused)
            directives: List of MigrationScript objects (migration scripts)

        """
        if getattr(config.cmd_opts, "autogenerate", False):
<<<<<<< HEAD
            script = directives[0]  # type: ignore[index]
            # Only proceed if script is a MigrationScript and has upgrade_ops
            if isinstance(script, MigrationScript) and isinstance(
                script.upgrade_ops, UpgradeOps
            ):
                if script.upgrade_ops.is_empty():
                    directives[:] = []
                logger.info("No changes in schema detected.")

    from sqlalchemy import create_engine

    url = config.get_main_option("sqlalchemy.url")
    if url is None:
        msg = "sqlalchemy.url is not set in Alembic config."
        raise RuntimeError(msg)
    engine = create_engine(url)
=======
            script = directives[0]
            if script.upgrade_ops.is_empty():  # type: ignore[attr-defined]
                directives[:] = []
            logger.info("No changes in schema detected.")

    from sqlalchemy import create_engine

    db_url = config.get_main_option("sqlalchemy.url")
    if not db_url:
        msg = "Database URL not configured"
        raise ValueError(msg)
    engine = create_engine(db_url)
>>>>>>> 8d58e459

    with engine.connect() as connection:
        context.configure(
            connection=connection,
            target_metadata=target_metadata,
            process_revision_directives=process_revision_directives,  # type: ignore[arg-type]
        )

        with context.begin_transaction():
            context.run_migrations()


if context.is_offline_mode():
    run_migrations_offline()
else:
    run_migrations_online()<|MERGE_RESOLUTION|>--- conflicted
+++ resolved
@@ -17,16 +17,11 @@
 
 # Interpret the config file for Python logging.
 # This line sets up loggers basically.
-<<<<<<< HEAD
 if config.config_file_name is not None:
     fileConfig(config.config_file_name)
 else:
     msg = "Alembic config_file_name is None. Check your alembic.ini setup."
     raise RuntimeError(msg)
-=======
-if config.config_file_name:
-    fileConfig(config.config_file_name)
->>>>>>> 8d58e459
 logger = logging.getLogger("alembic.env")
 
 # Get database URL from environment or use default
@@ -72,13 +67,7 @@
     # This callback prevents auto-migration when there are no changes
     # See: https://alembic.sqlalchemy.org/en/latest/cookbook.html
     def process_revision_directives(
-<<<<<<< HEAD
         _context: object, _revision: object, directives: list[MigrationScript]
-=======
-        _context: object,
-        _revision: object,
-        directives: list[object],
->>>>>>> 8d58e459
     ) -> None:
         """
         Process migration directives to detect empty migrations.
@@ -90,7 +79,6 @@
 
         """
         if getattr(config.cmd_opts, "autogenerate", False):
-<<<<<<< HEAD
             script = directives[0]  # type: ignore[index]
             # Only proceed if script is a MigrationScript and has upgrade_ops
             if isinstance(script, MigrationScript) and isinstance(
@@ -107,20 +95,6 @@
         msg = "sqlalchemy.url is not set in Alembic config."
         raise RuntimeError(msg)
     engine = create_engine(url)
-=======
-            script = directives[0]
-            if script.upgrade_ops.is_empty():  # type: ignore[attr-defined]
-                directives[:] = []
-            logger.info("No changes in schema detected.")
-
-    from sqlalchemy import create_engine
-
-    db_url = config.get_main_option("sqlalchemy.url")
-    if not db_url:
-        msg = "Database URL not configured"
-        raise ValueError(msg)
-    engine = create_engine(db_url)
->>>>>>> 8d58e459
 
     with engine.connect() as connection:
         context.configure(
