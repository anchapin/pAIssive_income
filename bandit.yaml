--- conflicted
+++ resolved
@@ -15,14 +15,18 @@
 
 # Exclude specific files
 exclude:
-<<<<<<< HEAD
   - verify_mock_crewai_fix.py
   - scripts/ci/test_*.py
+  - test_mem0_integration.py
 
 # Skip specific test IDs with justification
 skips:
   # B101: Use of assert detected - acceptable in tests
   - B101
+  # B102: exec used
+  - B102
+  # B103: set bad file permissions
+  - B103
   # B105: Hardcoded password string - false positives for error messages
   - B105
   # B110: Try-except-pass - acceptable in specific contexts
@@ -33,6 +37,16 @@
   - B404
   # B603: Subprocess without shell=True - our subprocess calls are secure
   - B603
+  # B607: subprocess without shell
+  - B607
+  # B608: hardcoded SQL
+  - B608
+  # B609: hardcoded temp file
+  - B609
+  # B610: django hardcoded password
+  - B610
+  # B611: django hardcoded password field
+  - B611
 
 # Specify output format and file
 output_format: sarif
@@ -40,22 +54,4 @@
 
 # Set scan thresholds
 severity: LOW
-confidence: HIGH
-=======
-  - test_mem0_integration.py
-
-# Report only issues of medium severity or higher
-# 'LOW', 'MEDIUM', 'HIGH'
-skips:
-  # Skip issues that are likely to be false positives in test files
-  - B101  # assert statements
-  - B102  # exec used
-  - B103  # set bad file permissions
-  - B404  # import subprocess
-  - B603  # subprocess without shell
-  - B607  # subprocess without shell
-  - B608  # hardcoded SQL
-  - B609  # hardcoded temp file
-  - B610  # django hardcoded password
-  - B611  # django hardcoded password field
->>>>>>> 2c43a749
+confidence: HIGH