--- conflicted
+++ resolved
@@ -6,23 +6,14 @@
 - Formatting (black or ruff format)
 - Static typing (mypy)
 - Security (bandit)
-<<<<<<< HEAD
 - Dependency audit (uv pip audit)
-Requires tools: flake8, ruff, mypy, bandit, uv (with pip audit functionality), black,
-"""Run uv pip audit for dependency security."""
-if shutil.which("uv"):
-    run("uv pip audit", "Python dependency audit")
-else:
-    print("uv not found, skipping dependency audit.")
-=======
-- Dependency audit (pip-audit)
 - Documentation build (Sphinx, if configured).
 
 Usage:
     python dev_tools/health_check.py [--all | --lint | --type |
     --security | --deps | --docs]
 
-Requires tools: flake8, ruff, mypy, bandit, pip-audit, black,
+Requires tools: flake8, ruff, mypy, bandit, uv (with pip audit functionality), black,
 sphinx-build (optional).
 """
 
@@ -92,12 +83,11 @@
 
 
 def deps() -> None:
-    """Run pip-audit for dependency security."""
-    if shutil.which("pip-audit"):
-        run("pip-audit", "Python dependency audit")
+    """Run uv pip audit for dependency security."""
+    if shutil.which("uv"):
+        run("uv pip audit", "Python dependency audit")
     else:
-        logging.warning("pip-audit not found, skipping dependency audit.")
->>>>>>> f0af5001
+        logging.warning("uv not found, skipping dependency audit.")
 
 
 def docs() -> None:
