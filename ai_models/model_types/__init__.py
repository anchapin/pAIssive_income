--- conflicted
+++ resolved
@@ -4,19 +4,6 @@
 # The original content had syntax errors that could not be automatically fixed
 # Please review and update this file as needed
 
-<<<<<<< HEAD
-from .audio_model import AudioModel
-from .onnx_model import ONNXModel
-from .quantized_model import QuantizedModel
-from .vision_model import VisionModel
-
-__all__ = [
-    "ONNXModel",
-    "QuantizedModel",
-    "VisionModel",
-    "AudioModel",
-]
-=======
 
 def main():
     """Initialize the module."""
@@ -24,5 +11,4 @@
 
 
 if __name__ == "__main__":
-    main()
->>>>>>> 6124bda3
+    main()