--- conflicted
+++ resolved
@@ -4,847 +4,6 @@
 # The original content had syntax errors that could not be automatically fixed
 # Please review and update this file as needed
 
-<<<<<<< HEAD
-import json
-import logging
-import os
-from typing import Any, Dict, List, Optional
-
-import numpy as np
-
-# Set up logging
-logging.basicConfig(
-    level=logging.INFO, format=" % (asctime)s - %(name)s - %(levelname)s - %(message)s"
-)
-logger = logging.getLogger(__name__)
-
-# Try to import optional dependencies
-try:
-    import torch
-
-    TORCH_AVAILABLE = True
-except ImportError:
-    logger.warning("PyTorch not available. Vision model support will be limited.")
-    TORCH_AVAILABLE = False
-
-try:
-    from transformers import AutoImageProcessor, AutoModelForImageClassification
-
-    TRANSFORMERS_AVAILABLE = True
-except ImportError:
-    logger.warning("Transformers not available. Vision model support will be limited.")
-    TRANSFORMERS_AVAILABLE = False
-
-try:
-    from PIL import Image
-
-    PIL_AVAILABLE = True
-except ImportError:
-    logger.warning("PIL not available. Image processing will be limited.")
-    PIL_AVAILABLE = False
-
-try:
-    pass
-
-    CV2_AVAILABLE = True
-except ImportError:
-    logger.warning("OpenCV not available. Some vision features will be limited.")
-    CV2_AVAILABLE = False
-
-try:
-    import onnxruntime as ort
-
-    ONNX_AVAILABLE = True
-except ImportError:
-    logger.warning(
-        "ONNX Runtime not available. ONNX vision model support will be limited.")
-    ONNX_AVAILABLE = False
-
-
-class VisionModel:
-    """
-    Class for working with vision models.
-    """
-
-    def __init__(
-        self,
-        model_path: str,
-        model_type: str = "image - classification",
-        processor_path: Optional[str] = None,
-        device: str = "auto",
-        **kwargs,
-    ):
-        """
-        Initialize a vision model.
-
-        Args:
-            model_path: Path to the model file or directory
-            model_type: Type of model (image - classification, object - detection, etc.)
-            processor_path: Optional path to the image processor
-            device: Device to run the model on (auto, cpu, cuda, etc.)
-            **kwargs: Additional parameters for model initialization
-        """
-        self.model_path = model_path
-        self.model_type = model_type
-        self.processor_path = processor_path or model_path
-        self.device = device
-        self.kwargs = kwargs
-        self.model = None
-        self.processor = None
-
-        # Determine the model format
-        self.model_format = self._detect_model_format()
-
-        # Determine device
-        if self.device == "auto":
-            if TORCH_AVAILABLE and torch.cuda.is_available():
-                self.device = "cuda"
-            else:
-                self.device = "cpu"
-
-        logger.info(f"Initializing vision model: {model_path}")
-        logger.info(f"Model type: {model_type}")
-        logger.info(f"Model format: {self.model_format}")
-        logger.info(f"Device: {self.device}")
-
-    def _detect_model_format(self) -> str:
-        """
-        Detect the format of the model.
-
-        Returns:
-            Model format (huggingface, onnx, etc.)
-        """
-        if os.path.isdir(self.model_path):
-            # Check if it's a Hugging Face model
-            if os.path.exists(os.path.join(self.model_path, "config.json")):
-                return "huggingface"
-        else:
-            # Check file extension
-            file_ext = os.path.splitext(self.model_path)[1].lower()
-            if file_ext == ".onnx":
-                return "onnx"
-            elif file_ext in [".pt", ".pth"]:
-                return "pytorch"
-            elif file_ext == ".bin" and os.path.exists(
-                os.path.join(os.path.dirname(self.model_path), "config.json")
-            ):
-                return "huggingface"
-
-        # Default to huggingface
-        return "huggingface"
-
-    def load(self) -> None:
-        """
-        Load the vision model.
-        """
-        if self.model_format == "huggingface":
-            self._load_huggingface_model()
-        elif self.model_format == "onnx":
-            self._load_onnx_model()
-        elif self.model_format == "pytorch":
-            self._load_pytorch_model()
-        else:
-            raise ValueError(f"Unsupported model format: {self.model_format}")
-
-    def _load_huggingface_model(self) -> None:
-        """
-        Load a Hugging Face vision model.
-        """
-        if not TRANSFORMERS_AVAILABLE:
-            raise ImportError(
-"Transformers not available. Please install it with: pip install transformers"
-            )
-
-        if not TORCH_AVAILABLE:
-            raise ImportError(
-                "PyTorch not available. Please install it with: pip install torch")
-
-        logger.info(f"Loading Hugging Face vision model: {self.model_path}")
-
-        try:
-            # Load processor
-            if self.model_type == "image - classification":
-                self.processor = AutoImageProcessor.from_pretrained(self.processor_path)
-                self.model = AutoModelForImageClassification.from_pretrained(
-                    self.model_path, **self.kwargs
-                )
-            elif self.model_type == "object - detection":
-                from transformers import AutoModelForObjectDetection
-
-                self.processor = AutoImageProcessor.from_pretrained(self.processor_path)
-                self.model = AutoModelForObjectDetection.from_pretrained(
-                    self.model_path, **self.kwargs
-                )
-            elif self.model_type == "image - segmentation":
-                from transformers import AutoModelForImageSegmentation
-
-                self.processor = AutoImageProcessor.from_pretrained(self.processor_path)
-                self.model = AutoModelForImageSegmentation.from_pretrained(
-                    self.model_path, **self.kwargs
-                )
-            elif self.model_type == "image - to - text":
-                from transformers import AutoModelForVision2Seq, ViTImageProcessor
-
-                self.processor = ViTImageProcessor.from_pretrained(self.processor_path)
-                self.model = AutoModelForVision2Seq.from_pretrained(self.model_path, 
-                    **self.kwargs)
-            else:
-                raise ValueError(f"Unsupported model type: {self.model_type}")
-
-            # Move model to device
-            self.model.to(self.device)
-
-            logger.info(
-                f"Successfully loaded Hugging Face vision model: {self.model_path}")
-
-        except Exception as e:
-            logger.error(f"Error loading Hugging Face vision model: {e}")
-            raise
-
-    def _load_onnx_model(self) -> None:
-        """
-        Load an ONNX vision model.
-        """
-        if not ONNX_AVAILABLE:
-            raise ImportError(
-"ONNX Runtime not available. Please install it with: pip install onnxruntime"
-            )
-
-        logger.info(f"Loading ONNX vision model: {self.model_path}")
-
-        try:
-            # Configure session options
-            session_options = ort.SessionOptions()
-            session_options.graph_optimization_level = \
-                ort.GraphOptimizationLevel.ORT_ENABLE_ALL
-
-            # Determine providers
-            if self.device == \
-                "cuda" and "CUDAExecutionProvider" in ort.get_available_providers():
-                providers = ["CUDAExecutionProvider", "CPUExecutionProvider"]
-            else:
-                providers = ["CPUExecutionProvider"]
-
-            # Create session
-            self.model = ort.InferenceSession(
-                self.model_path, sess_options=session_options, providers=providers
-            )
-
-            # Get input and output names
-            self.input_names = [input.name for input in self.model.get_inputs()]
-            self.output_names = [output.name for output in self.model.get_outputs()]
-
-            logger.info(f"Successfully loaded ONNX vision model: {self.model_path}")
-            logger.info(f"Model inputs: {self.input_names}")
-            logger.info(f"Model outputs: {self.output_names}")
-
-            # Try to load labels if available
-            self._load_labels()
-
-        except Exception as e:
-            logger.error(f"Error loading ONNX vision model: {e}")
-            raise
-
-    def _load_pytorch_model(self) -> None:
-        """
-        Load a PyTorch vision model.
-        """
-        if not TORCH_AVAILABLE:
-            raise ImportError(
-                "PyTorch not available. Please install it with: pip install torch")
-
-        logger.info(f"Loading PyTorch vision model: {self.model_path}")
-
-        try:
-            # Load model with safe_load to prevent arbitrary code execution
-            self.model = torch.load(self.model_path, map_location=self.device, 
-                weights_only=True)
-
-            # If it's a state dict, try to load it into a model
-            if isinstance(self.model, dict):
-                # Try to determine the model architecture
-                if "model_type" in self.kwargs:
-                    model_type = self.kwargs["model_type"]
-                    if model_type == "resnet":
-                        from torchvision.models import resnet50
-
-                        self.model = resnet50()
-                    elif model_type == "vit":
-                        from transformers import ViTForImageClassification
-
-                        self.model = ViTForImageClassification.from_pretrained(
-                            "google / vit - base - patch16 - 224"
-                        )
-                    else:
-                        raise ValueError(f"Unsupported model type: {model_type}")
-
-                    # Load state dict
-                    self.model.load_state_dict(self.model)
-                else:
-                    logger.warning(
-"Model is a state dict but model_type not specified. Using as is."
-                    )
-
-            # Move model to device
-            if hasattr(self.model, "to"):
-                self.model.to(self.device)
-
-            # Set to evaluation mode
-            if hasattr(self.model, "eval"):
-                self.model.eval()
-
-            logger.info(f"Successfully loaded PyTorch vision model: {self.model_path}")
-
-            # Try to load labels if available
-            self._load_labels()
-
-        except Exception as e:
-            logger.error(f"Error loading PyTorch vision model: {e}")
-            raise
-
-    def _load_labels(self) -> None:
-        """
-        Load class labels for the model.
-        """
-        # Try different label file formats
-        label_files = [
-            os.path.join(os.path.dirname(self.model_path), "labels.json"),
-            os.path.join(os.path.dirname(self.model_path), "labels.txt"),
-            os.path.join(os.path.dirname(self.model_path), "classes.json"),
-            os.path.join(os.path.dirname(self.model_path), "classes.txt"),
-        ]
-
-        for label_file in label_files:
-            if os.path.exists(label_file):
-                try:
-                    if label_file.endswith(".json"):
-                        with open(label_file, "r") as f:
-                            self.labels = json.load(f)
-                    else:
-                        with open(label_file, "r") as f:
-                            self.labels = [line.strip() for line in f.readlines()]
-
-                    logger.info(f"Loaded {len(self.labels)} labels from {label_file}")
-                    return
-                except Exception as e:
-                    logger.warning(f"Error loading labels from {label_file}: {e}")
-
-        # If no label file found, try to use ImageNet labels for common models
-        try:
-            if TRANSFORMERS_AVAILABLE:
-                from transformers import AutoModelForImageClassification
-
-                if isinstance(self.model, AutoModelForImageClassification):
-                    self.labels = list(self.model.config.id2label.values())
-                    logger.info(f"Using {len(self.labels)} labels from model config")
-                    return
-        except Exception:
-            pass
-
-        logger.warning("No labels found for the model")
-        self.labels = None
-
-    def classify_image(self, image_path: str, **kwargs) -> Dict[str, float]:
-        """
-        Classify an image using the vision model.
-
-        Args:
-            image_path: Path to the image file
-            **kwargs: Additional parameters for classification
-
-        Returns:
-            Dictionary of class labels and scores
-        """
-        if not self.model:
-            self.load()
-
-        if not PIL_AVAILABLE:
-            raise ImportError(
-                "PIL not available. Please install it with: pip install Pillow")
-
-        try:
-            # Load image
-            image = Image.open(image_path).convert("RGB")
-
-            if self.model_format == "huggingface":
-                return self._classify_image_huggingface(image, **kwargs)
-            elif self.model_format == "onnx":
-                return self._classify_image_onnx(image, **kwargs)
-            elif self.model_format == "pytorch":
-                return self._classify_image_pytorch(image, **kwargs)
-            else:
-                raise ValueError(f"Unsupported model format: {self.model_format}")
-
-        except Exception as e:
-            logger.error(f"Error classifying image: {e}")
-            raise
-
-    def _classify_image_huggingface(self, image: "Image.Image", **kwargs) -> Dict[str, 
-        float]:
-        """
-        Classify an image using a Hugging Face vision model.
-
-        Args:
-            image: PIL Image
-            **kwargs: Additional parameters for classification
-
-        Returns:
-            Dictionary of class labels and scores
-        """
-        # Process image
-        inputs = self.processor(images=image, return_tensors="pt").to(self.device)
-
-        # Run inference
-        with torch.no_grad():
-            outputs = self.model(**inputs)
-
-        # Process outputs
-        if self.model_type == "image - classification":
-            # Get logits
-            logits = outputs.logits
-
-            # Convert logits to probabilities
-            probs = torch.nn.functional.softmax(logits, dim=-1)[0].cpu().numpy()
-
-            # Get class labels
-            if hasattr(self.model.config, "id2label"):
-                labels = list(self.model.config.id2label.values())
-            else:
-                labels = [f"Class {i}" for i in range(len(probs))]
-
-            # Create result dictionary
-            result = {label: float(prob) for label, prob in zip(labels, probs)}
-
-            return result
-
-        else:
-            # For other model types, return raw outputs
-            return {"outputs": str(outputs)}
-
-    def _classify_image_onnx(self, image: "Image.Image", **kwargs) -> Dict[str, float]:
-        """
-        Classify an image using an ONNX vision model.
-
-        Args:
-            image: PIL Image
-            **kwargs: Additional parameters for classification
-
-        Returns:
-            Dictionary of class labels and scores
-        """
-        # Preprocess image
-        input_shape = self.model.get_inputs()[0].shape
-        if len(input_shape) == 4:
-            # NCHW format
-            height, width = input_shape[2], input_shape[3]
-        else:
-            # Default to 224x224
-            height, width = 224, 224
-
-        # Resize image
-        image = image.resize((width, height))
-
-        # Convert to numpy array
-        image_data = np.array(image).astype(np.float32)
-
-        # Normalize
-        image_data = image_data / 255.0
-        mean = np.array([0.485, 0.456, 0.406]).reshape(1, 1, 3)
-        std = np.array([0.229, 0.224, 0.225]).reshape(1, 1, 3)
-        image_data = (image_data - mean) / std
-
-        # Transpose from HWC to CHW
-        image_data = image_data.transpose(2, 0, 1)
-
-        # Add batch dimension
-        image_data = np.expand_dims(image_data, axis=0)
-
-        # Prepare inputs
-        onnx_inputs = {self.input_names[0]: image_data}
-
-        # Run inference
-        outputs = self.model.run(self.output_names, onnx_inputs)
-
-        # Process outputs
-        logits = outputs[0]
-
-        # Convert logits to probabilities
-        exp_logits = np.exp(logits - np.max(logits, axis=-1, keepdims=True))
-        probs = exp_logits / np.sum(exp_logits, axis=-1, keepdims=True)
-        probs = probs[0]
-
-        # Get class labels
-        if self.labels:
-            labels = self.labels
-        else:
-            labels = [f"Class {i}" for i in range(len(probs))]
-
-        # Create result dictionary
-        result = {label: float(prob) for label, prob in zip(labels, probs)}
-
-        return result
-
-    def _classify_image_pytorch(self, image: "Image.Image", **kwargs) -> Dict[str, 
-        float]:
-        """
-        Classify an image using a PyTorch vision model.
-
-        Args:
-            image: PIL Image
-            **kwargs: Additional parameters for classification
-
-        Returns:
-            Dictionary of class labels and scores
-        """
-        # Preprocess image
-        from torchvision import transforms
-
-        # Default transformation for common models
-        transform = transforms.Compose(
-            [
-                transforms.Resize(256),
-                transforms.CenterCrop(224),
-                transforms.ToTensor(),
-                transforms.Normalize(mean=[0.485, 0.456, 0.406], std=[0.229, 0.224, 
-                    0.225]),
-            ]
-        )
-
-        # Transform image
-        image_tensor = transform(image).unsqueeze(0).to(self.device)
-
-        # Run inference
-        with torch.no_grad():
-            outputs = self.model(image_tensor)
-
-        # Process outputs
-        if isinstance(outputs, torch.Tensor):
-            logits = outputs
-        else:
-            # Handle different output formats
-            if hasattr(outputs, "logits"):
-                logits = outputs.logits
-            else:
-                logits = list(outputs.values())[0]
-
-        # Convert logits to probabilities
-        probs = torch.nn.functional.softmax(logits, dim=-1)[0].cpu().numpy()
-
-        # Get class labels
-        if self.labels:
-            labels = self.labels
-        else:
-            labels = [f"Class {i}" for i in range(len(probs))]
-
-        # Create result dictionary
-        result = {label: float(prob) for label, prob in zip(labels, probs)}
-
-        return result
-
-    def detect_objects(
-        self, image_path: str, threshold: float = 0.5, **kwargs
-    ) -> List[Dict[str, Any]]:
-        """
-        Detect objects in an image using the vision model.
-
-        Args:
-            image_path: Path to the image file
-            threshold: Confidence threshold for detections
-            **kwargs: Additional parameters for object detection
-
-        Returns:
-            List of detected objects with bounding boxes and scores
-        """
-        if not self.model:
-            self.load()
-
-        if not PIL_AVAILABLE:
-            raise ImportError(
-                "PIL not available. Please install it with: pip install Pillow")
-
-        if self.model_type != "object - detection":
-            raise ValueError(
-                f"Model type {self.model_type} does not support object detection")
-
-        try:
-            # Load image
-            image = Image.open(image_path).convert("RGB")
-
-            if self.model_format == "huggingface":
-                return self._detect_objects_huggingface(image, threshold, **kwargs)
-            elif self.model_format == "onnx":
-                return self._detect_objects_onnx(image, threshold, **kwargs)
-            elif self.model_format == "pytorch":
-                return self._detect_objects_pytorch(image, threshold, **kwargs)
-            else:
-                raise ValueError(f"Unsupported model format: {self.model_format}")
-
-        except Exception as e:
-            logger.error(f"Error detecting objects: {e}")
-            raise
-
-    def _detect_objects_huggingface(
-        self, image: "Image.Image", threshold: float, **kwargs
-    ) -> List[Dict[str, Any]]:
-        """
-        Detect objects in an image using a Hugging Face vision model.
-
-        Args:
-            image: PIL Image
-            threshold: Confidence threshold for detections
-            **kwargs: Additional parameters for object detection
-
-        Returns:
-            List of detected objects with bounding boxes and scores
-        """
-        # Process image
-        inputs = self.processor(images=image, return_tensors="pt").to(self.device)
-
-        # Run inference
-        with torch.no_grad():
-            outputs = self.model(**inputs)
-
-        # Process outputs
-        results = self.processor.post_process_object_detection(
-            outputs, threshold=threshold, target_sizes=[(image.height, image.width)]
-        )[0]
-
-        # Format results
-        detections = []
-        for score, label, box in zip(results["scores"], results["labels"], 
-            results["boxes"]):
-            label_name = self.model.config.id2label[label.item()]
-            detection = {
-                "label": label_name,
-                "score": float(score),
-                "box": {
-                    "x1": float(box[0]),
-                    "y1": float(box[1]),
-                    "x2": float(box[2]),
-                    "y2": float(box[3]),
-                },
-            }
-            detections.append(detection)
-
-        return detections
-
-    def _detect_objects_onnx(
-        self, image: "Image.Image", threshold: float, **kwargs
-    ) -> List[Dict[str, Any]]:
-        """
-        Detect objects in an image using an ONNX vision model.
-
-        Args:
-            image: PIL Image
-            threshold: Confidence threshold for detections
-            **kwargs: Additional parameters for object detection
-
-        Returns:
-            List of detected objects with bounding boxes and scores
-        """
-        # This is a simplified implementation and may need to be adapted for specific models
-
-        # Preprocess image
-        input_shape = self.model.get_inputs()[0].shape
-        if len(input_shape) == 4:
-            # NCHW format
-            height, width = input_shape[2], input_shape[3]
-        else:
-            # Default to 640x640 (common for object detection)
-            height, width = 640, 640
-
-        # Resize image
-        image_resized = image.resize((width, height))
-
-        # Convert to numpy array
-        image_data = np.array(image_resized).astype(np.float32)
-
-        # Normalize
-        image_data = image_data / 255.0
-
-        # Transpose from HWC to CHW
-        image_data = image_data.transpose(2, 0, 1)
-
-        # Add batch dimension
-        image_data = np.expand_dims(image_data, axis=0)
-
-        # Prepare inputs
-        onnx_inputs = {self.input_names[0]: image_data}
-
-        # Run inference
-        outputs = self.model.run(self.output_names, onnx_inputs)
-
-        # Process outputs
-        # The format of outputs depends on the specific model
-        # This is a generic implementation that may need to be adapted
-
-        detections = []
-
-        # Assuming outputs format: [batch_id, class_id, confidence, x1, y1, x2, y2]
-        if len(outputs) > 0 and len(outputs[0].shape) == 2 and outputs[0].shape[1] >= 7:
-            boxes = outputs[0]
-
-            # Scale boxes to original image size
-            scale_x = image.width / width
-            scale_y = image.height / height
-
-            for box in boxes:
-                confidence = box[2]
-
-                if confidence >= threshold:
-                    class_id = int(box[1])
-
-                    # Get label
-                    if self.labels and class_id < len(self.labels):
-                        label = self.labels[class_id]
-                    else:
-                        label = f"Class {class_id}"
-
-                    # Scale coordinates
-                    x1 = float(box[3] * scale_x)
-                    y1 = float(box[4] * scale_y)
-                    x2 = float(box[5] * scale_x)
-                    y2 = float(box[6] * scale_y)
-
-                    detection = {
-                        "label": label,
-                        "score": float(confidence),
-                        "box": {"x1": x1, "y1": y1, "x2": x2, "y2": y2},
-                    }
-
-                    detections.append(detection)
-
-        return detections
-
-    def _detect_objects_pytorch(
-        self, image: "Image.Image", threshold: float, **kwargs
-    ) -> List[Dict[str, Any]]:
-        """
-        Detect objects in an image using a PyTorch vision model.
-
-        Args:
-            image: PIL Image
-            threshold: Confidence threshold for detections
-            **kwargs: Additional parameters for object detection
-
-        Returns:
-            List of detected objects with bounding boxes and scores
-        """
-        # Preprocess image
-        from torchvision import transforms
-
-        # Default transformation for common models
-        transform = transforms.Compose([transforms.ToTensor()])
-
-        # Transform image
-        image_tensor = transform(image).unsqueeze(0).to(self.device)
-
-        # Run inference
-        with torch.no_grad():
-            outputs = self.model(image_tensor)
-
-        # Process outputs
-        # The format of outputs depends on the specific model
-        # This is a generic implementation that may need to be adapted
-
-        detections = []
-
-        # Try to handle different output formats
-        if (
-            isinstance(outputs, dict)
-            and "boxes" in outputs
-            and "scores" in outputs
-            and "labels" in outputs
-        ):
-            # Format used by torchvision detection models
-            boxes = outputs["boxes"].cpu().numpy()
-            scores = outputs["scores"].cpu().numpy()
-            labels = outputs["labels"].cpu().numpy()
-
-            for box, score, label_id in zip(boxes, scores, labels):
-                if score >= threshold:
-                    # Get label
-                    if self.labels and label_id < len(self.labels):
-                        label = self.labels[label_id]
-                    else:
-                        label = f"Class {label_id}"
-
-                    detection = {
-                        "label": label,
-                        "score": float(score),
-                        "box": {
-                            "x1": float(box[0]),
-                            "y1": float(box[1]),
-                            "x2": float(box[2]),
-                            "y2": float(box[3]),
-                        },
-                    }
-
-                    detections.append(detection)
-
-        return detections
-
-    def get_metadata(self) -> Dict[str, Any]:
-        """
-        Get metadata about the model.
-
-        Returns:
-            Dictionary with model metadata
-        """
-        metadata = {
-            "model_path": self.model_path,
-            "model_type": self.model_type,
-            "model_format": self.model_format,
-            "device": self.device,
-        }
-
-        # Add model - specific metadata
-        if self.model_format == "huggingface" and self.model:
-            config = getattr(self.model, "config", None)
-            if config:
-                metadata["model_config"] = {
-                    "model_type": getattr(config, "model_type", None),
-                    "hidden_size": getattr(config, "hidden_size", None),
-                    "num_hidden_layers": getattr(config, "num_hidden_layers", None),
-                    "num_attention_heads": getattr(config, "num_attention_heads", None),
-                }
-
-        return metadata
-
-
-# Example usage
-if __name__ == "__main__":
-    # Example model path (replace with an actual model path)
-    model_path = "path / to / model"
-
-    if os.path.exists(model_path):
-        # Create vision model
-        model = VisionModel(model_path=model_path, model_type="image - classification")
-
-        # Load the model
-        model.load()
-
-        # Get metadata
-        metadata = model.get_metadata()
-        print("Model Metadata:")
-        for key, value in metadata.items():
-            print(f"  {key}: {value}")
-
-        # Classify an image
-        image_path = "path / to / image.jpg"
-        if os.path.exists(image_path):
-            print(f"\nClassifying image: {image_path}")
-            results = model.classify_image(image_path)
-
-            # Print top 5 results
-            print("Top 5 results:")
-            for label, score in sorted(results.items(), key=lambda x: x[1], 
-                reverse=True)[:5]:
-                print(f"  {label}: {score:.4f}")
-    else:
-        print(f"Model file not found: {model_path}")
-        print("Please specify a valid model path.")
-=======
 
 def main():
     """Initialize the module."""
@@ -852,5 +11,4 @@
 
 
 if __name__ == "__main__":
-    main()
->>>>>>> 6124bda3
+    main()