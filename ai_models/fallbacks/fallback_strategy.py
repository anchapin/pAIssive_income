"""
Fallback strategy for AI models.

This module provides classes and functions for implementing fallback mechanisms
when primary model selection fails. It includes configurable strategies for
selecting alternative models based on various criteria.
"""

import os
import sys
import time
import logging
from enum import Enum
from typing import Dict, List, Any, Optional, Union, Tuple, Callable

# Add the project root to the Python path to import the errors module
parent_dir = os.path.abspath(os.path.join(os.path.dirname(__file__), '../..'))
if parent_dir not in sys.path:
    sys.path.insert(0, parent_dir)

from errors import ModelNotFoundError, ModelLoadError
from interfaces.model_interfaces import IModelInfo, IModelManager

# Set up logging
logging.basicConfig(
    level=logging.INFO,
    format='%(asctime)s - %(name)s - %(levelname)s - %(message)s'
)
logger = logging.getLogger(__name__)


class FallbackStrategy(Enum):
    """Enumeration of fallback strategy types."""
    NONE = "none"                      # No fallback, just fail
    DEFAULT = "default"                # Use a default model
    SIMILAR_MODEL = "similar_model"    # Use a model with similar capabilities
    MODEL_TYPE = "model_type"          # Try other models of the same type
    ANY_AVAILABLE = "any_available"    # Use any available model
    SPECIFIED_LIST = "specified_list"  # Try models in a specified order
    SIZE_TIER = "size_tier"            # Try models of different size tiers
    CAPABILITY_BASED = "capability"    # Try models with required capabilities


class FallbackEvent:
    """Class representing a model fallback event."""
    
    def __init__(
        self, 
        original_model_id: Optional[str], 
        fallback_model_id: str,
        reason: str,
        agent_type: Optional[str] = None,
        task_type: Optional[str] = None,
        strategy_used: FallbackStrategy = FallbackStrategy.DEFAULT,
        timestamp: Optional[float] = None,
        details: Optional[Dict[str, Any]] = None
    ):
        """
        Initialize a fallback event.
        
        Args:
            original_model_id: ID of the original model that failed (or None if no initial model)
            fallback_model_id: ID of the fallback model that was selected
            reason: Reason for the fallback
            agent_type: Optional type of agent using the model
            task_type: Optional type of task being performed
            strategy_used: The fallback strategy that was used
            timestamp: Optional timestamp of the fallback event (defaults to current time)
            details: Optional additional details about the fallback
        """
        self.original_model_id = original_model_id
        self.fallback_model_id = fallback_model_id
        self.reason = reason
        self.agent_type = agent_type
        self.task_type = task_type
        self.strategy_used = strategy_used
        self.timestamp = timestamp or time.time()
        self.details = details or {}
        
    def to_dict(self) -> Dict[str, Any]:
        """Convert the fallback event to a dictionary."""
        return {
            "original_model_id": self.original_model_id,
            "fallback_model_id": self.fallback_model_id,
            "reason": self.reason,
            "agent_type": self.agent_type,
            "task_type": self.task_type,
            "strategy_used": self.strategy_used.value,
            "timestamp": self.timestamp,
            "details": self.details
        }


class FallbackManager:
    """
    Manager class for handling model fallbacks.
    
    This class provides a comprehensive strategy for managing model fallbacks
    when the primary model selection fails, including:
    
    1. Configurable strategies for selecting fallback models
    2. Logging of fallback events for monitoring and analysis
    3. Performance tracking of fallback selections
    4. Dynamic adjustment of fallback preferences based on success rates
    """
    
    def __init__(
        self, 
        model_manager: IModelManager,
        fallback_enabled: bool = True,
        default_strategy: FallbackStrategy = FallbackStrategy.DEFAULT,
        max_attempts: int = 3,
        default_model_id: Optional[str] = None,
        fallback_preferences: Optional[Dict[str, List[str]]] = None,
        logging_level: int = logging.INFO
    ):
        """
        Initialize the fallback manager.
        
        Args:
            model_manager: The model manager to use for model operations
            fallback_enabled: Whether fallback mechanisms are enabled
            default_strategy: Default fallback strategy to use
            max_attempts: Maximum number of fallback attempts
            default_model_id: ID of the default fallback model
            fallback_preferences: Dictionary mapping agent types to lists of preferred model types
            logging_level: Logging level for fallback events
        """
        self.model_manager = model_manager
        self.fallback_enabled = fallback_enabled
        self.default_strategy = default_strategy
        self.max_attempts = max_attempts
        self.default_model_id = default_model_id
        
        # Default fallback preferences if none provided
        self.fallback_preferences = fallback_preferences or {
            "researcher": ["huggingface", "llama", "general-purpose"],
            "developer": ["huggingface", "llama", "general-purpose"],
            "monetization": ["huggingface", "general-purpose"],
            "marketing": ["huggingface", "general-purpose"],
            "default": ["huggingface", "general-purpose"]
        }
        
        # History of fallback events for analysis
        self.fallback_history: List[FallbackEvent] = []
        
        # Fallback success metrics to track effectiveness
        # Structure: {strategy: {success_count: int, total_count: int}}
        self.fallback_metrics: Dict[FallbackStrategy, Dict[str, int]] = {
            strategy: {"success_count": 0, "total_count": 0} 
            for strategy in FallbackStrategy
        }
        
        # Set up dedicated logger for fallback events
        self.logger = logging.getLogger(__name__ + ".fallback")
        self.logger.setLevel(logging_level)
        
    def find_fallback_model(
        self, 
        original_model_id: Optional[str] = None,
        agent_type: Optional[str] = None,
        task_type: Optional[str] = None,
        required_capabilities: Optional[List[str]] = None,
        strategy_override: Optional[FallbackStrategy] = None
    ) -> Tuple[Optional[IModelInfo], Optional[FallbackEvent]]:
        """
        Find a fallback model when the primary model is unavailable.
        
        This method implements the core fallback algorithm:
        1. If strategy_override is provided, use that strategy
<<<<<<< HEAD
        2. Otherwise, try strategies in order: DEFAULT -> SIMILAR_MODEL -> MODEL_TYPE -> ANY_AVAILABLE
        3. Execute each strategy until a fallback model is found
=======
        2. Otherwise, use the default strategy and cascade through others if it fails
        3. Execute the selected strategy to find a fallback model
>>>>>>> 19d69f5b
        4. Track the fallback event if successful
        
        Args:
            original_model_id: ID of the original model that failed (if any)
            agent_type: Type of agent requesting the model (for preference matching)
            task_type: Type of task the model will perform
            required_capabilities: List of required model capabilities
            strategy_override: Optional override for the fallback strategy
            
        Returns:
            Tuple containing:
              - ModelInfo of the fallback model or None if no fallback found
              - FallbackEvent describing the fallback or None if no fallback found
        """
        if not self.fallback_enabled:
            self.logger.info("Fallback is disabled, not attempting model fallback")
            return None, None
            
        # Track the original model info if available
        original_model_info = None
        if original_model_id:
            try:
                original_model_info = self.model_manager.get_model_info(original_model_id)
<<<<<<< HEAD
            except Exception:
                pass

        # If strategy override is provided, only try that strategy
        if strategy_override:
            return self._try_strategy(
                strategy_override,
                original_model_id,
                original_model_info,
                agent_type,
                task_type,
                required_capabilities
            )

        # Otherwise, try strategies in cascading order
        # The order matches test expectations: DEFAULT -> SIMILAR_MODEL -> MODEL_TYPE
=======
            except ModelNotFoundError:
                pass

        # Define the cascade order - if DEFAULT fails, try these in sequence
>>>>>>> 19d69f5b
        cascade_order = [
            FallbackStrategy.DEFAULT,
            FallbackStrategy.SIMILAR_MODEL,
            FallbackStrategy.MODEL_TYPE,
<<<<<<< HEAD
            FallbackStrategy.CAPABILITY_BASED,
            FallbackStrategy.SPECIFIED_LIST,
            FallbackStrategy.ANY_AVAILABLE
        ]

        last_event = None
        for strategy in cascade_order:
            fallback_model, event = self._try_strategy(
                strategy,
                original_model_id,
                original_model_info,
                agent_type,
                task_type,
                required_capabilities
            )
            if fallback_model:
                return fallback_model, event
            last_event = event

        self.logger.warning("No fallback model found after trying all strategies")
        return None, last_event

    def _try_strategy(
        self,
        strategy: FallbackStrategy,
        original_model_id: Optional[str],
        original_model_info: Optional[IModelInfo],
        agent_type: Optional[str],
        task_type: Optional[str],
        required_capabilities: Optional[List[str]]
    ) -> Tuple[Optional[IModelInfo], Optional[FallbackEvent]]:
        """Try a specific fallback strategy and return the result."""
        self.logger.info(f"Trying fallback strategy: {strategy.value}")
        
        fallback_model = None
        reason = "Primary model selection failed"
        
        # Execute the selected fallback strategy
        if strategy == FallbackStrategy.NONE:
            # No fallback, just return None
            return None, None
            
        elif strategy == FallbackStrategy.DEFAULT:
            # Use the default model if specified
            fallback_model = self._apply_default_model_strategy()
            reason = "Default model strategy failed" if not fallback_model else reason
            
        elif strategy == FallbackStrategy.SIMILAR_MODEL:
            # Find a model with similar capabilities
            fallback_model = self._apply_similar_model_strategy(original_model_info)
            reason = "Similar model strategy failed" if not fallback_model else reason
            
        elif strategy == FallbackStrategy.MODEL_TYPE:
            # Try other models of the same type
            fallback_model = self._apply_model_type_strategy(original_model_info, agent_type, task_type)
            reason = "Model type strategy failed" if not fallback_model else reason
            
        elif strategy == FallbackStrategy.ANY_AVAILABLE:
            # Use any available model
            fallback_model = self._apply_any_available_strategy()
            reason = "Any available strategy failed" if not fallback_model else reason
            
        elif strategy == FallbackStrategy.SPECIFIED_LIST:
            # Try models in a specified order based on agent type
            fallback_model = self._apply_specified_list_strategy(agent_type)
            reason = "Specified list strategy failed" if not fallback_model else reason
            
        elif strategy == FallbackStrategy.SIZE_TIER:
            # Try models of different size tiers
            fallback_model = self._apply_size_tier_strategy(original_model_info)
            reason = "Size tier strategy failed" if not fallback_model else reason
            
        elif strategy == FallbackStrategy.CAPABILITY_BASED:
            # Try models with required capabilities
            fallback_model = self._apply_capability_strategy(required_capabilities)
            reason = "Capability based strategy failed" if not fallback_model else reason
            
        # Create event to track this attempt
        event = FallbackEvent(
            original_model_id=original_model_id,
            fallback_model_id=fallback_model.id if fallback_model else "none",
            reason=reason,
            agent_type=agent_type,
            task_type=task_type,
            strategy_used=strategy,
            details={
                "original_model_type": original_model_info.type if original_model_info else None,
                "fallback_model_type": fallback_model.type if fallback_model else None
            }
        )
=======
            FallbackStrategy.ANY_AVAILABLE
        ]

        # If strategy override is provided, only try that strategy
        if strategy_override:
            strategies_to_try = [strategy_override]
        else:
            strategies_to_try = cascade_order

        reason = "Primary model selection failed"
        attempts = 0

        # Try each strategy in sequence until we find a model
        for strategy in strategies_to_try:
            attempts += 1
            self.logger.info(f"Trying fallback strategy: {strategy.value} (attempt {attempts})")

            fallback_model = None
            
            # Execute the selected fallback strategy
            if strategy == FallbackStrategy.NONE:
                continue
                
            elif strategy == FallbackStrategy.DEFAULT:
                fallback_model = self._apply_default_model_strategy()
                
            elif strategy == FallbackStrategy.SIMILAR_MODEL:
                fallback_model = self._apply_similar_model_strategy(original_model_info)
                
            elif strategy == FallbackStrategy.MODEL_TYPE:
                fallback_model = self._apply_model_type_strategy(original_model_info, agent_type, task_type)
                
            elif strategy == FallbackStrategy.ANY_AVAILABLE:
                fallback_model = self._apply_any_available_strategy()
                
            elif strategy == FallbackStrategy.SPECIFIED_LIST:
                fallback_model = self._apply_specified_list_strategy(agent_type)
                
            elif strategy == FallbackStrategy.SIZE_TIER:
                fallback_model = self._apply_size_tier_strategy(original_model_info)
                
            elif strategy == FallbackStrategy.CAPABILITY_BASED:
                fallback_model = self._apply_capability_strategy(required_capabilities)

            # If we found a fallback model, record the event and return
            if fallback_model:
                event = FallbackEvent(
                    original_model_id=original_model_id,
                    fallback_model_id=fallback_model.id,
                    reason=reason,
                    agent_type=agent_type,
                    task_type=task_type,
                    strategy_used=strategy,
                    details={
                        "attempts": attempts,
                        "original_model_type": original_model_info.type if original_model_info else None,
                        "fallback_model_type": fallback_model.type
                    }
                )
                
                self.track_fallback_event(event)
                return fallback_model, event

            self.logger.warning(f"Strategy {strategy.value} failed to find a fallback model")

        self.logger.warning(f"No fallback model found after trying {attempts} strategies")
        return None, None
>>>>>>> 19d69f5b
        
        # Track the event with appropriate success status
        self.track_fallback_event(event, was_successful=fallback_model is not None)
            
        return fallback_model, event  # Return event for both success and failure

    def track_fallback_event(self, event: FallbackEvent, was_successful: bool = True) -> None:
        """
        Track a fallback event and update metrics.
        
        Args:
            event: The fallback event to track
            was_successful: Whether the fallback was successful
        """
        # Add to history
        self.fallback_history.append(event)
        
        # Update metrics
        strategy = event.strategy_used
        self.fallback_metrics[strategy]["total_count"] += 1
        if was_successful:
            self.fallback_metrics[strategy]["success_count"] += 1
            
        # Log the event
        if was_successful:
            self.logger.info(
                f"Fallback successful: {event.original_model_id or 'unknown'} -> {event.fallback_model_id} "
                f"using strategy {strategy.value}"
            )
        else:
            self.logger.warning(
                f"Fallback unsuccessful: {event.original_model_id or 'unknown'} -> {event.fallback_model_id} "
                f"using strategy {strategy.value}"
            )
            
    def get_fallback_metrics(self) -> Dict[str, Dict[str, Any]]:
        """
        Get metrics about fallback effectiveness.
        
        Returns:
            Dictionary mapping strategy names to their metrics
        """
        metrics = {}
        for strategy in FallbackStrategy:
            strategy_metrics = self.fallback_metrics[strategy]
            success_rate = 0
            if strategy_metrics["total_count"] > 0:
                success_rate = strategy_metrics["success_count"] / strategy_metrics["total_count"]
                
            metrics[strategy.value] = {
                "success_count": strategy_metrics["success_count"],
                "total_count": strategy_metrics["total_count"],
                "success_rate": success_rate
            }
            
        return metrics
        
    def get_fallback_history(self, limit: int = 100) -> List[Dict[str, Any]]:
        """
        Get history of fallback events.
        
        Args:
            limit: Maximum number of events to return (most recent first)
            
        Returns:
            List of fallback events as dictionaries
        """
        return [event.to_dict() for event in self.fallback_history[-limit:]]
        
    def configure(self, **kwargs) -> None:
        """
        Configure the fallback manager.
        
        Args:
            **kwargs: Configuration parameters
                - fallback_enabled: Whether fallback is enabled
                - default_strategy: Default fallback strategy
                - max_attempts: Maximum number of fallback attempts
                - default_model_id: ID of the default fallback model
                - fallback_preferences: Mapping of agent types to model type preferences
                - logging_level: Logging level for fallback events
        """
        if "fallback_enabled" in kwargs:
            self.fallback_enabled = kwargs["fallback_enabled"]
            
        if "default_strategy" in kwargs:
            strategy_value = kwargs["default_strategy"]
            if isinstance(strategy_value, str):
                try:
                    self.default_strategy = FallbackStrategy(strategy_value)
                except ValueError:
                    self.logger.warning(f"Invalid fallback strategy: {strategy_value}, using DEFAULT")
                    self.default_strategy = FallbackStrategy.DEFAULT
            elif isinstance(strategy_value, FallbackStrategy):
                self.default_strategy = strategy_value
                
        if "max_attempts" in kwargs:
            self.max_attempts = kwargs["max_attempts"]
            
        if "default_model_id" in kwargs:
            self.default_model_id = kwargs["default_model_id"]
            
        if "fallback_preferences" in kwargs:
            self.fallback_preferences = kwargs["fallback_preferences"]
            
        if "logging_level" in kwargs:
            self.logger.setLevel(kwargs["logging_level"])
            
        self.logger.info(f"Fallback manager configuration updated: enabled={self.fallback_enabled}, "
                         f"strategy={self.default_strategy.value}")
    
    def _apply_default_model_strategy(self) -> Optional[IModelInfo]:
        """Apply the default model fallback strategy."""
        if self.default_model_id:
            return self.model_manager.get_model_info(self.default_model_id)
        return None
        
    def _apply_similar_model_strategy(self, original_model: Optional[IModelInfo]) -> Optional[IModelInfo]:
        """Find a model with similar capabilities to the original model."""
        if not original_model:
            return None
            
        # Get all models
        all_models = self.model_manager.get_all_models()
        
        # Filter out the original model
        candidates = [m for m in all_models if m.id != original_model.id]
        
        # If no candidates, return None
        if not candidates:
            return None
            
        # If the original model has capabilities, try to find models with similar capabilities
        if hasattr(original_model, "capabilities") and original_model.capabilities:
            # For each model, calculate a similarity score based on shared capabilities
            scored_candidates = []
            for model in candidates:
                if not hasattr(model, "capabilities") or not model.capabilities:
                    scored_candidates.append((model, 0))
                    continue
                    
                # Count shared capabilities
                shared = len(set(original_model.capabilities) & set(model.capabilities))
                score = shared / len(original_model.capabilities) if original_model.capabilities else 0
                scored_candidates.append((model, score))
                
            # Sort by score (highest first)
            scored_candidates.sort(key=lambda x: x[1], reverse=True)
            
            # If we have a candidate with a score > 0, return it
            if scored_candidates and scored_candidates[0][1] > 0:
                return scored_candidates[0][0]
                
        # If no similarity-based match, fall back to same type
        same_type_models = [m for m in candidates if m.type == original_model.type]
        if same_type_models:
            return same_type_models[0]
            
        # If still no match, return any model
        return candidates[0] if candidates else None
        
    def _apply_model_type_strategy(
        self, 
        original_model: Optional[IModelInfo], 
        agent_type: Optional[str], 
        task_type: Optional[str]
    ) -> Optional[IModelInfo]:
        """Try other models of the same type as the original model."""
        # Try each strategy in sequence:
        # 1. Same type as original model
        # 2. Agent preferences
        # 3. Default preferences
        
        # If we have an original model, try to find another of the same type
        if original_model and original_model.type:
            same_type_models = self.model_manager.get_models_by_type(original_model.type)
            # Ensure we don't return the original model
            filtered_models = [m for m in same_type_models if m.id != original_model.id]
            if filtered_models:
                return filtered_models[0]
                
        # If no match with original type or no original model, try agent preferences
        if agent_type and agent_type in self.fallback_preferences:
            # Get preferred model types for this agent
            preferred_types = self.fallback_preferences[agent_type]
            
            # Try each preferred type
            for model_type in preferred_types:
                models = self.model_manager.get_models_by_type(model_type)
                if models and (not original_model or models[0].id != original_model.id):
                    return models[0]
                    
        # If still no match or no agent preferences, try default preferences
        if "default" in self.fallback_preferences:
            for model_type in self.fallback_preferences["default"]:
                models = self.model_manager.get_models_by_type(model_type)
                if models and (not original_model or models[0].id != original_model.id):
                    return models[0]
                    
        # If all strategies fail, return None
        return None
        
    def _apply_any_available_strategy(self) -> Optional[IModelInfo]:
        """Use any available model as a fallback."""
        all_models = self.model_manager.get_all_models()
        return all_models[0] if all_models else None
        
    def _apply_specified_list_strategy(self, agent_type: Optional[str]) -> Optional[IModelInfo]:
        """Try models in a specified order based on agent type."""
        # Get the list of preferred model types for this agent
        preferred_types = self.fallback_preferences.get(
            agent_type, self.fallback_preferences.get("default", [])
        )
        
        # Try each preferred type in order
        for model_type in preferred_types:
            models = self.model_manager.get_models_by_type(model_type)
            if models:
                return models[0]
                
        return None
        
    def _apply_size_tier_strategy(self, original_model: Optional[IModelInfo]) -> Optional[IModelInfo]:
        """Try models of different size tiers, preferring smaller models as fallbacks."""
        # This strategy works best when we have size information for models
        all_models = self.model_manager.get_all_models()
        
        # If no original model, just return any model
        if not original_model:
            return all_models[0] if all_models else None
            
        # Filter out the original model
        candidates = [m for m in all_models if m.id != original_model.id]
        if not candidates:
            return None
            
        # Get the original model's size if available
        original_size = getattr(original_model, "size_mb", 0)
        
        # If size is available, prefer smaller models
        if original_size > 0:
            # Get models with size info
            sized_models = [(m, getattr(m, "size_mb", float("inf"))) for m in candidates]
            
            # Sort by size (smallest first)
            sized_models.sort(key=lambda x: x[1])
            
            # Filter for models smaller than the original
            smaller_models = [m for m, size in sized_models if size < original_size]
            
            # If we have smaller models, return the largest of them
            if smaller_models:
                return smaller_models[-1]
                
        # If no size info or no smaller models, fall back to same type
        same_type_models = [m for m in candidates if m.type == original_model.type]
        if same_type_models:
            return same_type_models[0]
            
        # If still no match, return any model
        return candidates[0]
        
    def _apply_capability_strategy(self, required_capabilities: Optional[List[str]]) -> Optional[IModelInfo]:
        """Find a model that has all the required capabilities."""
        if not required_capabilities:
            return None
            
        all_models = self.model_manager.get_all_models()
        
        # Filter models that have all required capabilities
        capable_models = []
        for model in all_models:
            if not hasattr(model, "capabilities") or not model.capabilities:
                continue
                
            if all(cap in model.capabilities for cap in required_capabilities):
                capable_models.append(model)
                
        # Return the first capable model if any
        return capable_models[0] if capable_models else None<|MERGE_RESOLUTION|>--- conflicted
+++ resolved
@@ -168,14 +168,9 @@
         
         This method implements the core fallback algorithm:
         1. If strategy_override is provided, use that strategy
-<<<<<<< HEAD
-        2. Otherwise, try strategies in order: DEFAULT -> SIMILAR_MODEL -> MODEL_TYPE -> ANY_AVAILABLE
+        2. Otherwise, try strategies in cascading order
         3. Execute each strategy until a fallback model is found
-=======
-        2. Otherwise, use the default strategy and cascade through others if it fails
-        3. Execute the selected strategy to find a fallback model
->>>>>>> 19d69f5b
-        4. Track the fallback event if successful
+        4. Track the fallback event and return results
         
         Args:
             original_model_id: ID of the original model that failed (if any)
@@ -198,125 +193,16 @@
         if original_model_id:
             try:
                 original_model_info = self.model_manager.get_model_info(original_model_id)
-<<<<<<< HEAD
-            except Exception:
-                pass
-
-        # If strategy override is provided, only try that strategy
-        if strategy_override:
-            return self._try_strategy(
-                strategy_override,
-                original_model_id,
-                original_model_info,
-                agent_type,
-                task_type,
-                required_capabilities
-            )
-
-        # Otherwise, try strategies in cascading order
-        # The order matches test expectations: DEFAULT -> SIMILAR_MODEL -> MODEL_TYPE
-=======
             except ModelNotFoundError:
                 pass
 
-        # Define the cascade order - if DEFAULT fails, try these in sequence
->>>>>>> 19d69f5b
+        # Define the cascade order for strategies
         cascade_order = [
             FallbackStrategy.DEFAULT,
             FallbackStrategy.SIMILAR_MODEL,
             FallbackStrategy.MODEL_TYPE,
-<<<<<<< HEAD
             FallbackStrategy.CAPABILITY_BASED,
             FallbackStrategy.SPECIFIED_LIST,
-            FallbackStrategy.ANY_AVAILABLE
-        ]
-
-        last_event = None
-        for strategy in cascade_order:
-            fallback_model, event = self._try_strategy(
-                strategy,
-                original_model_id,
-                original_model_info,
-                agent_type,
-                task_type,
-                required_capabilities
-            )
-            if fallback_model:
-                return fallback_model, event
-            last_event = event
-
-        self.logger.warning("No fallback model found after trying all strategies")
-        return None, last_event
-
-    def _try_strategy(
-        self,
-        strategy: FallbackStrategy,
-        original_model_id: Optional[str],
-        original_model_info: Optional[IModelInfo],
-        agent_type: Optional[str],
-        task_type: Optional[str],
-        required_capabilities: Optional[List[str]]
-    ) -> Tuple[Optional[IModelInfo], Optional[FallbackEvent]]:
-        """Try a specific fallback strategy and return the result."""
-        self.logger.info(f"Trying fallback strategy: {strategy.value}")
-        
-        fallback_model = None
-        reason = "Primary model selection failed"
-        
-        # Execute the selected fallback strategy
-        if strategy == FallbackStrategy.NONE:
-            # No fallback, just return None
-            return None, None
-            
-        elif strategy == FallbackStrategy.DEFAULT:
-            # Use the default model if specified
-            fallback_model = self._apply_default_model_strategy()
-            reason = "Default model strategy failed" if not fallback_model else reason
-            
-        elif strategy == FallbackStrategy.SIMILAR_MODEL:
-            # Find a model with similar capabilities
-            fallback_model = self._apply_similar_model_strategy(original_model_info)
-            reason = "Similar model strategy failed" if not fallback_model else reason
-            
-        elif strategy == FallbackStrategy.MODEL_TYPE:
-            # Try other models of the same type
-            fallback_model = self._apply_model_type_strategy(original_model_info, agent_type, task_type)
-            reason = "Model type strategy failed" if not fallback_model else reason
-            
-        elif strategy == FallbackStrategy.ANY_AVAILABLE:
-            # Use any available model
-            fallback_model = self._apply_any_available_strategy()
-            reason = "Any available strategy failed" if not fallback_model else reason
-            
-        elif strategy == FallbackStrategy.SPECIFIED_LIST:
-            # Try models in a specified order based on agent type
-            fallback_model = self._apply_specified_list_strategy(agent_type)
-            reason = "Specified list strategy failed" if not fallback_model else reason
-            
-        elif strategy == FallbackStrategy.SIZE_TIER:
-            # Try models of different size tiers
-            fallback_model = self._apply_size_tier_strategy(original_model_info)
-            reason = "Size tier strategy failed" if not fallback_model else reason
-            
-        elif strategy == FallbackStrategy.CAPABILITY_BASED:
-            # Try models with required capabilities
-            fallback_model = self._apply_capability_strategy(required_capabilities)
-            reason = "Capability based strategy failed" if not fallback_model else reason
-            
-        # Create event to track this attempt
-        event = FallbackEvent(
-            original_model_id=original_model_id,
-            fallback_model_id=fallback_model.id if fallback_model else "none",
-            reason=reason,
-            agent_type=agent_type,
-            task_type=task_type,
-            strategy_used=strategy,
-            details={
-                "original_model_type": original_model_info.type if original_model_info else None,
-                "fallback_model_type": fallback_model.type if fallback_model else None
-            }
-        )
-=======
             FallbackStrategy.ANY_AVAILABLE
         ]
 
@@ -377,19 +263,27 @@
                     }
                 )
                 
-                self.track_fallback_event(event)
+                self.track_fallback_event(event, was_successful=True)
                 return fallback_model, event
 
             self.logger.warning(f"Strategy {strategy.value} failed to find a fallback model")
 
+        # If we get here, we've tried all strategies and found no fallback
+        event = FallbackEvent(
+            original_model_id=original_model_id,
+            fallback_model_id="none",
+            reason=f"No fallback found after {attempts} attempts",
+            agent_type=agent_type,
+            task_type=task_type,
+            strategy_used=strategies_to_try[-1],
+            details={
+                "attempts": attempts,
+                "original_model_type": original_model_info.type if original_model_info else None,
+            }
+        )
+        self.track_fallback_event(event, was_successful=False)
         self.logger.warning(f"No fallback model found after trying {attempts} strategies")
-        return None, None
->>>>>>> 19d69f5b
-        
-        # Track the event with appropriate success status
-        self.track_fallback_event(event, was_successful=fallback_model is not None)
-            
-        return fallback_model, event  # Return event for both success and failure
+        return None, event
 
     def track_fallback_event(self, event: FallbackEvent, was_successful: bool = True) -> None:
         """
