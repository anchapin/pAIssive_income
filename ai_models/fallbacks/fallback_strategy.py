--- conflicted
+++ resolved
@@ -4,375 +4,6 @@
 # The original content had syntax errors that could not be automatically fixed
 # Please review and update this file as needed
 
-<<<<<<< HEAD
-import logging
-import os
-import sys
-import time
-from enum import Enum
-from typing import Any, Dict, List, Optional, Tuple
-
-# Add the project root to the Python path to import the errors module
-parent_dir = os.path.abspath(os.path.join(os.path.dirname(__file__), "../.."))
-if parent_dir not in sys.path:
-    sys.path.insert(0, parent_dir)
-
-from errors import ModelError, ModelNotFoundError, SecurityError
-from interfaces.model_interfaces import IModelInfo, IModelManager
-
-# Set up logging with secure defaults
-logging.basicConfig(
-    level=logging.INFO,
-    format=" % (asctime)s - %(name)s - %(levelname)s - %(message)s",
-    handlers=[
-        logging.FileHandler(
-            os.path.join(os.path.dirname(__file__), "logs", "fallback.log"),
-            mode="a",
-            encoding="utf - 8",
-        ),
-        logging.StreamHandler(),
-    ],
-)
-logger = logging.getLogger(__name__)
-
-
-class FallbackStrategy(Enum):
-    """Enumeration of fallback strategy types."""
-
-    NONE = "none"  # No fallback, just fail
-    DEFAULT = "default"  # Use a default model
-    SIMILAR_MODEL = "similar_model"  # Use a model with similar capabilities
-    MODEL_TYPE = "model_type"  # Try other models of the same type
-    ANY_AVAILABLE = "any_available"  # Use any available model
-    SPECIFIED_LIST = "specified_list"  # Try models in a specified order
-    SIZE_TIER = "size_tier"  # Try models of different size tiers
-    CAPABILITY_BASED = "capability"  # Try models with required capabilities
-
-
-class FallbackEvent:
-    """Class representing a model fallback event."""
-
-    def __init__(
-        self,
-        original_model_id: Optional[str],
-        fallback_model_id: str,
-        reason: str,
-        agent_type: Optional[str] = None,
-        task_type: Optional[str] = None,
-        strategy_used: FallbackStrategy = FallbackStrategy.DEFAULT,
-        timestamp: Optional[float] = None,
-        details: Optional[Dict[str, Any]] = None,
-    ):
-        """Initialize a fallback event with input validation."""
-        # Validate model IDs
-        if original_model_id and not self._is_safe_model_id(original_model_id):
-            raise SecurityError("Invalid original model ID format")
-        if not self._is_safe_model_id(fallback_model_id):
-            raise SecurityError("Invalid fallback model ID format")
-
-        # Validate agent and task types
-        if agent_type and not self._is_safe_type_name(agent_type):
-            raise SecurityError("Invalid agent type format")
-        if task_type and not self._is_safe_type_name(task_type):
-            raise SecurityError("Invalid task type format")
-
-        self.original_model_id = original_model_id
-        self.fallback_model_id = fallback_model_id
-        self.reason = str(reason)[:1000]  # Limit reason length
-        self.agent_type = agent_type
-        self.task_type = task_type
-        self.strategy_used = strategy_used
-        self.timestamp = timestamp or time.time()
-        self.details = self._sanitize_details(details or {})
-
-    @staticmethod
-    def _is_safe_model_id(model_id: str) -> bool:
-        """Validate model ID format."""
-        import re
-
-        return bool(re.match(r"^[a - zA - Z0 - 9][a - zA - Z0 - 9_\-\.]+$", model_id))
-
-    @staticmethod
-    def _is_safe_type_name(type_name: str) -> bool:
-        """Validate type name format."""
-        import re
-
-        return bool(re.match(r"^[a - zA - Z0 - 9_\-]+$", type_name))
-
-    def _sanitize_details(self, details: Dict[str, Any]) -> Dict[str, Any]:
-        """Sanitize details dictionary."""
-        sanitized = {}
-        for key, value in details.items():
-            # Only allow alphanumeric keys with underscores
-            import re
-            if not re.match(r"^[a - zA - Z0 - 9_]+$", key):
-                continue
-            # Convert values to strings and limit length
-            sanitized[key] = str(value)[:500]
-        return sanitized
-
-    def to_dict(self) -> Dict[str, Any]:
-        """Convert the fallback event to a dictionary."""
-        return {
-            "original_model_id": self.original_model_id,
-            "fallback_model_id": self.fallback_model_id,
-            "reason": self.reason,
-            "agent_type": self.agent_type,
-            "task_type": self.task_type,
-            "strategy_used": self.strategy_used.value,
-            "timestamp": self.timestamp,
-            "details": self.details,
-        }
-
-
-class FallbackManager:
-    """Manager class for handling model fallbacks securely."""
-
-    def __init__(
-        self,
-        model_manager: IModelManager,
-        fallback_enabled: bool = True,
-        default_strategy: FallbackStrategy = FallbackStrategy.DEFAULT,
-        max_attempts: int = 3,
-        default_model_id: Optional[str] = None,
-        fallback_preferences: Optional[Dict[str, List[str]]] = None,
-        logging_level: int = logging.INFO,
-        secure_mode: bool = True,  # Enable additional security features
-    ):
-        """Initialize the fallback manager with security features."""
-        self.model_manager = model_manager
-        self.fallback_enabled = fallback_enabled
-        self.default_strategy = default_strategy
-        self.max_attempts = min(max_attempts, 10)  # Limit maximum attempts
-        self.secure_mode = secure_mode
-
-        # Validate default model ID if provided
-        if default_model_id and not self._is_safe_model_id(default_model_id):
-            raise SecurityError("Invalid default model ID format")
-        self.default_model_id = default_model_id
-
-        # Default fallback preferences with secure defaults
-        default_preferences = {
-            "researcher": ["huggingface", "llama", "general - purpose"],
-            "developer": ["huggingface", "llama", "general - purpose"],
-            "monetization": ["huggingface", "general - purpose"],
-            "marketing": ["huggingface", "general - purpose"],
-            "default": ["huggingface", "general - purpose"],
-        }
-
-        # Validate and merge provided preferences
-        self.fallback_preferences = self._validate_preferences(
-            fallback_preferences or default_preferences
-        )
-
-        # Set up secure logging
-        log_dir = os.path.join(os.path.dirname(__file__), "logs")
-        os.makedirs(log_dir, mode=0o750, exist_ok=True)
-
-        self.logger = logging.getLogger(__name__ + ".fallback")
-        self.logger.setLevel(logging_level)
-
-        # Initialize metrics with thread safety
-        self._init_metrics()
-
-    def _init_metrics(self) -> None:
-        """Initialize metrics securely."""
-        self.fallback_history: List[FallbackEvent] = []
-        self.fallback_metrics: Dict[FallbackStrategy, Dict[str, int]] = {
-            strategy: {"success_count": 0, 
-                "total_count": 0} for strategy in FallbackStrategy
-        }
-
-    def _validate_preferences(self, preferences: Dict[str, List[str]]) -> Dict[str, 
-        List[str]]:
-        """Validate fallback preferences."""
-        validated = {}
-        allowed_types = {"huggingface", "llama", "openai", "general - purpose"}
-
-        for agent_type, model_types in preferences.items():
-            # Validate agent type
-            if not self._is_safe_type_name(agent_type):
-                continue
-
-            # Validate and filter model types
-            safe_types = [
-                mt for mt in model_types if isinstance(mt, 
-                    str) and mt.lower() in allowed_types
-            ]
-            if safe_types:
-                validated[agent_type] = safe_types
-
-        return validated
-
-    @staticmethod
-    def _is_safe_model_id(model_id: str) -> bool:
-        """Validate model ID format."""
-        import re
-
-        return bool(re.match(r"^[a - zA - Z0 - 9][a - zA - Z0 - 9_\-\.]+$", model_id))
-
-    @staticmethod
-    def _is_safe_type_name(type_name: str) -> bool:
-        """Validate type name format."""
-        import re
-
-        return bool(re.match(r"^[a - zA - Z0 - 9_\-]+$", type_name))
-
-    def find_fallback_model(
-        self,
-        original_model_id: Optional[str] = None,
-        agent_type: Optional[str] = None,
-        task_type: Optional[str] = None,
-        required_capabilities: Optional[List[str]] = None,
-        strategy_override: Optional[FallbackStrategy] = None,
-    ) -> Tuple[Optional[IModelInfo], Optional[FallbackEvent]]:
-        """Find a fallback model securely with cascading strategies."""
-        if not self.fallback_enabled:
-            self.logger.info("Fallback is disabled")
-            return None, None
-
-        try:
-            # Validate inputs
-            if original_model_id and not self._is_safe_model_id(original_model_id):
-                raise SecurityError("Invalid original model ID format")
-            if agent_type and not self._is_safe_type_name(agent_type):
-                raise SecurityError("Invalid agent type format")
-            if task_type and not self._is_safe_type_name(task_type):
-                raise SecurityError("Invalid task type format")
-            if required_capabilities:
-                self._validate_capabilities(required_capabilities)
-
-            # Track the original model info if available
-            original_model_info = None
-            if original_model_id:
-                try:
-                    original_model_info = \
-                        self.model_manager.get_model_info(original_model_id)
-                except ModelNotFoundError:
-                    pass
-
-            # Define cascade order for strategies
-            cascade_order = [
-                FallbackStrategy.DEFAULT,
-                FallbackStrategy.SIMILAR_MODEL,
-                FallbackStrategy.MODEL_TYPE,
-                FallbackStrategy.CAPABILITY_BASED,
-                FallbackStrategy.SPECIFIED_LIST,
-                FallbackStrategy.ANY_AVAILABLE,
-            ]
-
-            # Use override or cascade
-            strategies_to_try = \
-                [strategy_override] if strategy_override else cascade_order
-
-            reason = "Primary model selection failed"
-            attempts = 0
-
-            # Try each strategy in sequence
-            for strategy in strategies_to_try:
-                if attempts >= self.max_attempts:
-                    break
-
-                attempts += 1
-                self.logger.info(
-                    f"Trying fallback strategy: {strategy.value} (attempt {attempts})")
-
-                fallback_model = None
-                try:
-                    if strategy == FallbackStrategy.NONE:
-                        continue
-                    elif strategy == FallbackStrategy.DEFAULT:
-                        fallback_model = self._apply_default_model_strategy()
-                    elif strategy == FallbackStrategy.SIMILAR_MODEL:
-                        fallback_model = \
-                            self._apply_similar_model_strategy(original_model_info)
-                    elif strategy == FallbackStrategy.MODEL_TYPE:
-                        fallback_model = self._apply_model_type_strategy(
-                            original_model_info, agent_type, task_type
-                        )
-                    elif strategy == FallbackStrategy.ANY_AVAILABLE:
-                        fallback_model = self._apply_any_available_strategy()
-                    elif strategy == FallbackStrategy.SPECIFIED_LIST:
-                        fallback_model = self._apply_specified_list_strategy(agent_type)
-                    elif strategy == FallbackStrategy.SIZE_TIER:
-                        fallback_model = \
-                            self._apply_size_tier_strategy(original_model_info)
-                    elif strategy == FallbackStrategy.CAPABILITY_BASED:
-                        fallback_model = \
-                            self._apply_capability_strategy(required_capabilities)
-
-                except Exception as e:
-                    self.logger.error(f"Error in strategy {strategy.value}: {e}")
-                    continue
-
-                # If we found a fallback model, validate and return
-                if fallback_model:
-                    try:
-                        self._validate_fallback_model(fallback_model)
-                    except SecurityError as e:
-                        self.logger.error(
-                            f"Security validation failed for fallback model: {e}")
-                        continue
-
-                    event = FallbackEvent(
-                        original_model_id=original_model_id,
-                        fallback_model_id=fallback_model.id,
-                        reason=reason,
-                        agent_type=agent_type,
-                        task_type=task_type,
-                        strategy_used=strategy,
-                        details={
-                            "attempts": attempts,
-                            "original_model_type": (
-                                original_model_info.type if original_model_info else None
-                            ),
-                            "fallback_model_type": fallback_model.type,
-                        },
-                    )
-
-                    self.track_fallback_event(event, was_successful=True)
-                    return fallback_model, event
-
-            # No fallback found after all attempts
-            event = FallbackEvent(
-                original_model_id=original_model_id,
-                fallback_model_id="none",
-                reason=f"No fallback found after {attempts} attempts",
-                agent_type=agent_type,
-                task_type=task_type,
-                strategy_used=strategies_to_try[-1],
-                details={
-                    "attempts": attempts,
-                    "original_model_type": (
-                        original_model_info.type if original_model_info else None
-                    ),
-                },
-            )
-            self.track_fallback_event(event, was_successful=False)
-            return None, event
-
-        except Exception as e:
-            self.logger.error(f"Error in fallback process: {e}")
-            raise ModelError(f"Fallback process failed: {e}")
-
-    def _validate_capabilities(self, capabilities: List[str]) -> None:
-        """Validate capability names."""
-        for cap in capabilities:
-            if not isinstance(cap, str) or not self._is_safe_type_name(cap):
-                raise SecurityError(f"Invalid capability name: {cap}")
-
-    def _validate_fallback_model(self, model: IModelInfo) -> None:
-        """Validate fallback model security requirements."""
-        if not model or not hasattr(model, 
-            "id") or not self._is_safe_model_id(model.id):
-            raise SecurityError("Invalid fallback model ID")
-
-        if not hasattr(model, "type") or not self._is_safe_type_name(model.type):
-            raise SecurityError("Invalid fallback model type")
-
-    # ... (rest of the FallbackManager implementation remains the same,
-    # including _apply_ * _strategy methods and other utility methods)
-=======
 
 def main():
     """Initialize the module."""
@@ -380,5 +11,4 @@
 
 
 if __name__ == "__main__":
-    main()
->>>>>>> 6124bda3
+    main()