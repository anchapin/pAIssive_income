"""schemas.py - Module for the pAIssive Income project."""

<<<<<<< HEAD
This module provides Pydantic models for validating and serializing / deserializing
fallback configurations with security features.
"""

import re
from enum import Enum
from typing import Any, Dict, List, Optional

from pydantic import BaseModel, ConfigDict, Field, field_validator

class FallbackStrategyEnum(str, Enum):
    """Enumeration of fallback strategy types for Pydantic models."""

    NONE = "none"  # No fallback, just fail
    DEFAULT = "default"  # Use a default model
    SIMILAR_MODEL = "similar_model"  # Use a model with similar capabilities
    MODEL_TYPE = "model_type"  # Try other models of the same type
    ANY_AVAILABLE = "any_available"  # Use any available model
    SPECIFIED_LIST = "specified_list"  # Try models in a specified order
    SIZE_TIER = "size_tier"  # Try models of different size tiers
    CAPABILITY_BASED = "capability"  # Try models with required capabilities

class FallbackPreferences(BaseModel):
    """Model for fallback preferences configuration."""

    preferred_model_types: Dict[str, List[str]] = Field(
        default_factory=lambda: {
            "researcher": ["huggingface", "llama", "general - purpose"],
            "developer": ["huggingface", "llama", "general - purpose"],
            "monetization": ["huggingface", "general - purpose"],
            "marketing": ["huggingface", "general - purpose"],
            "default": ["huggingface", "general - purpose"],
        },
        description="Mapping of agent types to their preferred model types for" \
                    + "fallbacks",
    )

    model_config = ConfigDict(
        str_max_length=1024,  # Security: limit string lengths
        str_strip_whitespace=True,  # Security: strip whitespace
    )

    @field_validator("preferred_model_types")
    @classmethod
    def validate_model_types(cls, v: Dict[str, List[str]]) -> Dict[str, List[str]]:
        """Validate model type preferences."""
        allowed_types = {"huggingface", "llama", "openai", "general - purpose"}
        agent_pattern = re.compile(r"^[a - zA - Z0 - 9_\-]+$")

        validated = {}
        for agent_type, model_types in v.items():
            # Validate agent type name
            if not agent_pattern.match(agent_type):
                raise ValueError(f"Invalid agent type format: {agent_type}")

            # Validate and filter model types
            safe_types = [
                mt for mt in model_types if isinstance(mt, 
                    str) and mt.lower() in allowed_types
            ]
            if safe_types:
                validated[agent_type] = safe_types

        return validated

    def get_preferences_for_agent(self, agent_type: str) -> List[str]:
        """Get fallback preferences for a specific agent type."""
        if not re.match(r"^[a - zA - Z0 - 9_\-]+$", agent_type):
            raise ValueError("Invalid agent type format")

        return self.preferred_model_types.get(
            agent_type, self.preferred_model_types.get("default", [])
        )

class FallbackConfig(BaseModel):
    """Configuration model for fallback behavior with security features."""

    enabled: bool = Field(default=True, 
        description="Whether fallback mechanisms are enabled")

    default_strategy: FallbackStrategyEnum = Field(
        default=FallbackStrategyEnum.DEFAULT,
        description="Default fallback strategy to use",
    )

    max_attempts: int = Field(
        default=3,
        description="Maximum number of fallback attempts",
        ge=1,  # Must be positive
        le=10,  # Security: limit maximum attempts
    )

    default_model_id: Optional[str] = Field(
        default=None, description="ID of the default fallback model"
    )

    preferences: FallbackPreferences = Field(
        default_factory=FallbackPreferences,
        description="Fallback preferences configuration",
    )

    logging_level: str = Field(
        default="INFO",
        description="Logging level for fallback events",
        pattern=r"^(DEBUG|INFO|WARNING|ERROR|CRITICAL)$",  
            # Security: validate log levels
    )

    use_general_purpose_fallback: bool = Field(
        default=True,
        description="Whether to use any general purpose model as a last resort",
    )

    secure_mode: bool = Field(
        default=True,
        description="Enable additional security checks",
    )

    allowed_model_types: List[str] = Field(
        default=["huggingface", "llama", "openai", "general - purpose"],
        description="List of allowed model types",
    )

    model_config = ConfigDict(
        str_max_length=1024,  # Security: limit string lengths
        str_strip_whitespace=True,  # Security: strip whitespace
        json_schema_extra={
            "example": {
                "enabled": True,
                "default_strategy": "default",
                "max_attempts": 3,
                "default_model_id": "a1b2c3d4e5f6",
                "preferences": {
                    "preferred_model_types": {
                        "researcher": ["huggingface", "llama", "general - purpose"],
                        "developer": ["huggingface", "llama", "general - purpose"],
                        "default": ["huggingface", "general - purpose"],
                    }
                },
                "logging_level": "INFO",
                "use_general_purpose_fallback": True,
                "secure_mode": True,
            }
        },
    )

    @field_validator("default_model_id")
    @classmethod
    def validate_model_id(cls, v: Optional[str]) -> Optional[str]:
        """Validate model ID format."""
        if v is not None and not re.match(r"^[a - zA - Z0 - 9][a - zA - Z0 - 9_\-\.]+$", 
            v):
            raise ValueError("Invalid model ID format")
        return v

    @field_validator("allowed_model_types")
    @classmethod
    def validate_allowed_types(cls, v: List[str]) -> List[str]:
        """Validate allowed model types."""
        allowed_types = {"huggingface", "llama", "openai", "general - purpose"}
        validated = [mt for mt in v if isinstance(mt, 
            str) and mt.lower() in allowed_types]
        if not validated:
            raise ValueError("Must specify at least one valid model type")
        return validated

class FallbackEventSchema(BaseModel):
    """Schema for a model fallback event with security validations."""

    original_model_id: Optional[str] = Field(
        default=None,
        description="ID of the original model that failed",
        pattern=r"^[a - zA - Z0 - 9][a - zA - Z0 - 9_\-\.]+$",  
            # Security: validate model ID format
    )

    fallback_model_id: str = Field(
        description="ID of the fallback model that was selected",
        pattern=r"^[a - zA - Z0 - 9][a - zA - Z0 - 9_\-\.]+$",  
            # Security: validate model ID format
    )

    reason: str = Field(
        description="Reason for the fallback", 
            max_length=1000  # Security: limit reason length
    )

    agent_type: Optional[str] = Field(
        default=None,
        description="Type of agent using the model",
        pattern=r"^[a - zA - Z0 - 9_\-]+$",  # Security: validate agent type format
    )

    task_type: Optional[str] = Field(
        default=None,
        description="Type of task being performed",
        pattern=r"^[a - zA - Z0 - 9_\-]+$",  # Security: validate task type format
    )

    strategy_used: FallbackStrategyEnum = Field(
        default=FallbackStrategyEnum.DEFAULT,
        description="The fallback strategy that was used",
    )

    timestamp: float = Field(
        description="Timestamp of the fallback event", 
            ge=0  # Security: ensure positive timestamp
    )

    details: Dict[str, Any] = Field(
        default_factory=dict, description="Additional details about the fallback"
    )

    model_config = ConfigDict(
        str_max_length=1024,  # Security: limit string lengths
        str_strip_whitespace=True,  # Security: strip whitespace
    )

    @field_validator("details")
    @classmethod
    def validate_details(cls, v: Dict[str, Any]) -> Dict[str, Any]:
        """Validate and sanitize details dictionary."""
        sanitized = {}
        for key, value in v.items():
            # Only allow alphanumeric keys with underscores
            if not re.match(r"^[a - zA - Z0 - 9_]+$", key):
                continue
            # Convert values to strings and limit length
            sanitized[key] = str(value)[:500]
        return sanitized

class FallbackMetrics(BaseModel):
    """Schema for fallback metrics with validation."""

    success_count: int = Field(
        default=0,
        description="Number of successful fallbacks with this strategy",
        ge=0,  # Security: ensure non - negative count
    )

    total_count: int = Field(
        default=0,
        description="Total number of times this strategy was used",
        ge=0,  # Security: ensure non - negative count
    )

    success_rate: float = Field(
        default=0.0,
        description="Success rate of this strategy (0.0 to 1.0)",
        ge=0.0,
        le=1.0,
    )

    model_config = ConfigDict(
        validate_assignment=True,  # Validate on assignment
        str_max_length=1024,  # Security: limit string lengths
        str_strip_whitespace=True,  # Security: strip whitespace
    )
=======
# This file was automatically fixed by the syntax error correction script
# The original content had syntax errors that could not be automatically fixed
# Please review and update this file as needed


def main():
    """Initialize the module."""
    pass


if __name__ == "__main__":
    main()
>>>>>>> 6124bda3
<|MERGE_RESOLUTION|>--- conflicted
+++ resolved
@@ -1,265 +1,5 @@
 """schemas.py - Module for the pAIssive Income project."""
 
-<<<<<<< HEAD
-This module provides Pydantic models for validating and serializing / deserializing
-fallback configurations with security features.
-"""
-
-import re
-from enum import Enum
-from typing import Any, Dict, List, Optional
-
-from pydantic import BaseModel, ConfigDict, Field, field_validator
-
-class FallbackStrategyEnum(str, Enum):
-    """Enumeration of fallback strategy types for Pydantic models."""
-
-    NONE = "none"  # No fallback, just fail
-    DEFAULT = "default"  # Use a default model
-    SIMILAR_MODEL = "similar_model"  # Use a model with similar capabilities
-    MODEL_TYPE = "model_type"  # Try other models of the same type
-    ANY_AVAILABLE = "any_available"  # Use any available model
-    SPECIFIED_LIST = "specified_list"  # Try models in a specified order
-    SIZE_TIER = "size_tier"  # Try models of different size tiers
-    CAPABILITY_BASED = "capability"  # Try models with required capabilities
-
-class FallbackPreferences(BaseModel):
-    """Model for fallback preferences configuration."""
-
-    preferred_model_types: Dict[str, List[str]] = Field(
-        default_factory=lambda: {
-            "researcher": ["huggingface", "llama", "general - purpose"],
-            "developer": ["huggingface", "llama", "general - purpose"],
-            "monetization": ["huggingface", "general - purpose"],
-            "marketing": ["huggingface", "general - purpose"],
-            "default": ["huggingface", "general - purpose"],
-        },
-        description="Mapping of agent types to their preferred model types for" \
-                    + "fallbacks",
-    )
-
-    model_config = ConfigDict(
-        str_max_length=1024,  # Security: limit string lengths
-        str_strip_whitespace=True,  # Security: strip whitespace
-    )
-
-    @field_validator("preferred_model_types")
-    @classmethod
-    def validate_model_types(cls, v: Dict[str, List[str]]) -> Dict[str, List[str]]:
-        """Validate model type preferences."""
-        allowed_types = {"huggingface", "llama", "openai", "general - purpose"}
-        agent_pattern = re.compile(r"^[a - zA - Z0 - 9_\-]+$")
-
-        validated = {}
-        for agent_type, model_types in v.items():
-            # Validate agent type name
-            if not agent_pattern.match(agent_type):
-                raise ValueError(f"Invalid agent type format: {agent_type}")
-
-            # Validate and filter model types
-            safe_types = [
-                mt for mt in model_types if isinstance(mt, 
-                    str) and mt.lower() in allowed_types
-            ]
-            if safe_types:
-                validated[agent_type] = safe_types
-
-        return validated
-
-    def get_preferences_for_agent(self, agent_type: str) -> List[str]:
-        """Get fallback preferences for a specific agent type."""
-        if not re.match(r"^[a - zA - Z0 - 9_\-]+$", agent_type):
-            raise ValueError("Invalid agent type format")
-
-        return self.preferred_model_types.get(
-            agent_type, self.preferred_model_types.get("default", [])
-        )
-
-class FallbackConfig(BaseModel):
-    """Configuration model for fallback behavior with security features."""
-
-    enabled: bool = Field(default=True, 
-        description="Whether fallback mechanisms are enabled")
-
-    default_strategy: FallbackStrategyEnum = Field(
-        default=FallbackStrategyEnum.DEFAULT,
-        description="Default fallback strategy to use",
-    )
-
-    max_attempts: int = Field(
-        default=3,
-        description="Maximum number of fallback attempts",
-        ge=1,  # Must be positive
-        le=10,  # Security: limit maximum attempts
-    )
-
-    default_model_id: Optional[str] = Field(
-        default=None, description="ID of the default fallback model"
-    )
-
-    preferences: FallbackPreferences = Field(
-        default_factory=FallbackPreferences,
-        description="Fallback preferences configuration",
-    )
-
-    logging_level: str = Field(
-        default="INFO",
-        description="Logging level for fallback events",
-        pattern=r"^(DEBUG|INFO|WARNING|ERROR|CRITICAL)$",  
-            # Security: validate log levels
-    )
-
-    use_general_purpose_fallback: bool = Field(
-        default=True,
-        description="Whether to use any general purpose model as a last resort",
-    )
-
-    secure_mode: bool = Field(
-        default=True,
-        description="Enable additional security checks",
-    )
-
-    allowed_model_types: List[str] = Field(
-        default=["huggingface", "llama", "openai", "general - purpose"],
-        description="List of allowed model types",
-    )
-
-    model_config = ConfigDict(
-        str_max_length=1024,  # Security: limit string lengths
-        str_strip_whitespace=True,  # Security: strip whitespace
-        json_schema_extra={
-            "example": {
-                "enabled": True,
-                "default_strategy": "default",
-                "max_attempts": 3,
-                "default_model_id": "a1b2c3d4e5f6",
-                "preferences": {
-                    "preferred_model_types": {
-                        "researcher": ["huggingface", "llama", "general - purpose"],
-                        "developer": ["huggingface", "llama", "general - purpose"],
-                        "default": ["huggingface", "general - purpose"],
-                    }
-                },
-                "logging_level": "INFO",
-                "use_general_purpose_fallback": True,
-                "secure_mode": True,
-            }
-        },
-    )
-
-    @field_validator("default_model_id")
-    @classmethod
-    def validate_model_id(cls, v: Optional[str]) -> Optional[str]:
-        """Validate model ID format."""
-        if v is not None and not re.match(r"^[a - zA - Z0 - 9][a - zA - Z0 - 9_\-\.]+$", 
-            v):
-            raise ValueError("Invalid model ID format")
-        return v
-
-    @field_validator("allowed_model_types")
-    @classmethod
-    def validate_allowed_types(cls, v: List[str]) -> List[str]:
-        """Validate allowed model types."""
-        allowed_types = {"huggingface", "llama", "openai", "general - purpose"}
-        validated = [mt for mt in v if isinstance(mt, 
-            str) and mt.lower() in allowed_types]
-        if not validated:
-            raise ValueError("Must specify at least one valid model type")
-        return validated
-
-class FallbackEventSchema(BaseModel):
-    """Schema for a model fallback event with security validations."""
-
-    original_model_id: Optional[str] = Field(
-        default=None,
-        description="ID of the original model that failed",
-        pattern=r"^[a - zA - Z0 - 9][a - zA - Z0 - 9_\-\.]+$",  
-            # Security: validate model ID format
-    )
-
-    fallback_model_id: str = Field(
-        description="ID of the fallback model that was selected",
-        pattern=r"^[a - zA - Z0 - 9][a - zA - Z0 - 9_\-\.]+$",  
-            # Security: validate model ID format
-    )
-
-    reason: str = Field(
-        description="Reason for the fallback", 
-            max_length=1000  # Security: limit reason length
-    )
-
-    agent_type: Optional[str] = Field(
-        default=None,
-        description="Type of agent using the model",
-        pattern=r"^[a - zA - Z0 - 9_\-]+$",  # Security: validate agent type format
-    )
-
-    task_type: Optional[str] = Field(
-        default=None,
-        description="Type of task being performed",
-        pattern=r"^[a - zA - Z0 - 9_\-]+$",  # Security: validate task type format
-    )
-
-    strategy_used: FallbackStrategyEnum = Field(
-        default=FallbackStrategyEnum.DEFAULT,
-        description="The fallback strategy that was used",
-    )
-
-    timestamp: float = Field(
-        description="Timestamp of the fallback event", 
-            ge=0  # Security: ensure positive timestamp
-    )
-
-    details: Dict[str, Any] = Field(
-        default_factory=dict, description="Additional details about the fallback"
-    )
-
-    model_config = ConfigDict(
-        str_max_length=1024,  # Security: limit string lengths
-        str_strip_whitespace=True,  # Security: strip whitespace
-    )
-
-    @field_validator("details")
-    @classmethod
-    def validate_details(cls, v: Dict[str, Any]) -> Dict[str, Any]:
-        """Validate and sanitize details dictionary."""
-        sanitized = {}
-        for key, value in v.items():
-            # Only allow alphanumeric keys with underscores
-            if not re.match(r"^[a - zA - Z0 - 9_]+$", key):
-                continue
-            # Convert values to strings and limit length
-            sanitized[key] = str(value)[:500]
-        return sanitized
-
-class FallbackMetrics(BaseModel):
-    """Schema for fallback metrics with validation."""
-
-    success_count: int = Field(
-        default=0,
-        description="Number of successful fallbacks with this strategy",
-        ge=0,  # Security: ensure non - negative count
-    )
-
-    total_count: int = Field(
-        default=0,
-        description="Total number of times this strategy was used",
-        ge=0,  # Security: ensure non - negative count
-    )
-
-    success_rate: float = Field(
-        default=0.0,
-        description="Success rate of this strategy (0.0 to 1.0)",
-        ge=0.0,
-        le=1.0,
-    )
-
-    model_config = ConfigDict(
-        validate_assignment=True,  # Validate on assignment
-        str_max_length=1024,  # Security: limit string lengths
-        str_strip_whitespace=True,  # Security: strip whitespace
-    )
-=======
 # This file was automatically fixed by the syntax error correction script
 # The original content had syntax errors that could not be automatically fixed
 # Please review and update this file as needed
@@ -271,5 +11,4 @@
 
 
 if __name__ == "__main__":
-    main()
->>>>>>> 6124bda3
+    main()