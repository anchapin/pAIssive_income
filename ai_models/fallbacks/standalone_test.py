"""standalone_test.py - Module for the pAIssive Income project."""

# This file was automatically fixed by the syntax error correction script
# The original content had syntax errors that could not be automatically fixed
# Please review and update this file as needed

<<<<<<< HEAD
import logging
import time
from enum import Enum
from typing import Any, Dict, List, Optional


# Define the fallback strategy enum directly instead of importing it
class FallbackStrategy(Enum):
    """Enumeration of fallback strategy types."""

    NONE = "none"  # No fallback, just fail
    DEFAULT = "default"  # Use a default model
    SIMILAR_MODEL = "similar_model"  # Use a model with similar capabilities
    MODEL_TYPE = "model_type"  # Try other models of the same type
    ANY_AVAILABLE = "any_available"  # Use any available model
    SPECIFIED_LIST = "specified_list"  # Try models in a specified order
    SIZE_TIER = "size_tier"  # Try models of different size tiers
    CAPABILITY_BASED = "capability"  # Try models with required capabilities


class FallbackEvent:
    """Class representing a model fallback event."""

    def __init__(
        self,
        original_model_id: Optional[str],
        fallback_model_id: str,
        reason: str,
        agent_type: Optional[str] = None,
        task_type: Optional[str] = None,
        strategy_used: FallbackStrategy = FallbackStrategy.DEFAULT,
        timestamp: Optional[float] = None,
        details: Optional[Dict[str, Any]] = None,
    ):
        """Initialize a fallback event."""
        self.original_model_id = original_model_id
        self.fallback_model_id = fallback_model_id
        self.reason = reason
        self.agent_type = agent_type
        self.task_type = task_type
        self.strategy_used = strategy_used
        self.timestamp = timestamp or time.time()
        self.details = details or {}

    def to_dict(self) -> Dict[str, Any]:
        """Convert the fallback event to a dictionary."""
        return {
            "original_model_id": self.original_model_id,
            "fallback_model_id": self.fallback_model_id,
            "reason": self.reason,
            "agent_type": self.agent_type,
            "task_type": self.task_type,
            "strategy_used": self.strategy_used.value,
            "timestamp": self.timestamp,
            "details": self.details,
        }


class FallbackManager:
    """Manager class for handling model fallbacks."""

    def __init__(
        self,
        model_manager,
        fallback_enabled: bool = True,
        default_strategy: FallbackStrategy = FallbackStrategy.DEFAULT,
        max_attempts: int = 3,
        default_model_id: Optional[str] = None,
        fallback_preferences: Optional[Dict[str, List[str]]] = None,
        logging_level: int = logging.INFO,
    ):
        """Initialize the fallback manager."""
        self.model_manager = model_manager
        self.fallback_enabled = fallback_enabled
        self.default_strategy = default_strategy
        self.max_attempts = max_attempts
        self.default_model_id = default_model_id

        # Default fallback preferences if none provided
        self.fallback_preferences = fallback_preferences or {
            "researcher": ["huggingface", "llama", "general - purpose"],
            "developer": ["huggingface", "llama", "general - purpose"],
            "monetization": ["huggingface", "general - purpose"],
            "marketing": ["huggingface", "general - purpose"],
            "default": ["huggingface", "general - purpose"],
        }

        # History of fallback events for analysis
        self.fallback_history: List[FallbackEvent] = []

        # Fallback success metrics to track effectiveness
        self.fallback_metrics: Dict[FallbackStrategy, Dict[str, int]] = {
            strategy: {"success_count": 0, 
                "total_count": 0} for strategy in FallbackStrategy
        }

        # Set up dedicated logger for fallback events
        self.logger = logging.getLogger(__name__ + ".fallback")
        self.logger.setLevel(logging_level)

    def find_fallback_model(
        self,
        original_model_id: Optional[str] = None,
        agent_type: Optional[str] = None,
        task_type: Optional[str] = None,
        required_capabilities: Optional[List[str]] = None,
        strategy_override: Optional[FallbackStrategy] = None,
    ):
        """Find a fallback model when the primary model is unavailable."""
        if not self.fallback_enabled:
            self.logger.info("Fallback is disabled, not attempting model fallback")
            return None, None

        # Select strategy to use
        strategy = strategy_override or self.default_strategy

        # Track the original model info if available
        original_model_info = None
        if original_model_id:
            original_model_info = self.model_manager.get_model_info(original_model_id)

        # Try to find a fallback model using the selected strategy
        self.logger.info(f"Finding fallback model using strategy: {strategy.value}")

        fallback_model = None
        reason = "Primary model selection failed"
        attempts = 0

        # Execute the selected fallback strategy
        if strategy == FallbackStrategy.NONE:
            # No fallback, just return None
            return None, None

        elif strategy == FallbackStrategy.DEFAULT:
            # Use the default model if specified
            fallback_model = self._apply_default_model_strategy()

        elif strategy == FallbackStrategy.SIMILAR_MODEL:
            # Find a model with similar capabilities
            fallback_model = self._apply_similar_model_strategy(original_model_info)

        elif strategy == FallbackStrategy.MODEL_TYPE:
            # Try other models of the same type
            fallback_model = self._apply_model_type_strategy(
                original_model_info, agent_type, task_type
            )

        elif strategy == FallbackStrategy.ANY_AVAILABLE:
            # Use any available model
            fallback_model = self._apply_any_available_strategy()

        elif strategy == FallbackStrategy.SPECIFIED_LIST:
            # Try models in a specified order based on agent type
            fallback_model = self._apply_specified_list_strategy(agent_type)

        elif strategy == FallbackStrategy.SIZE_TIER:
            # Try models of different size tiers
            fallback_model = self._apply_size_tier_strategy(original_model_info)

        elif strategy == FallbackStrategy.CAPABILITY_BASED:
            # Try models with required capabilities
            fallback_model = self._apply_capability_strategy(required_capabilities)

        # If we found a fallback model, record the event and return
        if fallback_model:
            event = FallbackEvent(
                original_model_id=original_model_id,
                fallback_model_id=fallback_model.id,
                reason=reason,
                agent_type=agent_type,
                task_type=task_type,
                strategy_used=strategy,
                details={
                    "attempts": attempts + 1,
                    "original_model_type": (
                        original_model_info.type if original_model_info else None
                    ),
                    "fallback_model_type": fallback_model.type,
                },
            )

            self.track_fallback_event(event)
            return fallback_model, event

        self.logger.warning(
            f"No fallback model found after trying strategy: {strategy.value}")
        return None, None

    def track_fallback_event(self, event: FallbackEvent, 
        was_successful: bool = True) -> None:
        """Track a fallback event and update metrics."""
        # Add to history
        self.fallback_history.append(event)

        # Update metrics
        strategy = event.strategy_used
        self.fallback_metrics[strategy]["total_count"] += 1
        if was_successful:
            self.fallback_metrics[strategy]["success_count"] += 1

        # Log the event
        if was_successful:
            self.logger.info(
                f"Fallback successful: {event.original_model_id or \
                    'unknown'} -> {event.fallback_model_id} "
                f"using strategy {strategy.value}"
            )
        else:
            self.logger.warning(
                f"Fallback unsuccessful: {event.original_model_id or \
                    'unknown'} -> {event.fallback_model_id} "
                f"using strategy {strategy.value}"
            )

    def get_fallback_metrics(self) -> Dict[str, Dict[str, Any]]:
        """Get metrics about fallback effectiveness."""
        metrics = {}
        for strategy in FallbackStrategy:
            strategy_metrics = self.fallback_metrics[strategy]
            success_rate = 0
            if strategy_metrics["total_count"] > 0:
                success_rate = strategy_metrics["success_count"] / \
                    strategy_metrics["total_count"]

            metrics[strategy.value] = {
                "success_count": strategy_metrics["success_count"],
                "total_count": strategy_metrics["total_count"],
                "success_rate": success_rate,
            }

        return metrics

    def get_fallback_history(self, limit: int = 100) -> List[Dict[str, Any]]:
        """Get history of fallback events."""
        return [event.to_dict() for event in self.fallback_history[-limit:]]

    def configure(self, **kwargs) -> None:
        """Configure the fallback manager."""
        if "fallback_enabled" in kwargs:
            self.fallback_enabled = kwargs["fallback_enabled"]

        if "default_strategy" in kwargs:
            strategy_value = kwargs["default_strategy"]
            if isinstance(strategy_value, str):
                try:
                    self.default_strategy = FallbackStrategy(strategy_value)
                except ValueError:
                    self.logger.warning(
                        f"Invalid fallback strategy: {strategy_value}, using DEFAULT"
                    )
                    self.default_strategy = FallbackStrategy.DEFAULT
            elif isinstance(strategy_value, FallbackStrategy):
                self.default_strategy = strategy_value

        if "max_attempts" in kwargs:
            self.max_attempts = kwargs["max_attempts"]

        if "default_model_id" in kwargs:
            self.default_model_id = kwargs["default_model_id"]

        if "fallback_preferences" in kwargs:
            self.fallback_preferences = kwargs["fallback_preferences"]

        if "logging_level" in kwargs:
            self.logger.setLevel(kwargs["logging_level"])

        self.logger.info(
            f"Fallback manager configuration updated: enabled={self.fallback_enabled}, "
            f"strategy={self.default_strategy.value}"
        )

    def _apply_default_model_strategy(self):
        """Apply the default model fallback strategy."""
        if self.default_model_id:
            return self.model_manager.get_model_info(self.default_model_id)
        return None

    def _apply_similar_model_strategy(self, original_model):
        """Find a model with similar capabilities to the original model."""
        if not original_model:
            return None

        # Get all models
        all_models = self.model_manager.get_all_models()

        # Filter out the original model
        candidates = [m for m in all_models if m.id != original_model.id]

        # If no candidates, return None
        if not candidates:
            return None

        # If the original model has capabilities, try to find models with similar capabilities
        if hasattr(original_model, "capabilities") and original_model.capabilities:
            # For each model, calculate a similarity score based on shared capabilities
            scored_candidates = []
            for model in candidates:
                if not hasattr(model, "capabilities") or not model.capabilities:
                    scored_candidates.append((model, 0))
                    continue

                # Count shared capabilities
                shared = len(set(original_model.capabilities) & set(model.capabilities))
                score = (
                    shared / \
                        len(original_model.capabilities) if original_model.capabilities else 0
                )
                scored_candidates.append((model, score))

            # Sort by score (highest first)
            scored_candidates.sort(key=lambda x: x[1], reverse=True)

            # If we have a candidate with a score > 0, return it
            if scored_candidates and scored_candidates[0][1] > 0:
                return scored_candidates[0][0]

        # If no similarity - based match, fall back to same type
        same_type_models = [m for m in candidates if m.type == original_model.type]
        if same_type_models:
            return same_type_models[0]

        # If still no match, return any model
        return candidates[0] if candidates else None

    def _apply_model_type_strategy(self, original_model, agent_type, task_type):
        """Try other models of the same type as the original model."""
        # If we have an original model, try to find another of the same type
        if original_model:
            same_type_models = \
                self.model_manager.get_models_by_type(original_model.type)
            filtered_models = [m for m in same_type_models if m.id != original_model.id]
            if filtered_models:
                return filtered_models[0]

        # If no original model or no other models of the same type, try using agent / task preferences
        if agent_type and agent_type in self.fallback_preferences:
            # Get preferred model types for this agent
            preferred_types = self.fallback_preferences[agent_type]

            # Try each preferred type
            for model_type in preferred_types:
                models = self.model_manager.get_models_by_type(model_type)
                if models:
                    return models[0]

        # If all else fails, try default preferences
        if "default" in self.fallback_preferences:
            for model_type in self.fallback_preferences["default"]:
                models = self.model_manager.get_models_by_type(model_type)
                if models:
                    return models[0]

        return None

    def _apply_any_available_strategy(self):
        """Use any available model as a fallback."""
        all_models = self.model_manager.get_all_models()
        return all_models[0] if all_models else None

    def _apply_specified_list_strategy(self, agent_type):
        """Try models in a specified order based on agent type."""
        # Get the list of preferred model types for this agent
        preferred_types = self.fallback_preferences.get(
            agent_type, self.fallback_preferences.get("default", [])
        )

        # Try each preferred type in order
        for model_type in preferred_types:
            models = self.model_manager.get_models_by_type(model_type)
            if models:
                return models[0]

        return None

    def _apply_size_tier_strategy(self, original_model):
        """Try models of different size tiers, preferring smaller models as fallbacks."""
        # This strategy works best when we have size information for models
        all_models = self.model_manager.get_all_models()

        # If no original model, just return any model
        if not original_model:
            return all_models[0] if all_models else None

        # Filter out the original model
        candidates = [m for m in all_models if m.id != original_model.id]
        if not candidates:
            return None

        # Get the original model's size if available
        original_size = getattr(original_model, "size_mb", 0)

        # If size is available, prefer smaller models
        if original_size > 0:
            # Get models with size info
            sized_models = [(m, getattr(m, "size_mb", 
                float("inf"))) for m in candidates]

            # Sort by size (smallest first)
            sized_models.sort(key=lambda x: x[1])

            # Filter for models smaller than the original
            smaller_models = [m for m, size in sized_models if size < original_size]

            # If we have smaller models, return the largest of them
            if smaller_models:
                return smaller_models[-1]

        # If no size info or no smaller models, fall back to same type
        same_type_models = [m for m in candidates if m.type == original_model.type]
        if same_type_models:
            return same_type_models[0]

        # If still no match, return any model
        return candidates[0]

    def _apply_capability_strategy(self, required_capabilities):
        """Find a model that has all the required capabilities."""
        if not required_capabilities:
            return None

        all_models = self.model_manager.get_all_models()

        # Filter models that have all required capabilities
        capable_models = []
        for model in all_models:
            if not hasattr(model, "capabilities") or not model.capabilities:
                continue

            if all(cap in model.capabilities for cap in required_capabilities):
                capable_models.append(model)

        # Return the first capable model if any
        return capable_models[0] if capable_models else None


# Mock classes for testing
class MockModelInfo:
    """Mock model info class for testing purposes."""

    def __init__(self, id, name, type, path, capabilities=None, size_mb=0):
        self.id = id
        self.name = name
        self.type = type
        self.path = path
        self.capabilities = capabilities or []
        self.size_mb = size_mb

    def __str__(self):
        return f"{self.name} ({self.type})"


class MockModelManager:
    """Mock model manager class for testing purposes."""

    def __init__(self):
        self.models = {}

    def register_model(self, model):
        """Register a mock model."""
        self.models[model.id] = model
        return model

    def get_model_info(self, model_id):
        """Get mock model info."""
        return self.models.get(model_id)

    def get_models_by_type(self, model_type):
        """Get mock models by type."""
        return [m for m in self.models.values() if m.type == model_type]

    def get_all_models(self):
        """Get all mock models."""
        return list(self.models.values())


def setup_test_environment():
    """Set up a test environment with mock models."""
    print("\n=== Setting up mock test environment ===")

    # Create a mock model manager
    manager = MockModelManager()

    # Register some test models
    models = [
        MockModelInfo(
            id="model1",
            name="Primary Model",
            type="huggingface",
            path=" / path / to / model1",
            capabilities=["text - generation", "classification"],
        ),
        MockModelInfo(
            id="model2",
            name="Secondary Model",
            type="llama",
            path=" / path / to / model2",
            capabilities=["text - generation"],
        ),
        MockModelInfo(
            id="model3",
            name="Embedding Model",
            type="embedding",
            path=" / path / to / model3",
            capabilities=["embedding"],
        ),
        MockModelInfo(
            id="model4",
            name="Small Model",
            type="huggingface",
            path=" / path / to / model4",
            size_mb=100,
            capabilities=["text - generation"],
        ),
    ]

    for model in models:
        manager.register_model(model)
        print(f"Registered test model: {model.name} ({model.id}) - Type: {model.type}")

    return manager


def test_fallback_strategies(manager):
    """Test different fallback strategies."""
    print("\n=== Test: Fallback Strategies ===")

    # Create a FallbackManager directly
    fallback_manager = FallbackManager(
        model_manager=manager,
        fallback_enabled=True,
        default_strategy=FallbackStrategy.DEFAULT,
        default_model_id="model1",  # Set the default model to model1
    )

    strategies_to_test = [
        FallbackStrategy.DEFAULT,
        FallbackStrategy.SIMILAR_MODEL,
        FallbackStrategy.MODEL_TYPE,
        FallbackStrategy.ANY_AVAILABLE,
        FallbackStrategy.SPECIFIED_LIST,
        FallbackStrategy.SIZE_TIER,
        FallbackStrategy.CAPABILITY_BASED,
    ]

    for strategy in strategies_to_test:
        # Try finding a fallback model with the strategy
        print(f"\nTesting strategy: {strategy.value}")

        fallback_model, event = fallback_manager.find_fallback_model(
            original_model_id="non_existent_model",
            agent_type="researcher",
            task_type="text - generation",
            strategy_override=strategy,
        )

        if fallback_model:
            print(
                f"✅ Strategy {strategy.value} found fallback model: {fallback_model.name}")
        else:
            print(f"❌ Strategy {strategy.value} failed to find a fallback model")

    # Test capability - based strategy with specific capabilities
    print("\nTesting capability - based with specific requirements:")
    fallback_model, _ = fallback_manager.find_fallback_model(
        required_capabilities=["text - generation", "classification"],
        strategy_override=FallbackStrategy.CAPABILITY_BASED,
    )

    if fallback_model:
        print(f"✅ Found model with required capabilities: {fallback_model.name}")
    else:
        print("❌ Failed to find model with required capabilities")


def test_fallback_metrics(manager):
    """Test fallback metrics tracking."""
    print("\n=== Test: Fallback Metrics ===")

    # Create a FallbackManager
    fallback_manager = FallbackManager(model_manager=manager, fallback_enabled=True)

    # Generate some fallback events
    strategies = [
        FallbackStrategy.DEFAULT,
        FallbackStrategy.SIMILAR_MODEL,
        FallbackStrategy.MODEL_TYPE,
        FallbackStrategy.ANY_AVAILABLE,
    ]

    # Create several fallback events with different strategies
    for strategy in strategies:
        for i in range(3):  # Create 3 events per strategy
            fallback_model, event = fallback_manager.find_fallback_model(
                original_model_id=f"non_existent_model_{i}",
                agent_type="tester",
                strategy_override=strategy,
            )

            if event and i == 0:  # Mark some as unsuccessful for testing
                fallback_manager.track_fallback_event(event, was_successful=False)

    # Get and display metrics
    metrics = fallback_manager.get_fallback_metrics()

    print("\nFallback Metrics:")
    for strategy, stats in metrics.items():
        if stats["total_count"] > 0:
            success_rate = stats["success_count"] / stats["total_count"]
            print(f"Strategy: {strategy}")
            print(
                f"  Success rate: {success_rate:.2f} (
                    {stats['success_count']}/{stats['total_count']})"
            )

    # Get fallback history
    history = fallback_manager.get_fallback_history(limit=5)
    print(f"\nRecent fallback events: {len(history)}")


if __name__ == "__main__":
    # Configure logging
    logging.basicConfig(level=logging.INFO)

    # Set up test environment
    manager = setup_test_environment()

    # Run tests
    test_fallback_strategies(manager)
    test_fallback_metrics(manager)

    print("\n=== All tests completed ===")
=======

def main():
    """Initialize the module."""
    pass


if __name__ == "__main__":
    main()
>>>>>>> 6124bda3
<|MERGE_RESOLUTION|>--- conflicted
+++ resolved
@@ -4,639 +4,6 @@
 # The original content had syntax errors that could not be automatically fixed
 # Please review and update this file as needed
 
-<<<<<<< HEAD
-import logging
-import time
-from enum import Enum
-from typing import Any, Dict, List, Optional
-
-
-# Define the fallback strategy enum directly instead of importing it
-class FallbackStrategy(Enum):
-    """Enumeration of fallback strategy types."""
-
-    NONE = "none"  # No fallback, just fail
-    DEFAULT = "default"  # Use a default model
-    SIMILAR_MODEL = "similar_model"  # Use a model with similar capabilities
-    MODEL_TYPE = "model_type"  # Try other models of the same type
-    ANY_AVAILABLE = "any_available"  # Use any available model
-    SPECIFIED_LIST = "specified_list"  # Try models in a specified order
-    SIZE_TIER = "size_tier"  # Try models of different size tiers
-    CAPABILITY_BASED = "capability"  # Try models with required capabilities
-
-
-class FallbackEvent:
-    """Class representing a model fallback event."""
-
-    def __init__(
-        self,
-        original_model_id: Optional[str],
-        fallback_model_id: str,
-        reason: str,
-        agent_type: Optional[str] = None,
-        task_type: Optional[str] = None,
-        strategy_used: FallbackStrategy = FallbackStrategy.DEFAULT,
-        timestamp: Optional[float] = None,
-        details: Optional[Dict[str, Any]] = None,
-    ):
-        """Initialize a fallback event."""
-        self.original_model_id = original_model_id
-        self.fallback_model_id = fallback_model_id
-        self.reason = reason
-        self.agent_type = agent_type
-        self.task_type = task_type
-        self.strategy_used = strategy_used
-        self.timestamp = timestamp or time.time()
-        self.details = details or {}
-
-    def to_dict(self) -> Dict[str, Any]:
-        """Convert the fallback event to a dictionary."""
-        return {
-            "original_model_id": self.original_model_id,
-            "fallback_model_id": self.fallback_model_id,
-            "reason": self.reason,
-            "agent_type": self.agent_type,
-            "task_type": self.task_type,
-            "strategy_used": self.strategy_used.value,
-            "timestamp": self.timestamp,
-            "details": self.details,
-        }
-
-
-class FallbackManager:
-    """Manager class for handling model fallbacks."""
-
-    def __init__(
-        self,
-        model_manager,
-        fallback_enabled: bool = True,
-        default_strategy: FallbackStrategy = FallbackStrategy.DEFAULT,
-        max_attempts: int = 3,
-        default_model_id: Optional[str] = None,
-        fallback_preferences: Optional[Dict[str, List[str]]] = None,
-        logging_level: int = logging.INFO,
-    ):
-        """Initialize the fallback manager."""
-        self.model_manager = model_manager
-        self.fallback_enabled = fallback_enabled
-        self.default_strategy = default_strategy
-        self.max_attempts = max_attempts
-        self.default_model_id = default_model_id
-
-        # Default fallback preferences if none provided
-        self.fallback_preferences = fallback_preferences or {
-            "researcher": ["huggingface", "llama", "general - purpose"],
-            "developer": ["huggingface", "llama", "general - purpose"],
-            "monetization": ["huggingface", "general - purpose"],
-            "marketing": ["huggingface", "general - purpose"],
-            "default": ["huggingface", "general - purpose"],
-        }
-
-        # History of fallback events for analysis
-        self.fallback_history: List[FallbackEvent] = []
-
-        # Fallback success metrics to track effectiveness
-        self.fallback_metrics: Dict[FallbackStrategy, Dict[str, int]] = {
-            strategy: {"success_count": 0, 
-                "total_count": 0} for strategy in FallbackStrategy
-        }
-
-        # Set up dedicated logger for fallback events
-        self.logger = logging.getLogger(__name__ + ".fallback")
-        self.logger.setLevel(logging_level)
-
-    def find_fallback_model(
-        self,
-        original_model_id: Optional[str] = None,
-        agent_type: Optional[str] = None,
-        task_type: Optional[str] = None,
-        required_capabilities: Optional[List[str]] = None,
-        strategy_override: Optional[FallbackStrategy] = None,
-    ):
-        """Find a fallback model when the primary model is unavailable."""
-        if not self.fallback_enabled:
-            self.logger.info("Fallback is disabled, not attempting model fallback")
-            return None, None
-
-        # Select strategy to use
-        strategy = strategy_override or self.default_strategy
-
-        # Track the original model info if available
-        original_model_info = None
-        if original_model_id:
-            original_model_info = self.model_manager.get_model_info(original_model_id)
-
-        # Try to find a fallback model using the selected strategy
-        self.logger.info(f"Finding fallback model using strategy: {strategy.value}")
-
-        fallback_model = None
-        reason = "Primary model selection failed"
-        attempts = 0
-
-        # Execute the selected fallback strategy
-        if strategy == FallbackStrategy.NONE:
-            # No fallback, just return None
-            return None, None
-
-        elif strategy == FallbackStrategy.DEFAULT:
-            # Use the default model if specified
-            fallback_model = self._apply_default_model_strategy()
-
-        elif strategy == FallbackStrategy.SIMILAR_MODEL:
-            # Find a model with similar capabilities
-            fallback_model = self._apply_similar_model_strategy(original_model_info)
-
-        elif strategy == FallbackStrategy.MODEL_TYPE:
-            # Try other models of the same type
-            fallback_model = self._apply_model_type_strategy(
-                original_model_info, agent_type, task_type
-            )
-
-        elif strategy == FallbackStrategy.ANY_AVAILABLE:
-            # Use any available model
-            fallback_model = self._apply_any_available_strategy()
-
-        elif strategy == FallbackStrategy.SPECIFIED_LIST:
-            # Try models in a specified order based on agent type
-            fallback_model = self._apply_specified_list_strategy(agent_type)
-
-        elif strategy == FallbackStrategy.SIZE_TIER:
-            # Try models of different size tiers
-            fallback_model = self._apply_size_tier_strategy(original_model_info)
-
-        elif strategy == FallbackStrategy.CAPABILITY_BASED:
-            # Try models with required capabilities
-            fallback_model = self._apply_capability_strategy(required_capabilities)
-
-        # If we found a fallback model, record the event and return
-        if fallback_model:
-            event = FallbackEvent(
-                original_model_id=original_model_id,
-                fallback_model_id=fallback_model.id,
-                reason=reason,
-                agent_type=agent_type,
-                task_type=task_type,
-                strategy_used=strategy,
-                details={
-                    "attempts": attempts + 1,
-                    "original_model_type": (
-                        original_model_info.type if original_model_info else None
-                    ),
-                    "fallback_model_type": fallback_model.type,
-                },
-            )
-
-            self.track_fallback_event(event)
-            return fallback_model, event
-
-        self.logger.warning(
-            f"No fallback model found after trying strategy: {strategy.value}")
-        return None, None
-
-    def track_fallback_event(self, event: FallbackEvent, 
-        was_successful: bool = True) -> None:
-        """Track a fallback event and update metrics."""
-        # Add to history
-        self.fallback_history.append(event)
-
-        # Update metrics
-        strategy = event.strategy_used
-        self.fallback_metrics[strategy]["total_count"] += 1
-        if was_successful:
-            self.fallback_metrics[strategy]["success_count"] += 1
-
-        # Log the event
-        if was_successful:
-            self.logger.info(
-                f"Fallback successful: {event.original_model_id or \
-                    'unknown'} -> {event.fallback_model_id} "
-                f"using strategy {strategy.value}"
-            )
-        else:
-            self.logger.warning(
-                f"Fallback unsuccessful: {event.original_model_id or \
-                    'unknown'} -> {event.fallback_model_id} "
-                f"using strategy {strategy.value}"
-            )
-
-    def get_fallback_metrics(self) -> Dict[str, Dict[str, Any]]:
-        """Get metrics about fallback effectiveness."""
-        metrics = {}
-        for strategy in FallbackStrategy:
-            strategy_metrics = self.fallback_metrics[strategy]
-            success_rate = 0
-            if strategy_metrics["total_count"] > 0:
-                success_rate = strategy_metrics["success_count"] / \
-                    strategy_metrics["total_count"]
-
-            metrics[strategy.value] = {
-                "success_count": strategy_metrics["success_count"],
-                "total_count": strategy_metrics["total_count"],
-                "success_rate": success_rate,
-            }
-
-        return metrics
-
-    def get_fallback_history(self, limit: int = 100) -> List[Dict[str, Any]]:
-        """Get history of fallback events."""
-        return [event.to_dict() for event in self.fallback_history[-limit:]]
-
-    def configure(self, **kwargs) -> None:
-        """Configure the fallback manager."""
-        if "fallback_enabled" in kwargs:
-            self.fallback_enabled = kwargs["fallback_enabled"]
-
-        if "default_strategy" in kwargs:
-            strategy_value = kwargs["default_strategy"]
-            if isinstance(strategy_value, str):
-                try:
-                    self.default_strategy = FallbackStrategy(strategy_value)
-                except ValueError:
-                    self.logger.warning(
-                        f"Invalid fallback strategy: {strategy_value}, using DEFAULT"
-                    )
-                    self.default_strategy = FallbackStrategy.DEFAULT
-            elif isinstance(strategy_value, FallbackStrategy):
-                self.default_strategy = strategy_value
-
-        if "max_attempts" in kwargs:
-            self.max_attempts = kwargs["max_attempts"]
-
-        if "default_model_id" in kwargs:
-            self.default_model_id = kwargs["default_model_id"]
-
-        if "fallback_preferences" in kwargs:
-            self.fallback_preferences = kwargs["fallback_preferences"]
-
-        if "logging_level" in kwargs:
-            self.logger.setLevel(kwargs["logging_level"])
-
-        self.logger.info(
-            f"Fallback manager configuration updated: enabled={self.fallback_enabled}, "
-            f"strategy={self.default_strategy.value}"
-        )
-
-    def _apply_default_model_strategy(self):
-        """Apply the default model fallback strategy."""
-        if self.default_model_id:
-            return self.model_manager.get_model_info(self.default_model_id)
-        return None
-
-    def _apply_similar_model_strategy(self, original_model):
-        """Find a model with similar capabilities to the original model."""
-        if not original_model:
-            return None
-
-        # Get all models
-        all_models = self.model_manager.get_all_models()
-
-        # Filter out the original model
-        candidates = [m for m in all_models if m.id != original_model.id]
-
-        # If no candidates, return None
-        if not candidates:
-            return None
-
-        # If the original model has capabilities, try to find models with similar capabilities
-        if hasattr(original_model, "capabilities") and original_model.capabilities:
-            # For each model, calculate a similarity score based on shared capabilities
-            scored_candidates = []
-            for model in candidates:
-                if not hasattr(model, "capabilities") or not model.capabilities:
-                    scored_candidates.append((model, 0))
-                    continue
-
-                # Count shared capabilities
-                shared = len(set(original_model.capabilities) & set(model.capabilities))
-                score = (
-                    shared / \
-                        len(original_model.capabilities) if original_model.capabilities else 0
-                )
-                scored_candidates.append((model, score))
-
-            # Sort by score (highest first)
-            scored_candidates.sort(key=lambda x: x[1], reverse=True)
-
-            # If we have a candidate with a score > 0, return it
-            if scored_candidates and scored_candidates[0][1] > 0:
-                return scored_candidates[0][0]
-
-        # If no similarity - based match, fall back to same type
-        same_type_models = [m for m in candidates if m.type == original_model.type]
-        if same_type_models:
-            return same_type_models[0]
-
-        # If still no match, return any model
-        return candidates[0] if candidates else None
-
-    def _apply_model_type_strategy(self, original_model, agent_type, task_type):
-        """Try other models of the same type as the original model."""
-        # If we have an original model, try to find another of the same type
-        if original_model:
-            same_type_models = \
-                self.model_manager.get_models_by_type(original_model.type)
-            filtered_models = [m for m in same_type_models if m.id != original_model.id]
-            if filtered_models:
-                return filtered_models[0]
-
-        # If no original model or no other models of the same type, try using agent / task preferences
-        if agent_type and agent_type in self.fallback_preferences:
-            # Get preferred model types for this agent
-            preferred_types = self.fallback_preferences[agent_type]
-
-            # Try each preferred type
-            for model_type in preferred_types:
-                models = self.model_manager.get_models_by_type(model_type)
-                if models:
-                    return models[0]
-
-        # If all else fails, try default preferences
-        if "default" in self.fallback_preferences:
-            for model_type in self.fallback_preferences["default"]:
-                models = self.model_manager.get_models_by_type(model_type)
-                if models:
-                    return models[0]
-
-        return None
-
-    def _apply_any_available_strategy(self):
-        """Use any available model as a fallback."""
-        all_models = self.model_manager.get_all_models()
-        return all_models[0] if all_models else None
-
-    def _apply_specified_list_strategy(self, agent_type):
-        """Try models in a specified order based on agent type."""
-        # Get the list of preferred model types for this agent
-        preferred_types = self.fallback_preferences.get(
-            agent_type, self.fallback_preferences.get("default", [])
-        )
-
-        # Try each preferred type in order
-        for model_type in preferred_types:
-            models = self.model_manager.get_models_by_type(model_type)
-            if models:
-                return models[0]
-
-        return None
-
-    def _apply_size_tier_strategy(self, original_model):
-        """Try models of different size tiers, preferring smaller models as fallbacks."""
-        # This strategy works best when we have size information for models
-        all_models = self.model_manager.get_all_models()
-
-        # If no original model, just return any model
-        if not original_model:
-            return all_models[0] if all_models else None
-
-        # Filter out the original model
-        candidates = [m for m in all_models if m.id != original_model.id]
-        if not candidates:
-            return None
-
-        # Get the original model's size if available
-        original_size = getattr(original_model, "size_mb", 0)
-
-        # If size is available, prefer smaller models
-        if original_size > 0:
-            # Get models with size info
-            sized_models = [(m, getattr(m, "size_mb", 
-                float("inf"))) for m in candidates]
-
-            # Sort by size (smallest first)
-            sized_models.sort(key=lambda x: x[1])
-
-            # Filter for models smaller than the original
-            smaller_models = [m for m, size in sized_models if size < original_size]
-
-            # If we have smaller models, return the largest of them
-            if smaller_models:
-                return smaller_models[-1]
-
-        # If no size info or no smaller models, fall back to same type
-        same_type_models = [m for m in candidates if m.type == original_model.type]
-        if same_type_models:
-            return same_type_models[0]
-
-        # If still no match, return any model
-        return candidates[0]
-
-    def _apply_capability_strategy(self, required_capabilities):
-        """Find a model that has all the required capabilities."""
-        if not required_capabilities:
-            return None
-
-        all_models = self.model_manager.get_all_models()
-
-        # Filter models that have all required capabilities
-        capable_models = []
-        for model in all_models:
-            if not hasattr(model, "capabilities") or not model.capabilities:
-                continue
-
-            if all(cap in model.capabilities for cap in required_capabilities):
-                capable_models.append(model)
-
-        # Return the first capable model if any
-        return capable_models[0] if capable_models else None
-
-
-# Mock classes for testing
-class MockModelInfo:
-    """Mock model info class for testing purposes."""
-
-    def __init__(self, id, name, type, path, capabilities=None, size_mb=0):
-        self.id = id
-        self.name = name
-        self.type = type
-        self.path = path
-        self.capabilities = capabilities or []
-        self.size_mb = size_mb
-
-    def __str__(self):
-        return f"{self.name} ({self.type})"
-
-
-class MockModelManager:
-    """Mock model manager class for testing purposes."""
-
-    def __init__(self):
-        self.models = {}
-
-    def register_model(self, model):
-        """Register a mock model."""
-        self.models[model.id] = model
-        return model
-
-    def get_model_info(self, model_id):
-        """Get mock model info."""
-        return self.models.get(model_id)
-
-    def get_models_by_type(self, model_type):
-        """Get mock models by type."""
-        return [m for m in self.models.values() if m.type == model_type]
-
-    def get_all_models(self):
-        """Get all mock models."""
-        return list(self.models.values())
-
-
-def setup_test_environment():
-    """Set up a test environment with mock models."""
-    print("\n=== Setting up mock test environment ===")
-
-    # Create a mock model manager
-    manager = MockModelManager()
-
-    # Register some test models
-    models = [
-        MockModelInfo(
-            id="model1",
-            name="Primary Model",
-            type="huggingface",
-            path=" / path / to / model1",
-            capabilities=["text - generation", "classification"],
-        ),
-        MockModelInfo(
-            id="model2",
-            name="Secondary Model",
-            type="llama",
-            path=" / path / to / model2",
-            capabilities=["text - generation"],
-        ),
-        MockModelInfo(
-            id="model3",
-            name="Embedding Model",
-            type="embedding",
-            path=" / path / to / model3",
-            capabilities=["embedding"],
-        ),
-        MockModelInfo(
-            id="model4",
-            name="Small Model",
-            type="huggingface",
-            path=" / path / to / model4",
-            size_mb=100,
-            capabilities=["text - generation"],
-        ),
-    ]
-
-    for model in models:
-        manager.register_model(model)
-        print(f"Registered test model: {model.name} ({model.id}) - Type: {model.type}")
-
-    return manager
-
-
-def test_fallback_strategies(manager):
-    """Test different fallback strategies."""
-    print("\n=== Test: Fallback Strategies ===")
-
-    # Create a FallbackManager directly
-    fallback_manager = FallbackManager(
-        model_manager=manager,
-        fallback_enabled=True,
-        default_strategy=FallbackStrategy.DEFAULT,
-        default_model_id="model1",  # Set the default model to model1
-    )
-
-    strategies_to_test = [
-        FallbackStrategy.DEFAULT,
-        FallbackStrategy.SIMILAR_MODEL,
-        FallbackStrategy.MODEL_TYPE,
-        FallbackStrategy.ANY_AVAILABLE,
-        FallbackStrategy.SPECIFIED_LIST,
-        FallbackStrategy.SIZE_TIER,
-        FallbackStrategy.CAPABILITY_BASED,
-    ]
-
-    for strategy in strategies_to_test:
-        # Try finding a fallback model with the strategy
-        print(f"\nTesting strategy: {strategy.value}")
-
-        fallback_model, event = fallback_manager.find_fallback_model(
-            original_model_id="non_existent_model",
-            agent_type="researcher",
-            task_type="text - generation",
-            strategy_override=strategy,
-        )
-
-        if fallback_model:
-            print(
-                f"✅ Strategy {strategy.value} found fallback model: {fallback_model.name}")
-        else:
-            print(f"❌ Strategy {strategy.value} failed to find a fallback model")
-
-    # Test capability - based strategy with specific capabilities
-    print("\nTesting capability - based with specific requirements:")
-    fallback_model, _ = fallback_manager.find_fallback_model(
-        required_capabilities=["text - generation", "classification"],
-        strategy_override=FallbackStrategy.CAPABILITY_BASED,
-    )
-
-    if fallback_model:
-        print(f"✅ Found model with required capabilities: {fallback_model.name}")
-    else:
-        print("❌ Failed to find model with required capabilities")
-
-
-def test_fallback_metrics(manager):
-    """Test fallback metrics tracking."""
-    print("\n=== Test: Fallback Metrics ===")
-
-    # Create a FallbackManager
-    fallback_manager = FallbackManager(model_manager=manager, fallback_enabled=True)
-
-    # Generate some fallback events
-    strategies = [
-        FallbackStrategy.DEFAULT,
-        FallbackStrategy.SIMILAR_MODEL,
-        FallbackStrategy.MODEL_TYPE,
-        FallbackStrategy.ANY_AVAILABLE,
-    ]
-
-    # Create several fallback events with different strategies
-    for strategy in strategies:
-        for i in range(3):  # Create 3 events per strategy
-            fallback_model, event = fallback_manager.find_fallback_model(
-                original_model_id=f"non_existent_model_{i}",
-                agent_type="tester",
-                strategy_override=strategy,
-            )
-
-            if event and i == 0:  # Mark some as unsuccessful for testing
-                fallback_manager.track_fallback_event(event, was_successful=False)
-
-    # Get and display metrics
-    metrics = fallback_manager.get_fallback_metrics()
-
-    print("\nFallback Metrics:")
-    for strategy, stats in metrics.items():
-        if stats["total_count"] > 0:
-            success_rate = stats["success_count"] / stats["total_count"]
-            print(f"Strategy: {strategy}")
-            print(
-                f"  Success rate: {success_rate:.2f} (
-                    {stats['success_count']}/{stats['total_count']})"
-            )
-
-    # Get fallback history
-    history = fallback_manager.get_fallback_history(limit=5)
-    print(f"\nRecent fallback events: {len(history)}")
-
-
-if __name__ == "__main__":
-    # Configure logging
-    logging.basicConfig(level=logging.INFO)
-
-    # Set up test environment
-    manager = setup_test_environment()
-
-    # Run tests
-    test_fallback_strategies(manager)
-    test_fallback_metrics(manager)
-
-    print("\n=== All tests completed ===")
-=======
 
 def main():
     """Initialize the module."""
@@ -644,5 +11,4 @@
 
 
 if __name__ == "__main__":
-    main()
->>>>>>> 6124bda3
+    main()