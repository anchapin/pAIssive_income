--- conflicted
+++ resolved
@@ -1,426 +1,3 @@
-<<<<<<< HEAD
-"""Utilities for async operations and batch processing."""
-
-import asyncio
-import functools
-import logging
-from collections import deque
-from dataclasses import dataclass, field
-from typing import Any, Awaitable, Callable, Dict, Generic, List, Optional, TypeVar
-
-logger = logging.getLogger(__name__)
-
-T = TypeVar("T")
-
-
-@dataclass
-class AsyncResult(Generic[T]):
-    """Container for async operation results."""
-
-    result: Optional[T] = None
-    error: Optional[Exception] = None
-    is_complete: bool = False
-    metadata: Dict[str, Any] = field(default_factory=dict)
-
-
-async def handle_task_exception(task: asyncio.Task) -> None:
-    """Handle exceptions from a task and log them."""
-    try:
-        await task
-    except Exception as e:
-        logger.error("Task failed with error: {}".format(e))
-        # Re - raise the exception to ensure it's not silently swallowed
-        raise
-
-
-async def run_with_timeout(coro: Awaitable[T], timeout: float) -> T:
-    """Run a coroutine with a timeout.
-
-    Args:
-        coro: The coroutine to run
-        timeout: Timeout in seconds
-
-    Returns:
-        The result of the coroutine
-
-    Raises:
-        asyncio.TimeoutError: If the operation times out
-        Exception: Any other exception from the coroutine
-    """
-    try:
-        return await asyncio.wait_for(coro, timeout)
-    except asyncio.TimeoutError:
-        logger.warning("Operation timed out after {} seconds".format(timeout))
-        raise
-    except Exception as e:
-        logger.error("Operation failed with error: {}".format(e))
-        raise
-
-
-class AsyncBuffer(Generic[T]):
-    """A buffer for async operations that supports batching."""
-
-    def __init__(
-        self,
-        maxsize: int = 1000,
-        batch_size: int = 10,
-        flush_interval: float = 1.0,
-    ):
-        """Initialize the buffer.
-
-        Args:
-            maxsize: Maximum size of the buffer
-            batch_size: Size of batches to process
-            flush_interval: How often to flush the buffer in seconds
-        """
-        self._buffer = deque(maxlen=maxsize)
-        self._batch_size = batch_size
-        self._flush_interval = flush_interval
-        self._lock = asyncio.Lock()
-        self._flush_task: Optional[asyncio.Task] = None
-
-    async def put(self, item: T) -> None:
-        """Add an item to the buffer.
-
-        Args:
-            item: Item to add to the buffer
-        """
-        async with self._lock:
-            self._buffer.append(item)
-            if len(self._buffer) >= self._batch_size:
-                await self.flush()
-
-    async def flush(self) -> None:
-        """Flush the current contents of the buffer."""
-        async with self._lock:
-            items = list(self._buffer)
-            self._buffer.clear()
-            if items:
-                try:
-                    await self.process_batch(items)
-                except Exception as e:
-                    logger.error(f"Error processing batch: {e}")
-                    raise
-
-    async def process_batch(self, items: List[T]) -> None:
-        """Process a batch of items. Override this method in subclasses.
-
-        Args:
-            items: List of items to process
-        """
-        raise NotImplementedError
-
-    def start(self) -> None:
-        """Start the automatic flushing task."""
-        if self._flush_task is None:
-            self._flush_task = asyncio.create_task(self._auto_flush())
-
-    def stop(self) -> None:
-        """Stop the automatic flushing task."""
-        if self._flush_task is not None:
-            self._flush_task.cancel()
-            self._flush_task = None
-
-    async def _auto_flush(self) -> None:
-        """Automatically flush the buffer at regular intervals."""
-        while True:
-            try:
-                await asyncio.sleep(self._flush_interval)
-                await self.flush()
-            except asyncio.CancelledError:
-                break
-            except Exception as e:
-                logger.error("Error in auto flush: {}".format(e))
-
-
-async def stream_processor(
-    input_queue: asyncio.Queue[T],
-    output_queue: asyncio.Queue[Any],
-    process_func: Any,
-    batch_size: int = 10,
-    timeout: float = 1.0,
-) -> None:
-    """Process items from a queue in batches.
-
-    Args:
-        input_queue: Queue containing input items
-        output_queue: Queue to put processed results into
-        process_func: Function to process batches
-        batch_size: Size of batches to process
-        timeout: How long to wait for items before processing partial batch
-    """
-    batch = []
-    last_process_time = asyncio.get_event_loop().time()
-
-    while True:
-        try:
-            # Try to get an item from the queue
-            try:
-                item = await asyncio.wait_for(input_queue.get(), timeout)
-                batch.append(item)
-                input_queue.task_done()
-            except asyncio.TimeoutError:
-                # Process partial batch on timeout if we have items
-                if batch:
-                    current_time = asyncio.get_event_loop().time()
-                    if current_time - last_process_time >= timeout:
-                        await process_batch(batch, process_func, output_queue)
-                        batch = []
-                        last_process_time = current_time
-                continue
-
-            # Process batch if it's full
-            if len(batch) >= batch_size:
-                await process_batch(batch, process_func, output_queue)
-                batch = []
-                last_process_time = asyncio.get_event_loop().time()
-
-        except asyncio.CancelledError:
-            # Process any remaining items before exiting
-            if batch:
-                await process_batch(batch, process_func, output_queue)
-            break
-        except Exception as e:
-            logger.error("Error in stream processor: {}".format(e))
-            raise
-
-
-async def process_batch(batch: List[T], process_func: Any, 
-    output_queue: asyncio.Queue) -> None:
-    """Process a batch of items and put results in output queue.
-
-    Args:
-        batch: List of items to process
-        process_func: Function to process items
-        output_queue: Queue to put results into
-    """
-    try:
-        results = await process_func(batch)
-        for result in results:
-            await output_queue.put(result)
-    except Exception as e:
-        logger.error("Error processing batch: {}".format(e))
-        raise
-
-
-async def run_in_thread(func: Callable, *args: Any, **kwargs: Any) -> Any:
-    """Run a blocking function in a thread pool.
-
-    This function allows running blocking I / O operations without blocking
-    the event loop, which is essential for maintaining responsiveness in
-    async applications.
-
-    Args:
-        func: The blocking function to run
-        *args: Positional arguments to pass to the function
-        **kwargs: Keyword arguments to pass to the function
-
-    Returns:
-        The result of the function call
-
-    Raises:
-        Exception: Any exception raised by the function
-    """
-    loop = asyncio.get_event_loop()
-
-    # Use functools.partial to create a callable with the args and kwargs
-    pfunc = functools.partial(func, *args, **kwargs)
-
-    # Run the function in the default thread pool
-    try:
-        return await loop.run_in_executor(None, pfunc)
-    except Exception as e:
-        logger.error("Error running function {} in thread: {}".format(func.__name__, e))
-        raise
-
-
-@dataclass
-class AsyncResult(Generic[T]):
-    """Result of an asynchronous operation."""
-
-    success: bool
-    result: Optional[T] = None
-    error: Optional[Exception] = None
-
-    @classmethod
-    def success_result(cls, result: T) -> "AsyncResult[T]":
-        """Create a successful result.
-
-        Args:
-            result: The result value
-
-        Returns:
-            AsyncResult with success=True and the result
-        """
-        return cls(success=True, result=result)
-
-    @classmethod
-    def error_result(cls, error: Exception) -> "AsyncResult[T]":
-        """Create an error result.
-
-        Args:
-            error: The exception that occurred
-
-        Returns:
-            AsyncResult with success=False and the error
-        """
-        return cls(success=False, error=error)
-
-
-class AsyncModelProcessor:
-    """Processes model operations asynchronously."""
-
-    def __init__(self, model_manager):
-        """Initialize the async model processor.
-
-        Args:
-            model_manager: Model manager instance for loading models
-        """
-        self.model_manager = model_manager
-        self.logger = logging.getLogger(__name__)
-
-    async def generate_text_batch(
-        self,
-        model_id: str,
-        prompts: List[str],
-        model_version: Optional[str] = None,
-        concurrency: int = 4,
-        **kwargs,
-    ) -> List[AsyncResult[str]]:
-        """Generate text for multiple prompts asynchronously.
-
-        Args:
-            model_id: ID of the model to use
-            prompts: List of prompts to process
-            model_version: Optional version of the model
-            concurrency: Maximum number of concurrent operations
-            **kwargs: Additional parameters for text generation
-
-        Returns:
-            List of AsyncResult objects with generated texts
-        """
-        # Create a semaphore to limit concurrency
-        semaphore = asyncio.Semaphore(concurrency)
-
-        # Create tasks for each prompt
-        tasks = []
-        for prompt in prompts:
-            task = asyncio.create_task(
-                self._generate_text_with_semaphore(
-                    semaphore, model_id, prompt, model_version, **kwargs
-                )
-            )
-            tasks.append(task)
-
-        # Wait for all tasks to complete
-        results = await asyncio.gather(*tasks)
-        return results
-
-    async def _generate_text_with_semaphore(
-        self,
-        semaphore: asyncio.Semaphore,
-        model_id: str,
-        prompt: str,
-        model_version: Optional[str] = None,
-        **kwargs,
-    ) -> AsyncResult[str]:
-        """Generate text with semaphore for concurrency control.
-
-        Args:
-            semaphore: Semaphore for concurrency control
-            model_id: ID of the model to use
-            prompt: Prompt to process
-            model_version: Optional version of the model
-            **kwargs: Additional parameters for text generation
-
-        Returns:
-            AsyncResult with generated text or error
-        """
-        async with semaphore:
-            try:
-                # Load the model
-                model = self.model_manager.load_model(model_id)
-
-                # Generate text
-                result = await run_in_thread(model.generate_text, prompt=prompt, 
-                    **kwargs)
-
-                return AsyncResult.success_result(result)
-            except Exception as e:
-                self.logger.error(f"Error generating text: {e}")
-                return AsyncResult.error_result(e)
-
-    async def generate_embeddings_batch(
-        self,
-        model_id: str,
-        texts: List[str],
-        model_version: Optional[str] = None,
-        concurrency: int = 8,
-        **kwargs,
-    ) -> List[AsyncResult[List[float]]]:
-        """Generate embeddings for multiple texts asynchronously.
-
-        Args:
-            model_id: ID of the model to use
-            texts: List of texts to embed
-            model_version: Optional version of the model
-            concurrency: Maximum number of concurrent operations
-            **kwargs: Additional parameters for embedding generation
-
-        Returns:
-            List of AsyncResult objects with embeddings
-        """
-        # Create a semaphore to limit concurrency
-        semaphore = asyncio.Semaphore(concurrency)
-
-        # Create tasks for each text
-        tasks = []
-        for text in texts:
-            task = asyncio.create_task(
-                self._generate_embedding_with_semaphore(
-                    semaphore, model_id, text, model_version, **kwargs
-                )
-            )
-            tasks.append(task)
-
-        # Wait for all tasks to complete
-        results = await asyncio.gather(*tasks)
-        return results
-
-    async def _generate_embedding_with_semaphore(
-        self,
-        semaphore: asyncio.Semaphore,
-        model_id: str,
-        text: str,
-        model_version: Optional[str] = None,
-        **kwargs,
-    ) -> AsyncResult[List[float]]:
-        """Generate embedding with semaphore for concurrency control.
-
-        Args:
-            semaphore: Semaphore for concurrency control
-            model_id: ID of the model to use
-            text: Text to embed
-            model_version: Optional version of the model
-            **kwargs: Additional parameters for embedding generation
-
-        Returns:
-            AsyncResult with embedding or error
-        """
-        async with semaphore:
-            try:
-                # Load the model
-                model = self.model_manager.load_model(model_id)
-
-                # Generate embedding
-                result = await run_in_thread(model.generate_embedding, text=text, 
-                    **kwargs)
-
-                return AsyncResult.success_result(result)
-            except Exception as e:
-                self.logger.error(f"Error generating embedding: {e}")
-                return AsyncResult.error_result(e)
-=======
 """async_utils.py - Module for the pAIssive Income project."""
 
 # This file was automatically fixed by the syntax error correction script
@@ -434,5 +11,4 @@
 
 
 if __name__ == "__main__":
-    main()
->>>>>>> 6124bda3
+    main()