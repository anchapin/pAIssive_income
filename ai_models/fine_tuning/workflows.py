<<<<<<< HEAD
"""
Fine - tuning workflows for AI models.

This module provides tools for creating and running fine - tuning workflows,
including data collection, fine - tuning, and evaluation.
"""

import json
import logging
import os
import time
from dataclasses import dataclass, field
from enum import Enum
from typing import Any, Callable, Dict, List, Optional, Tuple, Union
=======
"""workflows.py - Module for the pAIssive Income project."""

# This file was automatically fixed by the syntax error correction script
# The original content had syntax errors that could not be automatically fixed
# Please review and update this file as needed

>>>>>>> 6124bda3

def main():
    """Initialize the module."""
    pass

<<<<<<< HEAD
from .data_collector import DataCollectionConfig, DataCollector, collect_data, 
    prepare_dataset
from .evaluator import EvaluationConfig, ModelEvaluator, compare_models, evaluate_model
from .fine_tuner import FineTuner, FineTuningConfig, fine_tune_model, resume_fine_tuning

# Configure logger
logger = logging.getLogger(__name__)


class WorkflowStep(Enum):
    """
    Enum for workflow steps.
    """

    DATA_COLLECTION = "data_collection"
    FINE_TUNING = "fine_tuning"
    EVALUATION = "evaluation"
    COMPARISON = "comparison"


@dataclass
class WorkflowConfig:
    """
    Configuration for fine - tuning workflow.
    """

    # Workflow name and output directory
    name: str
    output_dir: str

    # Steps to include in the workflow
    steps: List[WorkflowStep] = field(
        default_factory=lambda: [
            WorkflowStep.DATA_COLLECTION,
            WorkflowStep.FINE_TUNING,
            WorkflowStep.EVALUATION,
        ]
    )

    # Data collection configuration
    data_collection_config: Optional[DataCollectionConfig] = None

    # Fine - tuning configuration
    fine_tuning_config: Optional[FineTuningConfig] = None

    # Evaluation configuration
    evaluation_config: Optional[EvaluationConfig] = None

    # Comparison configuration
    comparison_models: List[str] = field(default_factory=list)

    # Metadata
    metadata: Dict[str, Any] = field(default_factory=dict)

    def __post_init__(self):
        """
        Validate and process the configuration after initialization.
        """
        # Convert string steps to enum if needed
        processed_steps = []
        for step in self.steps:
            if isinstance(step, str):
                try:
                    step = WorkflowStep(step)
                except ValueError:
                    logger.warning(f"Unknown step: {step}, skipping")
                    continue
            processed_steps.append(step)
        self.steps = processed_steps

        # Create output directory if it doesn't exist
        os.makedirs(self.output_dir, exist_ok=True)


class FineTuningWorkflow:
    """
    Class for running fine - tuning workflows.
    """

    def __init__(self, config: WorkflowConfig):
        """
        Initialize the workflow.

        Args:
            config: Configuration for the workflow
        """
        self.config = config
        self.results = {}
        self.dataset = None
        self.model_path = None

    def run(self) -> Dict[str, Any]:
        """
        Run the workflow.

        Returns:
            Dictionary with workflow results
        """
        start_time = time.time()

        logger.info(f"Starting workflow: {self.config.name}")

        # Run each step in the workflow
        for step in self.config.steps:
            logger.info(f"Running step: {step.value}")

            if step == WorkflowStep.DATA_COLLECTION:
                self._run_data_collection()
            elif step == WorkflowStep.FINE_TUNING:
                self._run_fine_tuning()
            elif step == WorkflowStep.EVALUATION:
                self._run_evaluation()
            elif step == WorkflowStep.COMPARISON:
                self._run_comparison()

        # Calculate total time
        total_time = time.time() - start_time

        # Save workflow results
        self._save_results(total_time)

        logger.info(f"Workflow completed in {total_time:.2f} seconds")

        return self.results

    def _run_data_collection(self) -> None:
        """
        Run the data collection step.
        """
        if self.config.data_collection_config is None:
            logger.warning("No data collection configuration provided, skipping step")
            return

        try:
            logger.info("Collecting data")

            # Create data collector
            collector = DataCollector(self.config.data_collection_config)

            # Prepare dataset
            self.dataset = collector.prepare()

            # Export dataset
            dataset_path = os.path.join(self.config.output_dir, "dataset")
            self.dataset.save_to_disk(dataset_path)

            # Store results
            self.results["data_collection"] = {
                "dataset_path": dataset_path,
                "num_samples": {
                    "train": len(self.dataset["train"]),
                    "validation": len(self.dataset["validation"]),
                    "test": len(self.dataset["test"]) if "test" in self.dataset else 0,
                },
            }

            logger.info(f"Data collection completed, dataset saved to {dataset_path}")

        except Exception as e:
            logger.error(f"Error in data collection step: {e}")
            self.results["data_collection"] = {"error": str(e)}

    def _run_fine_tuning(self) -> None:
        """
        Run the fine - tuning step.
        """
        if self.config.fine_tuning_config is None:
            logger.warning("No fine - tuning configuration provided, skipping step")
            return

        try:
            logger.info("Fine - tuning model")

            # Update fine - tuning configuration with dataset if available
            if self.dataset is not None and \
                self.config.fine_tuning_config.dataset is None:
                self.config.fine_tuning_config.dataset = self.dataset

            # Create fine - tuner
            fine_tuner = FineTuner(self.config.fine_tuning_config)

            # Prepare for fine - tuning
            fine_tuner.prepare()

            # Train the model
            train_metrics = fine_tuner.train()

            # Save the model
            self.model_path = fine_tuner.save()

            # Store results
            self.results["fine_tuning"] = {
                "model_path": self.model_path,
                "train_metrics": train_metrics,
            }

            logger.info(f"Fine - tuning completed, model saved to {self.model_path}")

        except Exception as e:
            logger.error(f"Error in fine - tuning step: {e}")
            self.results["fine_tuning"] = {"error": str(e)}

    def _run_evaluation(self) -> None:
        """
        Run the evaluation step.
        """
        if self.config.evaluation_config is None:
            logger.warning("No evaluation configuration provided, skipping step")
            return

        if (
            self.model_path is None
            and "fine_tuning" in self.results
            and "model_path" in self.results["fine_tuning"]
        ):
            self.model_path = self.results["fine_tuning"]["model_path"]

        if self.model_path is None:
            logger.warning("No model path available for evaluation, skipping step")
            return

        try:
            logger.info(f"Evaluating model: {self.model_path}")

            # Update evaluation configuration with model path
            self.config.evaluation_config.model_path = self.model_path

            # Update evaluation configuration with dataset if available
            if self.dataset is not None and \
                self.config.evaluation_config.dataset is None:
                self.config.evaluation_config.dataset = self.dataset

            # Create evaluator
            evaluator = ModelEvaluator(self.config.evaluation_config)

            # Evaluate model
            evaluation_results = evaluator.evaluate()

            # Visualize results
            if self.config.evaluation_config.output_dir:
                visualization_path = evaluator.visualize_results()
            else:
                visualization_path = None

            # Store results
            self.results["evaluation"] = {
                "results": evaluation_results,
                "visualization_path": visualization_path,
            }

            logger.info("Evaluation completed")

        except Exception as e:
            logger.error(f"Error in evaluation step: {e}")
            self.results["evaluation"] = {"error": str(e)}

    def _run_comparison(self) -> None:
        """
        Run the comparison step.
        """
        if not self.config.comparison_models:
            logger.warning("No comparison models provided, skipping step")
            return

        if (
            self.model_path is None
            and "fine_tuning" in self.results
            and "model_path" in self.results["fine_tuning"]
        ):
            self.model_path = self.results["fine_tuning"]["model_path"]

        if self.model_path is None:
            logger.warning("No model path available for comparison, skipping step")
            return

        try:
            logger.info("Comparing models")

            # Add the fine - tuned model to the comparison list
            model_paths = [self.model_path] + self.config.comparison_models

            # Get dataset path
            dataset_path = None
            if self.dataset is not None:
                dataset_path = os.path.join(self.config.output_dir, "dataset")
                self.dataset.save_to_disk(dataset_path)
            elif (
                "data_collection" in self.results
                and "dataset_path" in self.results["data_collection"]
            ):
                dataset_path = self.results["data_collection"]["dataset_path"]

            if dataset_path is None:
                logger.warning("No dataset available for comparison, skipping step")
                return

            # Create output directory for comparison results
            comparison_dir = os.path.join(self.config.output_dir, "comparison")
            os.makedirs(comparison_dir, exist_ok=True)

            # Compare models
            comparison_results = compare_models(
                model_paths=model_paths,
                dataset_path=dataset_path,
                metrics=(
                    self.config.evaluation_config.metrics if self.config.evaluation_config else None
                ),
                output_dir=comparison_dir,
            )

            # Generate comparison report
            report_path = os.path.join(comparison_dir, "comparison_report.md")
            report_path = ModelEvaluator.generate_evaluation_report(
                results=comparison_results, output_path=report_path
            )

            # Store results
            self.results["comparison"] = {"results": comparison_results, 
                "report_path": report_path}

            logger.info("Comparison completed")

        except Exception as e:
            logger.error(f"Error in comparison step: {e}")
            self.results["comparison"] = {"error": str(e)}

    def _save_results(self, total_time: float) -> None:
        """
        Save workflow results to disk.

        Args:
            total_time: Total time taken by the workflow
        """
        # Create results object
        workflow_results = {
            "name": self.config.name,
            "steps": [step.value for step in self.config.steps],
            "results": self.results,
            "metadata": self.config.metadata,
            "total_time": total_time,
            "timestamp": time.strftime(" % Y-%m-%d %H:%M:%S"),
        }

        # Save results to file
        results_path = os.path.join(self.config.output_dir, "workflow_results.json")

        with open(results_path, "w", encoding="utf - 8") as f:
            json.dump(workflow_results, f, indent=2)

        logger.info(f"Saved workflow results to {results_path}")


def create_workflow(config: WorkflowConfig) -> FineTuningWorkflow:
    """
    Create a fine - tuning workflow.

    Args:
        config: Configuration for the workflow

    Returns:
        Fine - tuning workflow
    """
    return FineTuningWorkflow(config)


def run_workflow(config: WorkflowConfig) -> Dict[str, Any]:
    """
    Run a fine - tuning workflow.

    Args:
        config: Configuration for the workflow

    Returns:
        Dictionary with workflow results
    """
    workflow = create_workflow(config)
    return workflow.run()


def save_workflow(workflow: FineTuningWorkflow, path: str) -> str:
    """
    Save a workflow configuration to disk.

    Args:
        workflow: Workflow to save
        path: Path to save the workflow

    Returns:
        Path to the saved workflow
    """
    # Create directory if it doesn't exist
    os.makedirs(os.path.dirname(path), exist_ok=True)

    # Convert configuration to dictionary
    config_dict = {
        "name": workflow.config.name,
        "output_dir": workflow.config.output_dir,
        "steps": [step.value for step in workflow.config.steps],
        "metadata": workflow.config.metadata,
    }

    # Save configuration to file
    with open(path, "w", encoding="utf - 8") as f:
        json.dump(config_dict, f, indent=2)

    logger.info(f"Saved workflow configuration to {path}")
    return path


def load_workflow(path: str) -> FineTuningWorkflow:
    """
    Load a workflow configuration from disk.

    Args:
        path: Path to the workflow configuration

    Returns:
        Fine - tuning workflow
    """
    # Load configuration from file
    with open(path, "r", encoding="utf - 8") as f:
        config_dict = json.load(f)

    # Convert steps to enum
    steps = []
    for step in config_dict.get("steps", []):
        try:
            steps.append(WorkflowStep(step))
        except ValueError:
            logger.warning(f"Unknown step: {step}, skipping")

    # Create configuration
    config = WorkflowConfig(
        name=config_dict.get("name", "Loaded Workflow"),
        output_dir=config_dict.get("output_dir", "output"),
        steps=steps,
        metadata=config_dict.get("metadata", {}),
    )

    # Create workflow
    workflow = create_workflow(config)

    logger.info(f"Loaded workflow configuration from {path}")
    return workflow
=======

if __name__ == "__main__":
    main()
>>>>>>> 6124bda3
<|MERGE_RESOLUTION|>--- conflicted
+++ resolved
@@ -1,478 +1,14 @@
-<<<<<<< HEAD
-"""
-Fine - tuning workflows for AI models.
-
-This module provides tools for creating and running fine - tuning workflows,
-including data collection, fine - tuning, and evaluation.
-"""
-
-import json
-import logging
-import os
-import time
-from dataclasses import dataclass, field
-from enum import Enum
-from typing import Any, Callable, Dict, List, Optional, Tuple, Union
-=======
 """workflows.py - Module for the pAIssive Income project."""
 
 # This file was automatically fixed by the syntax error correction script
 # The original content had syntax errors that could not be automatically fixed
 # Please review and update this file as needed
 
->>>>>>> 6124bda3
 
 def main():
     """Initialize the module."""
     pass
 
-<<<<<<< HEAD
-from .data_collector import DataCollectionConfig, DataCollector, collect_data, 
-    prepare_dataset
-from .evaluator import EvaluationConfig, ModelEvaluator, compare_models, evaluate_model
-from .fine_tuner import FineTuner, FineTuningConfig, fine_tune_model, resume_fine_tuning
-
-# Configure logger
-logger = logging.getLogger(__name__)
-
-
-class WorkflowStep(Enum):
-    """
-    Enum for workflow steps.
-    """
-
-    DATA_COLLECTION = "data_collection"
-    FINE_TUNING = "fine_tuning"
-    EVALUATION = "evaluation"
-    COMPARISON = "comparison"
-
-
-@dataclass
-class WorkflowConfig:
-    """
-    Configuration for fine - tuning workflow.
-    """
-
-    # Workflow name and output directory
-    name: str
-    output_dir: str
-
-    # Steps to include in the workflow
-    steps: List[WorkflowStep] = field(
-        default_factory=lambda: [
-            WorkflowStep.DATA_COLLECTION,
-            WorkflowStep.FINE_TUNING,
-            WorkflowStep.EVALUATION,
-        ]
-    )
-
-    # Data collection configuration
-    data_collection_config: Optional[DataCollectionConfig] = None
-
-    # Fine - tuning configuration
-    fine_tuning_config: Optional[FineTuningConfig] = None
-
-    # Evaluation configuration
-    evaluation_config: Optional[EvaluationConfig] = None
-
-    # Comparison configuration
-    comparison_models: List[str] = field(default_factory=list)
-
-    # Metadata
-    metadata: Dict[str, Any] = field(default_factory=dict)
-
-    def __post_init__(self):
-        """
-        Validate and process the configuration after initialization.
-        """
-        # Convert string steps to enum if needed
-        processed_steps = []
-        for step in self.steps:
-            if isinstance(step, str):
-                try:
-                    step = WorkflowStep(step)
-                except ValueError:
-                    logger.warning(f"Unknown step: {step}, skipping")
-                    continue
-            processed_steps.append(step)
-        self.steps = processed_steps
-
-        # Create output directory if it doesn't exist
-        os.makedirs(self.output_dir, exist_ok=True)
-
-
-class FineTuningWorkflow:
-    """
-    Class for running fine - tuning workflows.
-    """
-
-    def __init__(self, config: WorkflowConfig):
-        """
-        Initialize the workflow.
-
-        Args:
-            config: Configuration for the workflow
-        """
-        self.config = config
-        self.results = {}
-        self.dataset = None
-        self.model_path = None
-
-    def run(self) -> Dict[str, Any]:
-        """
-        Run the workflow.
-
-        Returns:
-            Dictionary with workflow results
-        """
-        start_time = time.time()
-
-        logger.info(f"Starting workflow: {self.config.name}")
-
-        # Run each step in the workflow
-        for step in self.config.steps:
-            logger.info(f"Running step: {step.value}")
-
-            if step == WorkflowStep.DATA_COLLECTION:
-                self._run_data_collection()
-            elif step == WorkflowStep.FINE_TUNING:
-                self._run_fine_tuning()
-            elif step == WorkflowStep.EVALUATION:
-                self._run_evaluation()
-            elif step == WorkflowStep.COMPARISON:
-                self._run_comparison()
-
-        # Calculate total time
-        total_time = time.time() - start_time
-
-        # Save workflow results
-        self._save_results(total_time)
-
-        logger.info(f"Workflow completed in {total_time:.2f} seconds")
-
-        return self.results
-
-    def _run_data_collection(self) -> None:
-        """
-        Run the data collection step.
-        """
-        if self.config.data_collection_config is None:
-            logger.warning("No data collection configuration provided, skipping step")
-            return
-
-        try:
-            logger.info("Collecting data")
-
-            # Create data collector
-            collector = DataCollector(self.config.data_collection_config)
-
-            # Prepare dataset
-            self.dataset = collector.prepare()
-
-            # Export dataset
-            dataset_path = os.path.join(self.config.output_dir, "dataset")
-            self.dataset.save_to_disk(dataset_path)
-
-            # Store results
-            self.results["data_collection"] = {
-                "dataset_path": dataset_path,
-                "num_samples": {
-                    "train": len(self.dataset["train"]),
-                    "validation": len(self.dataset["validation"]),
-                    "test": len(self.dataset["test"]) if "test" in self.dataset else 0,
-                },
-            }
-
-            logger.info(f"Data collection completed, dataset saved to {dataset_path}")
-
-        except Exception as e:
-            logger.error(f"Error in data collection step: {e}")
-            self.results["data_collection"] = {"error": str(e)}
-
-    def _run_fine_tuning(self) -> None:
-        """
-        Run the fine - tuning step.
-        """
-        if self.config.fine_tuning_config is None:
-            logger.warning("No fine - tuning configuration provided, skipping step")
-            return
-
-        try:
-            logger.info("Fine - tuning model")
-
-            # Update fine - tuning configuration with dataset if available
-            if self.dataset is not None and \
-                self.config.fine_tuning_config.dataset is None:
-                self.config.fine_tuning_config.dataset = self.dataset
-
-            # Create fine - tuner
-            fine_tuner = FineTuner(self.config.fine_tuning_config)
-
-            # Prepare for fine - tuning
-            fine_tuner.prepare()
-
-            # Train the model
-            train_metrics = fine_tuner.train()
-
-            # Save the model
-            self.model_path = fine_tuner.save()
-
-            # Store results
-            self.results["fine_tuning"] = {
-                "model_path": self.model_path,
-                "train_metrics": train_metrics,
-            }
-
-            logger.info(f"Fine - tuning completed, model saved to {self.model_path}")
-
-        except Exception as e:
-            logger.error(f"Error in fine - tuning step: {e}")
-            self.results["fine_tuning"] = {"error": str(e)}
-
-    def _run_evaluation(self) -> None:
-        """
-        Run the evaluation step.
-        """
-        if self.config.evaluation_config is None:
-            logger.warning("No evaluation configuration provided, skipping step")
-            return
-
-        if (
-            self.model_path is None
-            and "fine_tuning" in self.results
-            and "model_path" in self.results["fine_tuning"]
-        ):
-            self.model_path = self.results["fine_tuning"]["model_path"]
-
-        if self.model_path is None:
-            logger.warning("No model path available for evaluation, skipping step")
-            return
-
-        try:
-            logger.info(f"Evaluating model: {self.model_path}")
-
-            # Update evaluation configuration with model path
-            self.config.evaluation_config.model_path = self.model_path
-
-            # Update evaluation configuration with dataset if available
-            if self.dataset is not None and \
-                self.config.evaluation_config.dataset is None:
-                self.config.evaluation_config.dataset = self.dataset
-
-            # Create evaluator
-            evaluator = ModelEvaluator(self.config.evaluation_config)
-
-            # Evaluate model
-            evaluation_results = evaluator.evaluate()
-
-            # Visualize results
-            if self.config.evaluation_config.output_dir:
-                visualization_path = evaluator.visualize_results()
-            else:
-                visualization_path = None
-
-            # Store results
-            self.results["evaluation"] = {
-                "results": evaluation_results,
-                "visualization_path": visualization_path,
-            }
-
-            logger.info("Evaluation completed")
-
-        except Exception as e:
-            logger.error(f"Error in evaluation step: {e}")
-            self.results["evaluation"] = {"error": str(e)}
-
-    def _run_comparison(self) -> None:
-        """
-        Run the comparison step.
-        """
-        if not self.config.comparison_models:
-            logger.warning("No comparison models provided, skipping step")
-            return
-
-        if (
-            self.model_path is None
-            and "fine_tuning" in self.results
-            and "model_path" in self.results["fine_tuning"]
-        ):
-            self.model_path = self.results["fine_tuning"]["model_path"]
-
-        if self.model_path is None:
-            logger.warning("No model path available for comparison, skipping step")
-            return
-
-        try:
-            logger.info("Comparing models")
-
-            # Add the fine - tuned model to the comparison list
-            model_paths = [self.model_path] + self.config.comparison_models
-
-            # Get dataset path
-            dataset_path = None
-            if self.dataset is not None:
-                dataset_path = os.path.join(self.config.output_dir, "dataset")
-                self.dataset.save_to_disk(dataset_path)
-            elif (
-                "data_collection" in self.results
-                and "dataset_path" in self.results["data_collection"]
-            ):
-                dataset_path = self.results["data_collection"]["dataset_path"]
-
-            if dataset_path is None:
-                logger.warning("No dataset available for comparison, skipping step")
-                return
-
-            # Create output directory for comparison results
-            comparison_dir = os.path.join(self.config.output_dir, "comparison")
-            os.makedirs(comparison_dir, exist_ok=True)
-
-            # Compare models
-            comparison_results = compare_models(
-                model_paths=model_paths,
-                dataset_path=dataset_path,
-                metrics=(
-                    self.config.evaluation_config.metrics if self.config.evaluation_config else None
-                ),
-                output_dir=comparison_dir,
-            )
-
-            # Generate comparison report
-            report_path = os.path.join(comparison_dir, "comparison_report.md")
-            report_path = ModelEvaluator.generate_evaluation_report(
-                results=comparison_results, output_path=report_path
-            )
-
-            # Store results
-            self.results["comparison"] = {"results": comparison_results, 
-                "report_path": report_path}
-
-            logger.info("Comparison completed")
-
-        except Exception as e:
-            logger.error(f"Error in comparison step: {e}")
-            self.results["comparison"] = {"error": str(e)}
-
-    def _save_results(self, total_time: float) -> None:
-        """
-        Save workflow results to disk.
-
-        Args:
-            total_time: Total time taken by the workflow
-        """
-        # Create results object
-        workflow_results = {
-            "name": self.config.name,
-            "steps": [step.value for step in self.config.steps],
-            "results": self.results,
-            "metadata": self.config.metadata,
-            "total_time": total_time,
-            "timestamp": time.strftime(" % Y-%m-%d %H:%M:%S"),
-        }
-
-        # Save results to file
-        results_path = os.path.join(self.config.output_dir, "workflow_results.json")
-
-        with open(results_path, "w", encoding="utf - 8") as f:
-            json.dump(workflow_results, f, indent=2)
-
-        logger.info(f"Saved workflow results to {results_path}")
-
-
-def create_workflow(config: WorkflowConfig) -> FineTuningWorkflow:
-    """
-    Create a fine - tuning workflow.
-
-    Args:
-        config: Configuration for the workflow
-
-    Returns:
-        Fine - tuning workflow
-    """
-    return FineTuningWorkflow(config)
-
-
-def run_workflow(config: WorkflowConfig) -> Dict[str, Any]:
-    """
-    Run a fine - tuning workflow.
-
-    Args:
-        config: Configuration for the workflow
-
-    Returns:
-        Dictionary with workflow results
-    """
-    workflow = create_workflow(config)
-    return workflow.run()
-
-
-def save_workflow(workflow: FineTuningWorkflow, path: str) -> str:
-    """
-    Save a workflow configuration to disk.
-
-    Args:
-        workflow: Workflow to save
-        path: Path to save the workflow
-
-    Returns:
-        Path to the saved workflow
-    """
-    # Create directory if it doesn't exist
-    os.makedirs(os.path.dirname(path), exist_ok=True)
-
-    # Convert configuration to dictionary
-    config_dict = {
-        "name": workflow.config.name,
-        "output_dir": workflow.config.output_dir,
-        "steps": [step.value for step in workflow.config.steps],
-        "metadata": workflow.config.metadata,
-    }
-
-    # Save configuration to file
-    with open(path, "w", encoding="utf - 8") as f:
-        json.dump(config_dict, f, indent=2)
-
-    logger.info(f"Saved workflow configuration to {path}")
-    return path
-
-
-def load_workflow(path: str) -> FineTuningWorkflow:
-    """
-    Load a workflow configuration from disk.
-
-    Args:
-        path: Path to the workflow configuration
-
-    Returns:
-        Fine - tuning workflow
-    """
-    # Load configuration from file
-    with open(path, "r", encoding="utf - 8") as f:
-        config_dict = json.load(f)
-
-    # Convert steps to enum
-    steps = []
-    for step in config_dict.get("steps", []):
-        try:
-            steps.append(WorkflowStep(step))
-        except ValueError:
-            logger.warning(f"Unknown step: {step}, skipping")
-
-    # Create configuration
-    config = WorkflowConfig(
-        name=config_dict.get("name", "Loaded Workflow"),
-        output_dir=config_dict.get("output_dir", "output"),
-        steps=steps,
-        metadata=config_dict.get("metadata", {}),
-    )
-
-    # Create workflow
-    workflow = create_workflow(config)
-
-    logger.info(f"Loaded workflow configuration from {path}")
-    return workflow
-=======
 
 if __name__ == "__main__":
-    main()
->>>>>>> 6124bda3
+    main()