<<<<<<< HEAD
"""
Evaluation tools for fine - tuned AI models.

This module provides tools for evaluating fine - tuned AI models, including
performance measurement, comparison, and report generation.
"""

import json
import logging
import os
import time
from dataclasses import dataclass, field
from enum import Enum
from typing import Any, Callable, Dict, List, Optional, Tuple, Union

import torch
from datasets import Dataset, DatasetDict, load_dataset, load_from_disk
from transformers import AutoModelForCausalLM, AutoTokenizer, Trainer, TrainingArguments

# Import metrics from benchmarking
from ai_models.benchmarking.metrics import AccuracyMetric, PerplexityMetric, RougeMetric

# Configure logger
logger = logging.getLogger(__name__)


class EvaluationMetric(Enum):
    """
    Enum for evaluation metrics.
    """

    ACCURACY = "accuracy"
    PERPLEXITY = "perplexity"
    ROUGE = "rouge"
    BLEU = "bleu"
    F1 = "f1"
    EXACT_MATCH = "exact_match"
    CUSTOM = "custom"


@dataclass
class EvaluationConfig:
    """
    Configuration for model evaluation.
    """

    # Model information
    model_path: str

    # Dataset information
    dataset_path: Optional[str] = None
    dataset: Optional[Union[Dataset, DatasetDict]] = None

    # Evaluation metrics
    metrics: List[EvaluationMetric] = \
        field(default_factory=lambda: [EvaluationMetric.PERPLEXITY])

    # Custom evaluation function
    custom_evaluation_function: Optional[Callable] = None

    # Output configuration
    output_dir: Optional[str] = None
    save_results: bool = True

    # Evaluation parameters
    batch_size: int = 8
    max_length: int = 512
    num_samples: Optional[int] = None

    # Device configuration
    device: str = "auto"

    # Metadata
    metadata: Dict[str, Any] = field(default_factory=dict)

    def __post_init__(self):
        """
        Validate and process the configuration after initialization.
        """
        # Convert string metrics to enum if needed
        processed_metrics = []
        for metric in self.metrics:
            if isinstance(metric, str):
                try:
                    metric = EvaluationMetric(metric)
                except ValueError:
                    logger.warning(f"Unknown metric: {metric}, 
                        using PERPLEXITY instead")
                    metric = EvaluationMetric.PERPLEXITY
            processed_metrics.append(metric)
        self.metrics = processed_metrics

        # Set device
        if self.device == "auto":
            self.device = "cuda" if torch.cuda.is_available() else "cpu"

        # Create output directory if saving results
        if self.save_results and self.output_dir:
            os.makedirs(self.output_dir, exist_ok=True)


class ModelEvaluator:
    """
    Class for evaluating fine - tuned models.
    """

    def __init__(self, config: EvaluationConfig):
        """
        Initialize the model evaluator.

        Args:
            config: Configuration for evaluation
        """
        self.config = config
        self.model = None
        self.tokenizer = None
        self.dataset = None
        self.metrics = {}
        self.results = {}

        # Initialize metrics
        self._initialize_metrics()

    def prepare(self) -> None:
        """
        Prepare for evaluation by loading the model, tokenizer, and dataset.
        """
        # Load model and tokenizer
        self._load_model_and_tokenizer()

        # Load dataset
        self._load_dataset()

    def _initialize_metrics(self) -> None:
        """
        Initialize metrics based on the configuration.
        """
        for metric_type in self.config.metrics:
            if metric_type == EvaluationMetric.ACCURACY:
                self.metrics[metric_type] = AccuracyMetric()
            elif metric_type == EvaluationMetric.PERPLEXITY:
                self.metrics[metric_type] = PerplexityMetric()
            elif metric_type == EvaluationMetric.ROUGE:
                self.metrics[metric_type] = RougeMetric()
            elif metric_type == EvaluationMetric.BLEU:
                # Initialize BLEU metric (to be implemented)
                pass
            elif metric_type == EvaluationMetric.F1:
                # Initialize F1 metric (to be implemented)
                pass
            elif metric_type == EvaluationMetric.EXACT_MATCH:
                # Initialize Exact Match metric (to be implemented)
                pass

        logger.info(f"Initialized metrics: {list(self.metrics.keys())}")

    def _load_model_and_tokenizer(self) -> None:
        """
        Load the model and tokenizer for evaluation.
        """
        try:
            logger.info(f"Loading model from {self.config.model_path}")

            # Load tokenizer
            self.tokenizer = AutoTokenizer.from_pretrained(self.config.model_path)

            # Load model
            self.model = AutoModelForCausalLM.from_pretrained(
                self.config.model_path, device_map=self.config.device
            )

            logger.info(f"Model loaded successfully on {self.config.device}")
        except Exception as e:
            logger.error(f"Error loading model: {e}")
            raise

    def _load_dataset(self) -> None:
        """
        Load the dataset for evaluation.
        """
        # If dataset is already provided, use it
        if self.config.dataset is not None:
            self.dataset = self.config.dataset
            logger.info("Using provided dataset")
            return

        # If dataset path is provided, load it
        if self.config.dataset_path is not None:
            try:
                logger.info(f"Loading dataset from {self.config.dataset_path}")

                # Check if it's a Hugging Face dataset or a local path
                if os.path.exists(self.config.dataset_path):
                    # Try to load from disk
                    self.dataset = load_from_disk(self.config.dataset_path)
                else:
                    # Try to load from Hugging Face
                    self.dataset = load_dataset(self.config.dataset_path)

                logger.info(f"Dataset loaded successfully")
            except Exception as e:
                logger.error(f"Error loading dataset: {e}")
                raise
        else:
            logger.warning("No dataset provided for evaluation")

    def evaluate(self) -> Dict[str, Any]:
        """
        Evaluate the model using the configured metrics.

        Returns:
            Dictionary with evaluation results
        """
        if self.model is None or self.tokenizer is None:
            self.prepare()

        if self.dataset is None:
            raise ValueError("No dataset available for evaluation")

        results = {}

        # Determine which split to use for evaluation
        eval_split = "test" if "test" in self.dataset else "validation"
        if eval_split not in self.dataset:
            # Use the first available split
            eval_split = list(self.dataset.keys())[0]

        logger.info(f"Evaluating model using {eval_split} split")

        # Limit number of samples if specified
        eval_dataset = self.dataset[eval_split]
        if self.config.num_samples and len(eval_dataset) > self.config.num_samples:
            eval_dataset = eval_dataset.select(range(self.config.num_samples))
            logger.info(f"Using {self.config.num_samples} samples for evaluation")

        # Evaluate using each metric
        for metric_type, metric in self.metrics.items():
            logger.info(f"Evaluating using {metric_type.value} metric")

            if metric_type == EvaluationMetric.PERPLEXITY:
                metric_result = self._evaluate_perplexity(eval_dataset)
            elif metric_type == EvaluationMetric.ACCURACY:
                metric_result = self._evaluate_accuracy(eval_dataset)
            elif metric_type == EvaluationMetric.ROUGE:
                metric_result = self._evaluate_rouge(eval_dataset)
            elif metric_type == EvaluationMetric.BLEU:
                metric_result = self._evaluate_bleu(eval_dataset)
            elif metric_type == EvaluationMetric.F1:
                metric_result = self._evaluate_f1(eval_dataset)
            elif metric_type == EvaluationMetric.EXACT_MATCH:
                metric_result = self._evaluate_exact_match(eval_dataset)
            elif metric_type == \
                EvaluationMetric.CUSTOM and self.config.custom_evaluation_function:
                metric_result = self._evaluate_custom(eval_dataset)
            else:
                logger.warning(f"Skipping unsupported metric: {metric_type.value}")
                continue

            results[metric_type.value] = metric_result
            logger.info(f"{metric_type.value} evaluation result: {metric_result}")

        # Store results
        self.results = results

        # Save results if configured
        if self.config.save_results and self.config.output_dir:
            self._save_results()

        return results

    def _evaluate_perplexity(self, dataset: Dataset) -> Dict[str, float]:
        """
        Evaluate the model using perplexity.

        Args:
            dataset: Dataset to evaluate on

        Returns:
            Dictionary with perplexity results
        """
        # Set up perplexity calculation
        perplexity_metric = self.metrics.get(EvaluationMetric.PERPLEXITY)
        if perplexity_metric is None:
            perplexity_metric = PerplexityMetric()

        # Create a function to calculate loss for a text
        def calculate_loss(text):
            # Tokenize the text
            inputs = self.tokenizer(text, return_tensors="pt").to(self.config.device)

            # Calculate loss
            with torch.no_grad():
                outputs = self.model(**inputs, labels=inputs["input_ids"])
                loss = outputs.loss.item()

            # Return loss and number of tokens
            return loss, inputs["input_ids"].numel()

        # Find the text field in the dataset
        text_field = None
        for field in ["text", "content", "input", "prompt", "question"]:
            if field in dataset.features:
                text_field = field
                break

        if text_field is None:
            raise ValueError("No text field found in the dataset")

        # Calculate perplexity on the dataset
        texts = dataset[text_field]
        if isinstance(texts, list):
            # Measure perplexity on the dataset
            perplexity = perplexity_metric.measure(calculate_loss, texts)

            # Get overall perplexity
            overall_perplexity = perplexity_metric.get_overall_perplexity()

            return {"perplexity": perplexity, "overall_perplexity": overall_perplexity}
        else:
            logger.warning(f"Text field {text_field} is not a list, 
                skipping perplexity evaluation")
            return {"perplexity": float("inf")}

    def _evaluate_accuracy(self, dataset: Dataset) -> Dict[str, float]:
        """
        Evaluate the model using accuracy.

        Args:
            dataset: Dataset to evaluate on

        Returns:
            Dictionary with accuracy results
        """
        # Set up accuracy calculation
        accuracy_metric = self.metrics.get(EvaluationMetric.ACCURACY)
        if accuracy_metric is None:
            accuracy_metric = AccuracyMetric()

        # Find input and label fields in the dataset
        input_field = None
        label_field = None

        for input_candidate in ["input", "prompt", "question", "text"]:
            if input_candidate in dataset.features:
                input_field = input_candidate
                break

        for label_candidate in ["output", "completion", "answer", "label", "target"]:
            if label_candidate in dataset.features:
                label_field = label_candidate
                break

        if input_field is None or label_field is None:
            raise ValueError("Could not find input and label fields in the dataset")

        # Create a function to generate predictions
        def generate_prediction(input_text):
            # Tokenize the input
            inputs = self.tokenizer(input_text, 
                return_tensors="pt").to(self.config.device)

            # Generate prediction
            with torch.no_grad():
                outputs = self.model.generate(
                    inputs["input_ids"], max_length=self.config.max_length, 
                        num_return_sequences=1
                )

            # Decode prediction
            prediction = self.tokenizer.decode(outputs[0], skip_special_tokens=True)
            return prediction

        # Calculate accuracy on the dataset
        inputs = dataset[input_field]
        labels = dataset[label_field]

        if isinstance(inputs, list) and isinstance(labels, list):
            # Measure accuracy on the dataset
            accuracy = accuracy_metric.measure(generate_prediction, inputs, labels)

            # Get overall accuracy
            overall_accuracy = accuracy_metric.get_overall_accuracy()

            return {"accuracy": accuracy, "overall_accuracy": overall_accuracy}
        else:
            logger.warning(f"Input or label fields are not lists, 
                skipping accuracy evaluation")
            return {"accuracy": 0.0}

    def _evaluate_rouge(self, dataset: Dataset) -> Dict[str, float]:
        """
        Evaluate the model using ROUGE scores.

        Args:
            dataset: Dataset to evaluate on

        Returns:
            Dictionary with ROUGE results
        """
        # Set up ROUGE calculation
        rouge_metric = self.metrics.get(EvaluationMetric.ROUGE)
        if rouge_metric is None:
            rouge_metric = RougeMetric()

        # Find input and reference fields in the dataset
        input_field = None
        reference_field = None

        for input_candidate in ["input", "prompt", "question", "text"]:
            if input_candidate in dataset.features:
                input_field = input_candidate
                break

        for reference_candidate in [
            "output",
            "completion",
            "answer",
            "label",
            "target",
            "reference",
        ]:
            if reference_candidate in dataset.features:
                reference_field = reference_candidate
                break

        if input_field is None or reference_field is None:
            raise ValueError("Could not find input and reference fields in the dataset")

        # Create a function to generate predictions
        def generate_prediction(input_text):
            # Tokenize the input
            inputs = self.tokenizer(input_text, 
                return_tensors="pt").to(self.config.device)

            # Generate prediction
            with torch.no_grad():
                outputs = self.model.generate(
                    inputs["input_ids"], max_length=self.config.max_length, 
                        num_return_sequences=1
                )

            # Decode prediction
            prediction = self.tokenizer.decode(outputs[0], skip_special_tokens=True)
            return prediction

        # Calculate ROUGE on the dataset
        inputs = dataset[input_field]
        references = dataset[reference_field]

        if isinstance(inputs, list) and isinstance(references, list):
            # Generate predictions
            predictions = []
            for input_text in inputs:
                prediction = generate_prediction(input_text)
                predictions.append(prediction)

            # Measure ROUGE scores
            rouge_scores = rouge_metric.measure_batch(predictions, references)

            return rouge_scores
        else:
            logger.warning(f"Input or reference fields are not lists, 
                skipping ROUGE evaluation")
            return {"rouge1": 0.0, "rouge2": 0.0, "rougeL": 0.0}

    def _evaluate_bleu(self, dataset: Dataset) -> Dict[str, float]:
        """
        Evaluate the model using BLEU score.

        Args:
            dataset: Dataset to evaluate on

        Returns:
            Dictionary with BLEU results
        """
        # BLEU evaluation to be implemented
        logger.warning("BLEU evaluation not yet implemented")
        return {"bleu": 0.0}

    def _evaluate_f1(self, dataset: Dataset) -> Dict[str, float]:
        """
        Evaluate the model using F1 score.

        Args:
            dataset: Dataset to evaluate on

        Returns:
            Dictionary with F1 results
        """
        # F1 evaluation to be implemented
        logger.warning("F1 evaluation not yet implemented")
        return {"f1": 0.0}

    def _evaluate_exact_match(self, dataset: Dataset) -> Dict[str, float]:
        """
        Evaluate the model using exact match.

        Args:
            dataset: Dataset to evaluate on

        Returns:
            Dictionary with exact match results
        """
        # Exact match evaluation to be implemented
        logger.warning("Exact match evaluation not yet implemented")
        return {"exact_match": 0.0}

    def _evaluate_custom(self, dataset: Dataset) -> Dict[str, float]:
        """
        Evaluate the model using a custom evaluation function.

        Args:
            dataset: Dataset to evaluate on

        Returns:
            Dictionary with custom evaluation results
        """
        if self.config.custom_evaluation_function is None:
            logger.warning("No custom evaluation function provided")
            return {"custom": 0.0}

        try:
            # Call the custom evaluation function
            custom_results = self.config.custom_evaluation_function(
                model=self.model,
                tokenizer=self.tokenizer,
                dataset=dataset,
                device=self.config.device,
            )

            return custom_results
        except Exception as e:
            logger.error(f"Error in custom evaluation function: {e}")
            return {"custom": 0.0, "error": str(e)}

    def _save_results(self) -> None:
        """
        Save evaluation results to disk.
        """
        if not self.config.output_dir:
            return

        # Create results directory
        results_dir = os.path.join(self.config.output_dir, "evaluation_results")
        os.makedirs(results_dir, exist_ok=True)

        # Save results as JSON
        timestamp = time.strftime(" % Y%m % d-%H % M%S")
        results_path = os.path.join(results_dir, f"results_{timestamp}.json")

        with open(results_path, "w", encoding="utf - 8") as f:
            json.dump(
                {
                    "model_path": self.config.model_path,
                    "metrics": [metric.value for metric in self.config.metrics],
                    "results": self.results,
                    "metadata": self.config.metadata,
                    "timestamp": timestamp,
                },
                f,
                indent=2,
            )

        logger.info(f"Saved evaluation results to {results_path}")

    def visualize_results(self, output_path: Optional[str] = None) -> str:
        """
        Visualize evaluation results.

        Args:
            output_path: Path to save the visualization

        Returns:
            Path to the saved visualization
        """
        if not self.results:
            logger.warning("No results to visualize")
            return ""

        try:
            import matplotlib.pyplot as plt
            import pandas as pd
            import seaborn as sns

            # Create output directory if it doesn't exist
            if output_path is None and self.config.output_dir:
                output_dir = os.path.join(self.config.output_dir, "visualizations")
                os.makedirs(output_dir, exist_ok=True)
                timestamp = time.strftime(" % Y%m % d-%H % M%S")
                output_path = os.path.join(output_dir, 
                    f"evaluation_viz_{timestamp}.png")

            if output_path is None:
                logger.warning("No output path provided for visualization")
                return ""

            # Prepare data for visualization
            viz_data = []

            for metric_name, metric_results in self.results.items():
                if isinstance(metric_results, dict):
                    for result_name, result_value in metric_results.items():
                        if isinstance(result_value, (int, float)) and not isinstance(
                            result_value, bool
                        ):
                            viz_data.append(
                                {"Metric": f"{metric_name}_{result_name}", 
                                    "Value": result_value}
                            )

            if not viz_data:
                logger.warning("No numeric results to visualize")
                return ""

            # Create dataframe
            df = pd.DataFrame(viz_data)

            # Create visualization
            plt.figure(figsize=(10, 6))
            sns.set_style("whitegrid")

            # Create bar plot
            ax = sns.barplot(x="Metric", y="Value", data=df)

            # Add labels and title
            plt.title(
                f"Evaluation Results for {os.path.basename(self.config.model_path)}")
            plt.xlabel("Metric")
            plt.ylabel("Value")

            # Rotate x - axis labels for better readability
            plt.xticks(rotation=45, ha="right")

            # Adjust layout
            plt.tight_layout()

            # Save figure
            plt.savefig(output_path)
            plt.close()

            logger.info(f"Saved visualization to {output_path}")
            return output_path

        except ImportError as e:
            logger.warning(f"Could not create visualization: {e}")
            logger.warning("Install matplotlib, pandas, 
                and seaborn for visualization support")
            return ""
        except Exception as e:
            logger.error(f"Error creating visualization: {e}")
            return ""

    @staticmethod
    def compare_models(
        model_paths: List[str],
        dataset_path: str,
        metrics: List[Union[str, EvaluationMetric]] = None,
        output_dir: Optional[str] = None,
        **kwargs,
    ) -> Dict[str, Dict[str, Any]]:
        """
        Compare multiple models using the same evaluation metrics.

        Args:
            model_paths: List of paths to the models
            dataset_path: Path to the dataset
            metrics: List of metrics to use for evaluation
            output_dir: Directory to save the results
            **kwargs: Additional parameters for evaluation

        Returns:
            Dictionary with evaluation results for each model
        """
        if metrics is None:
            metrics = [EvaluationMetric.PERPLEXITY]

        # Create output directory if it doesn't exist
        if output_dir:
            os.makedirs(output_dir, exist_ok=True)

        # Evaluate each model
        results = {}

        for model_path in model_paths:
            logger.info(f"Evaluating model: {model_path}")

            try:
                # Create configuration
                config = EvaluationConfig(
                    model_path=model_path,
                    dataset_path=dataset_path,
                    metrics=metrics,
                    output_dir=output_dir,
                    **kwargs,
                )

                # Create evaluator
                evaluator = ModelEvaluator(config)

                # Evaluate model
                model_results = evaluator.evaluate()

                # Store results
                results[model_path] = model_results

                # Visualize results if output directory is provided
                if output_dir:
                    model_name = os.path.basename(model_path)
                    viz_path = os.path.join(output_dir, f"evaluation_{model_name}.png")
                    evaluator.visualize_results(viz_path)

            except Exception as e:
                logger.error(f"Error evaluating model {model_path}: {e}")
                results[model_path] = {"error": str(e)}

        # Generate comparison visualization if output directory is provided
        if output_dir and len(results) > 1:
            try:
                ModelEvaluator.visualize_comparison(results, output_dir)
            except Exception as e:
                logger.error(f"Error creating comparison visualization: {e}")

        return results

    @staticmethod
    def visualize_comparison(results: Dict[str, Dict[str, Any]], 
        output_dir: str) -> str:
        """
        Visualize comparison of multiple models.

        Args:
            results: Dictionary with evaluation results for each model
            output_dir: Directory to save the visualization

        Returns:
            Path to the saved visualization
        """
        try:
            import matplotlib.pyplot as plt
            import pandas as pd
            import seaborn as sns

            # Create output directory if it doesn't exist
            os.makedirs(output_dir, exist_ok=True)

            # Prepare data for visualization
            viz_data = []

            for model_path, model_results in results.items():
                model_name = os.path.basename(model_path)

                for metric_name, metric_results in model_results.items():
                    if isinstance(metric_results, dict):
                        for result_name, result_value in metric_results.items():
                            if isinstance(result_value, (int, 
                                float)) and not isinstance(
                                result_value, bool
                            ):
                                viz_data.append(
                                    {
                                        "Model": model_name,
                                        "Metric": f"{metric_name}_{result_name}",
                                        "Value": result_value,
                                    }
                                )

            if not viz_data:
                logger.warning("No numeric results to visualize")
                return ""

            # Create dataframe
            df = pd.DataFrame(viz_data)

            # Create visualization
            plt.figure(figsize=(12, 8))
            sns.set_style("whitegrid")

            # Create grouped bar plot
            ax = sns.catplot(
                x="Metric", y="Value", hue="Model", data=df, kind="bar", height=6, 
                    aspect=1.5
            )

            # Add labels and title
            plt.title("Model Comparison")
            plt.xlabel("Metric")
            plt.ylabel("Value")

            # Rotate x - axis labels for better readability
            plt.xticks(rotation=45, ha="right")

            # Adjust layout
            plt.tight_layout()

            # Save figure
            timestamp = time.strftime(" % Y%m % d-%H % M%S")
            output_path = os.path.join(output_dir, f"model_comparison_{timestamp}.png")
            plt.savefig(output_path)
            plt.close()

            logger.info(f"Saved comparison visualization to {output_path}")
            return output_path

        except ImportError as e:
            logger.warning(f"Could not create visualization: {e}")
            logger.warning("Install matplotlib, pandas, 
                and seaborn for visualization support")
            return ""
        except Exception as e:
            logger.error(f"Error creating visualization: {e}")
            return ""

    @staticmethod
    def generate_evaluation_report(
        results: Dict[str, Dict[str, Any]], output_path: str, 
            include_visualizations: bool = True
    ) -> str:
        """
        Generate a comprehensive evaluation report.

        Args:
            results: Dictionary with evaluation results for each model
            output_path: Path to save the report
            include_visualizations: Whether to include visualizations in the report

        Returns:
            Path to the saved report
        """
        try:
            import pandas as pd
            from tabulate import tabulate

            # Create output directory if it doesn't exist
            os.makedirs(os.path.dirname(output_path), exist_ok=True)

            # Prepare report content
            report_content = []

            # Add header
            report_content.append("# Model Evaluation Report")
            report_content.append(
                f"Generated on: {time.strftime(' % Y-%m-%d %H:%M:%S')}")
            report_content.append("")

            # Add summary
            report_content.append("## Summary")
            report_content.append(f"Number of models evaluated: {len(results)}")
            report_content.append("")

            # Create summary table
            summary_data = []

            for model_path, model_results in results.items():
                model_name = os.path.basename(model_path)
                model_summary = {"Model": model_name}

                # Extract key metrics
                for metric_name, metric_results in model_results.items():
                    if isinstance(metric_results, dict):
                        for result_name, result_value in metric_results.items():
                            if isinstance(result_value, (int, 
                                float)) and not isinstance(
                                result_value, bool
                            ):
                                model_summary[f"{metric_name}_{result_name}"] = \
                                    result_value

                summary_data.append(model_summary)

            if summary_data:
                # Convert to DataFrame
                summary_df = pd.DataFrame(summary_data)

                # Add summary table
                report_content.append(
                    tabulate(summary_df, headers="keys", tablefmt="pipe", 
                        showindex=False)
                )
                report_content.append("")

            # Add detailed results for each model
            report_content.append("## Detailed Results")
            report_content.append("")

            for model_path, model_results in results.items():
                model_name = os.path.basename(model_path)
                report_content.append(f"### {model_name}")
                report_content.append(f"Model path: {model_path}")
                report_content.append("")

                # Add metrics
                for metric_name, metric_results in model_results.items():
                    report_content.append(f"#### {metric_name}")

                    if isinstance(metric_results, dict):
                        # Create table for metric results
                        metric_data = []

                        for result_name, result_value in metric_results.items():
                            metric_data.append({"Metric": result_name, 
                                "Value": result_value})

                        if metric_data:
                            # Convert to DataFrame
                            metric_df = pd.DataFrame(metric_data)

                            # Add metric table
                            report_content.append(
                                tabulate(
                                    metric_df, headers="keys", tablefmt="pipe", 
                                        showindex=False
                                )
                            )
                    else:
                        report_content.append(f"Value: {metric_results}")

                    report_content.append("")

            # Add visualizations if requested
            if include_visualizations:
                report_content.append("## Visualizations")
                report_content.append("")

                # Generate comparison visualization
                viz_dir = os.path.join(os.path.dirname(output_path), "visualizations")
                os.makedirs(viz_dir, exist_ok=True)

                comparison_viz_path = ModelEvaluator.visualize_comparison(results, 
                    viz_dir)

                if comparison_viz_path:
                    # Add comparison visualization
                    report_content.append("### Model Comparison")
                    report_content.append(
                        f"![Model Comparison]({os.path.relpath(comparison_viz_path, 
                            os.path.dirname(output_path))})"
                    )
                    report_content.append("")

            # Write report to file
            with open(output_path, "w", encoding="utf - 8") as f:
                f.write("\n".join(report_content))

            logger.info(f"Saved evaluation report to {output_path}")
            return output_path

        except ImportError as e:
            logger.warning(f"Could not generate report: {e}")
            logger.warning("Install pandas and tabulate for report generation support")
            return ""
        except Exception as e:
            logger.error(f"Error generating report: {e}")
            return ""


# Helper functions


def evaluate_model(
    model_path: str,
    dataset_path: str,
    metrics: List[Union[str, EvaluationMetric]] = None,
    output_dir: Optional[str] = None,
    **kwargs,
) -> Dict[str, Any]:
    """
    Evaluate a fine - tuned model.

    Args:
        model_path: Path to the model
        dataset_path: Path to the dataset
        metrics: List of metrics to use for evaluation
        output_dir: Directory to save the results
        **kwargs: Additional parameters for evaluation

    Returns:
        Dictionary with evaluation results
    """
    # Create configuration
    config = EvaluationConfig(
        model_path=model_path,
        dataset_path=dataset_path,
        metrics=metrics or [EvaluationMetric.PERPLEXITY],
        output_dir=output_dir,
        **kwargs,
    )

    # Create evaluator
    evaluator = ModelEvaluator(config)

    # Evaluate model
    results = evaluator.evaluate()

    # Visualize results if output directory is provided
    if output_dir:
        evaluator.visualize_results()

    return results


def compare_models(
    model_paths: List[str],
    dataset_path: str,
    metrics: List[Union[str, EvaluationMetric]] = None,
    output_dir: Optional[str] = None,
    **kwargs,
) -> Dict[str, Dict[str, Any]]:
    """
    Compare multiple fine - tuned models.

    Args:
        model_paths: List of paths to the models
        dataset_path: Path to the dataset
        metrics: List of metrics to use for evaluation
        output_dir: Directory to save the results
        **kwargs: Additional parameters for evaluation

    Returns:
        Dictionary with evaluation results for each model
    """
    return ModelEvaluator.compare_models(
        model_paths=model_paths,
        dataset_path=dataset_path,
        metrics=metrics,
        output_dir=output_dir,
        **kwargs,
    )


def generate_evaluation_report(
    results: Dict[str, Dict[str, Any]], output_path: str, 
        include_visualizations: bool = True
) -> str:
    """
    Generate a comprehensive evaluation report.

    Args:
        results: Dictionary with evaluation results for each model
        output_path: Path to save the report
        include_visualizations: Whether to include visualizations in the report

    Returns:
        Path to the saved report
    """
    return ModelEvaluator.generate_evaluation_report(
        results=results, output_path=output_path, 
            include_visualizations=include_visualizations
    )
=======
"""evaluator.py - Module for the pAIssive Income project."""

# This file was automatically fixed by the syntax error correction script
# The original content had syntax errors that could not be automatically fixed
# Please review and update this file as needed


def main():
    """Initialize the module."""
    pass


if __name__ == "__main__":
    main()
>>>>>>> 6124bda3
<|MERGE_RESOLUTION|>--- conflicted
+++ resolved
@@ -1,1053 +1,3 @@
-<<<<<<< HEAD
-"""
-Evaluation tools for fine - tuned AI models.
-
-This module provides tools for evaluating fine - tuned AI models, including
-performance measurement, comparison, and report generation.
-"""
-
-import json
-import logging
-import os
-import time
-from dataclasses import dataclass, field
-from enum import Enum
-from typing import Any, Callable, Dict, List, Optional, Tuple, Union
-
-import torch
-from datasets import Dataset, DatasetDict, load_dataset, load_from_disk
-from transformers import AutoModelForCausalLM, AutoTokenizer, Trainer, TrainingArguments
-
-# Import metrics from benchmarking
-from ai_models.benchmarking.metrics import AccuracyMetric, PerplexityMetric, RougeMetric
-
-# Configure logger
-logger = logging.getLogger(__name__)
-
-
-class EvaluationMetric(Enum):
-    """
-    Enum for evaluation metrics.
-    """
-
-    ACCURACY = "accuracy"
-    PERPLEXITY = "perplexity"
-    ROUGE = "rouge"
-    BLEU = "bleu"
-    F1 = "f1"
-    EXACT_MATCH = "exact_match"
-    CUSTOM = "custom"
-
-
-@dataclass
-class EvaluationConfig:
-    """
-    Configuration for model evaluation.
-    """
-
-    # Model information
-    model_path: str
-
-    # Dataset information
-    dataset_path: Optional[str] = None
-    dataset: Optional[Union[Dataset, DatasetDict]] = None
-
-    # Evaluation metrics
-    metrics: List[EvaluationMetric] = \
-        field(default_factory=lambda: [EvaluationMetric.PERPLEXITY])
-
-    # Custom evaluation function
-    custom_evaluation_function: Optional[Callable] = None
-
-    # Output configuration
-    output_dir: Optional[str] = None
-    save_results: bool = True
-
-    # Evaluation parameters
-    batch_size: int = 8
-    max_length: int = 512
-    num_samples: Optional[int] = None
-
-    # Device configuration
-    device: str = "auto"
-
-    # Metadata
-    metadata: Dict[str, Any] = field(default_factory=dict)
-
-    def __post_init__(self):
-        """
-        Validate and process the configuration after initialization.
-        """
-        # Convert string metrics to enum if needed
-        processed_metrics = []
-        for metric in self.metrics:
-            if isinstance(metric, str):
-                try:
-                    metric = EvaluationMetric(metric)
-                except ValueError:
-                    logger.warning(f"Unknown metric: {metric}, 
-                        using PERPLEXITY instead")
-                    metric = EvaluationMetric.PERPLEXITY
-            processed_metrics.append(metric)
-        self.metrics = processed_metrics
-
-        # Set device
-        if self.device == "auto":
-            self.device = "cuda" if torch.cuda.is_available() else "cpu"
-
-        # Create output directory if saving results
-        if self.save_results and self.output_dir:
-            os.makedirs(self.output_dir, exist_ok=True)
-
-
-class ModelEvaluator:
-    """
-    Class for evaluating fine - tuned models.
-    """
-
-    def __init__(self, config: EvaluationConfig):
-        """
-        Initialize the model evaluator.
-
-        Args:
-            config: Configuration for evaluation
-        """
-        self.config = config
-        self.model = None
-        self.tokenizer = None
-        self.dataset = None
-        self.metrics = {}
-        self.results = {}
-
-        # Initialize metrics
-        self._initialize_metrics()
-
-    def prepare(self) -> None:
-        """
-        Prepare for evaluation by loading the model, tokenizer, and dataset.
-        """
-        # Load model and tokenizer
-        self._load_model_and_tokenizer()
-
-        # Load dataset
-        self._load_dataset()
-
-    def _initialize_metrics(self) -> None:
-        """
-        Initialize metrics based on the configuration.
-        """
-        for metric_type in self.config.metrics:
-            if metric_type == EvaluationMetric.ACCURACY:
-                self.metrics[metric_type] = AccuracyMetric()
-            elif metric_type == EvaluationMetric.PERPLEXITY:
-                self.metrics[metric_type] = PerplexityMetric()
-            elif metric_type == EvaluationMetric.ROUGE:
-                self.metrics[metric_type] = RougeMetric()
-            elif metric_type == EvaluationMetric.BLEU:
-                # Initialize BLEU metric (to be implemented)
-                pass
-            elif metric_type == EvaluationMetric.F1:
-                # Initialize F1 metric (to be implemented)
-                pass
-            elif metric_type == EvaluationMetric.EXACT_MATCH:
-                # Initialize Exact Match metric (to be implemented)
-                pass
-
-        logger.info(f"Initialized metrics: {list(self.metrics.keys())}")
-
-    def _load_model_and_tokenizer(self) -> None:
-        """
-        Load the model and tokenizer for evaluation.
-        """
-        try:
-            logger.info(f"Loading model from {self.config.model_path}")
-
-            # Load tokenizer
-            self.tokenizer = AutoTokenizer.from_pretrained(self.config.model_path)
-
-            # Load model
-            self.model = AutoModelForCausalLM.from_pretrained(
-                self.config.model_path, device_map=self.config.device
-            )
-
-            logger.info(f"Model loaded successfully on {self.config.device}")
-        except Exception as e:
-            logger.error(f"Error loading model: {e}")
-            raise
-
-    def _load_dataset(self) -> None:
-        """
-        Load the dataset for evaluation.
-        """
-        # If dataset is already provided, use it
-        if self.config.dataset is not None:
-            self.dataset = self.config.dataset
-            logger.info("Using provided dataset")
-            return
-
-        # If dataset path is provided, load it
-        if self.config.dataset_path is not None:
-            try:
-                logger.info(f"Loading dataset from {self.config.dataset_path}")
-
-                # Check if it's a Hugging Face dataset or a local path
-                if os.path.exists(self.config.dataset_path):
-                    # Try to load from disk
-                    self.dataset = load_from_disk(self.config.dataset_path)
-                else:
-                    # Try to load from Hugging Face
-                    self.dataset = load_dataset(self.config.dataset_path)
-
-                logger.info(f"Dataset loaded successfully")
-            except Exception as e:
-                logger.error(f"Error loading dataset: {e}")
-                raise
-        else:
-            logger.warning("No dataset provided for evaluation")
-
-    def evaluate(self) -> Dict[str, Any]:
-        """
-        Evaluate the model using the configured metrics.
-
-        Returns:
-            Dictionary with evaluation results
-        """
-        if self.model is None or self.tokenizer is None:
-            self.prepare()
-
-        if self.dataset is None:
-            raise ValueError("No dataset available for evaluation")
-
-        results = {}
-
-        # Determine which split to use for evaluation
-        eval_split = "test" if "test" in self.dataset else "validation"
-        if eval_split not in self.dataset:
-            # Use the first available split
-            eval_split = list(self.dataset.keys())[0]
-
-        logger.info(f"Evaluating model using {eval_split} split")
-
-        # Limit number of samples if specified
-        eval_dataset = self.dataset[eval_split]
-        if self.config.num_samples and len(eval_dataset) > self.config.num_samples:
-            eval_dataset = eval_dataset.select(range(self.config.num_samples))
-            logger.info(f"Using {self.config.num_samples} samples for evaluation")
-
-        # Evaluate using each metric
-        for metric_type, metric in self.metrics.items():
-            logger.info(f"Evaluating using {metric_type.value} metric")
-
-            if metric_type == EvaluationMetric.PERPLEXITY:
-                metric_result = self._evaluate_perplexity(eval_dataset)
-            elif metric_type == EvaluationMetric.ACCURACY:
-                metric_result = self._evaluate_accuracy(eval_dataset)
-            elif metric_type == EvaluationMetric.ROUGE:
-                metric_result = self._evaluate_rouge(eval_dataset)
-            elif metric_type == EvaluationMetric.BLEU:
-                metric_result = self._evaluate_bleu(eval_dataset)
-            elif metric_type == EvaluationMetric.F1:
-                metric_result = self._evaluate_f1(eval_dataset)
-            elif metric_type == EvaluationMetric.EXACT_MATCH:
-                metric_result = self._evaluate_exact_match(eval_dataset)
-            elif metric_type == \
-                EvaluationMetric.CUSTOM and self.config.custom_evaluation_function:
-                metric_result = self._evaluate_custom(eval_dataset)
-            else:
-                logger.warning(f"Skipping unsupported metric: {metric_type.value}")
-                continue
-
-            results[metric_type.value] = metric_result
-            logger.info(f"{metric_type.value} evaluation result: {metric_result}")
-
-        # Store results
-        self.results = results
-
-        # Save results if configured
-        if self.config.save_results and self.config.output_dir:
-            self._save_results()
-
-        return results
-
-    def _evaluate_perplexity(self, dataset: Dataset) -> Dict[str, float]:
-        """
-        Evaluate the model using perplexity.
-
-        Args:
-            dataset: Dataset to evaluate on
-
-        Returns:
-            Dictionary with perplexity results
-        """
-        # Set up perplexity calculation
-        perplexity_metric = self.metrics.get(EvaluationMetric.PERPLEXITY)
-        if perplexity_metric is None:
-            perplexity_metric = PerplexityMetric()
-
-        # Create a function to calculate loss for a text
-        def calculate_loss(text):
-            # Tokenize the text
-            inputs = self.tokenizer(text, return_tensors="pt").to(self.config.device)
-
-            # Calculate loss
-            with torch.no_grad():
-                outputs = self.model(**inputs, labels=inputs["input_ids"])
-                loss = outputs.loss.item()
-
-            # Return loss and number of tokens
-            return loss, inputs["input_ids"].numel()
-
-        # Find the text field in the dataset
-        text_field = None
-        for field in ["text", "content", "input", "prompt", "question"]:
-            if field in dataset.features:
-                text_field = field
-                break
-
-        if text_field is None:
-            raise ValueError("No text field found in the dataset")
-
-        # Calculate perplexity on the dataset
-        texts = dataset[text_field]
-        if isinstance(texts, list):
-            # Measure perplexity on the dataset
-            perplexity = perplexity_metric.measure(calculate_loss, texts)
-
-            # Get overall perplexity
-            overall_perplexity = perplexity_metric.get_overall_perplexity()
-
-            return {"perplexity": perplexity, "overall_perplexity": overall_perplexity}
-        else:
-            logger.warning(f"Text field {text_field} is not a list, 
-                skipping perplexity evaluation")
-            return {"perplexity": float("inf")}
-
-    def _evaluate_accuracy(self, dataset: Dataset) -> Dict[str, float]:
-        """
-        Evaluate the model using accuracy.
-
-        Args:
-            dataset: Dataset to evaluate on
-
-        Returns:
-            Dictionary with accuracy results
-        """
-        # Set up accuracy calculation
-        accuracy_metric = self.metrics.get(EvaluationMetric.ACCURACY)
-        if accuracy_metric is None:
-            accuracy_metric = AccuracyMetric()
-
-        # Find input and label fields in the dataset
-        input_field = None
-        label_field = None
-
-        for input_candidate in ["input", "prompt", "question", "text"]:
-            if input_candidate in dataset.features:
-                input_field = input_candidate
-                break
-
-        for label_candidate in ["output", "completion", "answer", "label", "target"]:
-            if label_candidate in dataset.features:
-                label_field = label_candidate
-                break
-
-        if input_field is None or label_field is None:
-            raise ValueError("Could not find input and label fields in the dataset")
-
-        # Create a function to generate predictions
-        def generate_prediction(input_text):
-            # Tokenize the input
-            inputs = self.tokenizer(input_text, 
-                return_tensors="pt").to(self.config.device)
-
-            # Generate prediction
-            with torch.no_grad():
-                outputs = self.model.generate(
-                    inputs["input_ids"], max_length=self.config.max_length, 
-                        num_return_sequences=1
-                )
-
-            # Decode prediction
-            prediction = self.tokenizer.decode(outputs[0], skip_special_tokens=True)
-            return prediction
-
-        # Calculate accuracy on the dataset
-        inputs = dataset[input_field]
-        labels = dataset[label_field]
-
-        if isinstance(inputs, list) and isinstance(labels, list):
-            # Measure accuracy on the dataset
-            accuracy = accuracy_metric.measure(generate_prediction, inputs, labels)
-
-            # Get overall accuracy
-            overall_accuracy = accuracy_metric.get_overall_accuracy()
-
-            return {"accuracy": accuracy, "overall_accuracy": overall_accuracy}
-        else:
-            logger.warning(f"Input or label fields are not lists, 
-                skipping accuracy evaluation")
-            return {"accuracy": 0.0}
-
-    def _evaluate_rouge(self, dataset: Dataset) -> Dict[str, float]:
-        """
-        Evaluate the model using ROUGE scores.
-
-        Args:
-            dataset: Dataset to evaluate on
-
-        Returns:
-            Dictionary with ROUGE results
-        """
-        # Set up ROUGE calculation
-        rouge_metric = self.metrics.get(EvaluationMetric.ROUGE)
-        if rouge_metric is None:
-            rouge_metric = RougeMetric()
-
-        # Find input and reference fields in the dataset
-        input_field = None
-        reference_field = None
-
-        for input_candidate in ["input", "prompt", "question", "text"]:
-            if input_candidate in dataset.features:
-                input_field = input_candidate
-                break
-
-        for reference_candidate in [
-            "output",
-            "completion",
-            "answer",
-            "label",
-            "target",
-            "reference",
-        ]:
-            if reference_candidate in dataset.features:
-                reference_field = reference_candidate
-                break
-
-        if input_field is None or reference_field is None:
-            raise ValueError("Could not find input and reference fields in the dataset")
-
-        # Create a function to generate predictions
-        def generate_prediction(input_text):
-            # Tokenize the input
-            inputs = self.tokenizer(input_text, 
-                return_tensors="pt").to(self.config.device)
-
-            # Generate prediction
-            with torch.no_grad():
-                outputs = self.model.generate(
-                    inputs["input_ids"], max_length=self.config.max_length, 
-                        num_return_sequences=1
-                )
-
-            # Decode prediction
-            prediction = self.tokenizer.decode(outputs[0], skip_special_tokens=True)
-            return prediction
-
-        # Calculate ROUGE on the dataset
-        inputs = dataset[input_field]
-        references = dataset[reference_field]
-
-        if isinstance(inputs, list) and isinstance(references, list):
-            # Generate predictions
-            predictions = []
-            for input_text in inputs:
-                prediction = generate_prediction(input_text)
-                predictions.append(prediction)
-
-            # Measure ROUGE scores
-            rouge_scores = rouge_metric.measure_batch(predictions, references)
-
-            return rouge_scores
-        else:
-            logger.warning(f"Input or reference fields are not lists, 
-                skipping ROUGE evaluation")
-            return {"rouge1": 0.0, "rouge2": 0.0, "rougeL": 0.0}
-
-    def _evaluate_bleu(self, dataset: Dataset) -> Dict[str, float]:
-        """
-        Evaluate the model using BLEU score.
-
-        Args:
-            dataset: Dataset to evaluate on
-
-        Returns:
-            Dictionary with BLEU results
-        """
-        # BLEU evaluation to be implemented
-        logger.warning("BLEU evaluation not yet implemented")
-        return {"bleu": 0.0}
-
-    def _evaluate_f1(self, dataset: Dataset) -> Dict[str, float]:
-        """
-        Evaluate the model using F1 score.
-
-        Args:
-            dataset: Dataset to evaluate on
-
-        Returns:
-            Dictionary with F1 results
-        """
-        # F1 evaluation to be implemented
-        logger.warning("F1 evaluation not yet implemented")
-        return {"f1": 0.0}
-
-    def _evaluate_exact_match(self, dataset: Dataset) -> Dict[str, float]:
-        """
-        Evaluate the model using exact match.
-
-        Args:
-            dataset: Dataset to evaluate on
-
-        Returns:
-            Dictionary with exact match results
-        """
-        # Exact match evaluation to be implemented
-        logger.warning("Exact match evaluation not yet implemented")
-        return {"exact_match": 0.0}
-
-    def _evaluate_custom(self, dataset: Dataset) -> Dict[str, float]:
-        """
-        Evaluate the model using a custom evaluation function.
-
-        Args:
-            dataset: Dataset to evaluate on
-
-        Returns:
-            Dictionary with custom evaluation results
-        """
-        if self.config.custom_evaluation_function is None:
-            logger.warning("No custom evaluation function provided")
-            return {"custom": 0.0}
-
-        try:
-            # Call the custom evaluation function
-            custom_results = self.config.custom_evaluation_function(
-                model=self.model,
-                tokenizer=self.tokenizer,
-                dataset=dataset,
-                device=self.config.device,
-            )
-
-            return custom_results
-        except Exception as e:
-            logger.error(f"Error in custom evaluation function: {e}")
-            return {"custom": 0.0, "error": str(e)}
-
-    def _save_results(self) -> None:
-        """
-        Save evaluation results to disk.
-        """
-        if not self.config.output_dir:
-            return
-
-        # Create results directory
-        results_dir = os.path.join(self.config.output_dir, "evaluation_results")
-        os.makedirs(results_dir, exist_ok=True)
-
-        # Save results as JSON
-        timestamp = time.strftime(" % Y%m % d-%H % M%S")
-        results_path = os.path.join(results_dir, f"results_{timestamp}.json")
-
-        with open(results_path, "w", encoding="utf - 8") as f:
-            json.dump(
-                {
-                    "model_path": self.config.model_path,
-                    "metrics": [metric.value for metric in self.config.metrics],
-                    "results": self.results,
-                    "metadata": self.config.metadata,
-                    "timestamp": timestamp,
-                },
-                f,
-                indent=2,
-            )
-
-        logger.info(f"Saved evaluation results to {results_path}")
-
-    def visualize_results(self, output_path: Optional[str] = None) -> str:
-        """
-        Visualize evaluation results.
-
-        Args:
-            output_path: Path to save the visualization
-
-        Returns:
-            Path to the saved visualization
-        """
-        if not self.results:
-            logger.warning("No results to visualize")
-            return ""
-
-        try:
-            import matplotlib.pyplot as plt
-            import pandas as pd
-            import seaborn as sns
-
-            # Create output directory if it doesn't exist
-            if output_path is None and self.config.output_dir:
-                output_dir = os.path.join(self.config.output_dir, "visualizations")
-                os.makedirs(output_dir, exist_ok=True)
-                timestamp = time.strftime(" % Y%m % d-%H % M%S")
-                output_path = os.path.join(output_dir, 
-                    f"evaluation_viz_{timestamp}.png")
-
-            if output_path is None:
-                logger.warning("No output path provided for visualization")
-                return ""
-
-            # Prepare data for visualization
-            viz_data = []
-
-            for metric_name, metric_results in self.results.items():
-                if isinstance(metric_results, dict):
-                    for result_name, result_value in metric_results.items():
-                        if isinstance(result_value, (int, float)) and not isinstance(
-                            result_value, bool
-                        ):
-                            viz_data.append(
-                                {"Metric": f"{metric_name}_{result_name}", 
-                                    "Value": result_value}
-                            )
-
-            if not viz_data:
-                logger.warning("No numeric results to visualize")
-                return ""
-
-            # Create dataframe
-            df = pd.DataFrame(viz_data)
-
-            # Create visualization
-            plt.figure(figsize=(10, 6))
-            sns.set_style("whitegrid")
-
-            # Create bar plot
-            ax = sns.barplot(x="Metric", y="Value", data=df)
-
-            # Add labels and title
-            plt.title(
-                f"Evaluation Results for {os.path.basename(self.config.model_path)}")
-            plt.xlabel("Metric")
-            plt.ylabel("Value")
-
-            # Rotate x - axis labels for better readability
-            plt.xticks(rotation=45, ha="right")
-
-            # Adjust layout
-            plt.tight_layout()
-
-            # Save figure
-            plt.savefig(output_path)
-            plt.close()
-
-            logger.info(f"Saved visualization to {output_path}")
-            return output_path
-
-        except ImportError as e:
-            logger.warning(f"Could not create visualization: {e}")
-            logger.warning("Install matplotlib, pandas, 
-                and seaborn for visualization support")
-            return ""
-        except Exception as e:
-            logger.error(f"Error creating visualization: {e}")
-            return ""
-
-    @staticmethod
-    def compare_models(
-        model_paths: List[str],
-        dataset_path: str,
-        metrics: List[Union[str, EvaluationMetric]] = None,
-        output_dir: Optional[str] = None,
-        **kwargs,
-    ) -> Dict[str, Dict[str, Any]]:
-        """
-        Compare multiple models using the same evaluation metrics.
-
-        Args:
-            model_paths: List of paths to the models
-            dataset_path: Path to the dataset
-            metrics: List of metrics to use for evaluation
-            output_dir: Directory to save the results
-            **kwargs: Additional parameters for evaluation
-
-        Returns:
-            Dictionary with evaluation results for each model
-        """
-        if metrics is None:
-            metrics = [EvaluationMetric.PERPLEXITY]
-
-        # Create output directory if it doesn't exist
-        if output_dir:
-            os.makedirs(output_dir, exist_ok=True)
-
-        # Evaluate each model
-        results = {}
-
-        for model_path in model_paths:
-            logger.info(f"Evaluating model: {model_path}")
-
-            try:
-                # Create configuration
-                config = EvaluationConfig(
-                    model_path=model_path,
-                    dataset_path=dataset_path,
-                    metrics=metrics,
-                    output_dir=output_dir,
-                    **kwargs,
-                )
-
-                # Create evaluator
-                evaluator = ModelEvaluator(config)
-
-                # Evaluate model
-                model_results = evaluator.evaluate()
-
-                # Store results
-                results[model_path] = model_results
-
-                # Visualize results if output directory is provided
-                if output_dir:
-                    model_name = os.path.basename(model_path)
-                    viz_path = os.path.join(output_dir, f"evaluation_{model_name}.png")
-                    evaluator.visualize_results(viz_path)
-
-            except Exception as e:
-                logger.error(f"Error evaluating model {model_path}: {e}")
-                results[model_path] = {"error": str(e)}
-
-        # Generate comparison visualization if output directory is provided
-        if output_dir and len(results) > 1:
-            try:
-                ModelEvaluator.visualize_comparison(results, output_dir)
-            except Exception as e:
-                logger.error(f"Error creating comparison visualization: {e}")
-
-        return results
-
-    @staticmethod
-    def visualize_comparison(results: Dict[str, Dict[str, Any]], 
-        output_dir: str) -> str:
-        """
-        Visualize comparison of multiple models.
-
-        Args:
-            results: Dictionary with evaluation results for each model
-            output_dir: Directory to save the visualization
-
-        Returns:
-            Path to the saved visualization
-        """
-        try:
-            import matplotlib.pyplot as plt
-            import pandas as pd
-            import seaborn as sns
-
-            # Create output directory if it doesn't exist
-            os.makedirs(output_dir, exist_ok=True)
-
-            # Prepare data for visualization
-            viz_data = []
-
-            for model_path, model_results in results.items():
-                model_name = os.path.basename(model_path)
-
-                for metric_name, metric_results in model_results.items():
-                    if isinstance(metric_results, dict):
-                        for result_name, result_value in metric_results.items():
-                            if isinstance(result_value, (int, 
-                                float)) and not isinstance(
-                                result_value, bool
-                            ):
-                                viz_data.append(
-                                    {
-                                        "Model": model_name,
-                                        "Metric": f"{metric_name}_{result_name}",
-                                        "Value": result_value,
-                                    }
-                                )
-
-            if not viz_data:
-                logger.warning("No numeric results to visualize")
-                return ""
-
-            # Create dataframe
-            df = pd.DataFrame(viz_data)
-
-            # Create visualization
-            plt.figure(figsize=(12, 8))
-            sns.set_style("whitegrid")
-
-            # Create grouped bar plot
-            ax = sns.catplot(
-                x="Metric", y="Value", hue="Model", data=df, kind="bar", height=6, 
-                    aspect=1.5
-            )
-
-            # Add labels and title
-            plt.title("Model Comparison")
-            plt.xlabel("Metric")
-            plt.ylabel("Value")
-
-            # Rotate x - axis labels for better readability
-            plt.xticks(rotation=45, ha="right")
-
-            # Adjust layout
-            plt.tight_layout()
-
-            # Save figure
-            timestamp = time.strftime(" % Y%m % d-%H % M%S")
-            output_path = os.path.join(output_dir, f"model_comparison_{timestamp}.png")
-            plt.savefig(output_path)
-            plt.close()
-
-            logger.info(f"Saved comparison visualization to {output_path}")
-            return output_path
-
-        except ImportError as e:
-            logger.warning(f"Could not create visualization: {e}")
-            logger.warning("Install matplotlib, pandas, 
-                and seaborn for visualization support")
-            return ""
-        except Exception as e:
-            logger.error(f"Error creating visualization: {e}")
-            return ""
-
-    @staticmethod
-    def generate_evaluation_report(
-        results: Dict[str, Dict[str, Any]], output_path: str, 
-            include_visualizations: bool = True
-    ) -> str:
-        """
-        Generate a comprehensive evaluation report.
-
-        Args:
-            results: Dictionary with evaluation results for each model
-            output_path: Path to save the report
-            include_visualizations: Whether to include visualizations in the report
-
-        Returns:
-            Path to the saved report
-        """
-        try:
-            import pandas as pd
-            from tabulate import tabulate
-
-            # Create output directory if it doesn't exist
-            os.makedirs(os.path.dirname(output_path), exist_ok=True)
-
-            # Prepare report content
-            report_content = []
-
-            # Add header
-            report_content.append("# Model Evaluation Report")
-            report_content.append(
-                f"Generated on: {time.strftime(' % Y-%m-%d %H:%M:%S')}")
-            report_content.append("")
-
-            # Add summary
-            report_content.append("## Summary")
-            report_content.append(f"Number of models evaluated: {len(results)}")
-            report_content.append("")
-
-            # Create summary table
-            summary_data = []
-
-            for model_path, model_results in results.items():
-                model_name = os.path.basename(model_path)
-                model_summary = {"Model": model_name}
-
-                # Extract key metrics
-                for metric_name, metric_results in model_results.items():
-                    if isinstance(metric_results, dict):
-                        for result_name, result_value in metric_results.items():
-                            if isinstance(result_value, (int, 
-                                float)) and not isinstance(
-                                result_value, bool
-                            ):
-                                model_summary[f"{metric_name}_{result_name}"] = \
-                                    result_value
-
-                summary_data.append(model_summary)
-
-            if summary_data:
-                # Convert to DataFrame
-                summary_df = pd.DataFrame(summary_data)
-
-                # Add summary table
-                report_content.append(
-                    tabulate(summary_df, headers="keys", tablefmt="pipe", 
-                        showindex=False)
-                )
-                report_content.append("")
-
-            # Add detailed results for each model
-            report_content.append("## Detailed Results")
-            report_content.append("")
-
-            for model_path, model_results in results.items():
-                model_name = os.path.basename(model_path)
-                report_content.append(f"### {model_name}")
-                report_content.append(f"Model path: {model_path}")
-                report_content.append("")
-
-                # Add metrics
-                for metric_name, metric_results in model_results.items():
-                    report_content.append(f"#### {metric_name}")
-
-                    if isinstance(metric_results, dict):
-                        # Create table for metric results
-                        metric_data = []
-
-                        for result_name, result_value in metric_results.items():
-                            metric_data.append({"Metric": result_name, 
-                                "Value": result_value})
-
-                        if metric_data:
-                            # Convert to DataFrame
-                            metric_df = pd.DataFrame(metric_data)
-
-                            # Add metric table
-                            report_content.append(
-                                tabulate(
-                                    metric_df, headers="keys", tablefmt="pipe", 
-                                        showindex=False
-                                )
-                            )
-                    else:
-                        report_content.append(f"Value: {metric_results}")
-
-                    report_content.append("")
-
-            # Add visualizations if requested
-            if include_visualizations:
-                report_content.append("## Visualizations")
-                report_content.append("")
-
-                # Generate comparison visualization
-                viz_dir = os.path.join(os.path.dirname(output_path), "visualizations")
-                os.makedirs(viz_dir, exist_ok=True)
-
-                comparison_viz_path = ModelEvaluator.visualize_comparison(results, 
-                    viz_dir)
-
-                if comparison_viz_path:
-                    # Add comparison visualization
-                    report_content.append("### Model Comparison")
-                    report_content.append(
-                        f"![Model Comparison]({os.path.relpath(comparison_viz_path, 
-                            os.path.dirname(output_path))})"
-                    )
-                    report_content.append("")
-
-            # Write report to file
-            with open(output_path, "w", encoding="utf - 8") as f:
-                f.write("\n".join(report_content))
-
-            logger.info(f"Saved evaluation report to {output_path}")
-            return output_path
-
-        except ImportError as e:
-            logger.warning(f"Could not generate report: {e}")
-            logger.warning("Install pandas and tabulate for report generation support")
-            return ""
-        except Exception as e:
-            logger.error(f"Error generating report: {e}")
-            return ""
-
-
-# Helper functions
-
-
-def evaluate_model(
-    model_path: str,
-    dataset_path: str,
-    metrics: List[Union[str, EvaluationMetric]] = None,
-    output_dir: Optional[str] = None,
-    **kwargs,
-) -> Dict[str, Any]:
-    """
-    Evaluate a fine - tuned model.
-
-    Args:
-        model_path: Path to the model
-        dataset_path: Path to the dataset
-        metrics: List of metrics to use for evaluation
-        output_dir: Directory to save the results
-        **kwargs: Additional parameters for evaluation
-
-    Returns:
-        Dictionary with evaluation results
-    """
-    # Create configuration
-    config = EvaluationConfig(
-        model_path=model_path,
-        dataset_path=dataset_path,
-        metrics=metrics or [EvaluationMetric.PERPLEXITY],
-        output_dir=output_dir,
-        **kwargs,
-    )
-
-    # Create evaluator
-    evaluator = ModelEvaluator(config)
-
-    # Evaluate model
-    results = evaluator.evaluate()
-
-    # Visualize results if output directory is provided
-    if output_dir:
-        evaluator.visualize_results()
-
-    return results
-
-
-def compare_models(
-    model_paths: List[str],
-    dataset_path: str,
-    metrics: List[Union[str, EvaluationMetric]] = None,
-    output_dir: Optional[str] = None,
-    **kwargs,
-) -> Dict[str, Dict[str, Any]]:
-    """
-    Compare multiple fine - tuned models.
-
-    Args:
-        model_paths: List of paths to the models
-        dataset_path: Path to the dataset
-        metrics: List of metrics to use for evaluation
-        output_dir: Directory to save the results
-        **kwargs: Additional parameters for evaluation
-
-    Returns:
-        Dictionary with evaluation results for each model
-    """
-    return ModelEvaluator.compare_models(
-        model_paths=model_paths,
-        dataset_path=dataset_path,
-        metrics=metrics,
-        output_dir=output_dir,
-        **kwargs,
-    )
-
-
-def generate_evaluation_report(
-    results: Dict[str, Dict[str, Any]], output_path: str, 
-        include_visualizations: bool = True
-) -> str:
-    """
-    Generate a comprehensive evaluation report.
-
-    Args:
-        results: Dictionary with evaluation results for each model
-        output_path: Path to save the report
-        include_visualizations: Whether to include visualizations in the report
-
-    Returns:
-        Path to the saved report
-    """
-    return ModelEvaluator.generate_evaluation_report(
-        results=results, output_path=output_path, 
-            include_visualizations=include_visualizations
-    )
-=======
 """evaluator.py - Module for the pAIssive Income project."""
 
 # This file was automatically fixed by the syntax error correction script
@@ -1061,5 +11,4 @@
 
 
 if __name__ == "__main__":
-    main()
->>>>>>> 6124bda3
+    main()