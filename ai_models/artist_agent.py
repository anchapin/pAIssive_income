"""
Minimal ARTIST-style agent wrapper for agentic tool use.

This agent can reason over a prompt, decide which tool to use, and invoke it.
This is a scaffold for further expansion.
"""

from typing import Any
from common_utils import tooling


class ArtistAgent:
    def __init__(self):
        # Discover available tools at initialization
        self.tools = tooling.list_tools()

    def decide_tool(self, prompt: str) -> str:
        """
        Naive tool selection logic based on prompt keywords.
        Expand this with RL or more sophisticated reasoning as desired.

        Args:
            prompt (str): The user's input or problem description.

        Returns:
            str: Name of the tool to use.
        """
        if any(
            k in prompt.lower()
            for k in [
                "calculate",
                "add",
                "subtract",
                "multiply",
                "divide",
                "+",
                "-",
                "*",
                "/",
            ]
        ):
            return "calculator"
        # Add more heuristics for other tools here
        return ""

    def extract_relevant_expression(self, prompt: str, tool_name: str) -> str:
        """
        Extract the relevant expression from the prompt based on the tool.
        This is a naive implementation for the calculator tool.

        Args:
            prompt (str): The user's input or problem description.
            tool_name (str): The name of the selected tool.

        Returns:
            str: The extracted relevant expression.
        """
        if tool_name == "calculator":
            # Naive extraction: assume the entire prompt is the expression
            # This should be improved for more complex prompts
            return prompt
        return prompt  # Default to returning the whole prompt if extraction logic is not defined

    def run(self, prompt: str) -> Any:
        """
        Process a prompt, select a tool, and return the tool's output.

        Args:
            prompt (str): The user's input/problem.

        Returns:
            Any: The tool's output, or a message if no tool found.
        """
        tool_name = self.decide_tool(prompt)
        if tool_name and tool_name in self.tools:
            tool_func = self.tools[tool_name]
            relevant_expression = self.extract_relevant_expression(prompt, tool_name)
            return tool_func(relevant_expression)
        else:
            return "No suitable tool found for this prompt."


if __name__ == "__main__":
    import logging

<<<<<<< HEAD
    logging.basicConfig(level=logging.INFO, format="%(levelname)s: %(message)s")

    agent = ArtistAgent()
    # Example usage
    logging.info(f"Available tools: {list(agent.tools.keys())}")
    test_prompt = "Calculate 2 + 3 * 4"
    logging.info(f"Prompt: {test_prompt}")
    logging.info(f"Agent output: {agent.run('2 + 3 * 4')}")
=======
    logging.basicConfig(level=logging.INFO, format="%(message)s")
    logger = logging.getLogger(__name__)

    agent = ArtistAgent()
    # Example usage
    logger.info(f"Available tools: {list(agent.tools.keys())}")
    test_prompt = "Calculate 2 + 3 * 4"
    logger.info(f"Prompt: {test_prompt}")
    logger.info(f"Agent output: {agent.run('2 + 3 * 4')}")
>>>>>>> 8058b389
<|MERGE_RESOLUTION|>--- conflicted
+++ resolved
@@ -83,16 +83,6 @@
 if __name__ == "__main__":
     import logging
 
-<<<<<<< HEAD
-    logging.basicConfig(level=logging.INFO, format="%(levelname)s: %(message)s")
-
-    agent = ArtistAgent()
-    # Example usage
-    logging.info(f"Available tools: {list(agent.tools.keys())}")
-    test_prompt = "Calculate 2 + 3 * 4"
-    logging.info(f"Prompt: {test_prompt}")
-    logging.info(f"Agent output: {agent.run('2 + 3 * 4')}")
-=======
     logging.basicConfig(level=logging.INFO, format="%(message)s")
     logger = logging.getLogger(__name__)
 
@@ -101,5 +91,4 @@
     logger.info(f"Available tools: {list(agent.tools.keys())}")
     test_prompt = "Calculate 2 + 3 * 4"
     logger.info(f"Prompt: {test_prompt}")
-    logger.info(f"Agent output: {agent.run('2 + 3 * 4')}")
->>>>>>> 8058b389
+    logger.info(f"Agent output: {agent.run('2 + 3 * 4')}")