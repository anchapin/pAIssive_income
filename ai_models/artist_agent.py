"""
Minimal ARTIST-style agent wrapper for agentic tool use.

This agent can reason over a prompt, decide which tool to use, and invoke it.
This is a scaffold for further expansion.
"""

from __future__ import annotations

from typing import Any, Callable

from common_utils import tooling


class ArtistAgent:
    """Agent that selects and uses tools based on user prompts."""

    def __init__(self) -> None:
        """Initialize the agent with available tools."""
        # Discover available tools at initialization
        self.tools: dict[str, Callable[..., Any]] = tooling.list_tools()

    def decide_tool(self, prompt: str) -> str:
        """
        Select appropriate tool based on prompt keywords.

        Expand this with RL or more sophisticated reasoning as desired.

        Args:
            prompt (str): The user's input or problem description.

        Returns:
            str: Name of the tool to use.

        """
        if any(
            k in prompt.lower()
            for k in [
                "calculate",
                "add",
                "subtract",
                "multiply",
                "divide",
                "+",
                "-",
                "*",
                "/",
            ]
        ):
            return "calculator"
        # Add more heuristics for other tools here
        return ""

    def extract_relevant_expression(self, prompt: str, tool_name: str) -> str:
        """Extract the relevant expression from the prompt based on the tool."""
        min_expression_length = 3
        # Refactored to reduce return statements and complexity
        if not prompt or not tool_name:
            return ""
        expression = ""
        if tool_name == "calculator":
<<<<<<< HEAD
            expression = self._extract_calculator_expression(prompt)
        elif tool_name == "text_analyzer":
            expression = self._extract_text_analyzer_expression(prompt)
        elif tool_name == "code_executor":
            expression = self._extract_code_executor_expression(prompt)
        else:
            expression = self._extract_generic_expression(prompt)
        if len(expression) < min_expression_length:
            return ""
        return expression
=======
            # Naive extraction: assume the entire prompt is the expression
            # This should be improved for more complex prompts
            return prompt
        return prompt  # Default to returning the whole prompt if extraction logic is not defined
>>>>>>> 5b757bfb

    def run(self, prompt: str) -> str:
        """
        Process a prompt, select a tool, and return the tool's output.

        Args:
            prompt (str): The user's input/problem.

        Returns:
            str: The tool's output, or a message if no tool found.

        """
        tool_name = self.decide_tool(prompt)
        if tool_name and tool_name in self.tools:
            tool_func = self.tools[tool_name]
            relevant_expression = self.extract_relevant_expression(prompt, tool_name)
            result = tool_func(relevant_expression)
            return str(result)  # Ensure we return a string
        return "No suitable tool found for this prompt."


def main() -> None:
    """Run example usage of ArtistAgent."""
    import logging

    logging.basicConfig(level=logging.INFO, format="%(message)s")
    logger = logging.getLogger(__name__)

    agent = ArtistAgent()
    # Example usage
    logger.info("Available tools: %s", list(agent.tools.keys()))
    test_prompt = "Calculate 2 + 3 * 4"
    logger.info("Prompt: %s", test_prompt)
    logger.info("Agent output: %s", agent.run("2 + 3 * 4"))


if __name__ == "__main__":
    main()<|MERGE_RESOLUTION|>--- conflicted
+++ resolved
@@ -59,7 +59,6 @@
             return ""
         expression = ""
         if tool_name == "calculator":
-<<<<<<< HEAD
             expression = self._extract_calculator_expression(prompt)
         elif tool_name == "text_analyzer":
             expression = self._extract_text_analyzer_expression(prompt)
@@ -70,12 +69,6 @@
         if len(expression) < min_expression_length:
             return ""
         return expression
-=======
-            # Naive extraction: assume the entire prompt is the expression
-            # This should be improved for more complex prompts
-            return prompt
-        return prompt  # Default to returning the whole prompt if extraction logic is not defined
->>>>>>> 5b757bfb
 
     def run(self, prompt: str) -> str:
         """
