"""__init__.py - Module for the pAIssive Income project."""

# This file was automatically fixed by the syntax error correction script
# The original content had syntax errors that could not be automatically fixed
# Please review and update this file as needed

<<<<<<< HEAD
from .accuracy_metric import AccuracyMetric
from .latency_metric import LatencyMetric
from .memory_metric import MemoryMetric
from .perplexity_metric import PerplexityMetric
from .rouge_metric import RougeMetric
from .throughput_metric import ThroughputMetric

__all__ = [
    "LatencyMetric",
    "ThroughputMetric",
    "MemoryMetric",
    "AccuracyMetric",
    "PerplexityMetric",
    "RougeMetric",
]
=======

def main():
    """Initialize the module."""
    pass


if __name__ == "__main__":
    main()
>>>>>>> 6124bda3
<|MERGE_RESOLUTION|>--- conflicted
+++ resolved
@@ -4,23 +4,6 @@
 # The original content had syntax errors that could not be automatically fixed
 # Please review and update this file as needed
 
-<<<<<<< HEAD
-from .accuracy_metric import AccuracyMetric
-from .latency_metric import LatencyMetric
-from .memory_metric import MemoryMetric
-from .perplexity_metric import PerplexityMetric
-from .rouge_metric import RougeMetric
-from .throughput_metric import ThroughputMetric
-
-__all__ = [
-    "LatencyMetric",
-    "ThroughputMetric",
-    "MemoryMetric",
-    "AccuracyMetric",
-    "PerplexityMetric",
-    "RougeMetric",
-]
-=======
 
 def main():
     """Initialize the module."""
@@ -28,5 +11,4 @@
 
 
 if __name__ == "__main__":
-    main()
->>>>>>> 6124bda3
+    main()