--- conflicted
+++ resolved
@@ -4,644 +4,6 @@
 # The original content had syntax errors that could not be automatically fixed
 # Please review and update this file as needed
 
-<<<<<<< HEAD
-import os
-from typing import List, Optional
-
-from ..benchmark_config import BenchmarkType
-from ..benchmark_result import BenchmarkResult
-
-# Try to import optional dependencies
-try:
-    pass
-
-    NUMPY_AVAILABLE = True
-except ImportError:
-    NUMPY_AVAILABLE = False
-
-try:
-    import matplotlib.pyplot as plt
-
-    MATPLOTLIB_AVAILABLE = True
-except ImportError:
-    MATPLOTLIB_AVAILABLE = False
-
-
-def plot_benchmark_results(
-    result: BenchmarkResult,
-    output_path: Optional[str] = None,
-    show: bool = True,
-    **kwargs,
-) -> Optional[plt.Figure]:
-    """
-    Plot benchmark results.
-
-    Args:
-        result: Benchmark result
-        output_path: Path to save the plot
-        show: Whether to show the plot
-        **kwargs: Additional parameters for plotting
-
-    Returns:
-        Matplotlib figure or None if matplotlib is not available
-    """
-    if not MATPLOTLIB_AVAILABLE:
-        raise ImportError("matplotlib is required for plotting")
-
-    # Create figure
-    fig = plt.figure(figsize=(10, 6))
-
-    # Plot based on benchmark type
-    if result.benchmark_type == BenchmarkType.LATENCY:
-        _plot_latency_results(fig, result, **kwargs)
-    elif result.benchmark_type == BenchmarkType.THROUGHPUT:
-        _plot_throughput_results(fig, result, **kwargs)
-    elif result.benchmark_type == BenchmarkType.MEMORY:
-        _plot_memory_results(fig, result, **kwargs)
-    elif result.benchmark_type == BenchmarkType.ACCURACY:
-        _plot_accuracy_results(fig, result, **kwargs)
-    elif result.benchmark_type == BenchmarkType.PERPLEXITY:
-        _plot_perplexity_results(fig, result, **kwargs)
-    elif result.benchmark_type == BenchmarkType.ROUGE:
-        _plot_rouge_results(fig, result, **kwargs)
-    else:
-        plt.text(
-            0.5,
-            0.5,
-            f"No plot available for {result.benchmark_type.value}",
-            ha="center",
-            va="center",
-            fontsize=14,
-        )
-
-    # Add title
-    plt.suptitle(
-        f"{result.benchmark_type.value.capitalize()} Benchmark:" \
-         + "{os.path.basename(result.model_path)}",
-            
-        fontsize=16,
-    )
-
-    # Adjust layout
-    plt.tight_layout(rect=[0, 0, 1, 0.95])
-
-    # Save plot if requested
-    if output_path:
-        plt.savefig(output_path, dpi=300, bbox_inches="tight")
-
-    # Show plot if requested
-    if show:
-        plt.show()
-
-    return fig
-
-
-def plot_comparison(
-    results: List[BenchmarkResult],
-    metric: str,
-    output_path: Optional[str] = None,
-    show: bool = True,
-    **kwargs,
-) -> Optional[plt.Figure]:
-    """
-    Plot a comparison of benchmark results.
-
-    Args:
-        results: List of benchmark results
-        metric: Metric to compare
-        output_path: Path to save the plot
-        show: Whether to show the plot
-        **kwargs: Additional parameters for plotting
-
-    Returns:
-        Matplotlib figure or None if matplotlib is not available
-    """
-    if not MATPLOTLIB_AVAILABLE:
-        raise ImportError("matplotlib is required for plotting")
-
-    if not results:
-        raise ValueError("No results to plot")
-
-    # Create figure
-    fig, ax = plt.subplots(figsize=(10, 6))
-
-    # Get model names
-    model_names = [os.path.basename(result.model_path) for result in results]
-
-    # Get metric values
-    metric_values = []
-    for result in results:
-        if metric == "latency" and result.latency_ms:
-            metric_values.append(sum(result.latency_ms) / len(result.latency_ms))
-        elif metric == "throughput" and result.throughput:
-            metric_values.append(result.throughput)
-        elif metric == "memory" and result.memory_usage_mb:
-            metric_values.append(result.memory_usage_mb.get("total_mb", 0))
-        elif metric == "accuracy" and result.accuracy:
-            metric_values.append(result.accuracy)
-        elif metric == "perplexity" and result.perplexity:
-            metric_values.append(result.perplexity)
-        elif metric == "rouge" and result.rouge_scores:
-            metric_values.append(result.rouge_scores.get("rougeL", 0))
-        else:
-            metric_values.append(0)
-
-    # Plot bar chart
-    bars = ax.bar(model_names, metric_values, **kwargs)
-
-    # Add values on top of bars
-    for bar, value in zip(bars, metric_values):
-        ax.text(
-            bar.get_x() + bar.get_width() / 2,
-            bar.get_height(),
-            f"{value:.2f}",
-            ha="center",
-            va="bottom",
-        )
-
-    # Add labels and title
-    ax.set_xlabel("Model")
-    ax.set_ylabel(metric.capitalize())
-    ax.set_title(f"{metric.capitalize()} Comparison")
-
-    # Rotate x - axis labels if there are many models
-    if len(model_names) > 3:
-        plt.xticks(rotation=45, ha="right")
-
-    # Adjust layout
-    plt.tight_layout()
-
-    # Save plot if requested
-    if output_path:
-        plt.savefig(output_path, dpi=300, bbox_inches="tight")
-
-    # Show plot if requested
-    if show:
-        plt.show()
-
-    return fig
-
-
-def plot_latency_distribution(
-    result: BenchmarkResult,
-    output_path: Optional[str] = None,
-    show: bool = True,
-    **kwargs,
-) -> Optional[plt.Figure]:
-    """
-    Plot the distribution of latency values.
-
-    Args:
-        result: Benchmark result
-        output_path: Path to save the plot
-        show: Whether to show the plot
-        **kwargs: Additional parameters for plotting
-
-    Returns:
-        Matplotlib figure or None if matplotlib is not available
-    """
-    if not MATPLOTLIB_AVAILABLE or not NUMPY_AVAILABLE:
-        raise ImportError("matplotlib and numpy are required for plotting")
-
-    if result.benchmark_type != BenchmarkType.LATENCY or not result.latency_ms:
-        raise ValueError("Result must be a latency benchmark with latency values")
-
-    # Create figure
-    fig, ax = plt.subplots(figsize=(10, 6))
-
-    # Plot histogram
-    ax.hist(result.latency_ms, bins=20, alpha=0.7, **kwargs)
-
-    # Add percentile lines
-    latency_stats = result.get_latency_stats()
-    percentiles = [
-        ("Median", latency_stats.get("median", 0)),
-        ("P90", latency_stats.get("p90", 0)),
-        ("P95", latency_stats.get("p95", 0)),
-        ("P99", latency_stats.get("p99", 0)),
-    ]
-
-    colors = ["r", "g", "b", "m"]
-    for (label, value), color in zip(percentiles, colors):
-        ax.axvline(value, color=color, linestyle="--", linewidth=1)
-        ax.text(
-            value,
-            ax.get_ylim()[1] * 0.9,
-            f"{label}: {value:.2f} ms",
-            color=color,
-            ha="center",
-            va="top",
-            rotation=90,
-        )
-
-    # Add labels and title
-    ax.set_xlabel("Latency (ms)")
-    ax.set_ylabel("Frequency")
-    ax.set_title(f"Latency Distribution: {os.path.basename(result.model_path)}")
-
-    # Adjust layout
-    plt.tight_layout()
-
-    # Save plot if requested
-    if output_path:
-        plt.savefig(output_path, dpi=300, bbox_inches="tight")
-
-    # Show plot if requested
-    if show:
-        plt.show()
-
-    return fig
-
-
-def plot_memory_usage(
-    result: BenchmarkResult,
-    output_path: Optional[str] = None,
-    show: bool = True,
-    **kwargs,
-) -> Optional[plt.Figure]:
-    """
-    Plot memory usage breakdown.
-
-    Args:
-        result: Benchmark result
-        output_path: Path to save the plot
-        show: Whether to show the plot
-        **kwargs: Additional parameters for plotting
-
-    Returns:
-        Matplotlib figure or None if matplotlib is not available
-    """
-    if not MATPLOTLIB_AVAILABLE:
-        raise ImportError("matplotlib is required for plotting")
-
-    if result.benchmark_type != BenchmarkType.MEMORY or not result.memory_usage_mb:
-        raise ValueError("Result must be a memory benchmark with memory usage values")
-
-    # Create figure
-    fig, ax = plt.subplots(figsize=(10, 6))
-
-    # Get memory usage breakdown
-    memory_usage = result.memory_usage_mb
-    categories = []
-    values = []
-
-    if "tokenizer_mb" in memory_usage:
-        categories.append("Tokenizer")
-        values.append(memory_usage["tokenizer_mb"])
-
-    if "model_mb" in memory_usage:
-        categories.append("Model")
-        values.append(memory_usage["model_mb"])
-
-    if "inference_mb" in memory_usage:
-        categories.append("Inference")
-        values.append(memory_usage["inference_mb"])
-
-    # Plot bar chart
-    bars = ax.bar(categories, values, **kwargs)
-
-    # Add values on top of bars
-    for bar, value in zip(bars, values):
-        ax.text(
-            bar.get_x() + bar.get_width() / 2,
-            bar.get_height(),
-            f"{value:.2f} MB",
-            ha="center",
-            va="bottom",
-        )
-
-    # Add labels and title
-    ax.set_xlabel("Component")
-    ax.set_ylabel("Memory Usage (MB)")
-    ax.set_title(f"Memory Usage Breakdown: {os.path.basename(result.model_path)}")
-
-    # Adjust layout
-    plt.tight_layout()
-
-    # Save plot if requested
-    if output_path:
-        plt.savefig(output_path, dpi=300, bbox_inches="tight")
-
-    # Show plot if requested
-    if show:
-        plt.show()
-
-    return fig
-
-
-def _plot_latency_results(fig: plt.Figure, result: BenchmarkResult, **kwargs) -> None:
-    """
-    Plot latency benchmark results.
-
-    Args:
-        fig: Matplotlib figure
-        result: Benchmark result
-        **kwargs: Additional parameters for plotting
-    """
-    if not result.latency_ms:
-        plt.text(0.5, 0.5, "No latency data available", ha="center", va="center", 
-            fontsize=14)
-        return
-
-    # Create subplots
-    gs = fig.add_gridspec(2, 2)
-    ax1 = fig.add_subplot(gs[0, 0])
-    ax2 = fig.add_subplot(gs[0, 1])
-    ax3 = fig.add_subplot(gs[1, :])
-
-    # Plot latency over time
-    ax1.plot(result.latency_ms, marker="o", linestyle=" - ", markersize=3, **kwargs)
-    ax1.set_xlabel("Run")
-    ax1.set_ylabel("Latency (ms)")
-    ax1.set_title("Latency over Time")
-    ax1.grid(True, linestyle="--", alpha=0.7)
-
-    # Plot latency statistics
-    latency_stats = result.get_latency_stats()
-    stats_labels = ["Min", "Max", "Mean", "Median", "P90", "P95", "P99"]
-    stats_values = [
-        latency_stats.get("min", 0),
-        latency_stats.get("max", 0),
-        latency_stats.get("mean", 0),
-        latency_stats.get("median", 0),
-        latency_stats.get("p90", 0),
-        latency_stats.get("p95", 0),
-        latency_stats.get("p99", 0),
-    ]
-
-    ax2.bar(stats_labels, stats_values, **kwargs)
-    ax2.set_xlabel("Statistic")
-    ax2.set_ylabel("Latency (ms)")
-    ax2.set_title("Latency Statistics")
-
-    # Add values on top of bars
-    for i, value in enumerate(stats_values):
-        ax2.text(i, value, f"{value:.2f}", ha="center", va="bottom")
-
-    # Plot latency histogram
-    ax3.hist(result.latency_ms, bins=20, alpha=0.7, **kwargs)
-    ax3.set_xlabel("Latency (ms)")
-    ax3.set_ylabel("Frequency")
-    ax3.set_title("Latency Distribution")
-
-    # Add percentile lines
-    colors = ["r", "g", "b", "m"]
-    percentiles = [
-        ("Median", latency_stats.get("median", 0)),
-        ("P90", latency_stats.get("p90", 0)),
-        ("P95", latency_stats.get("p95", 0)),
-        ("P99", latency_stats.get("p99", 0)),
-    ]
-
-    for (label, value), color in zip(percentiles, colors):
-        ax3.axvline(value, color=color, linestyle="--", linewidth=1)
-        ax3.text(
-            value,
-            ax3.get_ylim()[1] * 0.9,
-            f"{label}: {value:.2f} ms",
-            color=color,
-            ha="center",
-            va="top",
-            rotation=90,
-        )
-
-
-def _plot_throughput_results(fig: plt.Figure, result: BenchmarkResult, 
-    **kwargs) -> None:
-    """
-    Plot throughput benchmark results.
-
-    Args:
-        fig: Matplotlib figure
-        result: Benchmark result
-        **kwargs: Additional parameters for plotting
-    """
-    if result.throughput is None:
-        plt.text(
-            0.5,
-            0.5,
-            "No throughput data available",
-            ha="center",
-            va="center",
-            fontsize=14,
-        )
-        return
-
-    # Create subplot
-    ax = fig.add_subplot(1, 1, 1)
-
-    # Plot throughput
-    ax.bar(["Throughput"], [result.throughput], **kwargs)
-    ax.set_ylabel("Tokens per Second")
-    ax.set_title("Throughput")
-
-    # Add value on top of bar
-    ax.text(
-        0,
-        result.throughput,
-        f"{result.throughput:.2f} tokens / s",
-        ha="center",
-        va="bottom",
-    )
-
-    # Add batch size information
-    if result.config and hasattr(result.config, "batch_size"):
-        ax.text(
-            0,
-            result.throughput * 0.5,
-            f"Batch Size: {result.config.batch_size}",
-            ha="center",
-            va="center",
-        )
-
-
-def _plot_memory_results(fig: plt.Figure, result: BenchmarkResult, **kwargs) -> None:
-    """
-    Plot memory benchmark results.
-
-    Args:
-        fig: Matplotlib figure
-        result: Benchmark result
-        **kwargs: Additional parameters for plotting
-    """
-    if not result.memory_usage_mb:
-        plt.text(0.5, 0.5, "No memory data available", ha="center", va="center", 
-            fontsize=14)
-        return
-
-    # Create subplot
-    ax = fig.add_subplot(1, 1, 1)
-
-    # Get memory usage breakdown
-    memory_usage = result.memory_usage_mb
-    categories = []
-    values = []
-
-    if "tokenizer_mb" in memory_usage:
-        categories.append("Tokenizer")
-        values.append(memory_usage["tokenizer_mb"])
-
-    if "model_mb" in memory_usage:
-        categories.append("Model")
-        values.append(memory_usage["model_mb"])
-
-    if "inference_mb" in memory_usage:
-        categories.append("Inference")
-        values.append(memory_usage["inference_mb"])
-
-    # Plot bar chart
-    bars = ax.bar(categories, values, **kwargs)
-
-    # Add values on top of bars
-    for bar, value in zip(bars, values):
-        ax.text(
-            bar.get_x() + bar.get_width() / 2,
-            bar.get_height(),
-            f"{value:.2f} MB",
-            ha="center",
-            va="bottom",
-        )
-
-    # Add total memory usage
-    if "total_mb" in memory_usage:
-        ax.text(
-            0.5,
-            max(values) * 1.1,
-            f"Total: {memory_usage['total_mb']:.2f} MB",
-            ha="center",
-            va="bottom",
-            fontsize=12,
-            fontweight="bold",
-        )
-
-    # Add labels and title
-    ax.set_xlabel("Component")
-    ax.set_ylabel("Memory Usage (MB)")
-    ax.set_title("Memory Usage Breakdown")
-
-
-def _plot_accuracy_results(fig: plt.Figure, result: BenchmarkResult, **kwargs) -> None:
-    """
-    Plot accuracy benchmark results.
-
-    Args:
-        fig: Matplotlib figure
-        result: Benchmark result
-        **kwargs: Additional parameters for plotting
-    """
-    if result.accuracy is None:
-        plt.text(
-            0.5,
-            0.5,
-            "No accuracy data available",
-            ha="center",
-            va="center",
-            fontsize=14,
-        )
-        return
-
-    # Create subplot
-    ax = fig.add_subplot(1, 1, 1)
-
-    # Plot accuracy
-    ax.bar(["Accuracy"], [result.accuracy], **kwargs)
-    ax.set_ylabel("Accuracy (%)")
-    ax.set_title("Accuracy")
-
-    # Add value on top of bar
-    ax.text(0, result.accuracy, f"{result.accuracy:.2f}%", ha="center", va="bottom")
-
-    # Set y - axis limits
-    ax.set_ylim(0, 100)
-
-
-def _plot_perplexity_results(fig: plt.Figure, result: BenchmarkResult, 
-    **kwargs) -> None:
-    """
-    Plot perplexity benchmark results.
-
-    Args:
-        fig: Matplotlib figure
-        result: Benchmark result
-        **kwargs: Additional parameters for plotting
-    """
-    if result.perplexity is None:
-        plt.text(
-            0.5,
-            0.5,
-            "No perplexity data available",
-            ha="center",
-            va="center",
-            fontsize=14,
-        )
-        return
-
-    # Create subplot
-    ax = fig.add_subplot(1, 1, 1)
-
-    # Plot perplexity
-    ax.bar(["Perplexity"], [result.perplexity], **kwargs)
-    ax.set_ylabel("Perplexity")
-    ax.set_title("Perplexity")
-
-    # Add value on top of bar
-    ax.text(0, result.perplexity, f"{result.perplexity:.2f}", ha="center", va="bottom")
-
-    # Add note about perplexity
-    ax.text(
-        0,
-        result.perplexity * 0.5,
-        "Lower is better",
-        ha="center",
-        va="center",
-        fontsize=10,
-        style="italic",
-    )
-
-
-def _plot_rouge_results(fig: plt.Figure, result: BenchmarkResult, **kwargs) -> None:
-    """
-    Plot ROUGE benchmark results.
-
-    Args:
-        fig: Matplotlib figure
-        result: Benchmark result
-        **kwargs: Additional parameters for plotting
-    """
-    if not result.rouge_scores:
-        plt.text(0.5, 0.5, "No ROUGE data available", ha="center", va="center", 
-            fontsize=14)
-        return
-
-    # Create subplot
-    ax = fig.add_subplot(1, 1, 1)
-
-    # Get ROUGE scores
-    rouge_scores = result.rouge_scores
-    categories = list(rouge_scores.keys())
-    values = list(rouge_scores.values())
-
-    # Plot bar chart
-    bars = ax.bar(categories, values, **kwargs)
-
-    # Add values on top of bars
-    for bar, value in zip(bars, values):
-        ax.text(
-            bar.get_x() + bar.get_width() / 2,
-            bar.get_height(),
-            f"{value:.4f}",
-            ha="center",
-            va="bottom",
-        )
-
-    # Add labels and title
-    ax.set_xlabel("ROUGE Type")
-    ax.set_ylabel("F1 Score")
-    ax.set_title("ROUGE Scores")
-
-    # Set y - axis limits
-    ax.set_ylim(0, 1)
-=======
 
 def main():
     """Initialize the module."""
@@ -649,5 +11,4 @@
 
 
 if __name__ == "__main__":
-    main()
->>>>>>> 6124bda3
+    main()