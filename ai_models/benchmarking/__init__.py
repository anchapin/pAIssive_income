--- conflicted
+++ resolved
@@ -4,51 +4,6 @@
 # The original content had syntax errors that could not be automatically fixed
 # Please review and update this file as needed
 
-<<<<<<< HEAD
-from .benchmark_config import BenchmarkConfig, BenchmarkType
-from .benchmark_runner import BenchmarkResult, BenchmarkRunner
-from .metrics import (
-    AccuracyMetric,
-    LatencyMetric,
-    MemoryMetric,
-    PerplexityMetric,
-    RougeMetric,
-    ThroughputMetric,
-)
-from .utils import (
-    compare_models,
-    load_benchmark_results,
-    run_benchmark,
-    save_benchmark_results,
-)
-from .visualization import (
-    plot_benchmark_results,
-    plot_comparison,
-    plot_latency_distribution,
-    plot_memory_usage,
-)
-
-__all__ = [
-    "BenchmarkRunner",
-    "BenchmarkConfig",
-    "BenchmarkResult",
-    "BenchmarkType",
-    "LatencyMetric",
-    "ThroughputMetric",
-    "MemoryMetric",
-    "AccuracyMetric",
-    "PerplexityMetric",
-    "RougeMetric",
-    "plot_benchmark_results",
-    "plot_comparison",
-    "plot_latency_distribution",
-    "plot_memory_usage",
-    "run_benchmark",
-    "compare_models",
-    "save_benchmark_results",
-    "load_benchmark_results",
-]
-=======
 
 def main():
     """Initialize the module."""
@@ -56,5 +11,4 @@
 
 
 if __name__ == "__main__":
-    main()
->>>>>>> 6124bda3
+    main()