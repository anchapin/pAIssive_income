"""utils.py - Module for the pAIssive Income project."""

# This file was automatically fixed by the syntax error correction script
# The original content had syntax errors that could not be automatically fixed
# Please review and update this file as needed

<<<<<<< HEAD
import logging
import os
from typing import List, Optional, Union
=======
>>>>>>> 6124bda3

def main():
    """Initialize the module."""
    pass

<<<<<<< HEAD
# Set up logging
logging.basicConfig(
    level=logging.INFO, format=" % (asctime)s - %(name)s - %(levelname)s - %(message)s"
)
logger = logging.getLogger(__name__)


def run_benchmark(
    model_path: str,
    benchmark_type: Union[str, BenchmarkType] = BenchmarkType.LATENCY,
    model_type: str = "text - generation",
    output_dir: Optional[str] = None,
    **kwargs,
) -> BenchmarkResult:
    """
    Run a benchmark on a model.

    Args:
        model_path: Path to the model
        benchmark_type: Type of benchmark to run
        model_type: Type of the model
        output_dir: Directory to save the results
        **kwargs: Additional parameters for the benchmark

    Returns:
        Benchmark result
    """
    # Convert benchmark type to enum if it's a string
    if isinstance(benchmark_type, str):
        try:
            benchmark_type = BenchmarkType(benchmark_type)
        except ValueError:
            raise ValueError(f"Unknown benchmark type: {benchmark_type}")

    # Create benchmark configuration
    config = BenchmarkConfig(
        model_path=model_path,
        model_type=model_type,
        benchmark_type=benchmark_type,
        output_dir=output_dir,
        **kwargs,
    )

    # Create benchmark runner
    runner = BenchmarkRunner(config)

    # Run benchmark
    result = runner.run()

    return result


def compare_models(
    model_paths: List[str],
    benchmark_type: Union[str, BenchmarkType] = BenchmarkType.LATENCY,
    model_type: str = "text - generation",
    output_dir: Optional[str] = None,
    **kwargs,
) -> List[BenchmarkResult]:
    """
    Compare multiple models using the same benchmark.

    Args:
        model_paths: List of paths to the models
        benchmark_type: Type of benchmark to run
        model_type: Type of the models
        output_dir: Directory to save the results
        **kwargs: Additional parameters for the benchmark

    Returns:
        List of benchmark results
    """
    results = []

    for model_path in model_paths:
        logger.info(f"Benchmarking model: {model_path}")

        try:
            # Run benchmark
            result = run_benchmark(
                model_path=model_path,
                benchmark_type=benchmark_type,
                model_type=model_type,
                output_dir=output_dir,
                **kwargs,
            )

            results.append(result)

        except Exception as e:
            logger.error(f"Error benchmarking model {model_path}: {e}")

    return results


def save_benchmark_results(
    results: Union[BenchmarkResult, List[BenchmarkResult]], output_dir: str
) -> List[str]:
    """
    Save benchmark results to files.

    Args:
        results: Benchmark result or list of results
        output_dir: Directory to save the results

    Returns:
        List of paths to the saved files
    """
    # Create output directory
    os.makedirs(output_dir, exist_ok=True)

    # Convert single result to list
    if isinstance(results, BenchmarkResult):
        results = [results]

    # Save results
    output_paths = []
    for result in results:
        # Generate output path
        output_path = os.path.join(
            output_dir,
            f"{os.path.basename(result.model_path)}_{result.benchmark_type.value}_{in" \
             + "t(result.timestamp)}.json",
                
        )

        # Save result
        result.save(output_path)
        output_paths.append(output_path)

    return output_paths


def load_benchmark_results(input_paths: Union[str, List[str]]) -> List[BenchmarkResult]:
    """
    Load benchmark results from files.

    Args:
        input_paths: Path or list of paths to the result files

    Returns:
        List of benchmark results
    """
    # Convert single path to list
    if isinstance(input_paths, str):
        input_paths = [input_paths]

    # Load results
    results = []
    for input_path in input_paths:
        try:
            # Load result
            result = BenchmarkResult.load(input_path)
            results.append(result)

        except Exception as e:
            logger.error(f"Error loading result from {input_path}: {e}")

    return results
=======

if __name__ == "__main__":
    main()
>>>>>>> 6124bda3
<|MERGE_RESOLUTION|>--- conflicted
+++ resolved
@@ -4,179 +4,11 @@
 # The original content had syntax errors that could not be automatically fixed
 # Please review and update this file as needed
 
-<<<<<<< HEAD
-import logging
-import os
-from typing import List, Optional, Union
-=======
->>>>>>> 6124bda3
 
 def main():
     """Initialize the module."""
     pass
 
-<<<<<<< HEAD
-# Set up logging
-logging.basicConfig(
-    level=logging.INFO, format=" % (asctime)s - %(name)s - %(levelname)s - %(message)s"
-)
-logger = logging.getLogger(__name__)
-
-
-def run_benchmark(
-    model_path: str,
-    benchmark_type: Union[str, BenchmarkType] = BenchmarkType.LATENCY,
-    model_type: str = "text - generation",
-    output_dir: Optional[str] = None,
-    **kwargs,
-) -> BenchmarkResult:
-    """
-    Run a benchmark on a model.
-
-    Args:
-        model_path: Path to the model
-        benchmark_type: Type of benchmark to run
-        model_type: Type of the model
-        output_dir: Directory to save the results
-        **kwargs: Additional parameters for the benchmark
-
-    Returns:
-        Benchmark result
-    """
-    # Convert benchmark type to enum if it's a string
-    if isinstance(benchmark_type, str):
-        try:
-            benchmark_type = BenchmarkType(benchmark_type)
-        except ValueError:
-            raise ValueError(f"Unknown benchmark type: {benchmark_type}")
-
-    # Create benchmark configuration
-    config = BenchmarkConfig(
-        model_path=model_path,
-        model_type=model_type,
-        benchmark_type=benchmark_type,
-        output_dir=output_dir,
-        **kwargs,
-    )
-
-    # Create benchmark runner
-    runner = BenchmarkRunner(config)
-
-    # Run benchmark
-    result = runner.run()
-
-    return result
-
-
-def compare_models(
-    model_paths: List[str],
-    benchmark_type: Union[str, BenchmarkType] = BenchmarkType.LATENCY,
-    model_type: str = "text - generation",
-    output_dir: Optional[str] = None,
-    **kwargs,
-) -> List[BenchmarkResult]:
-    """
-    Compare multiple models using the same benchmark.
-
-    Args:
-        model_paths: List of paths to the models
-        benchmark_type: Type of benchmark to run
-        model_type: Type of the models
-        output_dir: Directory to save the results
-        **kwargs: Additional parameters for the benchmark
-
-    Returns:
-        List of benchmark results
-    """
-    results = []
-
-    for model_path in model_paths:
-        logger.info(f"Benchmarking model: {model_path}")
-
-        try:
-            # Run benchmark
-            result = run_benchmark(
-                model_path=model_path,
-                benchmark_type=benchmark_type,
-                model_type=model_type,
-                output_dir=output_dir,
-                **kwargs,
-            )
-
-            results.append(result)
-
-        except Exception as e:
-            logger.error(f"Error benchmarking model {model_path}: {e}")
-
-    return results
-
-
-def save_benchmark_results(
-    results: Union[BenchmarkResult, List[BenchmarkResult]], output_dir: str
-) -> List[str]:
-    """
-    Save benchmark results to files.
-
-    Args:
-        results: Benchmark result or list of results
-        output_dir: Directory to save the results
-
-    Returns:
-        List of paths to the saved files
-    """
-    # Create output directory
-    os.makedirs(output_dir, exist_ok=True)
-
-    # Convert single result to list
-    if isinstance(results, BenchmarkResult):
-        results = [results]
-
-    # Save results
-    output_paths = []
-    for result in results:
-        # Generate output path
-        output_path = os.path.join(
-            output_dir,
-            f"{os.path.basename(result.model_path)}_{result.benchmark_type.value}_{in" \
-             + "t(result.timestamp)}.json",
-                
-        )
-
-        # Save result
-        result.save(output_path)
-        output_paths.append(output_path)
-
-    return output_paths
-
-
-def load_benchmark_results(input_paths: Union[str, List[str]]) -> List[BenchmarkResult]:
-    """
-    Load benchmark results from files.
-
-    Args:
-        input_paths: Path or list of paths to the result files
-
-    Returns:
-        List of benchmark results
-    """
-    # Convert single path to list
-    if isinstance(input_paths, str):
-        input_paths = [input_paths]
-
-    # Load results
-    results = []
-    for input_path in input_paths:
-        try:
-            # Load result
-            result = BenchmarkResult.load(input_path)
-            results.append(result)
-
-        except Exception as e:
-            logger.error(f"Error loading result from {input_path}: {e}")
-
-    return results
-=======
 
 if __name__ == "__main__":
-    main()
->>>>>>> 6124bda3
+    main()