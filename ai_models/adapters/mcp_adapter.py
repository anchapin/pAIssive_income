--- conflicted
+++ resolved
@@ -227,18 +227,6 @@
             logger.info("Client not connected, connecting...")
             self.connect()
 
-<<<<<<< HEAD
-        # Ensure client is connected
-        if not self.client:
-            logger.error("Failed to create client")
-            raise MCPConnectionError("unknown", Exception("Failed to create client"))
-
-        try:
-            logger.info(f"Sending message to MCP server: {message[:50]}...")
-            response = self.client.send_message(message)
-            logger.info(f"Received response from MCP server: {str(response)[:50]}...")
-            return response
-=======
         # Define a function outside the try block to handle client errors
         def _handle_client_error() -> None:
             # Create an exception to pass to MCPCommunicationError
@@ -252,7 +240,6 @@
             # Ensure client is not None before calling send_message
             if self.client is not None:
                 result = self.client.send_message(message)
->>>>>>> fdf5627a
         except Exception as e:
             self.client = None  # Reset client on error
             logger.exception(f"Error communicating with MCP server: {e}")
