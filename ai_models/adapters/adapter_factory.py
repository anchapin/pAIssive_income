--- conflicted
+++ resolved
@@ -4,19 +4,12 @@
 from __future__ import annotations
 
 import logging
-<<<<<<< HEAD
-from typing import Any
-=======
 from typing import Any, cast
->>>>>>> fdf5627a
 
 # Third-party imports
 
 
 # Local imports
-<<<<<<< HEAD
-from .exceptions import AdapterError
-=======
 # Import placeholders for adapters
 # These will be properly implemented in their respective files
 class OllamaAdapter:
@@ -89,21 +82,14 @@
         self.host = host
         self.port = port
         self.kwargs = kwargs
->>>>>>> fdf5627a
 
 
 # Configure logging
 logger = logging.getLogger(__name__)
 
 
-class UnsupportedServerTypeError(AdapterError):
-    """Raised when an unsupported server type is provided."""
-
-    MESSAGE_TEMPLATE = "Unsupported server type: {server_type}"
-
-    def __init__(self, server_type: str):
-        message = self.MESSAGE_TEMPLATE.format(server_type=server_type)
-        super().__init__(message)
+class AdapterError(Exception):
+    """Base class for adapter-related errors."""
 
 
 class MCPAdapterNotAvailableError(AdapterError):
@@ -116,23 +102,11 @@
         super().__init__(self.MESSAGE)
 
 
-# Try to import adapters
-# These will be properly imported from their respective modules
-# If imports fail, they will be None
-# BaseModelAdapter is not directly used in this file, but we keep the imports
-# for other adapters that are used in the registry
+class UnsupportedServerTypeError(AdapterError):
+    """Raised when an unsupported server type is provided."""
 
-try:
-    from .ollama_adapter import OllamaAdapter
-except ImportError:
-    OllamaAdapter = None
+    MESSAGE_TEMPLATE = "Unsupported server type: {server_type}"
 
-<<<<<<< HEAD
-try:
-    from .lmstudio_adapter import LMStudioAdapter
-except ImportError:
-    LMStudioAdapter = None
-=======
     def __init__(self, server_type: str) -> None:
         """
         Initialize the UnsupportedServerTypeError.
@@ -143,17 +117,7 @@
         """
         message = self.MESSAGE_TEMPLATE.format(server_type=server_type)
         super().__init__(message)
->>>>>>> fdf5627a
 
-try:
-    from .openai_compatible_adapter import OpenAICompatibleAdapter
-except ImportError:
-    OpenAICompatibleAdapter = None
-
-try:
-    from .tensorrt_adapter import TensorRTAdapter
-except ImportError:
-    TensorRTAdapter = None
 
 # Import MCP adapter if available
 try:
@@ -163,9 +127,11 @@
     MCPAdapter = cast("Any", None)
 
 
-<<<<<<< HEAD
-class AdapterFactory:
-    """Factory class for creating model adapters."""
+def get_adapter(
+    server_type: str, host: str, port: int, **kwargs: dict[str, Any]
+) -> object:
+    """
+    Get the adapter for a specified server type.
 
     # Registry of adapter types
     _adapter_registry = {}
@@ -174,99 +140,6 @@
     def _initialize_registry(cls):
         """Initialize the adapter registry with available adapters."""
         registry = {}
-
-        if OllamaAdapter is not None:
-            registry["ollama"] = OllamaAdapter
-
-        if LMStudioAdapter is not None:
-            registry["lmstudio"] = LMStudioAdapter
-
-        if OpenAICompatibleAdapter is not None:
-            registry["openai"] = OpenAICompatibleAdapter
-
-        if TensorRTAdapter is not None:
-            registry["tensorrt"] = TensorRTAdapter
-
-        if MCPAdapter is not None:
-            registry["mcp"] = MCPAdapter
-
-        cls._adapter_registry = registry
-
-    @classmethod
-    def register_adapter(cls, name: str, adapter_class: Any) -> None:
-        """Register a new adapter type.
-
-        Args:
-            name: The name of the adapter type
-            adapter_class: The adapter class to register
-        """
-        if not cls._adapter_registry:
-            cls._initialize_registry()
-
-        cls._adapter_registry[name] = adapter_class
-        logger.info(f"Registered adapter type: {name}")
-
-    @classmethod
-    def create_adapter(cls, adapter_type: str, **kwargs) -> Any:
-        """Create an adapter of the specified type.
-
-        Args:
-            adapter_type: The type of adapter to create
-            **kwargs: Additional parameters to pass to the adapter constructor
-
-        Returns:
-            An instance of the specified adapter type
-
-        Raises:
-            MCPAdapterNotAvailableError: If MCP adapter is requested but not available
-            UnsupportedServerTypeError: If server type is not supported
-        """
-        if not cls._adapter_registry:
-            cls._initialize_registry()
-
-        adapter_type = adapter_type.lower()
-        adapter_class = cls._adapter_registry.get(adapter_type)
-
-        if adapter_class is None:
-            if adapter_type == "mcp" and MCPAdapter is None:
-                raise MCPAdapterNotAvailableError()
-            else:
-                raise UnsupportedServerTypeError(adapter_type)
-
-        try:
-            adapter = adapter_class(**kwargs)
-            logger.info(f"Created adapter of type: {adapter_type}")
-            return adapter
-        except Exception as e:
-            logger.exception(f"Error creating adapter of type {adapter_type}: {e}")
-            raise
-
-    @classmethod
-    def get_available_adapter_types(cls) -> list[str]:
-        """Get a list of available adapter types.
-
-        Returns:
-            A list of registered adapter type names
-        """
-        if not cls._adapter_registry:
-            cls._initialize_registry()
-
-        return list(cls._adapter_registry.keys())
-=======
-def get_adapter(
-    server_type: str, host: str, port: int, **kwargs: dict[str, Any]
-) -> object:
-    """
-    Get the adapter for a specified server type.
-
-    Args:
-        server_type: Type of server to connect to ('ollama', 'openai', etc.)
-        host: Server hostname or IP address
-        port: Server port number
-        **kwargs: Additional keyword arguments for the adapter
-
-    Returns:
-        An instance of the appropriate adapter class
 
     Raises:
         MCPAdapterNotAvailableError: If MCP adapter is requested but not available
@@ -289,5 +162,4 @@
 
         # Initialize the MCP adapter with provided configuration
         return MCPAdapter(host, port, **kwargs)
-    raise UnsupportedServerTypeError(server_type)
->>>>>>> fdf5627a
+    raise UnsupportedServerTypeError(server_type)