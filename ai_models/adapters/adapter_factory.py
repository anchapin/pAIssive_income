"""adapter_factory - Module for ai_models/adapters.adapter_factory."""

# Standard library imports
import logging
<<<<<<< HEAD
from typing import Optional, Type
=======
>>>>>>> 8058b389

# Third-party imports

# Local imports
<<<<<<< HEAD
from .base_adapter import BaseModelAdapter
from .ollama_adapter import OllamaAdapter
from .lmstudio_adapter import LMStudioAdapter
from .openai_compatible_adapter import OpenAICompatibleAdapter

logger = logging.getLogger(__name__)

class AdapterFactory:
    """Factory class for creating model adapters."""

    # Registry of adapter types
    _adapter_registry = {
        "ollama": OllamaAdapter,
        "lmstudio": LMStudioAdapter,
        "openai": OpenAICompatibleAdapter,
    }

    @classmethod
    def register_adapter(cls, name: str, adapter_class: Type[BaseModelAdapter]) -> None:
        """Register a new adapter type.

        Args:
            name: The name of the adapter type
            adapter_class: The adapter class to register
        """
        cls._adapter_registry[name] = adapter_class
        logger.info(f"Registered adapter type: {name}")

    @classmethod
    def create_adapter(cls, adapter_type: str, **kwargs) -> Optional[BaseModelAdapter]:
        """Create an adapter of the specified type.

        Args:
            adapter_type: The type of adapter to create
            **kwargs: Additional parameters to pass to the adapter constructor

        Returns:
            An instance of the specified adapter type, or None if the type is not registered
        """
        adapter_class = cls._adapter_registry.get(adapter_type)
        if adapter_class is None:
            logger.error(f"Unknown adapter type: {adapter_type}")
            return None

        try:
            adapter = adapter_class(**kwargs)
            logger.info(f"Created adapter of type: {adapter_type}")
        except Exception:
            logger.exception(f"Error creating adapter of type {adapter_type}")
            return None
        return adapter

    @classmethod
    def get_available_adapter_types(cls) -> list[str]:
        """Get a list of available adapter types.

        Returns:
            A list of registered adapter type names
        """
        return list(cls._adapter_registry.keys())
=======
# Import placeholders for adapters
# These will be properly implemented in their respective files
class OllamaAdapter:
    """Adapter for Ollama servers."""
    def __init__(self, host: str, port: int, **kwargs):
        self.host = host
        self.port = port
        self.kwargs = kwargs

class OpenAICompatibleAdapter:
    """Adapter for OpenAI compatible servers."""
    def __init__(self, host: str, port: int, **kwargs):
        self.host = host
        self.port = port
        self.kwargs = kwargs

class LMStudioAdapter:
    """Adapter for LMStudio servers."""
    def __init__(self, host: str, port: int, **kwargs):
        self.host = host
        self.port = port
        self.kwargs = kwargs

class TensorRTAdapter:
    """Adapter for TensorRT servers."""
    def __init__(self, host: str, port: int, **kwargs):
        self.host = host
        self.port = port
        self.kwargs = kwargs

# Configure logging
logger = logging.getLogger(__name__)


class AdapterError(Exception):
    """Base class for adapter-related errors."""


class MCPAdapterNotAvailableError(AdapterError):
    """Raised when MCP adapter is not available."""

    MESSAGE = "MCPAdapter missing. Install mcp-use and ensure the file exists."

    def __init__(self):
        super().__init__(self.MESSAGE)


class UnsupportedServerTypeError(AdapterError):
    """Raised when an unsupported server type is provided."""

    MESSAGE_TEMPLATE = "Unsupported server type: {server_type}"

    def __init__(self, server_type: str):
        message = self.MESSAGE_TEMPLATE.format(server_type=server_type)
        super().__init__(message)


try:
    from .mcp_adapter import MCPAdapter
except ImportError:
    MCPAdapter = None


def get_adapter(server_type: str, host: str, port: int, **kwargs):
    """
    Factory method to obtain the adapter for a specified server type.

    Args:
        server_type: Type of server to connect to ('ollama', 'openai', etc.)
        host: Server hostname or IP address
        port: Server port number
        **kwargs: Additional keyword arguments for the adapter

    Returns:
        An instance of the appropriate adapter class

    Raises:
        MCPAdapterNotAvailableError: If MCP adapter is requested but not available
        UnsupportedServerTypeError: If server type is not supported
    """
    server_type = server_type.lower()

    if server_type == "ollama":
        return OllamaAdapter(host, port, **kwargs)
    elif server_type == "openai":
        return OpenAICompatibleAdapter(host, port, **kwargs)
    elif server_type == "lmstudio":
        return LMStudioAdapter(host, port, **kwargs)
    elif server_type == "tensorrt":
        return TensorRTAdapter(host, port, **kwargs)
    elif server_type == "mcp":
        if MCPAdapter is None:
            raise MCPAdapterNotAvailableError()

        # Initialize the MCP adapter with provided configuration
        adapter = MCPAdapter(host, port, **kwargs)
        return adapter
    else:
        raise UnsupportedServerTypeError(server_type)
>>>>>>> 8058b389
<|MERGE_RESOLUTION|>--- conflicted
+++ resolved
@@ -2,121 +2,15 @@
 
 # Standard library imports
 import logging
-<<<<<<< HEAD
-from typing import Optional, Type
-=======
->>>>>>> 8058b389
+from typing import Optional, Type, Any
 
 # Third-party imports
 
 # Local imports
-<<<<<<< HEAD
-from .base_adapter import BaseModelAdapter
-from .ollama_adapter import OllamaAdapter
-from .lmstudio_adapter import LMStudioAdapter
-from .openai_compatible_adapter import OpenAICompatibleAdapter
-
-logger = logging.getLogger(__name__)
-
-class AdapterFactory:
-    """Factory class for creating model adapters."""
-
-    # Registry of adapter types
-    _adapter_registry = {
-        "ollama": OllamaAdapter,
-        "lmstudio": LMStudioAdapter,
-        "openai": OpenAICompatibleAdapter,
-    }
-
-    @classmethod
-    def register_adapter(cls, name: str, adapter_class: Type[BaseModelAdapter]) -> None:
-        """Register a new adapter type.
-
-        Args:
-            name: The name of the adapter type
-            adapter_class: The adapter class to register
-        """
-        cls._adapter_registry[name] = adapter_class
-        logger.info(f"Registered adapter type: {name}")
-
-    @classmethod
-    def create_adapter(cls, adapter_type: str, **kwargs) -> Optional[BaseModelAdapter]:
-        """Create an adapter of the specified type.
-
-        Args:
-            adapter_type: The type of adapter to create
-            **kwargs: Additional parameters to pass to the adapter constructor
-
-        Returns:
-            An instance of the specified adapter type, or None if the type is not registered
-        """
-        adapter_class = cls._adapter_registry.get(adapter_type)
-        if adapter_class is None:
-            logger.error(f"Unknown adapter type: {adapter_type}")
-            return None
-
-        try:
-            adapter = adapter_class(**kwargs)
-            logger.info(f"Created adapter of type: {adapter_type}")
-        except Exception:
-            logger.exception(f"Error creating adapter of type {adapter_type}")
-            return None
-        return adapter
-
-    @classmethod
-    def get_available_adapter_types(cls) -> list[str]:
-        """Get a list of available adapter types.
-
-        Returns:
-            A list of registered adapter type names
-        """
-        return list(cls._adapter_registry.keys())
-=======
-# Import placeholders for adapters
-# These will be properly implemented in their respective files
-class OllamaAdapter:
-    """Adapter for Ollama servers."""
-    def __init__(self, host: str, port: int, **kwargs):
-        self.host = host
-        self.port = port
-        self.kwargs = kwargs
-
-class OpenAICompatibleAdapter:
-    """Adapter for OpenAI compatible servers."""
-    def __init__(self, host: str, port: int, **kwargs):
-        self.host = host
-        self.port = port
-        self.kwargs = kwargs
-
-class LMStudioAdapter:
-    """Adapter for LMStudio servers."""
-    def __init__(self, host: str, port: int, **kwargs):
-        self.host = host
-        self.port = port
-        self.kwargs = kwargs
-
-class TensorRTAdapter:
-    """Adapter for TensorRT servers."""
-    def __init__(self, host: str, port: int, **kwargs):
-        self.host = host
-        self.port = port
-        self.kwargs = kwargs
+from .exceptions import AdapterError
 
 # Configure logging
 logger = logging.getLogger(__name__)
-
-
-class AdapterError(Exception):
-    """Base class for adapter-related errors."""
-
-
-class MCPAdapterNotAvailableError(AdapterError):
-    """Raised when MCP adapter is not available."""
-
-    MESSAGE = "MCPAdapter missing. Install mcp-use and ensure the file exists."
-
-    def __init__(self):
-        super().__init__(self.MESSAGE)
 
 
 class UnsupportedServerTypeError(AdapterError):
@@ -129,46 +23,134 @@
         super().__init__(message)
 
 
+class MCPAdapterNotAvailableError(AdapterError):
+    """Raised when MCP adapter is not available."""
+
+    MESSAGE = "MCPAdapter missing. Install mcp-use and ensure the file exists."
+
+    def __init__(self):
+        super().__init__(self.MESSAGE)
+
+
+# Try to import adapters
+# These will be properly imported from their respective modules
+# If imports fail, they will be None
+try:
+    from .base_adapter import BaseModelAdapter
+except ImportError:
+    BaseModelAdapter = None
+
+try:
+    from .ollama_adapter import OllamaAdapter
+except ImportError:
+    OllamaAdapter = None
+
+try:
+    from .lmstudio_adapter import LMStudioAdapter
+except ImportError:
+    LMStudioAdapter = None
+
+try:
+    from .openai_compatible_adapter import OpenAICompatibleAdapter
+except ImportError:
+    OpenAICompatibleAdapter = None
+
+try:
+    from .tensorrt_adapter import TensorRTAdapter
+except ImportError:
+    TensorRTAdapter = None
+
 try:
     from .mcp_adapter import MCPAdapter
 except ImportError:
     MCPAdapter = None
 
 
-def get_adapter(server_type: str, host: str, port: int, **kwargs):
-    """
-    Factory method to obtain the adapter for a specified server type.
+class AdapterFactory:
+    """Factory class for creating model adapters."""
 
-    Args:
-        server_type: Type of server to connect to ('ollama', 'openai', etc.)
-        host: Server hostname or IP address
-        port: Server port number
-        **kwargs: Additional keyword arguments for the adapter
+    # Registry of adapter types
+    _adapter_registry = {}
 
-    Returns:
-        An instance of the appropriate adapter class
+    @classmethod
+    def _initialize_registry(cls):
+        """Initialize the adapter registry with available adapters."""
+        registry = {}
 
-    Raises:
-        MCPAdapterNotAvailableError: If MCP adapter is requested but not available
-        UnsupportedServerTypeError: If server type is not supported
-    """
-    server_type = server_type.lower()
+        if OllamaAdapter is not None:
+            registry["ollama"] = OllamaAdapter
 
-    if server_type == "ollama":
-        return OllamaAdapter(host, port, **kwargs)
-    elif server_type == "openai":
-        return OpenAICompatibleAdapter(host, port, **kwargs)
-    elif server_type == "lmstudio":
-        return LMStudioAdapter(host, port, **kwargs)
-    elif server_type == "tensorrt":
-        return TensorRTAdapter(host, port, **kwargs)
-    elif server_type == "mcp":
-        if MCPAdapter is None:
-            raise MCPAdapterNotAvailableError()
+        if LMStudioAdapter is not None:
+            registry["lmstudio"] = LMStudioAdapter
 
-        # Initialize the MCP adapter with provided configuration
-        adapter = MCPAdapter(host, port, **kwargs)
-        return adapter
-    else:
-        raise UnsupportedServerTypeError(server_type)
->>>>>>> 8058b389
+        if OpenAICompatibleAdapter is not None:
+            registry["openai"] = OpenAICompatibleAdapter
+
+        if TensorRTAdapter is not None:
+            registry["tensorrt"] = TensorRTAdapter
+
+        if MCPAdapter is not None:
+            registry["mcp"] = MCPAdapter
+
+        cls._adapter_registry = registry
+
+    @classmethod
+    def register_adapter(cls, name: str, adapter_class: Any) -> None:
+        """Register a new adapter type.
+
+        Args:
+            name: The name of the adapter type
+            adapter_class: The adapter class to register
+        """
+        if not cls._adapter_registry:
+            cls._initialize_registry()
+
+        cls._adapter_registry[name] = adapter_class
+        logger.info(f"Registered adapter type: {name}")
+
+    @classmethod
+    def create_adapter(cls, adapter_type: str, **kwargs) -> Any:
+        """Create an adapter of the specified type.
+
+        Args:
+            adapter_type: The type of adapter to create
+            **kwargs: Additional parameters to pass to the adapter constructor
+
+        Returns:
+            An instance of the specified adapter type
+
+        Raises:
+            MCPAdapterNotAvailableError: If MCP adapter is requested but not available
+            UnsupportedServerTypeError: If server type is not supported
+        """
+        if not cls._adapter_registry:
+            cls._initialize_registry()
+
+        adapter_type = adapter_type.lower()
+        adapter_class = cls._adapter_registry.get(adapter_type)
+
+        if adapter_class is None:
+            if adapter_type == "mcp" and MCPAdapter is None:
+                raise MCPAdapterNotAvailableError()
+            else:
+                raise UnsupportedServerTypeError(adapter_type)
+
+        try:
+            adapter = adapter_class(**kwargs)
+            logger.info(f"Created adapter of type: {adapter_type}")
+            return adapter
+        except Exception as e:
+            logger.exception(f"Error creating adapter of type {adapter_type}: {e}")
+            raise
+
+    @classmethod
+    def get_available_adapter_types(cls) -> list[str]:
+        """Get a list of available adapter types.
+
+        Returns:
+            A list of registered adapter type names
+        """
+        if not cls._adapter_registry:
+            cls._initialize_registry()
+
+        return list(cls._adapter_registry.keys())