"""lmstudio_adapter.py - Module for the pAIssive Income project."""

# This file was automatically fixed by the syntax error correction script
# The original content had syntax errors that could not be automatically fixed
# Please review and update this file as needed

<<<<<<< HEAD
import json
import logging
from typing import Any, Dict, Generator, List, Optional, Union

# Set up logging
logging.basicConfig(
    level=logging.INFO, format=" % (asctime)s - %(name)s - %(levelname)s - %(message)s"
)
logger = logging.getLogger(__name__)

# Try to import optional dependencies
try:
    import requests

    REQUESTS_AVAILABLE = True
except ImportError:
    logger.warning("Requests not available. LM Studio adapter will not work.")
    REQUESTS_AVAILABLE = False


class LMStudioAdapter:
    """
    Adapter for connecting to LM Studio.
    """

    def __init__(
        self,
        base_url: str = "http://localhost:1234 / v1",
        timeout: int = 60,
        api_key: Optional[str] = None,
        **kwargs,
    ):
        """
        Initialize the LM Studio adapter.

        Args:
            base_url: Base URL of the LM Studio API
            timeout: Timeout for API requests in seconds
            api_key: Optional API key (not required for local LM Studio)
            **kwargs: Additional parameters for the adapter
        """
        if not REQUESTS_AVAILABLE:
            raise ImportError(
                "Requests not available. Please install it with: pip install requests"
            )

        self.base_url = base_url
        self.timeout = timeout
        self.api_key = api_key
        self.kwargs = kwargs
        self.session = requests.Session()

        # Set up headers
        self.headers = {}
        if self.api_key:
            self.headers["Authorization"] = f"Bearer {self.api_key}"

        # Check if LM Studio is running
        self._check_lmstudio_status()

    def _check_lmstudio_status(self) -> None:
        """
        Check if LM Studio is running.

        Raises:
            ConnectionError: If LM Studio is not running
        """
        try:
            response = self.session.get(f"{
    self.base_url
}}/models", headers=self.headers, 
                timeout=5)
            if response.status_code != 200:
                logger.warning(f"LM Studio returned status code {response.status_code}")
        except requests.exceptions.RequestException as e:
            logger.error(f"Error connecting to LM Studio: {e}")
            raise ConnectionError(
                f"Could not connect to LM Studio at {self.base_url}. Make sure LM" \
                 + "Studio is running with the API server enabled."
            )

    def list_models(self) -> List[Dict[str, Any]]:
        """
        List available models in LM Studio.

        Returns:
            List of model information dictionaries
        """
        try:
            response = self.session.get(
                f"{self.base_url}/models", headers=self.headers, timeout=self.timeout
            )
            response.raise_for_status()

            data = response.json()
            return data.get("data", [])

        except requests.exceptions.RequestException as e:
            logger.error(f"Error listing models: {e}")
            raise

    def get_model_info(self, model_id: str) -> Dict[str, Any]:
        """
        Get information about a specific model.

        Args:
            model_id: ID of the model

        Returns:
            Dictionary with model information
        """
        try:
            response = self.session.get(
                f"{self.base_url}/models/{model_id}",
                headers=self.headers,
                timeout=self.timeout,
            )
            response.raise_for_status()

            return response.json()

        except requests.exceptions.RequestException as e:
            logger.error(f"Error getting model info for {model_id}: {e}")
            raise

    def generate_completions(
        self,
        model: str,
        prompt: str,
        temperature: float = 0.7,
        top_p: float = 0.9,
        top_k: int = 40,
        max_tokens: int = 2048,
        stop: Optional[List[str]] = None,
        stream: bool = False,
        **kwargs,
    ) -> Union[Dict[str, Any], Generator[Dict[str, Any], None, None]]:
        """
        Generate completions using an LM Studio model.

        Args:
            model: ID of the model
            prompt: Input prompt
            temperature: Temperature for sampling
            top_p: Top - p sampling parameter
            top_k: Top - k sampling parameter
            max_tokens: Maximum number of tokens to generate
            stop: Optional list of stop sequences
            stream: Whether to stream the response
            **kwargs: Additional parameters for generation

        Returns:
            Response dictionary or \
                a generator yielding response dictionaries if streaming
        """
        # Prepare request data
        request_data = {
            "model": model,
            "prompt": prompt,
            "temperature": temperature,
            "top_p": top_p,
            "max_tokens": max_tokens,
            "stream": stream,
        }

        # Add top_k if supported
        if "top_k" in kwargs:
            request_data["top_k"] = top_k

        # Add stop sequences if provided
        if stop:
            request_data["stop"] = stop

        # Add any additional parameters
        for key, value in kwargs.items():
            if key not in request_data:
                request_data[key] = value

        try:
            if stream:
                return self._generate_completions_stream(request_data)
            else:
                return self._generate_completions_sync(request_data)

        except requests.exceptions.RequestException as e:
            logger.error(f"Error generating completions with {model}: {e}")
            raise

    def _generate_completions_sync(self, request_data: Dict[str, Any]) -> Dict[str, 
        Any]:
        """
        Generate completions synchronously.

        Args:
            request_data: Request data for the API

        Returns:
            Response dictionary
        """
        response = self.session.post(
            f"{self.base_url}/completions",
            headers=self.headers,
            json=request_data,
            timeout=self.timeout,
        )
        response.raise_for_status()

        return response.json()

    def _generate_completions_stream(
        self, request_data: Dict[str, Any]
    ) -> Generator[Dict[str, Any], None, None]:
        """
        Generate completions as a stream.

        Args:
            request_data: Request data for the API

        Returns:
            Generator yielding response dictionaries
        """
        response = self.session.post(
            f"{self.base_url}/completions",
            headers=self.headers,
            json=request_data,
            stream=True,
            timeout=self.timeout,
        )
        response.raise_for_status()

        for line in response.iter_lines():
            if line:
                line = line.decode("utf - 8")

                # Skip empty lines
                if not line.strip():
                    continue

                # Handle SSE format
                if line.startswith("data: "):
                    line = line[6:]  # Remove "data: " prefix

                    # Check for the end of the stream
                    if line == "[DONE]":
                        break

                    try:
                        data = json.loads(line)
                        yield data

                    except json.JSONDecodeError:
                        logger.warning(f"Could not decode JSON: {line}")

    def generate_chat_completions(
        self,
        model: str,
        messages: List[Dict[str, str]],
        temperature: float = 0.7,
        top_p: float = 0.9,
        top_k: int = 40,
        max_tokens: int = 2048,
        stop: Optional[List[str]] = None,
        stream: bool = False,
        **kwargs,
    ) -> Union[Dict[str, Any], Generator[Dict[str, Any], None, None]]:
        """
        Generate chat completions using an LM Studio model.

        Args:
            model: ID of the model
            messages: List of message dictionaries with "role" and "content" keys
            temperature: Temperature for sampling
            top_p: Top - p sampling parameter
            top_k: Top - k sampling parameter
            max_tokens: Maximum number of tokens to generate
            stop: Optional list of stop sequences
            stream: Whether to stream the response
            **kwargs: Additional parameters for chat

        Returns:
            Response dictionary or \
                a generator yielding response dictionaries if streaming
        """
        # Prepare request data
        request_data = {
            "model": model,
            "messages": messages,
            "temperature": temperature,
            "top_p": top_p,
            "max_tokens": max_tokens,
            "stream": stream,
        }

        # Add top_k if supported
        if "top_k" in kwargs:
            request_data["top_k"] = top_k

        # Add stop sequences if provided
        if stop:
            request_data["stop"] = stop

        # Add any additional parameters
        for key, value in kwargs.items():
            if key not in request_data:
                request_data[key] = value

        try:
            if stream:
                return self._generate_chat_completions_stream(request_data)
            else:
                return self._generate_chat_completions_sync(request_data)

        except requests.exceptions.RequestException as e:
            logger.error(f"Error generating chat completions with {model}: {e}")
            raise

    def _generate_chat_completions_sync(
                                        self,
                                        request_data: Dict[str, Any]
                                       ) -> Dict[str, 
        Any]:
        """
        Generate chat completions synchronously.

        Args:
            request_data: Request data for the API

        Returns:
            Response dictionary
        """
        response = self.session.post(
            f"{self.base_url}/chat / completions",
            headers=self.headers,
            json=request_data,
            timeout=self.timeout,
        )
        response.raise_for_status()

        return response.json()

    def _generate_chat_completions_stream(
        self, request_data: Dict[str, Any]
    ) -> Generator[Dict[str, Any], None, None]:
        """
        Generate chat completions as a stream.

        Args:
            request_data: Request data for the API

        Returns:
            Generator yielding response dictionaries
        """
        response = self.session.post(
            f"{self.base_url}/chat / completions",
            headers=self.headers,
            json=request_data,
            stream=True,
            timeout=self.timeout,
        )
        response.raise_for_status()

        for line in response.iter_lines():
            if line:
                line = line.decode("utf - 8")

                # Skip empty lines
                if not line.strip():
                    continue

                # Handle SSE format
                if line.startswith("data: "):
                    line = line[6:]  # Remove "data: " prefix

                    # Check for the end of the stream
                    if line == "[DONE]":
                        break

                    try:
                        data = json.loads(line)
                        yield data

                    except json.JSONDecodeError:
                        logger.warning(f"Could not decode JSON: {line}")

    def create_embeddings(
        self, model: str, input: Union[str, List[str]], **kwargs
    ) -> Dict[str, Any]:
        """
        Create embeddings for text.

        Args:
            model: ID of the model
            input: Input text or list of texts
            **kwargs: Additional parameters for embedding

        Returns:
            Response dictionary with embeddings
        """
        # Prepare request data
        request_data = {"model": model, "input": input}

        # Add any additional parameters
        for key, value in kwargs.items():
            if key not in request_data:
                request_data[key] = value

        try:
            response = self.session.post(
                f"{self.base_url}/embeddings",
                headers=self.headers,
                json=request_data,
                timeout=self.timeout,
            )
            response.raise_for_status()

            return response.json()

        except requests.exceptions.RequestException as e:
            logger.error(f"Error creating embeddings with {model}: {e}")
            raise

    def get_model_parameters(self, model: str) -> Dict[str, Any]:
        """
        Get parameters for a model.

        Args:
            model: ID of the model

        Returns:
            Dictionary with model parameters
        """
        try:
            response = self.session.get(
                f"{self.base_url}/parameters",
                headers=self.headers,
                timeout=self.timeout,
            )
            response.raise_for_status()

            return response.json()

        except requests.exceptions.RequestException as e:
            logger.error(f"Error getting model parameters for {model}: {e}")
            raise

    def set_model_parameters(self, model: str, parameters: Dict[str, Any]) -> Dict[str, 
        Any]:
        """
        Set parameters for a model.

        Args:
            model: ID of the model
            parameters: Dictionary with model parameters

        Returns:
            Dictionary with updated model parameters
        """
        try:
            response = self.session.post(
                f"{self.base_url}/parameters",
                headers=self.headers,
                json=parameters,
                timeout=self.timeout,
            )
            response.raise_for_status()

            return response.json()

        except requests.exceptions.RequestException as e:
            logger.error(f"Error setting model parameters for {model}: {e}")
            raise


# Example usage
if __name__ == "__main__":
    # Create an LM Studio adapter
    adapter = LMStudioAdapter()

    # List available models
    try:
        models = adapter.list_models()
        print(f"Available models: {len(models)}")
        for model in models:
            print(f"- {model['id']}")

        # If there are models, get info about the first one
        if models:
            model_id = models[0]["id"]

            # Generate completions
            prompt = "Hello, world!"
            print(f"\nGenerating completions with {model_id} for prompt: {prompt}")
            response = adapter.generate_completions(model_id, prompt)
            print(f"Response: {response.get('choices', [{}])[0].get('text', '')}")

            # Generate chat completions
            messages = [
                {"role": "system", "content": "You are a helpful assistant."},
                {"role": "user", "content": "Hello, how are you?"},
            ]
            print(f"\nGenerating chat completions with {model_id}")
            response = adapter.generate_chat_completions(model_id, messages)
            print(
                f"Response: {response.get('choices', [{}])[0].get('message', 
                    {}).get('content', '')}"
            )

    except Exception as e:
        print(f"Error: {e}")
=======

def main():
    """Initialize the module."""
    pass


if __name__ == "__main__":
    main()
>>>>>>> 6124bda3
<|MERGE_RESOLUTION|>--- conflicted
+++ resolved
@@ -4,517 +4,6 @@
 # The original content had syntax errors that could not be automatically fixed
 # Please review and update this file as needed
 
-<<<<<<< HEAD
-import json
-import logging
-from typing import Any, Dict, Generator, List, Optional, Union
-
-# Set up logging
-logging.basicConfig(
-    level=logging.INFO, format=" % (asctime)s - %(name)s - %(levelname)s - %(message)s"
-)
-logger = logging.getLogger(__name__)
-
-# Try to import optional dependencies
-try:
-    import requests
-
-    REQUESTS_AVAILABLE = True
-except ImportError:
-    logger.warning("Requests not available. LM Studio adapter will not work.")
-    REQUESTS_AVAILABLE = False
-
-
-class LMStudioAdapter:
-    """
-    Adapter for connecting to LM Studio.
-    """
-
-    def __init__(
-        self,
-        base_url: str = "http://localhost:1234 / v1",
-        timeout: int = 60,
-        api_key: Optional[str] = None,
-        **kwargs,
-    ):
-        """
-        Initialize the LM Studio adapter.
-
-        Args:
-            base_url: Base URL of the LM Studio API
-            timeout: Timeout for API requests in seconds
-            api_key: Optional API key (not required for local LM Studio)
-            **kwargs: Additional parameters for the adapter
-        """
-        if not REQUESTS_AVAILABLE:
-            raise ImportError(
-                "Requests not available. Please install it with: pip install requests"
-            )
-
-        self.base_url = base_url
-        self.timeout = timeout
-        self.api_key = api_key
-        self.kwargs = kwargs
-        self.session = requests.Session()
-
-        # Set up headers
-        self.headers = {}
-        if self.api_key:
-            self.headers["Authorization"] = f"Bearer {self.api_key}"
-
-        # Check if LM Studio is running
-        self._check_lmstudio_status()
-
-    def _check_lmstudio_status(self) -> None:
-        """
-        Check if LM Studio is running.
-
-        Raises:
-            ConnectionError: If LM Studio is not running
-        """
-        try:
-            response = self.session.get(f"{
-    self.base_url
-}}/models", headers=self.headers, 
-                timeout=5)
-            if response.status_code != 200:
-                logger.warning(f"LM Studio returned status code {response.status_code}")
-        except requests.exceptions.RequestException as e:
-            logger.error(f"Error connecting to LM Studio: {e}")
-            raise ConnectionError(
-                f"Could not connect to LM Studio at {self.base_url}. Make sure LM" \
-                 + "Studio is running with the API server enabled."
-            )
-
-    def list_models(self) -> List[Dict[str, Any]]:
-        """
-        List available models in LM Studio.
-
-        Returns:
-            List of model information dictionaries
-        """
-        try:
-            response = self.session.get(
-                f"{self.base_url}/models", headers=self.headers, timeout=self.timeout
-            )
-            response.raise_for_status()
-
-            data = response.json()
-            return data.get("data", [])
-
-        except requests.exceptions.RequestException as e:
-            logger.error(f"Error listing models: {e}")
-            raise
-
-    def get_model_info(self, model_id: str) -> Dict[str, Any]:
-        """
-        Get information about a specific model.
-
-        Args:
-            model_id: ID of the model
-
-        Returns:
-            Dictionary with model information
-        """
-        try:
-            response = self.session.get(
-                f"{self.base_url}/models/{model_id}",
-                headers=self.headers,
-                timeout=self.timeout,
-            )
-            response.raise_for_status()
-
-            return response.json()
-
-        except requests.exceptions.RequestException as e:
-            logger.error(f"Error getting model info for {model_id}: {e}")
-            raise
-
-    def generate_completions(
-        self,
-        model: str,
-        prompt: str,
-        temperature: float = 0.7,
-        top_p: float = 0.9,
-        top_k: int = 40,
-        max_tokens: int = 2048,
-        stop: Optional[List[str]] = None,
-        stream: bool = False,
-        **kwargs,
-    ) -> Union[Dict[str, Any], Generator[Dict[str, Any], None, None]]:
-        """
-        Generate completions using an LM Studio model.
-
-        Args:
-            model: ID of the model
-            prompt: Input prompt
-            temperature: Temperature for sampling
-            top_p: Top - p sampling parameter
-            top_k: Top - k sampling parameter
-            max_tokens: Maximum number of tokens to generate
-            stop: Optional list of stop sequences
-            stream: Whether to stream the response
-            **kwargs: Additional parameters for generation
-
-        Returns:
-            Response dictionary or \
-                a generator yielding response dictionaries if streaming
-        """
-        # Prepare request data
-        request_data = {
-            "model": model,
-            "prompt": prompt,
-            "temperature": temperature,
-            "top_p": top_p,
-            "max_tokens": max_tokens,
-            "stream": stream,
-        }
-
-        # Add top_k if supported
-        if "top_k" in kwargs:
-            request_data["top_k"] = top_k
-
-        # Add stop sequences if provided
-        if stop:
-            request_data["stop"] = stop
-
-        # Add any additional parameters
-        for key, value in kwargs.items():
-            if key not in request_data:
-                request_data[key] = value
-
-        try:
-            if stream:
-                return self._generate_completions_stream(request_data)
-            else:
-                return self._generate_completions_sync(request_data)
-
-        except requests.exceptions.RequestException as e:
-            logger.error(f"Error generating completions with {model}: {e}")
-            raise
-
-    def _generate_completions_sync(self, request_data: Dict[str, Any]) -> Dict[str, 
-        Any]:
-        """
-        Generate completions synchronously.
-
-        Args:
-            request_data: Request data for the API
-
-        Returns:
-            Response dictionary
-        """
-        response = self.session.post(
-            f"{self.base_url}/completions",
-            headers=self.headers,
-            json=request_data,
-            timeout=self.timeout,
-        )
-        response.raise_for_status()
-
-        return response.json()
-
-    def _generate_completions_stream(
-        self, request_data: Dict[str, Any]
-    ) -> Generator[Dict[str, Any], None, None]:
-        """
-        Generate completions as a stream.
-
-        Args:
-            request_data: Request data for the API
-
-        Returns:
-            Generator yielding response dictionaries
-        """
-        response = self.session.post(
-            f"{self.base_url}/completions",
-            headers=self.headers,
-            json=request_data,
-            stream=True,
-            timeout=self.timeout,
-        )
-        response.raise_for_status()
-
-        for line in response.iter_lines():
-            if line:
-                line = line.decode("utf - 8")
-
-                # Skip empty lines
-                if not line.strip():
-                    continue
-
-                # Handle SSE format
-                if line.startswith("data: "):
-                    line = line[6:]  # Remove "data: " prefix
-
-                    # Check for the end of the stream
-                    if line == "[DONE]":
-                        break
-
-                    try:
-                        data = json.loads(line)
-                        yield data
-
-                    except json.JSONDecodeError:
-                        logger.warning(f"Could not decode JSON: {line}")
-
-    def generate_chat_completions(
-        self,
-        model: str,
-        messages: List[Dict[str, str]],
-        temperature: float = 0.7,
-        top_p: float = 0.9,
-        top_k: int = 40,
-        max_tokens: int = 2048,
-        stop: Optional[List[str]] = None,
-        stream: bool = False,
-        **kwargs,
-    ) -> Union[Dict[str, Any], Generator[Dict[str, Any], None, None]]:
-        """
-        Generate chat completions using an LM Studio model.
-
-        Args:
-            model: ID of the model
-            messages: List of message dictionaries with "role" and "content" keys
-            temperature: Temperature for sampling
-            top_p: Top - p sampling parameter
-            top_k: Top - k sampling parameter
-            max_tokens: Maximum number of tokens to generate
-            stop: Optional list of stop sequences
-            stream: Whether to stream the response
-            **kwargs: Additional parameters for chat
-
-        Returns:
-            Response dictionary or \
-                a generator yielding response dictionaries if streaming
-        """
-        # Prepare request data
-        request_data = {
-            "model": model,
-            "messages": messages,
-            "temperature": temperature,
-            "top_p": top_p,
-            "max_tokens": max_tokens,
-            "stream": stream,
-        }
-
-        # Add top_k if supported
-        if "top_k" in kwargs:
-            request_data["top_k"] = top_k
-
-        # Add stop sequences if provided
-        if stop:
-            request_data["stop"] = stop
-
-        # Add any additional parameters
-        for key, value in kwargs.items():
-            if key not in request_data:
-                request_data[key] = value
-
-        try:
-            if stream:
-                return self._generate_chat_completions_stream(request_data)
-            else:
-                return self._generate_chat_completions_sync(request_data)
-
-        except requests.exceptions.RequestException as e:
-            logger.error(f"Error generating chat completions with {model}: {e}")
-            raise
-
-    def _generate_chat_completions_sync(
-                                        self,
-                                        request_data: Dict[str, Any]
-                                       ) -> Dict[str, 
-        Any]:
-        """
-        Generate chat completions synchronously.
-
-        Args:
-            request_data: Request data for the API
-
-        Returns:
-            Response dictionary
-        """
-        response = self.session.post(
-            f"{self.base_url}/chat / completions",
-            headers=self.headers,
-            json=request_data,
-            timeout=self.timeout,
-        )
-        response.raise_for_status()
-
-        return response.json()
-
-    def _generate_chat_completions_stream(
-        self, request_data: Dict[str, Any]
-    ) -> Generator[Dict[str, Any], None, None]:
-        """
-        Generate chat completions as a stream.
-
-        Args:
-            request_data: Request data for the API
-
-        Returns:
-            Generator yielding response dictionaries
-        """
-        response = self.session.post(
-            f"{self.base_url}/chat / completions",
-            headers=self.headers,
-            json=request_data,
-            stream=True,
-            timeout=self.timeout,
-        )
-        response.raise_for_status()
-
-        for line in response.iter_lines():
-            if line:
-                line = line.decode("utf - 8")
-
-                # Skip empty lines
-                if not line.strip():
-                    continue
-
-                # Handle SSE format
-                if line.startswith("data: "):
-                    line = line[6:]  # Remove "data: " prefix
-
-                    # Check for the end of the stream
-                    if line == "[DONE]":
-                        break
-
-                    try:
-                        data = json.loads(line)
-                        yield data
-
-                    except json.JSONDecodeError:
-                        logger.warning(f"Could not decode JSON: {line}")
-
-    def create_embeddings(
-        self, model: str, input: Union[str, List[str]], **kwargs
-    ) -> Dict[str, Any]:
-        """
-        Create embeddings for text.
-
-        Args:
-            model: ID of the model
-            input: Input text or list of texts
-            **kwargs: Additional parameters for embedding
-
-        Returns:
-            Response dictionary with embeddings
-        """
-        # Prepare request data
-        request_data = {"model": model, "input": input}
-
-        # Add any additional parameters
-        for key, value in kwargs.items():
-            if key not in request_data:
-                request_data[key] = value
-
-        try:
-            response = self.session.post(
-                f"{self.base_url}/embeddings",
-                headers=self.headers,
-                json=request_data,
-                timeout=self.timeout,
-            )
-            response.raise_for_status()
-
-            return response.json()
-
-        except requests.exceptions.RequestException as e:
-            logger.error(f"Error creating embeddings with {model}: {e}")
-            raise
-
-    def get_model_parameters(self, model: str) -> Dict[str, Any]:
-        """
-        Get parameters for a model.
-
-        Args:
-            model: ID of the model
-
-        Returns:
-            Dictionary with model parameters
-        """
-        try:
-            response = self.session.get(
-                f"{self.base_url}/parameters",
-                headers=self.headers,
-                timeout=self.timeout,
-            )
-            response.raise_for_status()
-
-            return response.json()
-
-        except requests.exceptions.RequestException as e:
-            logger.error(f"Error getting model parameters for {model}: {e}")
-            raise
-
-    def set_model_parameters(self, model: str, parameters: Dict[str, Any]) -> Dict[str, 
-        Any]:
-        """
-        Set parameters for a model.
-
-        Args:
-            model: ID of the model
-            parameters: Dictionary with model parameters
-
-        Returns:
-            Dictionary with updated model parameters
-        """
-        try:
-            response = self.session.post(
-                f"{self.base_url}/parameters",
-                headers=self.headers,
-                json=parameters,
-                timeout=self.timeout,
-            )
-            response.raise_for_status()
-
-            return response.json()
-
-        except requests.exceptions.RequestException as e:
-            logger.error(f"Error setting model parameters for {model}: {e}")
-            raise
-
-
-# Example usage
-if __name__ == "__main__":
-    # Create an LM Studio adapter
-    adapter = LMStudioAdapter()
-
-    # List available models
-    try:
-        models = adapter.list_models()
-        print(f"Available models: {len(models)}")
-        for model in models:
-            print(f"- {model['id']}")
-
-        # If there are models, get info about the first one
-        if models:
-            model_id = models[0]["id"]
-
-            # Generate completions
-            prompt = "Hello, world!"
-            print(f"\nGenerating completions with {model_id} for prompt: {prompt}")
-            response = adapter.generate_completions(model_id, prompt)
-            print(f"Response: {response.get('choices', [{}])[0].get('text', '')}")
-
-            # Generate chat completions
-            messages = [
-                {"role": "system", "content": "You are a helpful assistant."},
-                {"role": "user", "content": "Hello, how are you?"},
-            ]
-            print(f"\nGenerating chat completions with {model_id}")
-            response = adapter.generate_chat_completions(model_id, messages)
-            print(
-                f"Response: {response.get('choices', [{}])[0].get('message', 
-                    {}).get('content', '')}"
-            )
-
-    except Exception as e:
-        print(f"Error: {e}")
-=======
 
 def main():
     """Initialize the module."""
@@ -522,5 +11,4 @@
 
 
 if __name__ == "__main__":
-    main()
->>>>>>> 6124bda3
+    main()