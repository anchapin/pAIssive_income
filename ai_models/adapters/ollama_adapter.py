--- conflicted
+++ resolved
@@ -4,1198 +4,11 @@
 # The original content had syntax errors that could not be automatically fixed
 # Please review and update this file as needed
 
-<<<<<<< HEAD
-import json
-import logging
-from typing import Any, AsyncGenerator, Dict, Generator, List, Optional, Union
-
-import aiohttp
-=======
->>>>>>> 6124bda3
 
 def main():
     """Initialize the module."""
     pass
 
-<<<<<<< HEAD
-# Set up logging
-logging.basicConfig(
-    level=logging.INFO, format=" % (asctime)s - %(name)s - %(levelname)s - %(message)s"
-)
-logger = logging.getLogger(__name__)
 
-# Try to import optional dependencies
-try:
-    import requests
-
-    REQUESTS_AVAILABLE = True
-except ImportError:
-    logger.warning("Requests not available. Ollama adapter will not work.")
-    REQUESTS_AVAILABLE = False
-
-# Check for aiohttp availability for async operations
-try:
-    # aiohttp already imported above
-    AIOHTTP_AVAILABLE = True
-except ImportError:
-    logger.warning("aiohttp not available. Async operations will not work.")
-    AIOHTTP_AVAILABLE = False
-
-
-class OllamaAdapter(BaseModelAdapter):
-    """
-    Adapter for connecting to Ollama.
-    """
-
-    def __init__(self, base_url: str = "http://localhost:11434", timeout: int = 60, 
-        **kwargs):
-        """
-        Initialize the Ollama adapter.
-
-        Args:
-            base_url: Base URL of the Ollama API
-            timeout: Timeout for API requests in seconds
-            **kwargs: Additional parameters for the adapter
-        """
-        super().__init__(
-            name="Ollama",
-            description="Adapter for connecting to Ollama, a local API server for LLMs",
-        )
-
-        if not REQUESTS_AVAILABLE:
-            raise ImportError(
-                "Requests not available. Please install it with: pip install requests"
-            )
-
-        self.base_url = base_url
-        self.timeout = timeout
-        self.kwargs = kwargs
-        self.session = requests.Session()
-        self._async_session = None
-
-        # Check if Ollama is running
-        self._check_ollama_status()
-
-    def _check_ollama_status(self) -> None:
-        """
-        Check if Ollama is running.
-
-        Raises:
-            ConnectionError: If Ollama is not running
-        """
-        try:
-            response = self.session.get(f"{self.base_url}", timeout=5)
-            if response.status_code != 200:
-                logger.warning(f"Ollama returned status code {response.status_code}")
-        except requests.exceptions.RequestException as e:
-            logger.error(f"Error connecting to Ollama: {e}")
-            raise ConnectionError(
-"Could not connect to Ollama at {self.base_url}. Make sure Ollama is running."
-            )
-
-    def connect(self, **kwargs) -> bool:
-        """
-        Connect to the adapter.
-
-        Args:
-            **kwargs: Connection parameters
-
-        Returns:
-            True if successful, False otherwise
-        """
-        try:
-            # Try to connect to the Ollama API
-            response = self.session.get(f"{self.base_url}", timeout=5)
-            if response.status_code != 200:
-                logger.warning(f"Ollama returned status code {response.status_code}")
-                self._connected = False
-                return False
-
-            self._connected = True
-            return True
-        except Exception as e:
-            logger.error(f"Failed to connect to Ollama: {e}")
-            self._connected = False
-            return False
-
-    def disconnect(self) -> bool:
-        """
-        Disconnect from the adapter.
-
-        Returns:
-            True if successful, False otherwise
-        """
-        try:
-            self.session.close()
-            self._connected = False
-            return True
-        except Exception as e:
-            logger.error(f"Error disconnecting from Ollama: {e}")
-            return False
-
-    def list_models(self) -> List[Dict[str, Any]]:
-        """
-        List available models in Ollama.
-
-        Returns:
-            List of model information dictionaries
-        """
-        try:
-            response = self.session.get(f"{self.base_url}/api / tags", 
-                timeout=self.timeout)
-            response.raise_for_status()
-
-            data = response.json()
-            return data.get("models", [])
-
-        except requests.exceptions.RequestException as e:
-            logger.error(f"Error listing models: {e}")
-            raise
-
-    def get_models(self) -> List[Dict[str, Any]]:
-        """
-        Get available models from the adapter.
-
-        Returns:
-            List of model dictionaries
-        """
-        try:
-            models = self.list_models()
-
-            # Transform the model data to a standard format
-            standardized_models = []
-            for model in models:
-                standardized_models.append(
-                    {
-                        "id": model.get("name", ""),
-                        "name": model.get("name", "").split(":")[0],
-                        "description": f"Ollama model: {model.get('name', '')}",
-                        "type": "llm",
-                        "size": model.get("size", 0),
-                        "modified_at": model.get("modified_at", ""),
-                        "adapter": "ollama",
-                    }
-                )
-
-            return standardized_models
-
-        except Exception as e:
-            self._handle_error(e, "Failed to get models from Ollama", 
-                operation="get_models")
-            return []
-
-    def get_model_info(self, model_name: str) -> Dict[str, Any]:
-        """
-        Get information about a specific model.
-
-        Args:
-            model_name: Name of the model
-
-        Returns:
-            Dictionary with model information
-        """
-        try:
-            response = self.session.post(
-                f"{self.base_url}/api / show",
-                json={"name": model_name},
-                timeout=self.timeout,
-            )
-            response.raise_for_status()
-
-            return response.json()
-
-        except requests.exceptions.RequestException as e:
-            logger.error(f"Error getting model info for {model_name}: {e}")
-            raise
-
-    def generate_text(
-        self,
-        model_name: str,
-        prompt: str,
-        system_prompt: Optional[str] = None,
-        temperature: float = 0.7,
-        top_p: float = 0.9,
-        top_k: int = 40,
-        max_tokens: int = 2048,
-        stop: Optional[List[str]] = None,
-        stream: bool = False,
-        **kwargs,
-    ) -> Union[str, Generator[str, None, None]]:
-        """
-        Generate text using an Ollama model.
-
-        Args:
-            model_name: Name of the model
-            prompt: Input prompt
-            system_prompt: Optional system prompt
-            temperature: Temperature for sampling
-            top_p: Top - p sampling parameter
-            top_k: Top - k sampling parameter
-            max_tokens: Maximum number of tokens to generate
-            stop: Optional list of stop sequences
-            stream: Whether to stream the response
-            **kwargs: Additional parameters for generation
-
-        Returns:
-            Generated text or a generator yielding text chunks if streaming
-        """
-        # Prepare request data
-        request_data = {
-            "model": model_name,
-            "prompt": prompt,
-            "temperature": temperature,
-            "top_p": top_p,
-            "top_k": top_k,
-            "num_predict": max_tokens,
-            "stream": stream,
-        }
-
-        # Add system prompt if provided
-        if system_prompt:
-            request_data["system"] = system_prompt
-
-        # Add stop sequences if provided
-        if stop:
-            request_data["stop"] = stop
-
-        # Add any additional parameters
-        for key, value in kwargs.items():
-            if key not in request_data:
-                request_data[key] = value
-
-        try:
-            if stream:
-                return self._generate_text_stream(request_data)
-            else:
-                return self._generate_text_sync(request_data)
-
-        except requests.exceptions.RequestException as e:
-            logger.error(f"Error generating text with {model_name}: {e}")
-            raise
-
-    def _generate_text_sync(self, request_data: Dict[str, Any]) -> str:
-        """
-        Generate text synchronously.
-
-        Args:
-            request_data: Request data for the API
-
-        Returns:
-            Generated text
-        """
-        response = self.session.post(
-            f"{self.base_url}/api / generate", json=request_data, timeout=self.timeout
-        )
-        response.raise_for_status()
-
-        data = response.json()
-        return data.get("response", "")
-
-    def _generate_text_stream(
-                              self,
-                              request_data: Dict[str, Any]
-                             ) -> Generator[str, None, 
-        None]:
-        """
-        Generate text as a stream.
-
-        Args:
-            request_data: Request data for the API
-
-        Returns:
-            Generator yielding text chunks
-        """
-        response = self.session.post(
-            f"{self.base_url}/api / generate",
-            json=request_data,
-            stream=True,
-            timeout=self.timeout,
-        )
-        response.raise_for_status()
-
-        for line in response.iter_lines():
-            if line:
-                try:
-                    data = json.loads(line)
-                    if "response" in data:
-                        yield data["response"]
-
-                    # Check if this is the last chunk
-                    if data.get("done", False):
-                        break
-
-                except json.JSONDecodeError:
-                    logger.warning(f"Could not decode JSON: {line}")
-
-    def chat(
-        self,
-        model_name: str,
-        messages: List[Dict[str, str]],
-        temperature: float = 0.7,
-        top_p: float = 0.9,
-        top_k: int = 40,
-        max_tokens: int = 2048,
-        stop: Optional[List[str]] = None,
-        stream: bool = False,
-        **kwargs,
-    ) -> Union[Dict[str, Any], Generator[Dict[str, Any], None, None]]:
-        """
-        Chat with an Ollama model.
-
-        Args:
-            model_name: Name of the model
-            messages: List of message dictionaries with "role" and "content" keys
-            temperature: Temperature for sampling
-            top_p: Top - p sampling parameter
-            top_k: Top - k sampling parameter
-            max_tokens: Maximum number of tokens to generate
-            stop: Optional list of stop sequences
-            stream: Whether to stream the response
-            **kwargs: Additional parameters for chat
-
-        Returns:
-            Response dictionary or \
-                a generator yielding response dictionaries if streaming
-        """
-        # Prepare request data
-        request_data = {
-            "model": model_name,
-            "messages": messages,
-            "temperature": temperature,
-            "top_p": top_p,
-            "top_k": top_k,
-            "num_predict": max_tokens,
-            "stream": stream,
-        }
-
-        # Add stop sequences if provided
-        if stop:
-            request_data["stop"] = stop
-
-        # Add any additional parameters
-        for key, value in kwargs.items():
-            if key not in request_data:
-                request_data[key] = value
-
-        try:
-            if stream:
-                return self._chat_stream(request_data)
-            else:
-                return self._chat_sync(request_data)
-
-        except requests.exceptions.RequestException as e:
-            logger.error(f"Error chatting with {model_name}: {e}")
-            raise
-
-    def _chat_sync(self, request_data: Dict[str, Any]) -> Dict[str, Any]:
-        """
-        Chat synchronously.
-
-        Args:
-            request_data: Request data for the API
-
-        Returns:
-            Response dictionary
-        """
-        response = self.session.post(
-            f"{self.base_url}/api / chat", json=request_data, timeout=self.timeout
-        )
-        response.raise_for_status()
-
-        return response.json()
-
-    def _chat_stream(self, request_data: Dict[str, Any]) -> Generator[Dict[str, Any], 
-        None, None]:
-        """
-        Chat as a stream.
-
-        Args:
-            request_data: Request data for the API
-
-        Returns:
-            Generator yielding response dictionaries
-        """
-        response = self.session.post(
-            f"{self.base_url}/api / chat",
-            json=request_data,
-            stream=True,
-            timeout=self.timeout,
-        )
-        response.raise_for_status()
-
-        for line in response.iter_lines():
-            if line:
-                try:
-                    data = json.loads(line)
-                    yield data
-
-                    # Check if this is the last chunk
-                    if data.get("done", False):
-                        break
-
-                except json.JSONDecodeError:
-                    logger.warning(f"Could not decode JSON: {line}")
-
-    def create_embedding(self, model_name: str, prompt: str, **kwargs) -> List[float]:
-        """
-        Create an embedding for a text.
-
-        Args:
-            model_name: Name of the model
-            prompt: Input text
-            **kwargs: Additional parameters for embedding
-
-        Returns:
-            List of embedding values
-        """
-        # Prepare request data
-        request_data = {"model": model_name, "prompt": prompt}
-
-        # Add any additional parameters
-        for key, value in kwargs.items():
-            if key not in request_data:
-                request_data[key] = value
-
-        try:
-            response = self.session.post(
-                f"{self.base_url}/api / embeddings",
-                json=request_data,
-                timeout=self.timeout,
-            )
-            response.raise_for_status()
-
-            data = response.json()
-            return data.get("embedding", [])
-
-        except requests.exceptions.RequestException as e:
-            logger.error(f"Error creating embedding with {model_name}: {e}")
-            raise
-
-    def pull_model(
-        self,
-        model_name: str,
-        insecure: bool = False,
-        callback: Optional[callable] = None,
-    ) -> Dict[str, Any]:
-        """
-        Pull a model from the Ollama library.
-
-        Args:
-            model_name: Name of the model
-            insecure: Whether to allow insecure connections
-            callback: Optional callback function for progress updates
-
-        Returns:
-            Dictionary with pull status
-        """
-        # Prepare request data
-        request_data = {"name": model_name, "insecure": insecure}
-
-        try:
-            if callback:
-                return self._pull_model_with_callback(request_data, callback)
-            else:
-                response = self.session.post(
-                    f"{self.base_url}/api / pull",
-                    json=request_data,
-                    timeout=None,  # No timeout for model pulling
-                )
-                response.raise_for_status()
-
-                return {"status": "success", "model": model_name}
-
-        except requests.exceptions.RequestException as e:
-            logger.error(f"Error pulling model {model_name}: {e}")
-            raise
-
-    def _pull_model_with_callback(
-        self, request_data: Dict[str, Any], callback: callable
-    ) -> Dict[str, Any]:
-        """
-        Pull a model with progress updates.
-
-        Args:
-            request_data: Request data for the API
-            callback: Callback function for progress updates
-
-        Returns:
-            Dictionary with pull status
-        """
-        response = self.session.post(
-            f"{self.base_url}/api / pull",
-            json=request_data,
-            stream=True,
-            timeout=None,  # No timeout for model pulling
-        )
-        response.raise_for_status()
-
-        for line in response.iter_lines():
-            if line:
-                try:
-                    data = json.loads(line)
-                    callback(data)
-
-                    # Check if this is the last chunk
-                    if "status" in data and data["status"] == "success":
-                        return data
-
-                except json.JSONDecodeError:
-                    logger.warning(f"Could not decode JSON: {line}")
-
-        return {"status": "success", "model": request_data["name"]}
-
-    def push_model(
-        self,
-        model_name: str,
-        insecure: bool = False,
-        callback: Optional[callable] = None,
-    ) -> Dict[str, Any]:
-        """
-        Push a model to a registry.
-
-        Args:
-            model_name: Name of the model
-            insecure: Whether to allow insecure connections
-            callback: Optional callback function for progress updates
-
-        Returns:
-            Dictionary with push status
-        """
-        # Prepare request data
-        request_data = {"name": model_name, "insecure": insecure}
-
-        try:
-            if callback:
-                return self._push_model_with_callback(request_data, callback)
-            else:
-                response = self.session.post(
-                    f"{self.base_url}/api / push",
-                    json=request_data,
-                    timeout=None,  # No timeout for model pushing
-                )
-                response.raise_for_status()
-
-                return {"status": "success", "model": model_name}
-
-        except requests.exceptions.RequestException as e:
-            logger.error(f"Error pushing model {model_name}: {e}")
-            raise
-
-    def _push_model_with_callback(
-        self, request_data: Dict[str, Any], callback: callable
-    ) -> Dict[str, Any]:
-        """
-        Push a model with progress updates.
-
-        Args:
-            request_data: Request data for the API
-            callback: Callback function for progress updates
-
-        Returns:
-            Dictionary with push status
-        """
-        response = self.session.post(
-            f"{self.base_url}/api / push",
-            json=request_data,
-            stream=True,
-            timeout=None,  # No timeout for model pushing
-        )
-        response.raise_for_status()
-
-        for line in response.iter_lines():
-            if line:
-                try:
-                    data = json.loads(line)
-                    callback(data)
-
-                    # Check if this is the last chunk
-                    if "status" in data and data["status"] == "success":
-                        return data
-
-                except json.JSONDecodeError:
-                    logger.warning(f"Could not decode JSON: {line}")
-
-        return {"status": "success", "model": request_data["name"]}
-
-    def create_model(
-        self, model_name: str, modelfile: str, callback: Optional[callable] = None
-    ) -> Dict[str, Any]:
-        """
-        Create a model from a Modelfile.
-
-        Args:
-            model_name: Name of the model
-            modelfile: Content of the Modelfile
-            callback: Optional callback function for progress updates
-
-        Returns:
-            Dictionary with creation status
-        """
-        # Prepare request data
-        request_data = {"name": model_name, "modelfile": modelfile}
-
-        try:
-            if callback:
-                return self._create_model_with_callback(request_data, callback)
-            else:
-                response = self.session.post(
-                    f"{self.base_url}/api / create",
-                    json=request_data,
-                    timeout=None,  # No timeout for model creation
-                )
-                response.raise_for_status()
-
-                return {"status": "success", "model": model_name}
-
-        except requests.exceptions.RequestException as e:
-            logger.error(f"Error creating model {model_name}: {e}")
-            raise
-
-    def _create_model_with_callback(
-        self, request_data: Dict[str, Any], callback: callable
-    ) -> Dict[str, Any]:
-        """
-        Create a model with progress updates.
-
-        Args:
-            request_data: Request data for the API
-            callback: Callback function for progress updates
-
-        Returns:
-            Dictionary with creation status
-        """
-        response = self.session.post(
-            f"{self.base_url}/api / create",
-            json=request_data,
-            stream=True,
-            timeout=None,  # No timeout for model creation
-        )
-        response.raise_for_status()
-
-        for line in response.iter_lines():
-            if line:
-                try:
-                    data = json.loads(line)
-                    callback(data)
-
-                    # Check if this is the last chunk
-                    if "status" in data and data["status"] == "success":
-                        return data
-
-                except json.JSONDecodeError:
-                    logger.warning(f"Could not decode JSON: {line}")
-
-        return {"status": "success", "model": request_data["name"]}
-
-    def delete_model(self, model_name: str) -> Dict[str, Any]:
-        """
-        Delete a model.
-
-        Args:
-            model_name: Name of the model
-
-        Returns:
-            Dictionary with deletion status
-        """
-        # Prepare request data
-        request_data = {"name": model_name}
-
-        try:
-            response = self.session.delete(
-                f"{self.base_url}/api / delete", json=request_data, timeout=self.timeout
-            )
-            response.raise_for_status()
-
-            return {"status": "success", "model": model_name}
-
-        except requests.exceptions.RequestException as e:
-            logger.error(f"Error deleting model {model_name}: {e}")
-            raise
-
-    def copy_model(self, source_model: str, target_model: str) -> Dict[str, Any]:
-        """
-        Copy a model.
-
-        Args:
-            source_model: Name of the source model
-            target_model: Name of the target model
-
-        Returns:
-            Dictionary with copy status
-        """
-        # Prepare request data
-        request_data = {"source": source_model, "destination": target_model}
-
-        try:
-            response = self.session.post(
-                f"{self.base_url}/api / copy", json=request_data, timeout=self.timeout
-            )
-            response.raise_for_status()
-
-            return {"status": "success", "source": source_model, "target": target_model}
-
-        except requests.exceptions.RequestException as e:
-            logger.error(f"Error copying model {source_model} to {target_model}: {e}")
-            raise
-
-    async def connect_async(self, **kwargs) -> bool:
-        """
-        Connect to the adapter asynchronously.
-
-        Args:
-            **kwargs: Connection parameters
-
-        Returns:
-            True if successful, False otherwise
-        """
-        if not AIOHTTP_AVAILABLE:
-            raise ImportError(
-                "aiohttp not available. Please install it with: pip install aiohttp")
-
-        try:
-            # Create async session if needed
-            if self._async_session is None:
-                self._async_session = aiohttp.ClientSession()
-
-            # Try to connect to the Ollama API
-            async with self._async_session.get(f"{self.base_url}", 
-                timeout=5) as response:
-                if response.status != 200:
-                    logger.warning(f"Ollama returned status code {response.status}")
-                    self._connected = False
-                    return False
-
-            self._connected = True
-            return True
-        except Exception as e:
-            logger.error(f"Failed to connect to Ollama asynchronously: {e}")
-            self._connected = False
-            return False
-
-    async def disconnect_async(self) -> bool:
-        """
-        Disconnect from the adapter asynchronously.
-
-        Returns:
-            True if successful, False otherwise
-        """
-        try:
-            if self._async_session is not None:
-                await self._async_session.close()
-                self._async_session = None
-            self._connected = False
-            return True
-        except Exception as e:
-            logger.error(f"Error disconnecting from Ollama asynchronously: {e}")
-            return False
-
-    async def list_models_async(self) -> List[Dict[str, Any]]:
-        """
-        List available models in Ollama asynchronously.
-
-        Returns:
-            List of model information dictionaries
-        """
-        if not AIOHTTP_AVAILABLE:
-            raise ImportError(
-                "aiohttp not available. Please install it with: pip install aiohttp")
-
-        # Create async session if needed
-        if self._async_session is None:
-            self._async_session = aiohttp.ClientSession()
-
-        try:
-            async with self._async_session.get(
-                f"{self.base_url}/api / tags", timeout=self.timeout
-            ) as response:
-                response.raise_for_status()
-                data = await response.json()
-                return data.get("models", [])
-
-        except aiohttp.ClientError as e:
-            logger.error(f"Error listing models asynchronously: {e}")
-            raise
-
-    async def get_models_async(self) -> List[Dict[str, Any]]:
-        """
-        Get available models from the adapter asynchronously.
-
-        Returns:
-            List of model dictionaries
-        """
-        try:
-            models = await self.list_models_async()
-
-            # Transform the model data to a standard format
-            standardized_models = []
-            for model in models:
-                standardized_models.append(
-                    {
-                        "id": model.get("name", ""),
-                        "name": model.get("name", "").split(":")[0],
-                        "description": f"Ollama model: {model.get('name', '')}",
-                        "type": "llm",
-                        "size": model.get("size", 0),
-                        "modified_at": model.get("modified_at", ""),
-                        "adapter": "ollama",
-                    }
-                )
-
-            return standardized_models
-
-        except Exception as e:
-            logger.error(f"Failed to get models from Ollama asynchronously: {e}")
-            return []
-
-    async def get_model_info_async(self, model_name: str) -> Dict[str, Any]:
-        """
-        Get information about a specific model asynchronously.
-
-        Args:
-            model_name: Name of the model
-
-        Returns:
-            Dictionary with model information
-        """
-        if not AIOHTTP_AVAILABLE:
-            raise ImportError(
-                "aiohttp not available. Please install it with: pip install aiohttp")
-
-        # Create async session if needed
-        if self._async_session is None:
-            self._async_session = aiohttp.ClientSession()
-
-        try:
-            async with self._async_session.post(
-                f"{self.base_url}/api / show",
-                json={"name": model_name},
-                timeout=self.timeout,
-            ) as response:
-                response.raise_for_status()
-                return await response.json()
-
-        except aiohttp.ClientError as e:
-            logger.error(
-                f"Error getting model info for {model_name} asynchronously: {e}")
-            raise
-
-    async def generate_text_async(
-        self,
-        model_name: str,
-        prompt: str,
-        system_prompt: Optional[str] = None,
-        temperature: float = 0.7,
-        top_p: float = 0.9,
-        top_k: int = 40,
-        max_tokens: int = 2048,
-        stop: Optional[List[str]] = None,
-        stream: bool = False,
-        **kwargs,
-    ) -> Union[str, AsyncGenerator[str, None]]:
-        """
-        Generate text using an Ollama model asynchronously.
-
-        Args:
-            model_name: Name of the model
-            prompt: Input prompt
-            system_prompt: Optional system prompt
-            temperature: Temperature for sampling
-            top_p: Top - p sampling parameter
-            top_k: Top - k sampling parameter
-            max_tokens: Maximum number of tokens to generate
-            stop: Optional list of stop sequences
-            stream: Whether to stream the response
-            **kwargs: Additional parameters for generation
-
-        Returns:
-            Generated text or an async generator yielding text chunks if streaming
-        """
-        if not AIOHTTP_AVAILABLE:
-            raise ImportError(
-                "aiohttp not available. Please install it with: pip install aiohttp")
-
-        # Create async session if needed
-        if self._async_session is None:
-            self._async_session = aiohttp.ClientSession()
-
-        # Prepare request data
-        request_data = {
-            "model": model_name,
-            "prompt": prompt,
-            "temperature": temperature,
-            "top_p": top_p,
-            "top_k": top_k,
-            "num_predict": max_tokens,
-            "stream": stream,
-        }
-
-        # Add system prompt if provided
-        if system_prompt:
-            request_data["system"] = system_prompt
-
-        # Add stop sequences if provided
-        if stop:
-            request_data["stop"] = stop
-
-        # Add any additional parameters
-        for key, value in kwargs.items():
-            if key not in request_data:
-                request_data[key] = value
-
-        try:
-            if stream:
-                return self._generate_text_stream_async(request_data)
-            else:
-                return await self._generate_text_sync_async(request_data)
-
-        except aiohttp.ClientError as e:
-            logger.error(f"Error generating text with {model_name} asynchronously: {e}")
-            raise
-
-    async def _generate_text_sync_async(self, request_data: Dict[str, Any]) -> str:
-        """
-        Generate text synchronously but using async API.
-
-        Args:
-            request_data: Request data for the API
-
-        Returns:
-            Generated text
-        """
-        # Create async session if needed
-        if self._async_session is None:
-            self._async_session = aiohttp.ClientSession()
-
-        async with self._async_session.post(
-            f"{self.base_url}/api / generate", json=request_data, timeout=self.timeout
-        ) as response:
-            response.raise_for_status()
-            data = await response.json()
-            return data.get("response", "")
-
-    async def _generate_text_stream_async(
-        self, request_data: Dict[str, Any]
-    ) -> AsyncGenerator[str, None]:
-        """
-        Generate text as an async stream.
-
-        Args:
-            request_data: Request data for the API
-
-        Returns:
-            Async generator yielding text chunks
-        """
-        # Create async session if needed
-        if self._async_session is None:
-            self._async_session = aiohttp.ClientSession()
-
-        async with self._async_session.post(
-            f"{self.base_url}/api / generate", json=request_data, timeout=self.timeout
-        ) as response:
-            response.raise_for_status()
-
-            # Process the stream line by line
-            async for line in response.content:
-                if line:
-                    try:
-                        data = json.loads(line)
-                        if "response" in data:
-                            yield data["response"]
-
-                        # Check if this is the last chunk
-                        if data.get("done", False):
-                            break
-
-                    except json.JSONDecodeError:
-                        logger.warning(f"Could not decode JSON: {line}")
-
-    async def chat_async(
-        self,
-        model_name: str,
-        messages: List[Dict[str, str]],
-        temperature: float = 0.7,
-        top_p: float = 0.9,
-        top_k: int = 40,
-        max_tokens: int = 2048,
-        stop: Optional[List[str]] = None,
-        stream: bool = False,
-        **kwargs,
-    ) -> Union[Dict[str, Any], AsyncGenerator[Dict[str, Any], None]]:
-        """
-        Chat with an Ollama model asynchronously.
-
-        Args:
-            model_name: Name of the model
-            messages: List of message dictionaries with "role" and "content" keys
-            temperature: Temperature for sampling
-            top_p: Top - p sampling parameter
-            top_k: Top - k sampling parameter
-            max_tokens: Maximum number of tokens to generate
-            stop: Optional list of stop sequences
-            stream: Whether to stream the response
-            **kwargs: Additional parameters for chat
-
-        Returns:
-            Response dictionary or \
-                an async generator yielding response dictionaries if streaming
-        """
-        # Prepare request data
-        request_data = {
-            "model": model_name,
-            "messages": messages,
-            "temperature": temperature,
-            "top_p": top_p,
-            "top_k": top_k,
-            "num_predict": max_tokens,
-            "stream": stream,
-        }
-
-        # Add stop sequences if provided
-        if stop:
-            request_data["stop"] = stop
-
-        # Add any additional parameters
-        for key, value in kwargs.items():
-            if key not in request_data:
-                request_data[key] = value
-
-        try:
-            if stream:
-                return self._chat_stream_async(request_data)
-            else:
-                return await self._chat_sync_async(request_data)
-
-        except aiohttp.ClientError as e:
-            logger.error(f"Error chatting with {model_name} asynchronously: {e}")
-            raise
-
-    async def _chat_sync_async(self, request_data: Dict[str, Any]) -> Dict[str, Any]:
-        """
-        Chat synchronously but using async API.
-
-        Args:
-            request_data: Request data for the API
-
-        Returns:
-            Response dictionary
-        """
-        # Create async session if needed
-        if self._async_session is None:
-            self._async_session = aiohttp.ClientSession()
-
-        async with self._async_session.post(
-            f"{self.base_url}/api / chat", json=request_data, timeout=self.timeout
-        ) as response:
-            response.raise_for_status()
-            return await response.json()
-
-    async def _chat_stream_async(
-        self, request_data: Dict[str, Any]
-    ) -> AsyncGenerator[Dict[str, Any], None]:
-        """
-        Chat as an async stream.
-
-        Args:
-            request_data: Request data for the API
-
-        Returns:
-            Async generator yielding response dictionaries
-        """
-        # Create async session if needed
-        if self._async_session is None:
-            self._async_session = aiohttp.ClientSession()
-
-        async with self._async_session.post(
-            f"{self.base_url}/api / chat", json=request_data, timeout=self.timeout
-        ) as response:
-            response.raise_for_status()
-
-            # Process the stream line by line
-            async for line in response.content:
-                if line:
-                    try:
-                        data = json.loads(line)
-                        yield data
-
-                        # Check if this is the last chunk
-                        if data.get("done", False):
-                            break
-
-                    except json.JSONDecodeError:
-                        logger.warning(f"Could not decode JSON: {line}")
-
-    async def create_embedding_async(self, model_name: str, prompt: str, 
-        **kwargs) -> List[float]:
-        """
-        Create an embedding for a text asynchronously.
-
-        Args:
-            model_name: Name of the model
-            prompt: Input text
-            **kwargs: Additional parameters for embedding
-
-        Returns:
-            List of embedding values
-        """
-        # Prepare request data
-        request_data = {"model": model_name, "prompt": prompt}
-
-        # Add any additional parameters
-        for key, value in kwargs.items():
-            if key not in request_data:
-                request_data[key] = value
-
-        try:
-            async with self._async_session.post(
-                f"{self.base_url}/api / embeddings",
-                json=request_data,
-                timeout=self.timeout,
-            ) as response:
-                response.raise_for_status()
-                data = await response.json()
-                return data.get("embedding", [])
-
-        except aiohttp.ClientError as e:
-            logger.error(
-                f"Error creating embedding with {model_name} asynchronously: {e}")
-            raise
-
-    async def pull_model_async(
-        self,
-        model_name: str,
-        insecure: bool = False,
-    ) -> Dict[str, Any]:
-        """
-        Pull a model from the Ollama library asynchronously.
-
-        Args:
-            model_name: Name of the model
-            insecure: Whether to allow insecure connections
-
-        Returns:
-            Dictionary with pull status
-        """
-        # Prepare request data
-        request_data = {"name": model_name, "insecure": insecure}
-
-        try:
-            async with self._async_session.post(
-                f"{self.base_url}/api / pull",
-                json=request_data,
-                timeout=None,  # No timeout for model pulling
-            ) as response:
-                response.raise_for_status()
-
-                return {"status": "success", "model": model_name}
-
-        except aiohttp.ClientError as e:
-            logger.error(f"Error pulling model {model_name} asynchronously: {e}")
-            raise
-
-
-# Example usage
-=======
-
->>>>>>> 6124bda3
 if __name__ == "__main__":
     main()