--- conflicted
+++ resolved
@@ -1,383 +1,3 @@
-<<<<<<< HEAD
-"""Model manager module for handling AI model loading and configuration."""
-
-import asyncio
-import logging
-import os
-import re
-import stat
-import threading
-from typing import Dict, List, Optional
-
-from errors import ModelError, ModelLoadError, SecurityError
-from interfaces.model_interfaces import IModelConfig, IModelManager
-
-from .adapters import (
-    AdapterFactory,
-    BaseModelAdapter,
-    LMStudioAdapter,
-)
-from .model_base_types import ModelInfo
-from .model_downloader import ModelDownloader
-
-# Set up logging with secure defaults
-logging.basicConfig(
-    level=logging.INFO,
-    format=" % (asctime)s - %(name)s - %(levelname)s - %(message)s",
-    handlers=[
-        logging.FileHandler(
-            os.path.join(os.path.dirname(__file__), "logs", "model_manager.log"),
-            mode="a",
-            encoding="utf - 8",
-        ),
-        logging.StreamHandler(),
-    ],
-)
-logger = logging.getLogger(__name__)
-
-class ModelManager(IModelManager):
-    """Manages AI model loading, caching, and inference with security features."""
-
-    def __init__(self, config: IModelConfig):
-        """Initialize the model manager with secure defaults."""
-        self._config = config
-        self._models_dir = config.models_dir
-        self._cache_dir = config.cache_dir
-        self._model_downloader = ModelDownloader(self._models_dir, config)
-        self.loaded_models: Dict[str, BaseModelAdapter] = {}
-
-        # Lock for thread safety
-        self._model_lock = threading.RLock()
-
-        # Create necessary directories with secure permissions
-        try:
-            self._create_secure_directory(self._models_dir)
-            self._create_secure_directory(self._cache_dir)
-            self._create_secure_directory(os.path.join(os.path.dirname(__file__), 
-                "logs"))
-        except OSError as e:
-            raise SecurityError(f"Failed to create secure directories: {e}")
-
-        self._discover_models()
-
-    def _create_secure_directory(self, path: str) -> None:
-        """Create directory with secure permissions."""
-        try:
-            # Create directory if it doesn't exist
-            os.makedirs(path, mode=0o750, exist_ok=True)
-
-            # Set secure permissions
-            os.chmod(path, stat.S_IRWXU | stat.S_IRGRP | stat.S_IXGRP)  # 0o750
-
-            # Verify permissions
-            st = os.stat(path)
-            if st.st_mode & 0o777 != 0o750:
-                raise SecurityError(f"Failed to set secure permissions on {path}")
-
-        except Exception as e:
-            raise SecurityError(f"Error setting up secure directory {path}: {e}")
-
-    @property
-    def config(self) -> IModelConfig:
-        """Get the model configuration."""
-        return self._config
-
-    def discover_models(self) -> List[ModelInfo]:
-        """
-        Discover available models securely.
-
-        Returns:
-            List of discovered model information
-
-        Raises:
-            SecurityError: If directory permissions are incorrect
-        """
-        discovered_models = []
-
-        try:
-            # Verify models directory exists with correct permissions
-            if not os.path.exists(self._models_dir):
-                self._create_secure_directory(self._models_dir)
-            else:
-                st = os.stat(self._models_dir)
-                if st.st_mode & 0o777 != 0o750:
-                    raise SecurityError(
-                        f"Insecure permissions on models directory: {self._models_dir}"
-                    )
-
-            # Auto - discover models in models directory
-            for model_dir in os.listdir(self._models_dir):
-                model_path = os.path.join(self._models_dir, model_dir)
-                if os.path.isdir(model_path):
-                    try:
-                        # Validate model directory name
-                        if not self._is_safe_directory_name(model_dir):
-                            logger.warning(
-                                f"Skipping directory with unsafe name: {model_dir}")
-                            continue
-
-                        # Validate model directory permissions
-                        st = os.stat(model_path)
-                        if st.st_mode & 0o777 != 0o750:
-                            logger.warning(
-                                f"Insecure permissions on model directory:" \
-                                 + "{model_path}")
-                            continue
-
-                        # Verify read access
-                        if not os.access(model_path, os.R_OK):
-                            logger.warning(
-                                f"Insufficient permissions to read model directory:" \
-                                 + "{model_path}"
-                            )
-                            continue
-
-                        model_info = self._model_downloader.register_local_model(
-                            model_dir, model_path
-                        )
-                        if model_info:
-                            discovered_models.append(model_info)
-                    except Exception as e:
-                        logger.warning(
-                            f"Failed to register local model {model_dir}: {e}")
-
-        except Exception as e:
-            logger.error(f"Error discovering models: {e}")
-            raise ModelError(f"Model discovery failed: {e}")
-
-        return discovered_models
-
-    def _is_safe_directory_name(self, name: str) -> bool:
-        """Check if directory name contains only safe characters."""
-        return bool(re.match(r"^[a - zA - Z0 - 9][a - zA - Z0 - 9_\-\.]+$", name))
-
-    def _discover_models(self) -> None:
-        """Internal method to discover models if auto - discover is enabled."""
-        if not self.config.auto_discover:
-            return
-
-        self.discover_models()
-
-    def load_model(self, model_id: str, version: str = None, 
-        **kwargs) -> BaseModelAdapter:
-        """
-        Load a model (synchronous version) with security checks.
-
-        Args:
-            model_id: ID of the model to load
-            version: Optional version of the model to load
-            **kwargs: Additional parameters for model loading
-
-        Returns:
-            Loaded model adapter
-
-        Raises:
-            ModelLoadError: If model cannot be loaded
-            SecurityError: If security checks fail
-        """
-        # Validate model ID
-        if not self._is_safe_model_id(model_id):
-            raise SecurityError(f"Invalid model ID format: {model_id}")
-
-        with self._model_lock:
-            try:
-                # Check if model is already loaded
-                if model_id in self.loaded_models:
-                    return self.loaded_models[model_id]
-
-                # Check if model needs to be downloaded
-                if not self._model_downloader.is_model_available(model_id):
-                    try:
-                        self._model_downloader.download_model(model_id)
-                    except Exception as e:
-                        raise ModelLoadError(
-                            f"Failed to download model {model_id}: {e}")
-
-                model_info = self._model_downloader.get_model_info(model_id)
-                if not model_info:
-                    raise ModelLoadError(f"Model {model_id} not found")
-
-                # Create appropriate adapter with proper error handling
-                adapter = self._create_model_adapter(model_info)
-                self.loaded_models[model_id] = adapter
-                return adapter
-
-            except SecurityError:
-                raise
-            except Exception as e:
-                logger.error(f"Failed to load model {model_id}: {e}")
-                raise ModelLoadError(f"Failed to load model {model_id}: {e}")
-
-    def _is_safe_model_id(self, model_id: str) -> bool:
-        """Check if model ID contains only safe characters."""
-        return bool(re.match(r"^[a - zA - Z0 - 9][a - zA - Z0 - 9_\-\.]+$", model_id))
-
-    async def load_model_async(
-        self, model_id: str, version: str = None, **kwargs
-    ) -> BaseModelAdapter:
-        """
-        Load a model asynchronously with security checks.
-
-        Args:
-            model_id: ID of the model to load
-            version: Optional version of the model to load
-            **kwargs: Additional parameters for model loading
-
-        Returns:
-            Loaded model adapter
-
-        Raises:
-            ModelLoadError: If model cannot be loaded
-            SecurityError: If security checks fail
-        """
-        # Run synchronous load_model in a thread pool to avoid blocking
-        loop = asyncio.get_event_loop()
-        try:
-            return await loop.run_in_executor(
-                None, lambda: self.load_model(model_id, version, **kwargs)
-            )
-        except Exception as e:
-            logger.error(f"Failed to load model {model_id} asynchronously: {e}")
-            raise
-
-    def _create_model_adapter(self, model_info: ModelInfo) -> BaseModelAdapter:
-        """
-        Create an appropriate model adapter based on model info with security checks.
-
-        Args:
-            model_info: Information about the model
-
-        Returns:
-            Model adapter instance
-
-        Raises:
-            ModelLoadError: If adapter creation fails
-            SecurityError: If security checks fail
-        """
-        try:
-            # Validate model provider
-            if not self._is_safe_provider(model_info.provider):
-                raise SecurityError(f"Invalid model provider: {model_info.provider}")
-
-            # Create appropriate adapter
-            if "lmstudio" in model_info.provider.lower():
-                return LMStudioAdapter(model_info)
-            elif "openai" in model_info.provider.lower():
-                return AdapterFactory.create("openai", model_info)
-            elif "ollama" in model_info.provider.lower():
-                return AdapterFactory.create("ollama", model_info)
-            else:
-                return AdapterFactory.create_default(model_info)
-
-        except SecurityError:
-            raise
-        except Exception as e:
-            logger.error(f"Failed to create adapter for model {model_info.id}: {e}")
-            raise ModelLoadError(
-                f"Failed to create adapter for model {model_info.id}: {e}")
-
-    def _is_safe_provider(self, provider: str) -> bool:
-        """Check if provider name is safe."""
-        allowed_providers = {"lmstudio", "openai", "ollama", "huggingface", "local"}
-        return provider.lower() in allowed_providers
-
-    def unload_model(self, model_id: str) -> bool:
-        """
-        Unload a model from memory securely.
-
-        Args:
-            model_id: ID of the model to unload
-
-        Returns:
-            True if model was unloaded, False if it wasn't loaded
-        """
-        if not self._is_safe_model_id(model_id):
-            raise SecurityError(f"Invalid model ID format: {model_id}")
-
-        with self._model_lock:
-            if model_id in self.loaded_models:
-                try:
-                    # Clean up adapter resources
-                    adapter = self.loaded_models[model_id]
-                    if hasattr(adapter, "cleanup"):
-                        adapter.cleanup()
-                    del self.loaded_models[model_id]
-                    return True
-                except Exception as e:
-                    logger.error(f"Error unloading model {model_id}: {e}")
-            return False
-
-    def get_model_info(self, model_id: str) -> Optional[ModelInfo]:
-        """
-        Get information about a model securely.
-
-        Args:
-            model_id: ID of the model
-
-        Returns:
-            ModelInfo instance or None if not found
-
-        Raises:
-            SecurityError: If model ID format is invalid
-        """
-        if not self._is_safe_model_id(model_id):
-            raise SecurityError(f"Invalid model ID format: {model_id}")
-
-        try:
-            return self._model_downloader.get_model_info(model_id)
-        except Exception as e:
-            logger.error(f"Error getting model info for {model_id}: {e}")
-            return None
-
-    def list_models(self) -> List[ModelInfo]:
-        """
-        List all available models securely.
-
-        Returns:
-            List of model information
-
-        Raises:
-            ModelError: If listing models fails
-        """
-        try:
-            return self._model_downloader.list_models()
-        except Exception as e:
-            logger.error(f"Error listing models: {e}")
-            raise ModelError(f"Failed to list models: {e}")
-
-    def validate_model_security(self, model_info: ModelInfo) -> None:
-        """
-        Validate model security requirements.
-
-        Args:
-            model_info: Model information to validate
-
-        Raises:
-            SecurityError: If security requirements are not met
-        """
-        try:
-            # Check model path exists and has correct permissions
-            model_path = model_info.path
-            if not os.path.exists(model_path):
-                raise SecurityError(f"Model path does not exist: {model_path}")
-
-            st = os.stat(model_path)
-            if st.st_mode & 0o777 != 0o750:
-                raise SecurityError(f"Insecure permissions on model path: {model_path}")
-
-            # Validate model ID format
-            if not self._is_safe_model_id(model_info.id):
-                raise SecurityError(f"Invalid model ID format: {model_info.id}")
-
-            # Validate model provider
-            if not self._is_safe_provider(model_info.provider):
-                raise SecurityError(f"Invalid model provider: {model_info.provider}")
-
-        except SecurityError:
-            raise
-        except Exception as e:
-            raise SecurityError(f"Model security validation failed: {e}")
-=======
 """model_manager.py - Module for the pAIssive Income project."""
 
 # This file was automatically fixed by the syntax error correction script
@@ -391,5 +11,4 @@
 
 
 if __name__ == "__main__":
-    main()
->>>>>>> 6124bda3
+    main()