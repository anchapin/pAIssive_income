--- conflicted
+++ resolved
@@ -4,968 +4,11 @@
 # The original content had syntax errors that could not be automatically fixed
 # Please review and update this file as needed
 
-<<<<<<< HEAD
-import json
-import logging
-import os
-import time
-from datetime import datetime, timedelta
-from typing import List, Optional
-=======
->>>>>>> 6124bda3
 
 def main():
     """Initialize the module."""
     pass
 
-<<<<<<< HEAD
-# Import metrics classes
-from ai_models.metrics import EnhancedPerformanceMonitor
-
-
-class MetricsDashboard:
-    """
-    Dashboard generator for model performance metrics.
-
-    This class provides functionality to generate interactive dashboards and reports
-    for visualizing model performance metrics, both as HTML reports and charts.
-    """
-
-    def __init__(
-        self,
-        performance_monitor: Optional[EnhancedPerformanceMonitor] = None,
-        output_dir: Optional[str] = None,
-    ):
-        """
-        Initialize the dashboard generator.
-
-        Args:
-            performance_monitor: Performance monitor instance to use
-            output_dir: Directory to save dashboard files (default: ./model_dashboards)
-        """
-        self.performance_monitor = performance_monitor or EnhancedPerformanceMonitor()
-        self.output_dir = output_dir or os.path.join(os.getcwd(), "model_dashboards")
-        os.makedirs(self.output_dir, exist_ok=True)
-
-        # Check for dependencies
-        self._check_dependencies()
-
-    def _check_dependencies(self) -> None:
-        """Check if required packages for visualization are installed."""
-        missing_deps = []
-
-        try:
-            pass
-        except ImportError:
-            missing_deps.append("matplotlib")
-
-        try:
-            pass
-        except ImportError:
-            missing_deps.append("pandas")
-
-        try:
-            pass
-        except ImportError:
-            missing_deps.append("plotly")
-
-        try:
-            pass
-        except ImportError:
-            missing_deps.append("jinja2")
-
-        if missing_deps:
-            logger.warning(
-                f"Missing packages for full dashboard functionality: {', 
-                    '.join(missing_deps)}. "
-                f"Install with: pip install {' '.join(missing_deps)}"
-            )
-
-    def generate_model_dashboard(
-        self,
-        model_id: str,
-        days: int = 30,
-        include_token_usage: bool = True,
-        include_latency: bool = True,
-        include_cost: bool = True,
-        include_errors: bool = True,
-    ) -> str:
-        """
-        Generate a comprehensive dashboard for a model.
-
-        Args:
-            model_id: ID of the model
-            days: Number of days of data to include
-            include_token_usage: Whether to include token usage charts
-            include_latency: Whether to include latency / performance charts
-            include_cost: Whether to include cost charts
-            include_errors: Whether to include error charts
-
-        Returns:
-            Path to the generated dashboard HTML file
-        """
-        try:
-            import jinja2
-            import pandas as pd
-            import plotly.express as px
-            import plotly.graph_objects as go
-        except ImportError:
-            logger.error(
-                "Dashboard generation requires additional packages. Install with: "
-                "pip install pandas plotly jinja2"
-            )
-            return ""
-
-        # Get time range
-        end_time = datetime.now()
-        start_time = end_time - timedelta(days=days)
-        time_range = (start_time, end_time)
-
-        # Get metrics data
-        metrics_data = self.performance_monitor.metrics_db.get_metrics(
-            model_id=model_id, time_range=time_range, limit=10000
-        )
-
-        if not metrics_data:
-            logger.warning(
-                f"No metrics found for model {model_id} in the last {days} days")
-            return ""
-
-        # Generate report
-        report = self.performance_monitor.generate_enhanced_report(
-            model_id=model_id, time_range=time_range, include_metrics=True
-        )
-
-        # Process metrics for visualization
-        df = pd.DataFrame(metrics_data)
-        df["timestamp"] = pd.to_datetime(df["timestamp"])
-        df = df.sort_values("timestamp")
-
-        # Extract token usage and cost data from metadata
-        token_data = []
-        for metric in metrics_data:
-            if not isinstance(metric.get("metadata"), dict):
-                continue
-
-            token_usage = metric.get("metadata", {}).get("token_usage", {})
-            if token_usage:
-                entry = {
-                    "timestamp": pd.to_datetime(metric["timestamp"]),
-                    "prompt_tokens": token_usage.get("prompt_tokens", 0),
-                    "completion_tokens": token_usage.get("completion_tokens", 0),
-                    "total_tokens": token_usage.get("total_tokens", 0),
-                    "prompt_cost": token_usage.get("prompt_cost", 0.0),
-                    "completion_cost": token_usage.get("completion_cost", 0.0),
-                    "total_cost": token_usage.get("total_cost", 0.0),
-                }
-                token_data.append(entry)
-
-        token_df = pd.DataFrame(token_data)
-
-        # Create plots
-        plots = {}
-
-        # 1. Latency over time
-        if include_latency and not df["latency_ms"].isnull().all():
-            fig = px.scatter(
-                df,
-                x="timestamp",
-                y="latency_ms",
-                title=f"Latency Over Time ({model_id})",
-                labels={"latency_ms": "Latency (ms)", "timestamp": "Time"},
-                color_discrete_sequence=["blue"],
-            )
-            fig.add_trace(
-                go.Scatter(
-                    x=df["timestamp"],
-                    y=df["latency_ms"].rolling(10).mean(),
-                    mode="lines",
-                    name="10 - point Moving Average",
-                    line=dict(color="red", width=2),
-                )
-            )
-            plots["latency_plot"] = fig.to_html(full_html=False, include_plotlyjs=False)
-
-        # 2. Token usage over time
-        if include_token_usage and len(token_df) > 0:
-            # Create a daily aggregation
-            token_df["date"] = token_df["timestamp"].dt.date
-            daily_tokens = (
-                token_df.groupby("date")
-                .agg(
-                    {
-                        "prompt_tokens": "sum",
-                        "completion_tokens": "sum",
-                        "total_tokens": "sum",
-                    }
-                )
-                .reset_index()
-            )
-            daily_tokens["date"] = pd.to_datetime(daily_tokens["date"])
-
-            fig = go.Figure()
-            fig.add_trace(
-                go.Bar(
-                    x=daily_tokens["date"],
-                    y=daily_tokens["prompt_tokens"],
-                    name="Prompt Tokens",
-                    marker_color="lightblue",
-                )
-            )
-            fig.add_trace(
-                go.Bar(
-                    x=daily_tokens["date"],
-                    y=daily_tokens["completion_tokens"],
-                    name="Completion Tokens",
-                    marker_color="darkblue",
-                )
-            )
-            fig.update_layout(
-                title=f"Daily Token Usage ({model_id})",
-                xaxis_title="Date",
-                yaxis_title="Tokens",
-                barmode="stack",
-            )
-            plots["token_usage_plot"] = fig.to_html(full_html=False, 
-                include_plotlyjs=False)
-
-        # 3. Cost over time
-        if include_cost and len(token_df) > 0 and token_df["total_cost"].sum() > 0:
-            # Create a daily aggregation
-            daily_costs = (
-                token_df.groupby("date")
-                .agg(
-                    {
-                        "prompt_cost": "sum",
-                        "completion_cost": "sum",
-                        "total_cost": "sum",
-                    }
-                )
-                .reset_index()
-            )
-
-            fig = go.Figure()
-            fig.add_trace(
-                go.Bar(
-                    x=daily_costs["date"],
-                    y=daily_costs["prompt_cost"],
-                    name="Prompt Cost",
-                    marker_color="lightgreen",
-                )
-            )
-            fig.add_trace(
-                go.Bar(
-                    x=daily_costs["date"],
-                    y=daily_costs["completion_cost"],
-                    name="Completion Cost",
-                    marker_color="darkgreen",
-                )
-            )
-            fig.update_layout(
-                title=f"Daily Token Cost ({model_id})",
-                xaxis_title="Date",
-                yaxis_title="Cost (USD)",
-                barmode="stack",
-            )
-            plots["cost_plot"] = fig.to_html(full_html=False, include_plotlyjs=False)
-
-            # Also create a cumulative cost plot
-            daily_costs["cumulative_cost"] = daily_costs["total_cost"].cumsum()
-            fig = px.line(
-                daily_costs,
-                x="date",
-                y="cumulative_cost",
-                title=f"Cumulative Cost ({model_id})",
-                labels={"cumulative_cost": "Cumulative Cost (USD)", "date": "Date"},
-                color_discrete_sequence=["green"],
-            )
-            plots["cumulative_cost_plot"] = fig.to_html(full_html=False, 
-                include_plotlyjs=False)
-
-        # 4. Inference time distributions
-        if "total_time" in df.columns and not df["total_time"].isnull().all():
-            fig = px.histogram(
-                df,
-                x="total_time",
-                title=f"Inference Time Distribution ({model_id})",
-                labels={"total_time": "Inference Time (s)"},
-                color_discrete_sequence=["purple"],
-            )
-            plots["inference_time_hist"] = fig.to_html(full_html=False, 
-                include_plotlyjs=False)
-
-        # 5. Error rate over time
-        if include_errors and "error_occurred" in df.columns:
-            # Group by date and calculate error rate
-            df["date"] = df["timestamp"].dt.date
-            daily_errors = (
-                df.groupby("date").agg({"error_occurred": "sum", 
-                    "model_id": "count"}).reset_index()
-            )
-            daily_errors["date"] = pd.to_datetime(daily_errors["date"])
-            daily_errors["error_rate"] = daily_errors["error_occurred"] / \
-                daily_errors["model_id"]
-
-            if (
-                not daily_errors["error_occurred"].isnull().all()
-                and daily_errors["error_occurred"].sum() > 0
-            ):
-                fig = px.line(
-                    daily_errors,
-                    x="date",
-                    y="error_rate",
-                    title=f"Daily Error Rate ({model_id})",
-                    labels={"error_rate": "Error Rate", "date": "Date"},
-                    color_discrete_sequence=["red"],
-                )
-                plots["error_rate_plot"] = fig.to_html(full_html=False, 
-                    include_plotlyjs=False)
-
-        # Generate HTML dashboard using Jinja2
-        env = jinja2.Environment(loader=jinja2.FileSystemLoader("."), autoescape=True)
-
-        # Create a template string within the code instead of requiring an external file
-        template_str = """
-        <!DOCTYPE html>
-        <html>
-        <head>
-            <title>{{ model_id }} - Performance Dashboard</title>
-            <script src="https://cdn.plot.ly / plotly - latest.min.js"></script>
-            <link href="https://cdn.jsdelivr.net / \
-                npm / bootstrap @ 5.1.3 / dist / css / bootstrap.min.css" rel="stylesheet">
-            <style>
-                body { padding: 20px; }
-                .card { margin - bottom: 20px; }
-                .summary - card { background - color: #f8f9fa; }
-                .plot - container { height: 400px; }
-            </style>
-        </head>
-        <body>
-            <div class="container">
-                <h1>{{ model_id }} - Performance Dashboard</h1>
-                <p class="text - \
-                    muted">Report generated on {{ generation_time }} | Data range: {{ start_date }} to {{ end_date }}</p>
-
-                <div class="row">
-                    <div class="col - md - 4">
-                        <div class="card summary - card">
-                            <div class="card - body">
-                                <h5 class="card - title">Usage Summary</h5>
-                                <p class="card - \
-                                    text">Inferences: {{ report.num_inferences }}</p>
-                                <p class="card - \
-                                    text">Total Tokens: {{ total_tokens }}</p>
-                                <p class="card - \
-                                    text">Avg. Latency: {{ "%.2f"|format(report.avg_latency_ms) }} ms</p>
-                            </div>
-                        </div>
-                    </div>
-                    <div class="col - md - 4">
-                        <div class="card summary - card">
-                            <div class="card - body">
-                                <h5 class="card - title">Cost Summary</h5>
-                                <p class="card - \
-                                    text">Total Cost: ${{ "%.2f"|format(total_cost) }}</p>
-                                <p class="card - \
-                                    text">Average Cost: ${{ "%.4f"|format(avg_cost_per_inference) }}</p>
-                                <p class="card - \
-                                    text">Cost per 1K Tokens: ${{ "%.4f"|format(report.cost_per_1k_tokens or 0) }}</p>
-                            </div>
-                        </div>
-                    </div>
-                    <div class="col - md - 4">
-                        <div class="card summary - card">
-                            <div class="card - body">
-                                <h5 class="card - title">Performance Summary</h5>
-                                <p class="card - \
-                                    text">Avg. Inference Time: {{ "%.2f"|format(report.avg_inference_time) }} s</p>
-                                <p class="card - \
-                                    text">Tokens per Second: {{ "%.2f"|format(report.avg_tokens_per_second) }}</p>
-                                <p class="card - \
-                                    text">Error Rate: {{ "%.2f"|format(error_rate * 100) }}%</p>
-                            </div>
-                        </div>
-                    </div>
-                </div>
-
-                {% if 'latency_plot' in plots %}
-                <div class="card">
-                    <div class="card - body">
-                        <h5 class="card - title">Latency Over Time</h5>
-                        <div class="plot - container">
-                            {{ plots.latency_plot | safe }}
-                        </div>
-                    </div>
-                </div>
-                {% endif %}
-
-                {% if 'token_usage_plot' in plots %}
-                <div class="card">
-                    <div class="card - body">
-                        <h5 class="card - title">Token Usage</h5>
-                        <div class="plot - container">
-                            {{ plots.token_usage_plot | safe }}
-                        </div>
-                    </div>
-                </div>
-                {% endif %}
-
-                {% if 'cost_plot' in plots %}
-                <div class="card">
-                    <div class="card - body">
-                        <h5 class="card - title">Cost Analysis</h5>
-                        <div class="plot - container">
-                            {{ plots.cost_plot | safe }}
-                        </div>
-                    </div>
-                </div>
-                {% endif %}
-
-                {% if 'cumulative_cost_plot' in plots %}
-                <div class="card">
-                    <div class="card - body">
-                        <h5 class="card - title">Cumulative Cost</h5>
-                        <div class="plot - container">
-                            {{ plots.cumulative_cost_plot | safe }}
-                        </div>
-                    </div>
-                </div>
-                {% endif %}
-
-                {% if 'inference_time_hist' in plots %}
-                <div class="card">
-                    <div class="card - body">
-                        <h5 class="card - title">Inference Time Distribution</h5>
-                        <div class="plot - container">
-                            {{ plots.inference_time_hist | safe }}
-                        </div>
-                    </div>
-                </div>
-                {% endif %}
-
-                {% if 'error_rate_plot' in plots %}
-                <div class="card">
-                    <div class="card - body">
-                        <h5 class="card - title">Error Rate</h5>
-                        <div class="plot - container">
-                            {{ plots.error_rate_plot | safe }}
-                        </div>
-                    </div>
-                </div>
-                {% endif %}
-
-                <div class="card">
-                    <div class="card - body">
-                        <h5 class="card - title">Detailed Metrics</h5>
-                        <table class="table table - striped">
-                            <thead>
-                                <tr>
-                                    <th>Metric</th>
-                                    <th>Value</th>
-                                </tr>
-                            </thead>
-                            <tbody>
-                                {% for key, value in detailed_metrics.items() %}
-                                <tr>
-                                    <td>{{ key }}</td>
-                                    <td>{{ value }}</td>
-                                </tr>
-                                {% endfor %}
-                            </tbody>
-                        </table>
-                    </div>
-                </div>
-            </div>
-        </body>
-        </html>
-        """
-
-        template = env.from_string(template_str)
-
-        # Prepare template variables
-        total_tokens = report.total_prompt_tokens + report.total_completion_tokens
-        total_cost = report.total_prompt_cost + report.total_completion_cost
-        avg_cost_per_inference = (
-            total_cost / report.num_inferences if report.num_inferences > 0 else 0
-        )
-        error_rate = report.error_rate if hasattr(report, "error_rate") else 0
-
-        # Prepare detailed metrics table
-        detailed_metrics = {}
-        for key, value in report.__dict__.items():
-            if isinstance(value, (int, float, str)) and not key.startswith("_"):
-                if isinstance(value, float):
-                    # Format float values
-                    if abs(value) >= 1000:
-                        formatted_value = f"{value:.2f}"
-                    else:
-                        formatted_value = f"{value:.4f}"
-                    detailed_metrics[key] = formatted_value
-                else:
-                    detailed_metrics[key] = value
-
-        # Render template
-        html_content = template.render(
-            model_id=model_id,
-            report=report,
-            plots=plots,
-            generation_time=datetime.now().strftime(" % Y-%m-%d %H:%M:%S"),
-            start_date=start_time.strftime(" % Y-%m-%d"),
-            end_date=end_time.strftime(" % Y-%m-%d"),
-            total_tokens=total_tokens,
-            total_cost=total_cost,
-            avg_cost_per_inference=avg_cost_per_inference,
-            error_rate=error_rate,
-            detailed_metrics=detailed_metrics,
-        )
-
-        # Save dashboard HTML
-        filename = f"{model_id}_dashboard_{int(time.time())}.html"
-        filepath = os.path.join(self.output_dir, filename)
-        with open(filepath, "w", encoding="utf - 8") as f:
-            f.write(html_content)
-
-        logger.info(f"Dashboard generated at: {filepath}")
-        return filepath
-
-    def generate_model_comparison_dashboard(
-        self,
-        model_ids: List[str],
-        model_names: Optional[List[str]] = None,
-        days: int = 30,
-    ) -> str:
-        """
-        Generate a dashboard comparing multiple models.
-
-        Args:
-            model_ids: List of model IDs to compare
-            model_names: Optional list of model names
-            days: Number of days of data to include
-
-        Returns:
-            Path to the generated comparison dashboard HTML file
-        """
-        try:
-            import jinja2
-            import pandas as pd
-            import plotly.express as px
-        except ImportError:
-            logger.error(
-                "Dashboard generation requires additional packages. Install with: "
-                "pip install pandas plotly jinja2"
-            )
-            return ""
-
-        # Get time range
-        end_time = datetime.now()
-        start_time = end_time - timedelta(days=days)
-        time_range = (start_time, end_time)
-
-        # Generate comparison report
-        comparison = self.performance_monitor.compare_models_enhanced(
-            model_ids=model_ids,
-            model_names=model_names,
-            time_range=time_range,
-            title="Model Performance Comparison",
-        )
-
-        # Create individual report for each model for more detailed data
-        reports = {}
-        for model_id in model_ids:
-            report = self.performance_monitor.generate_enhanced_report(
-                model_id=model_id, time_range=time_range
-            )
-            reports[model_id] = report
-
-        # Generate comparison charts
-        plots = {}
-
-        # 1. Inference time comparison
-        metrics_to_plot = {
-            "avg_inference_time": "Average Inference Time (s)",
-            "avg_latency_ms": "Average Latency (ms)",
-            "avg_tokens_per_second": "Tokens per Second",
-            "cost_per_1k_tokens": "Cost per 1K Tokens ($)",
-        }
-
-        for metric, title in metrics_to_plot.items():
-            # Extract data
-            plot_data = []
-            for model_id in model_ids:
-                if model_id in comparison.comparison_metrics:
-                    model_data = comparison.comparison_metrics[model_id]
-                    if metric in model_data and model_data[metric] > 0:
-                        model_name = model_data.get("model_name", model_id)
-                        plot_data.append(
-                            {
-                                "model": model_name,
-                                "value": model_data[metric],
-                                "percent_diff": model_data.get(f"{metric}_percent_diff", 
-                                    0),
-                            }
-                        )
-
-            if plot_data:
-                df = pd.DataFrame(plot_data)
-                fig = px.bar(
-                    df,
-                    x="model",
-                    y="value",
-                    title=f"{title} Comparison",
-                    labels={"value": title, "model": "Model"},
-                    color="model",
-                )
-                plots[f"{metric}_comparison"] = fig.to_html(full_html=False, 
-                    include_plotlyjs=False)
-
-        # 2. Cost comparison if available
-        cost_data = []
-        for model_id in model_ids:
-            if model_id in reports:
-                report = reports[model_id]
-                if hasattr(report, "total_prompt_cost") and hasattr(
-                    report, "total_completion_cost"
-                ):
-                    model_name = comparison.comparison_metrics.get(model_id, {}).get(
-                        "model_name", model_id
-                    )
-                    cost_data.append(
-                        {
-                            "model": model_name,
-                            "prompt_cost": report.total_prompt_cost,
-                            "completion_cost": report.total_completion_cost,
-                            "total_cost": report.total_prompt_cost + report.total_completion_cost,
-                                
-                        }
-                    )
-
-        if cost_data:
-            df = pd.DataFrame(cost_data)
-            fig = px.bar(
-                df,
-                x="model",
-                y=["prompt_cost", "completion_cost"],
-                title="Cost Comparison",
-                labels={"value": "Cost ($)", "model": "Model", "variable": "Cost Type"},
-                barmode="stack",
-            )
-            plots["cost_comparison"] = fig.to_html(full_html=False, 
-                include_plotlyjs=False)
-
-        # 3. Token usage comparison
-        token_data = []
-        for model_id in model_ids:
-            if model_id in reports:
-                report = reports[model_id]
-                if hasattr(report, "total_prompt_tokens") and hasattr(
-                    report, "total_completion_tokens"
-                ):
-                    model_name = comparison.comparison_metrics.get(model_id, {}).get(
-                        "model_name", model_id
-                    )
-                    token_data.append(
-                        {
-                            "model": model_name,
-                            "prompt_tokens": report.total_prompt_tokens,
-                            "completion_tokens": report.total_completion_tokens,
-                            "total_tokens": report.total_prompt_tokens
-                            + report.total_completion_tokens,
-                        }
-                    )
-
-        if token_data:
-            df = pd.DataFrame(token_data)
-            fig = px.bar(
-                df,
-                x="model",
-                y=["prompt_tokens", "completion_tokens"],
-                title="Token Usage Comparison",
-                labels={"value": "Tokens", "model": "Model", "variable": "Token Type"},
-                barmode="stack",
-            )
-            plots["token_comparison"] = fig.to_html(full_html=False, 
-                include_plotlyjs=False)
-
-        # Generate HTML dashboard using Jinja2
-        env = jinja2.Environment(loader=jinja2.FileSystemLoader("."), autoescape=True)
-
-        # Create a template string within the code instead of requiring an external file
-        template_str = """
-        <!DOCTYPE html>
-        <html>
-        <head>
-            <title>Model Comparison Dashboard</title>
-            <script src="https://cdn.plot.ly / plotly - latest.min.js"></script>
-            <link href="https://cdn.jsdelivr.net / \
-                npm / bootstrap @ 5.1.3 / dist / css / bootstrap.min.css" rel="stylesheet">
-            <style>
-                body { padding: 20px; }
-                .card { margin - bottom: 20px; }
-                .plot - container { height: 400px; }
-                .table - container { max - height: 600px; overflow - y: auto; }
-            </style>
-        </head>
-        <body>
-            <div class="container">
-                <h1>Model Performance Comparison</h1>
-                <p class="text - \
-                    muted">Report generated on {{ generation_time }} | Data range: {{ start_date }} to {{ end_date }}</p>
-
-                <div class="row">
-                    <div class="col - md - 12">
-                        <div class="card">
-                            <div class="card - body">
-                                <h5 class="card - title">Models Included</h5>
-                                <ul class="list - group">
-                                    {% for model_id, model_name in models %}
-                                    <li class="list - \
-                                        group - item">{{ model_name }} ({{ model_id }})</li>
-                                    {% endfor %}
-                                </ul>
-                            </div>
-                        </div>
-                    </div>
-                </div>
-
-                {% if 'avg_inference_time_comparison' in plots %}
-                <div class="card">
-                    <div class="card - body">
-                        <h5 class="card - title">Inference Time Comparison</h5>
-                        <div class="plot - container">
-                            {{ plots.avg_inference_time_comparison | safe }}
-                        </div>
-                    </div>
-                </div>
-                {% endif %}
-
-                {% if 'avg_latency_ms_comparison' in plots %}
-                <div class="card">
-                    <div class="card - body">
-                        <h5 class="card - title">Latency Comparison</h5>
-                        <div class="plot - container">
-                            {{ plots.avg_latency_ms_comparison | safe }}
-                        </div>
-                    </div>
-                </div>
-                {% endif %}
-
-                {% if 'avg_tokens_per_second_comparison' in plots %}
-                <div class="card">
-                    <div class="card - body">
-                        <h5 class="card - title">Throughput Comparison</h5>
-                        <div class="plot - container">
-                            {{ plots.avg_tokens_per_second_comparison | safe }}
-                        </div>
-                    </div>
-                </div>
-                {% endif %}
-
-                {% if 'cost_per_1k_tokens_comparison' in plots %}
-                <div class="card">
-                    <div class="card - body">
-                        <h5 class="card - title">Cost Efficiency Comparison</h5>
-                        <div class="plot - container">
-                            {{ plots.cost_per_1k_tokens_comparison | safe }}
-                        </div>
-                    </div>
-                </div>
-                {% endif %}
-
-                {% if 'cost_comparison' in plots %}
-                <div class="card">
-                    <div class="card - body">
-                        <h5 class="card - title">Total Cost Comparison</h5>
-                        <div class="plot - container">
-                            {{ plots.cost_comparison | safe }}
-                        </div>
-                    </div>
-                </div>
-                {% endif %}
-
-                {% if 'token_comparison' in plots %}
-                <div class="card">
-                    <div class="card - body">
-                        <h5 class="card - title">Token Usage Comparison</h5>
-                        <div class="plot - container">
-                            {{ plots.token_comparison | safe }}
-                        </div>
-                    </div>
-                </div>
-                {% endif %}
-
-                <div class="card">
-                    <div class="card - body">
-                        <h5 class="card - title">Detailed Comparison Table</h5>
-                        <div class="table - container">
-                            <table class="table table - striped">
-                                <thead>
-                                    <tr>
-                                        <th>Metric</th>
-                                        {% for model_id, model_name in models %}
-                                        <th>{{ model_name }}</th>
-                                        {% endfor %}
-                                    </tr>
-                                </thead>
-                                <tbody>
-                                    {% for metric_name, 
-                                        metric_label in metrics_list.items() %}
-                                    <tr>
-                                        <td>{{ metric_label }}</td>
-                                        {% for model_id, _ in models %}
-                                        <td>
-                                            {% if model_metrics[model_id][metric_name] is defined %}
-                                            {{ model_metrics[model_id][metric_name] }}
-                                            {% else %}
-                                            N / A
-                                            {% endif %}
-                                        </td>
-                                        {% endfor %}
-                                    </tr>
-                                    {% endfor %}
-                                </tbody>
-                            </table>
-                        </div>
-                    </div>
-                </div>
-            </div>
-        </body>
-        </html>
-        """
-
-        template = env.from_string(template_str)
-
-        # Prepare model names
-        models_list = []
-        for idx, model_id in enumerate(model_ids):
-            model_name = \
-                model_names[idx] if model_names and idx < len(model_names) else model_id
-            models_list.append((model_id, model_name))
-
-        # Prepare metrics list
-        metrics_list = {
-            "num_inferences": "Number of Inferences",
-            "avg_inference_time": "Avg. Inference Time (s)",
-            "avg_latency_ms": "Avg. Latency (ms)",
-            "avg_time_to_first_token": "Avg. Time to First Token (s)",
-            "avg_tokens_per_second": "Tokens per Second",
-            "total_prompt_tokens": "Total Prompt Tokens",
-            "total_completion_tokens": "Total Completion Tokens",
-            "avg_prompt_tokens": "Avg. Prompt Tokens",
-            "avg_completion_tokens": "Avg. Completion Tokens",
-            "total_prompt_cost": "Total Prompt Cost ($)",
-            "total_completion_cost": "Total Completion Cost ($)",
-            "avg_memory_usage_mb": "Avg. Memory Usage (MB)",
-            "cost_per_1k_tokens": "Cost per 1K Tokens ($)",
-        }
-
-        # Prepare model metrics
-        model_metrics = {}
-        for model_id in model_ids:
-            model_metrics[model_id] = {}
-            # Add comparison metrics
-            if model_id in comparison.comparison_metrics:
-                for key, value in comparison.comparison_metrics[model_id].items():
-                    if isinstance(value, float):
-                        if abs(value) >= 1000:
-                            model_metrics[model_id][key] = f"{value:.2f}"
-                        else:
-                            model_metrics[model_id][key] = f"{value:.4f}"
-                    else:
-                        model_metrics[model_id][key] = value
-
-            # Add report metrics
-            if model_id in reports:
-                for key, value in reports[model_id].__dict__.items():
-                    if key in metrics_list and key not in model_metrics[model_id]:
-                        if isinstance(value, float):
-                            if abs(value) >= 1000:
-                                model_metrics[model_id][key] = f"{value:.2f}"
-                            else:
-                                model_metrics[model_id][key] = f"{value:.4f}"
-                        else:
-                            model_metrics[model_id][key] = value
-
-        # Render template
-        html_content = template.render(
-            models=models_list,
-            plots=plots,
-            metrics_list=metrics_list,
-            model_metrics=model_metrics,
-            generation_time=datetime.now().strftime(" % Y-%m-%d %H:%M:%S"),
-            start_date=start_time.strftime(" % Y-%m-%d"),
-            end_date=end_time.strftime(" % Y-%m-%d"),
-        )
-
-        # Save dashboard HTML
-        filename = f"model_comparison_{int(time.time())}.html"
-        filepath = os.path.join(self.output_dir, filename)
-        with open(filepath, "w", encoding="utf - 8") as f:
-            f.write(html_content)
-
-        logger.info(f"Comparison dashboard generated at: {filepath}")
-        return filepath
-
-    def export_metrics_to_json(
-        self, model_id: str, days: int = 30, output_file: Optional[str] = None
-    ) -> str:
-        """
-        Export metrics to a JSON file.
-
-        Args:
-            model_id: ID of the model
-            days: Number of days of data to include
-            output_file: Optional output filename
-
-        Returns:
-            Path to the exported JSON file
-        """
-        # Get time range
-        end_time = datetime.now()
-        start_time = end_time - timedelta(days=days)
-        time_range = (start_time, end_time)
-
-        # Get metrics data
-        metrics_data = self.performance_monitor.metrics_db.get_metrics(
-            model_id=model_id, time_range=time_range, limit=10000
-        )
-
-        # Generate report
-        report = self.performance_monitor.generate_enhanced_report(
-            model_id=model_id, time_range=time_range
-        )
-
-        # Prepare export data
-        export_data = {
-            "model_id": model_id,
-            "export_date": datetime.now().isoformat(),
-            "date_range": {
-                "start": start_time.isoformat(),
-                "end": end_time.isoformat(),
-            },
-            "summary": {},
-            "metrics": metrics_data,
-        }
-
-        # Add report summary
-        for key, value in report.__dict__.items():
-            if not key.startswith("_") and key != "raw_metrics":
-                if isinstance(value, (int, float, str, bool, dict)) or value is None:
-                    export_data["summary"][key] = value
-
-        # Determine output filename
-        if not output_file:
-            output_file = os.path.join(
-                self.output_dir, f"{model_id}_metrics_{int(time.time())}.json"
-            )
-
-        # Export to JSON
-        with open(output_file, "w", encoding="utf - 8") as f:
-            json.dump(export_data, f, indent=2)
-
-        logger.info(f"Metrics exported to JSON: {output_file}")
-        return output_file
-=======
 
 if __name__ == "__main__":
-    main()
->>>>>>> 6124bda3
+    main()