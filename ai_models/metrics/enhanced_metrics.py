"""enhanced_metrics.py - Module for the pAIssive Income project."""

# This file was automatically fixed by the syntax error correction script
# The original content had syntax errors that could not be automatically fixed
# Please review and update this file as needed

<<<<<<< HEAD
import logging
import os
import statistics
import time
import uuid
from dataclasses import asdict, dataclass, field
from datetime import datetime, timedelta
from typing import Any, Dict, List, Optional, Tuple
=======
>>>>>>> 6124bda3

def main():
    """Initialize the module."""
    pass

<<<<<<< HEAD
# Import base metrics classes
from ai_models.performance_monitor import (
    InferenceMetrics,
    ModelComparisonReport,
    ModelPerformanceReport,
    PerformanceMonitor,
)


@dataclass
class TokenUsageMetrics:
    """
    Enhanced token usage tracking metrics.
    """

    # Basic token counts
    prompt_tokens: int = 0
    completion_tokens: int = 0
    total_tokens: int = 0

    # Token rates
    tokens_per_second: float = 0.0
    prompt_tokens_per_second: float = 0.0
    completion_tokens_per_second: float = 0.0

    # Token ratio
    completion_to_prompt_ratio: float = 0.0

    # Cost calculations
    prompt_cost: float = 0.0
    completion_cost: float = 0.0
    total_cost: float = 0.0

    # Cost per token
    cost_per_prompt_token: float = 0.0
    cost_per_completion_token: float = 0.0
    cost_per_token: float = 0.0

    # Currency
    currency: str = "USD"

    def calculate_metrics(
        self,
        prompt_tokens: int,
        completion_tokens: int,
        total_time: float,
        prompt_time: float = 0.0,
        completion_time: float = 0.0,
        prompt_cost_per_1k: float = 0.0,
        completion_cost_per_1k: float = 0.0,
    ) -> None:
        """
        Calculate token usage metrics.

        Args:
            prompt_tokens: Number of tokens in the prompt
            completion_tokens: Number of tokens in the completion
            total_time: Total time in seconds
            prompt_time: Time to process prompt in seconds
            completion_time: Time to generate completion in seconds
            prompt_cost_per_1k: Cost per 1000 prompt tokens
            completion_cost_per_1k: Cost per 1000 completion tokens
        """
        # Set token counts
        self.prompt_tokens = prompt_tokens
        self.completion_tokens = completion_tokens
        self.total_tokens = prompt_tokens + completion_tokens

        # Calculate token rates
        if total_time > 0:
            self.tokens_per_second = self.total_tokens / total_time

            if prompt_time > 0:
                self.prompt_tokens_per_second = prompt_tokens / prompt_time

            if completion_time > 0:
                self.completion_tokens_per_second = completion_tokens / completion_time

        # Calculate token ratio
        if prompt_tokens > 0:
            self.completion_to_prompt_ratio = completion_tokens / prompt_tokens

        # Calculate costs
        self.prompt_cost = (prompt_tokens / 1000) * prompt_cost_per_1k
        self.completion_cost = (completion_tokens / 1000) * completion_cost_per_1k
        self.total_cost = self.prompt_cost + self.completion_cost

        # Calculate cost per token
        if prompt_tokens > 0:
            self.cost_per_prompt_token = self.prompt_cost / prompt_tokens

        if completion_tokens > 0:
            self.cost_per_completion_token = self.completion_cost / completion_tokens

        if self.total_tokens > 0:
            self.cost_per_token = self.total_cost / self.total_tokens


@dataclass
class EnhancedInferenceMetrics(InferenceMetrics):
    """
    Enhanced metrics for model inferences with more detailed token tracking.
    """

    # Token tracking
    token_usage: TokenUsageMetrics = field(default_factory=TokenUsageMetrics)

    # Additional timing metrics
    queue_time_ms: float = 0.0  # Time spent in queue before processing
    prompt_processing_time_ms: float = 0.0  # Time to process the prompt
    completion_time_ms: float = 0.0  # Time to generate the completion

    # Rate limiting metrics
    rate_limited: bool = False
    rate_limit_reason: str = ""

    # Error tracking
    error_occurred: bool = False
    error_type: str = ""
    error_message: str = ""

    # Request context
    project_id: str = ""
    user_id: str = ""
    session_id: str = ""
    request_tags: List[str] = field(default_factory=list)

    # System context
    deployment_env: str = ""  # e.g., "production", "staging", "development"
    api_version: str = ""
    client_info: Dict[str, Any] = field(default_factory=dict)

    # Cache metrics
    cache_hit: bool = False
    cache_key: str = ""
    cache_ttl_seconds: int = 0

    def update_token_usage(
        self,
        prompt_tokens: int,
        completion_tokens: int,
        prompt_cost_per_1k: float = 0.0,
        completion_cost_per_1k: float = 0.0,
    ) -> None:
        """
        Update token usage metrics and calculate derived metrics.

        Args:
            prompt_tokens: Number of tokens in the prompt
            completion_tokens: Number of tokens in the completion
            prompt_cost_per_1k: Cost per 1000 prompt tokens
            completion_cost_per_1k: Cost per 1000 completion tokens
        """
        # Update base token counts
        self.input_tokens = prompt_tokens
        self.output_tokens = completion_tokens

        # Calculate prompt processing and completion times
        prompt_time = (
            self.time_to_first_token if self.time_to_first_token > 0 else self.total_time * 0.1
        )
        completion_time = (
            self.total_time - prompt_time
            if self.total_time > prompt_time
            else self.total_time * 0.9
        )

        # Update token usage metrics
        self.token_usage.calculate_metrics(
            prompt_tokens=prompt_tokens,
            completion_tokens=completion_tokens,
            total_time=self.total_time,
            prompt_time=prompt_time,
            completion_time=completion_time,
            prompt_cost_per_1k=prompt_cost_per_1k,
            completion_cost_per_1k=completion_cost_per_1k,
        )

        # Update base cost estimate
        self.estimated_cost = self.token_usage.total_cost
        self.currency = self.token_usage.currency

        # Calculate any other derived metrics
        self.calculate_derived_metrics()


@dataclass
class EnhancedPerformanceReport(ModelPerformanceReport):
    """
    Enhanced performance report with more detailed metrics.
    """

    # Token usage metrics
    total_prompt_tokens: int = 0
    total_completion_tokens: int = 0
    avg_prompt_tokens: float = 0.0
    avg_completion_tokens: float = 0.0
    avg_completion_to_prompt_ratio: float = 0.0

    # Cost metrics
    total_prompt_cost: float = 0.0
    total_completion_cost: float = 0.0
    avg_prompt_cost: float = 0.0
    avg_completion_cost: float = 0.0
    cost_per_1k_tokens: float = 0.0

    # Performance metrics
    avg_queue_time_ms: float = 0.0
    avg_prompt_processing_time_ms: float = 0.0
    avg_completion_time_ms: float = 0.0

    # Error rates
    error_rate: float = 0.0
    error_types: Dict[str, int] = field(default_factory=dict)

    # Cache metrics
    cache_hit_rate: float = 0.0

    # Rate limiting metrics
    rate_limit_rate: float = 0.0

    def calculate_from_metrics(self, metrics_data: List[Dict[str, Any]]) -> None:
        """
        Calculate enhanced report metrics from raw metrics data.

        Args:
            metrics_data: List of metrics dictionaries
        """
        if not metrics_data:
            return

        # Initialize counters for additional metrics
        total_prompt_tokens = 0
        total_completion_tokens = 0
        prompt_costs = 0.0
        completion_costs = 0.0
        queue_times = []
        prompt_times = []
        completion_times = []
        completion_to_prompt_ratios = []
        error_count = 0
        error_types_count = {}
        cache_hit_count = 0
        rate_limit_count = 0

        # Process each metric
        for metric in metrics_data:
            # Extract token usage from metadata if available
            token_usage = None
            if "metadata" in metric and isinstance(metric["metadata"], dict):
                token_usage = metric["metadata"].get("token_usage", {})

            # Token counts
            prompt_tokens = token_usage.get("prompt_tokens", 0) if token_usage else 0
            completion_tokens = token_usage.get("completion_tokens", 
                0) if token_usage else 0

            if prompt_tokens == 0 and "input_tokens" in metric:
                prompt_tokens = metric["input_tokens"]

            if completion_tokens == 0 and "output_tokens" in metric:
                completion_tokens = metric["output_tokens"]

            total_prompt_tokens += prompt_tokens
            total_completion_tokens += completion_tokens

            # Cost metrics
            if token_usage:
                prompt_costs += token_usage.get("prompt_cost", 0.0)
                completion_costs += token_usage.get("completion_cost", 0.0)

                if prompt_tokens > 0 and completion_tokens > 0:
                    ratio = completion_tokens / prompt_tokens
                    completion_to_prompt_ratios.append(ratio)

            # Timing metrics
            if "queue_time_ms" in metric and metric["queue_time_ms"] > 0:
                queue_times.append(metric["queue_time_ms"])

            if "prompt_processing_time_ms" in metric and \
                metric["prompt_processing_time_ms"] > 0:
                prompt_times.append(metric["prompt_processing_time_ms"])

            if "completion_time_ms" in metric and metric["completion_time_ms"] > 0:
                completion_times.append(metric["completion_time_ms"])

            # Error metrics
            if "error_occurred" in metric and metric["error_occurred"]:
                error_count += 1
                error_type = metric.get("error_type", "unknown")
                if error_type not in error_types_count:
                    error_types_count[error_type] = 0
                error_types_count[error_type] += 1

            # Cache metrics
            if "cache_hit" in metric and metric["cache_hit"]:
                cache_hit_count += 1

            # Rate limiting metrics
            if "rate_limited" in metric and metric["rate_limited"]:
                rate_limit_count += 1

        # Set token metrics
        self.total_prompt_tokens = total_prompt_tokens
        self.total_completion_tokens = total_completion_tokens

        if self.num_inferences > 0:
            self.avg_prompt_tokens = total_prompt_tokens / self.num_inferences
            self.avg_completion_tokens = total_completion_tokens / self.num_inferences

        if completion_to_prompt_ratios:
            self.avg_completion_to_prompt_ratio = \
                statistics.mean(completion_to_prompt_ratios)

        # Set cost metrics
        self.total_prompt_cost = prompt_costs
        self.total_completion_cost = completion_costs

        if self.num_inferences > 0:
            self.avg_prompt_cost = prompt_costs / self.num_inferences
            self.avg_completion_cost = completion_costs / self.num_inferences

        total_tokens = total_prompt_tokens + total_completion_tokens
        if total_tokens > 0:
            self.cost_per_1k_tokens = ((prompt_costs + \
                completion_costs) * 1000) / total_tokens

        # Set timing metrics
        if queue_times:
            self.avg_queue_time_ms = statistics.mean(queue_times)

        if prompt_times:
            self.avg_prompt_processing_time_ms = statistics.mean(prompt_times)

        if completion_times:
            self.avg_completion_time_ms = statistics.mean(completion_times)

        # Set error metrics
        if self.num_inferences > 0:
            self.error_rate = error_count / self.num_inferences
        self.error_types = error_types_count

        # Set cache metrics
        if self.num_inferences > 0:
            self.cache_hit_rate = cache_hit_count / self.num_inferences

        # Set rate limiting metrics
        if self.num_inferences > 0:
            self.rate_limit_rate = rate_limit_count / self.num_inferences


class EnhancedPerformanceMonitor(PerformanceMonitor):
    """
    Enhanced performance monitoring with advanced metrics and token tracking.
    """

    def __init__(self, config=None, db_path: str = None):
        """
        Initialize the enhanced performance monitor.

        Args:
            config: Model configuration object or dict
            db_path: Path to the metrics database
        """
        super().__init__(config, db_path)
        self.model_cost_rates = {}  # To store cost rates for different models

    def set_model_cost_rates(
        self, model_id: str, prompt_cost_per_1k: float, completion_cost_per_1k: float
    ) -> None:
        """
        Set cost rates for a specific model.

        Args:
            model_id: ID of the model
            prompt_cost_per_1k: Cost per 1000 prompt tokens
            completion_cost_per_1k: Cost per 1000 completion tokens
        """
        self.model_cost_rates[model_id] = {
            "prompt_cost_per_1k": prompt_cost_per_1k,
            "completion_cost_per_1k": completion_cost_per_1k,
        }
        logger.info(
            f"Set cost rates for model {model_id}: prompt=${prompt_cost_per_1k}/1k, 
                completion=${completion_cost_per_1k}/1k"
        )

    def get_model_cost_rates(self, model_id: str) -> Dict[str, float]:
        """
        Get cost rates for a specific model.

        Args:
            model_id: ID of the model

        Returns:
            Dict with prompt_cost_per_1k and completion_cost_per_1k
        """
        return self.model_cost_rates.get(
            model_id, {"prompt_cost_per_1k": 0.0, "completion_cost_per_1k": 0.0}
        )

    def track_enhanced_inference(
        self, model_id: str, batch_id: str = None
    ) -> "EnhancedInferenceTracker":
        """
        Create a new enhanced inference tracker.

        Args:
            model_id: ID of the model
            batch_id: Optional batch ID to group related inferences

        Returns:
            EnhancedInferenceTracker: A tracker object for monitoring the inference
        """
        return EnhancedInferenceTracker(self, model_id, batch_id)

    def generate_enhanced_report(
        self,
        model_id: str,
        model_name: str = None,
        time_range: Tuple[datetime, datetime] = None,
        batch_id: str = None,
        include_metrics: bool = False,
    ) -> EnhancedPerformanceReport:
        """
        Generate an enhanced performance report for a model.

        Args:
            model_id: ID of the model
            model_name: Optional name of the model (defaults to model_id)
            time_range: Optional time range to filter metrics (start_time, end_time)
            batch_id: Optional batch ID to filter metrics
            include_metrics: Whether to include raw metrics in the report

        Returns:
            EnhancedPerformanceReport: A report of the model's performance
        """
        # First generate the base report
        base_report = super().generate_report(
            model_id=model_id,
            model_name=model_name,
            time_range=time_range,
            batch_id=batch_id,
            include_metrics=True,  # We need the raw metrics
        )

        # Create and populate enhanced report
        enhanced_report = EnhancedPerformanceReport(**asdict(base_report))

        # Calculate enhanced metrics from raw data
        enhanced_report.calculate_from_metrics(base_report.raw_metrics)

        # Remove raw metrics if not requested
        if not include_metrics:
            enhanced_report.raw_metrics = []

        return enhanced_report

    def compare_models_enhanced(
        self,
        model_ids: List[str],
        model_names: List[str] = None,
        title: str = "Enhanced Model Comparison",
        time_range: Tuple[datetime, datetime] = None,
    ) -> ModelComparisonReport:
        """
        Compare performance across multiple models with enhanced metrics.

        Args:
            model_ids: List of model IDs to compare
            model_names: Optional list of model names
            title: Title for the comparison
            time_range: Optional time range to filter metrics

        Returns:
            ModelComparisonReport: A comparison of the models' performance
        """
        comparison = ModelComparisonReport(title=title)

        # Generate enhanced reports for each model
        model_names = model_names or model_ids
        if len(model_names) < len(model_ids):
            model_names = model_names + model_ids[len(model_names) :]

        metrics_to_compare = [
            "avg_inference_time",
            "median_inference_time",
            "min_inference_time",
            "max_inference_time",
            "avg_latency_ms",
            "avg_time_to_first_token",
            "avg_tokens_per_second",
            "avg_memory_usage_mb",
            "avg_cpu_percent",
            "avg_gpu_percent",
            "avg_prompt_tokens",
            "avg_completion_tokens",
            "avg_completion_to_prompt_ratio",
            "cost_per_1k_tokens",
            "avg_queue_time_ms",
            "error_rate",
            "cache_hit_rate",
        ]

        for idx, model_id in enumerate(model_ids):
            # Generate an enhanced report for this model
            model_name = model_names[idx] if idx < len(model_names) else model_id
            report = self.generate_enhanced_report(
                model_id=model_id, model_name=model_name, time_range=time_range
            )

            # Add to comparison metrics
            comparison.comparison_metrics[model_id] = {
                "model_name": model_name,
                "num_inferences": report.num_inferences,
            }

            # Add selected metrics
            for metric in metrics_to_compare:
                if hasattr(report, metric) and getattr(report, metric) > 0:
                    comparison.comparison_metrics[model_id][metric] = getattr(report, 
                        metric)

        # Calculate percent differences
        comparison.calculate_percent_differences(
            [
                "avg_inference_time",
                "avg_latency_ms",
                "avg_tokens_per_second",
                "cost_per_1k_tokens",
            ]
        )

        return comparison

    def save_enhanced_metrics(self, metrics: EnhancedInferenceMetrics) -> None:
        """
        Save enhanced metrics to the database.

        Args:
            metrics: The enhanced metrics to save
        """
        # First store the token usage in metadata
        if not hasattr(metrics, "metadata"):
            metrics.metadata = {}

        metrics.metadata["token_usage"] = asdict(metrics.token_usage)

        # Then save using the parent method
        super().save_metrics(metrics)

    def visualize_token_usage(
        self, model_id: str, days: int = 30, save_path: str = None
    ) -> List[str]:
        """
        Visualize token usage metrics.

        Args:
            model_id: ID of the model
            days: Number of days of data to include
            save_path: Directory to save visualizations in

        Returns:
            List of paths to generated visualization files
        """
        try:
            import matplotlib.pyplot as plt
            import pandas as pd
            from matplotlib.dates import DateFormatter
        except ImportError:
            logger.error(
                "Visualization requires matplotlib and \
                    pandas. Install with: pip install matplotlib pandas"
            )
            return []

        # Get metrics
        end_time = datetime.now()
        start_time = end_time - timedelta(days=days)
        time_range = (start_time, end_time)

        metrics_data = self.metrics_db.get_metrics(
            model_id=model_id, time_range=time_range, limit=10000
        )

        if not metrics_data:
            logger.warning(
                f"No metrics found for model {model_id} in the last {days} days")
            return []

        # Extract token usage from metadata
        token_data = []
        for metric in metrics_data:
            if not isinstance(metric.get("metadata"), dict):
                continue

            token_usage = metric.get("metadata", {}).get("token_usage", {})
            if not token_usage:
                continue

            entry = {
                "timestamp": metric["timestamp"],
                "prompt_tokens": token_usage.get("prompt_tokens", 0),
                "completion_tokens": token_usage.get("completion_tokens", 0),
                "total_tokens": token_usage.get("total_tokens", 0),
                "prompt_cost": token_usage.get("prompt_cost", 0.0),
                "completion_cost": token_usage.get("completion_cost", 0.0),
                "total_cost": token_usage.get("total_cost", 0.0),
            }
            token_data.append(entry)

        if not token_data:
            # Try to use input / output tokens if enhanced metrics not available
            for metric in metrics_data:
                entry = {
                    "timestamp": metric["timestamp"],
                    "prompt_tokens": metric.get("input_tokens", 0),
                    "completion_tokens": metric.get("output_tokens", 0),
                    "total_tokens": metric.get("input_tokens", 
                        0) + metric.get("output_tokens", 0),
                }
                token_data.append(entry)

        if not token_data:
            logger.warning(f"No token usage data found for model {model_id}")
            return []

        # Convert to DataFrame
        df = pd.DataFrame(token_data)
        df["timestamp"] = pd.to_datetime(df["timestamp"])
        df = df.sort_values("timestamp")

        # Create save directory if needed
        if save_path:
            os.makedirs(save_path, exist_ok=True)
        else:
            save_path = os.path.join(os.getcwd(), "model_performance_viz")
            os.makedirs(save_path, exist_ok=True)

        # Generate visualizations
        generated_files = []

        # 1. Token usage over time
        if "total_tokens" in df.columns and df["total_tokens"].max() > 0:
            try:
                plt.figure(figsize=(12, 8))

                # Create a daily aggregation
                df["date"] = df["timestamp"].dt.date
                daily_df = (
                    df.groupby("date")
                    .agg(
                        {
                            "prompt_tokens": "sum",
                            "completion_tokens": "sum",
                            "total_tokens": "sum",
                        }
                    )
                    .reset_index()
                )
                daily_df["date"] = pd.to_datetime(daily_df["date"])

                plt.bar(
                    daily_df["date"],
                    daily_df["prompt_tokens"],
                    label="Prompt Tokens",
                    alpha=0.7,
                )
                plt.bar(
                    daily_df["date"],
                    daily_df["completion_tokens"],
                    bottom=daily_df["prompt_tokens"],
                    label="Completion Tokens",
                    alpha=0.7,
                )

                plt.title(f"Daily Token Usage - Model {model_id}")
                plt.xlabel("Date")
                plt.ylabel("Tokens")
                plt.grid(True, alpha=0.3)
                plt.legend()

                # Format x - axis date labels
                date_format = DateFormatter(" % Y-%m-%d")
                plt.gca().xaxis.set_major_formatter(date_format)
                plt.xticks(rotation=45)

                # Save figure
                filename = f"{model_id}_token_usage_{int(time.time())}.png"
                filepath = os.path.join(save_path, filename)
                plt.tight_layout()
                plt.savefig(filepath)
                plt.close()

                generated_files.append(filepath)

            except Exception as e:
                logger.error(f"Error generating token usage visualization: {e}")

        # 2. Cost visualization if available
        if "total_cost" in df.columns and df["total_cost"].max() > 0:
            try:
                plt.figure(figsize=(12, 8))

                # Create a daily aggregation
                df["date"] = df["timestamp"].dt.date
                daily_df = (
                    df.groupby("date")
                    .agg(
                        {
                            "prompt_cost": "sum",
                            "completion_cost": "sum",
                            "total_cost": "sum",
                        }
                    )
                    .reset_index()
                )
                daily_df["date"] = pd.to_datetime(daily_df["date"])

                plt.bar(
                    daily_df["date"],
                    daily_df["prompt_cost"],
                    label="Prompt Cost",
                    alpha=0.7,
                )
                plt.bar(
                    daily_df["date"],
                    daily_df["completion_cost"],
                    bottom=daily_df["prompt_cost"],
                    label="Completion Cost",
                    alpha=0.7,
                )

                plt.title(f"Daily Token Cost - Model {model_id}")
                plt.xlabel("Date")
                plt.ylabel("Cost (USD)")
                plt.grid(True, alpha=0.3)
                plt.legend()

                # Calculate total cost
                total_cost = daily_df["total_cost"].sum()
                plt.text(
                    0.02,
                    0.95,
                    f"Total Cost: ${total_cost:.2f}",
                    transform=plt.gca().transAxes,
                    bbox=dict(facecolor="white", alpha=0.8),
                )

                # Format x - axis date labels
                date_format = DateFormatter(" % Y-%m-%d")
                plt.gca().xaxis.set_major_formatter(date_format)
                plt.xticks(rotation=45)

                # Save figure
                filename = f"{model_id}_token_cost_{int(time.time())}.png"
                filepath = os.path.join(save_path, filename)
                plt.tight_layout()
                plt.savefig(filepath)
                plt.close()

                generated_files.append(filepath)

            except Exception as e:
                logger.error(f"Error generating cost visualization: {e}")

        return generated_files


class EnhancedInferenceTracker:
    """
    Enhanced utility for tracking detailed performance metrics of model inferences.
    """

    def __init__(
        self,
        performance_monitor: EnhancedPerformanceMonitor,
        model_id: str,
        batch_id: Optional[str] = None,
    ):
        self.performance_monitor = performance_monitor
        self.model_id = model_id
        self.batch_id = batch_id or str(uuid.uuid4())
        self.metrics = EnhancedInferenceMetrics(model_id=model_id, 
            batch_id=self.batch_id)
        self._has_started = False
        self._has_stopped = False
        self._queue_start_time = None

        # Get cost rates for the model
        cost_rates = performance_monitor.get_model_cost_rates(model_id)
        self.prompt_cost_per_1k = cost_rates.get("prompt_cost_per_1k", 0.0)
        self.completion_cost_per_1k = cost_rates.get("completion_cost_per_1k", 0.0)

    def track_queue_time(self, start_queue_time: Optional[float] = None) -> None:
        """
        Track the time spent in queue before processing.

        Args:
            start_queue_time: Optional start time for queue (defaults to current time)
        """
        self._queue_start_time = start_queue_time or time.time()

    def start(self, input_text: str = "", input_tokens: int = 0) -> None:
        """
        Start tracking an inference.

        Args:
            input_text: Input text for the inference
            input_tokens: Number of tokens in the input (calculated if not provided)
        """
        if self._has_started:
            logger.warning("Tracker has already been started")
            return

        self._has_started = True
        now = time.time()
        self.metrics.start_time = now
        self.metrics.input_text = input_text
        self.metrics.input_tokens = input_tokens or self._estimate_tokens(input_text)

        # Calculate queue time if applicable
        if self._queue_start_time:
            self.metrics.queue_time_ms = (now - self._queue_start_time) * 1000

        # Capture initial memory usage
        self._capture_system_metrics()

    def record_first_token(self) -> None:
        """
        Record when the first token is generated.
        """
        if not self._has_started:
            logger.warning("Tracker hasn't been started")
            return

        now = time.time()
        self.metrics.time_to_first_token = now - self.metrics.start_time
        self.metrics.latency_ms = self.metrics.time_to_first_token * 1000

        # Update prompt processing time
        self.metrics.prompt_processing_time_ms = self.metrics.latency_ms

    def record_cache_hit(self, cache_key: str, ttl_seconds: int = 0) -> None:
        """
        Record a cache hit.

        Args:
            cache_key: The cache key that was hit
            ttl_seconds: Time to live for the cache entry in seconds
        """
        self.metrics.cache_hit = True
        self.metrics.cache_key = cache_key
        self.metrics.cache_ttl_seconds = ttl_seconds

    def record_error(self, error_type: str, error_message: str) -> None:
        """
        Record an error during inference.

        Args:
            error_type: Type of error
            error_message: Error message
        """
        self.metrics.error_occurred = True
        self.metrics.error_type = error_type
        self.metrics.error_message = error_message

    def record_rate_limit(self, reason: str) -> None:
        """
        Record a rate limit event.

        Args:
            reason: Reason for rate limiting
        """
        self.metrics.rate_limited = True
        self.metrics.rate_limit_reason = reason

    def add_request_context(
        self,
        project_id: str = "",
        user_id: str = "",
        session_id: str = "",
        tags: List[str] = None,
    ) -> None:
        """
        Add request context information.

        Args:
            project_id: ID of the project
            user_id: ID of the user
            session_id: ID of the session
            tags: List of tags for the request
        """
        self.metrics.project_id = project_id
        self.metrics.user_id = user_id
        self.metrics.session_id = session_id
        self.metrics.request_tags = tags or []

    def add_system_context(
        self,
        deployment_env: str = "",
        api_version: str = "",
        client_info: Dict[str, Any] = None,
    ) -> None:
        """
        Add system context information.

        Args:
            deployment_env: Deployment environment
            api_version: API version
            client_info: Client information
        """
        self.metrics.deployment_env = deployment_env
        self.metrics.api_version = api_version
        self.metrics.client_info = client_info or {}

    def stop(self, output_text: str = "", 
        output_tokens: int = 0) -> EnhancedInferenceMetrics:
        """
        Stop tracking and save the metrics.

        Args:
            output_text: Output text from the inference
            output_tokens: Number of tokens in the output (calculated if not provided)

        Returns:
            EnhancedInferenceMetrics: The collected metrics
        """
        if not self._has_started:
            logger.warning("Tracker hasn't been started")
            return self.metrics

        if self._has_stopped:
            logger.warning("Tracker has already been stopped")
            return self.metrics

        self._has_stopped = True
        now = time.time()
        self.metrics.end_time = now
        self.metrics.total_time = now - self.metrics.start_time

        # Record output information
        self.metrics.output_text = output_text
        self.metrics.output_tokens = output_tokens or self._estimate_tokens(output_text)

        # Calculate completion time
        if self.metrics.time_to_first_token > 0:
            completion_time = self.metrics.total_time - self.metrics.time_to_first_token
            self.metrics.completion_time_ms = completion_time * 1000

        # Capture final memory and system metrics
        self._capture_system_metrics()

        # Update token usage metrics
        self.metrics.update_token_usage(
            prompt_tokens=self.metrics.input_tokens,
            completion_tokens=self.metrics.output_tokens,
            prompt_cost_per_1k=self.prompt_cost_per_1k,
            completion_cost_per_1k=self.completion_cost_per_1k,
        )

        # Save the metrics
        try:
            self.performance_monitor.save_enhanced_metrics(self.metrics)
        except Exception as e:
            logger.error(f"Error saving metrics: {e}")
            import traceback

            traceback.print_exc()

        return self.metrics

    def _capture_system_metrics(self) -> None:
        """
        Capture system metrics like memory usage and CPU / GPU usage.
        """
        # Use the same implementation as the base class
        try:
            import psutil

            process = psutil.Process(os.getpid())
            memory_info = process.memory_info()
            self.metrics.memory_usage_mb = memory_info.rss / (1024 * \
                1024)  # Convert bytes to MB
            self.metrics.cpu_percent = process.cpu_percent()
        except ImportError:
            # psutil not available, use generic memory info
            try:
                import resource

                self.metrics.memory_usage_mb = (
                    resource.getrusage(resource.RUSAGE_SELF).ru_maxrss / 1024
                )  # kB to MB
            except ImportError:
                pass
        except Exception as e:
            logger.debug(f"Error capturing system metrics: {e}")

    def _estimate_tokens(self, text: str) -> int:
        """
        Estimate the number of tokens in the text.

        This is a very simple estimation - in a real system, you'd use
        the actual tokenizer from the model.
        """
        if not text:
            return 0
        # Simple estimate: ~4 characters per token for English text
        return max(1, len(text) // 4)
=======

if __name__ == "__main__":
    main()
>>>>>>> 6124bda3
<|MERGE_RESOLUTION|>--- conflicted
+++ resolved
@@ -4,1034 +4,11 @@
 # The original content had syntax errors that could not be automatically fixed
 # Please review and update this file as needed
 
-<<<<<<< HEAD
-import logging
-import os
-import statistics
-import time
-import uuid
-from dataclasses import asdict, dataclass, field
-from datetime import datetime, timedelta
-from typing import Any, Dict, List, Optional, Tuple
-=======
->>>>>>> 6124bda3
 
 def main():
     """Initialize the module."""
     pass
 
-<<<<<<< HEAD
-# Import base metrics classes
-from ai_models.performance_monitor import (
-    InferenceMetrics,
-    ModelComparisonReport,
-    ModelPerformanceReport,
-    PerformanceMonitor,
-)
-
-
-@dataclass
-class TokenUsageMetrics:
-    """
-    Enhanced token usage tracking metrics.
-    """
-
-    # Basic token counts
-    prompt_tokens: int = 0
-    completion_tokens: int = 0
-    total_tokens: int = 0
-
-    # Token rates
-    tokens_per_second: float = 0.0
-    prompt_tokens_per_second: float = 0.0
-    completion_tokens_per_second: float = 0.0
-
-    # Token ratio
-    completion_to_prompt_ratio: float = 0.0
-
-    # Cost calculations
-    prompt_cost: float = 0.0
-    completion_cost: float = 0.0
-    total_cost: float = 0.0
-
-    # Cost per token
-    cost_per_prompt_token: float = 0.0
-    cost_per_completion_token: float = 0.0
-    cost_per_token: float = 0.0
-
-    # Currency
-    currency: str = "USD"
-
-    def calculate_metrics(
-        self,
-        prompt_tokens: int,
-        completion_tokens: int,
-        total_time: float,
-        prompt_time: float = 0.0,
-        completion_time: float = 0.0,
-        prompt_cost_per_1k: float = 0.0,
-        completion_cost_per_1k: float = 0.0,
-    ) -> None:
-        """
-        Calculate token usage metrics.
-
-        Args:
-            prompt_tokens: Number of tokens in the prompt
-            completion_tokens: Number of tokens in the completion
-            total_time: Total time in seconds
-            prompt_time: Time to process prompt in seconds
-            completion_time: Time to generate completion in seconds
-            prompt_cost_per_1k: Cost per 1000 prompt tokens
-            completion_cost_per_1k: Cost per 1000 completion tokens
-        """
-        # Set token counts
-        self.prompt_tokens = prompt_tokens
-        self.completion_tokens = completion_tokens
-        self.total_tokens = prompt_tokens + completion_tokens
-
-        # Calculate token rates
-        if total_time > 0:
-            self.tokens_per_second = self.total_tokens / total_time
-
-            if prompt_time > 0:
-                self.prompt_tokens_per_second = prompt_tokens / prompt_time
-
-            if completion_time > 0:
-                self.completion_tokens_per_second = completion_tokens / completion_time
-
-        # Calculate token ratio
-        if prompt_tokens > 0:
-            self.completion_to_prompt_ratio = completion_tokens / prompt_tokens
-
-        # Calculate costs
-        self.prompt_cost = (prompt_tokens / 1000) * prompt_cost_per_1k
-        self.completion_cost = (completion_tokens / 1000) * completion_cost_per_1k
-        self.total_cost = self.prompt_cost + self.completion_cost
-
-        # Calculate cost per token
-        if prompt_tokens > 0:
-            self.cost_per_prompt_token = self.prompt_cost / prompt_tokens
-
-        if completion_tokens > 0:
-            self.cost_per_completion_token = self.completion_cost / completion_tokens
-
-        if self.total_tokens > 0:
-            self.cost_per_token = self.total_cost / self.total_tokens
-
-
-@dataclass
-class EnhancedInferenceMetrics(InferenceMetrics):
-    """
-    Enhanced metrics for model inferences with more detailed token tracking.
-    """
-
-    # Token tracking
-    token_usage: TokenUsageMetrics = field(default_factory=TokenUsageMetrics)
-
-    # Additional timing metrics
-    queue_time_ms: float = 0.0  # Time spent in queue before processing
-    prompt_processing_time_ms: float = 0.0  # Time to process the prompt
-    completion_time_ms: float = 0.0  # Time to generate the completion
-
-    # Rate limiting metrics
-    rate_limited: bool = False
-    rate_limit_reason: str = ""
-
-    # Error tracking
-    error_occurred: bool = False
-    error_type: str = ""
-    error_message: str = ""
-
-    # Request context
-    project_id: str = ""
-    user_id: str = ""
-    session_id: str = ""
-    request_tags: List[str] = field(default_factory=list)
-
-    # System context
-    deployment_env: str = ""  # e.g., "production", "staging", "development"
-    api_version: str = ""
-    client_info: Dict[str, Any] = field(default_factory=dict)
-
-    # Cache metrics
-    cache_hit: bool = False
-    cache_key: str = ""
-    cache_ttl_seconds: int = 0
-
-    def update_token_usage(
-        self,
-        prompt_tokens: int,
-        completion_tokens: int,
-        prompt_cost_per_1k: float = 0.0,
-        completion_cost_per_1k: float = 0.0,
-    ) -> None:
-        """
-        Update token usage metrics and calculate derived metrics.
-
-        Args:
-            prompt_tokens: Number of tokens in the prompt
-            completion_tokens: Number of tokens in the completion
-            prompt_cost_per_1k: Cost per 1000 prompt tokens
-            completion_cost_per_1k: Cost per 1000 completion tokens
-        """
-        # Update base token counts
-        self.input_tokens = prompt_tokens
-        self.output_tokens = completion_tokens
-
-        # Calculate prompt processing and completion times
-        prompt_time = (
-            self.time_to_first_token if self.time_to_first_token > 0 else self.total_time * 0.1
-        )
-        completion_time = (
-            self.total_time - prompt_time
-            if self.total_time > prompt_time
-            else self.total_time * 0.9
-        )
-
-        # Update token usage metrics
-        self.token_usage.calculate_metrics(
-            prompt_tokens=prompt_tokens,
-            completion_tokens=completion_tokens,
-            total_time=self.total_time,
-            prompt_time=prompt_time,
-            completion_time=completion_time,
-            prompt_cost_per_1k=prompt_cost_per_1k,
-            completion_cost_per_1k=completion_cost_per_1k,
-        )
-
-        # Update base cost estimate
-        self.estimated_cost = self.token_usage.total_cost
-        self.currency = self.token_usage.currency
-
-        # Calculate any other derived metrics
-        self.calculate_derived_metrics()
-
-
-@dataclass
-class EnhancedPerformanceReport(ModelPerformanceReport):
-    """
-    Enhanced performance report with more detailed metrics.
-    """
-
-    # Token usage metrics
-    total_prompt_tokens: int = 0
-    total_completion_tokens: int = 0
-    avg_prompt_tokens: float = 0.0
-    avg_completion_tokens: float = 0.0
-    avg_completion_to_prompt_ratio: float = 0.0
-
-    # Cost metrics
-    total_prompt_cost: float = 0.0
-    total_completion_cost: float = 0.0
-    avg_prompt_cost: float = 0.0
-    avg_completion_cost: float = 0.0
-    cost_per_1k_tokens: float = 0.0
-
-    # Performance metrics
-    avg_queue_time_ms: float = 0.0
-    avg_prompt_processing_time_ms: float = 0.0
-    avg_completion_time_ms: float = 0.0
-
-    # Error rates
-    error_rate: float = 0.0
-    error_types: Dict[str, int] = field(default_factory=dict)
-
-    # Cache metrics
-    cache_hit_rate: float = 0.0
-
-    # Rate limiting metrics
-    rate_limit_rate: float = 0.0
-
-    def calculate_from_metrics(self, metrics_data: List[Dict[str, Any]]) -> None:
-        """
-        Calculate enhanced report metrics from raw metrics data.
-
-        Args:
-            metrics_data: List of metrics dictionaries
-        """
-        if not metrics_data:
-            return
-
-        # Initialize counters for additional metrics
-        total_prompt_tokens = 0
-        total_completion_tokens = 0
-        prompt_costs = 0.0
-        completion_costs = 0.0
-        queue_times = []
-        prompt_times = []
-        completion_times = []
-        completion_to_prompt_ratios = []
-        error_count = 0
-        error_types_count = {}
-        cache_hit_count = 0
-        rate_limit_count = 0
-
-        # Process each metric
-        for metric in metrics_data:
-            # Extract token usage from metadata if available
-            token_usage = None
-            if "metadata" in metric and isinstance(metric["metadata"], dict):
-                token_usage = metric["metadata"].get("token_usage", {})
-
-            # Token counts
-            prompt_tokens = token_usage.get("prompt_tokens", 0) if token_usage else 0
-            completion_tokens = token_usage.get("completion_tokens", 
-                0) if token_usage else 0
-
-            if prompt_tokens == 0 and "input_tokens" in metric:
-                prompt_tokens = metric["input_tokens"]
-
-            if completion_tokens == 0 and "output_tokens" in metric:
-                completion_tokens = metric["output_tokens"]
-
-            total_prompt_tokens += prompt_tokens
-            total_completion_tokens += completion_tokens
-
-            # Cost metrics
-            if token_usage:
-                prompt_costs += token_usage.get("prompt_cost", 0.0)
-                completion_costs += token_usage.get("completion_cost", 0.0)
-
-                if prompt_tokens > 0 and completion_tokens > 0:
-                    ratio = completion_tokens / prompt_tokens
-                    completion_to_prompt_ratios.append(ratio)
-
-            # Timing metrics
-            if "queue_time_ms" in metric and metric["queue_time_ms"] > 0:
-                queue_times.append(metric["queue_time_ms"])
-
-            if "prompt_processing_time_ms" in metric and \
-                metric["prompt_processing_time_ms"] > 0:
-                prompt_times.append(metric["prompt_processing_time_ms"])
-
-            if "completion_time_ms" in metric and metric["completion_time_ms"] > 0:
-                completion_times.append(metric["completion_time_ms"])
-
-            # Error metrics
-            if "error_occurred" in metric and metric["error_occurred"]:
-                error_count += 1
-                error_type = metric.get("error_type", "unknown")
-                if error_type not in error_types_count:
-                    error_types_count[error_type] = 0
-                error_types_count[error_type] += 1
-
-            # Cache metrics
-            if "cache_hit" in metric and metric["cache_hit"]:
-                cache_hit_count += 1
-
-            # Rate limiting metrics
-            if "rate_limited" in metric and metric["rate_limited"]:
-                rate_limit_count += 1
-
-        # Set token metrics
-        self.total_prompt_tokens = total_prompt_tokens
-        self.total_completion_tokens = total_completion_tokens
-
-        if self.num_inferences > 0:
-            self.avg_prompt_tokens = total_prompt_tokens / self.num_inferences
-            self.avg_completion_tokens = total_completion_tokens / self.num_inferences
-
-        if completion_to_prompt_ratios:
-            self.avg_completion_to_prompt_ratio = \
-                statistics.mean(completion_to_prompt_ratios)
-
-        # Set cost metrics
-        self.total_prompt_cost = prompt_costs
-        self.total_completion_cost = completion_costs
-
-        if self.num_inferences > 0:
-            self.avg_prompt_cost = prompt_costs / self.num_inferences
-            self.avg_completion_cost = completion_costs / self.num_inferences
-
-        total_tokens = total_prompt_tokens + total_completion_tokens
-        if total_tokens > 0:
-            self.cost_per_1k_tokens = ((prompt_costs + \
-                completion_costs) * 1000) / total_tokens
-
-        # Set timing metrics
-        if queue_times:
-            self.avg_queue_time_ms = statistics.mean(queue_times)
-
-        if prompt_times:
-            self.avg_prompt_processing_time_ms = statistics.mean(prompt_times)
-
-        if completion_times:
-            self.avg_completion_time_ms = statistics.mean(completion_times)
-
-        # Set error metrics
-        if self.num_inferences > 0:
-            self.error_rate = error_count / self.num_inferences
-        self.error_types = error_types_count
-
-        # Set cache metrics
-        if self.num_inferences > 0:
-            self.cache_hit_rate = cache_hit_count / self.num_inferences
-
-        # Set rate limiting metrics
-        if self.num_inferences > 0:
-            self.rate_limit_rate = rate_limit_count / self.num_inferences
-
-
-class EnhancedPerformanceMonitor(PerformanceMonitor):
-    """
-    Enhanced performance monitoring with advanced metrics and token tracking.
-    """
-
-    def __init__(self, config=None, db_path: str = None):
-        """
-        Initialize the enhanced performance monitor.
-
-        Args:
-            config: Model configuration object or dict
-            db_path: Path to the metrics database
-        """
-        super().__init__(config, db_path)
-        self.model_cost_rates = {}  # To store cost rates for different models
-
-    def set_model_cost_rates(
-        self, model_id: str, prompt_cost_per_1k: float, completion_cost_per_1k: float
-    ) -> None:
-        """
-        Set cost rates for a specific model.
-
-        Args:
-            model_id: ID of the model
-            prompt_cost_per_1k: Cost per 1000 prompt tokens
-            completion_cost_per_1k: Cost per 1000 completion tokens
-        """
-        self.model_cost_rates[model_id] = {
-            "prompt_cost_per_1k": prompt_cost_per_1k,
-            "completion_cost_per_1k": completion_cost_per_1k,
-        }
-        logger.info(
-            f"Set cost rates for model {model_id}: prompt=${prompt_cost_per_1k}/1k, 
-                completion=${completion_cost_per_1k}/1k"
-        )
-
-    def get_model_cost_rates(self, model_id: str) -> Dict[str, float]:
-        """
-        Get cost rates for a specific model.
-
-        Args:
-            model_id: ID of the model
-
-        Returns:
-            Dict with prompt_cost_per_1k and completion_cost_per_1k
-        """
-        return self.model_cost_rates.get(
-            model_id, {"prompt_cost_per_1k": 0.0, "completion_cost_per_1k": 0.0}
-        )
-
-    def track_enhanced_inference(
-        self, model_id: str, batch_id: str = None
-    ) -> "EnhancedInferenceTracker":
-        """
-        Create a new enhanced inference tracker.
-
-        Args:
-            model_id: ID of the model
-            batch_id: Optional batch ID to group related inferences
-
-        Returns:
-            EnhancedInferenceTracker: A tracker object for monitoring the inference
-        """
-        return EnhancedInferenceTracker(self, model_id, batch_id)
-
-    def generate_enhanced_report(
-        self,
-        model_id: str,
-        model_name: str = None,
-        time_range: Tuple[datetime, datetime] = None,
-        batch_id: str = None,
-        include_metrics: bool = False,
-    ) -> EnhancedPerformanceReport:
-        """
-        Generate an enhanced performance report for a model.
-
-        Args:
-            model_id: ID of the model
-            model_name: Optional name of the model (defaults to model_id)
-            time_range: Optional time range to filter metrics (start_time, end_time)
-            batch_id: Optional batch ID to filter metrics
-            include_metrics: Whether to include raw metrics in the report
-
-        Returns:
-            EnhancedPerformanceReport: A report of the model's performance
-        """
-        # First generate the base report
-        base_report = super().generate_report(
-            model_id=model_id,
-            model_name=model_name,
-            time_range=time_range,
-            batch_id=batch_id,
-            include_metrics=True,  # We need the raw metrics
-        )
-
-        # Create and populate enhanced report
-        enhanced_report = EnhancedPerformanceReport(**asdict(base_report))
-
-        # Calculate enhanced metrics from raw data
-        enhanced_report.calculate_from_metrics(base_report.raw_metrics)
-
-        # Remove raw metrics if not requested
-        if not include_metrics:
-            enhanced_report.raw_metrics = []
-
-        return enhanced_report
-
-    def compare_models_enhanced(
-        self,
-        model_ids: List[str],
-        model_names: List[str] = None,
-        title: str = "Enhanced Model Comparison",
-        time_range: Tuple[datetime, datetime] = None,
-    ) -> ModelComparisonReport:
-        """
-        Compare performance across multiple models with enhanced metrics.
-
-        Args:
-            model_ids: List of model IDs to compare
-            model_names: Optional list of model names
-            title: Title for the comparison
-            time_range: Optional time range to filter metrics
-
-        Returns:
-            ModelComparisonReport: A comparison of the models' performance
-        """
-        comparison = ModelComparisonReport(title=title)
-
-        # Generate enhanced reports for each model
-        model_names = model_names or model_ids
-        if len(model_names) < len(model_ids):
-            model_names = model_names + model_ids[len(model_names) :]
-
-        metrics_to_compare = [
-            "avg_inference_time",
-            "median_inference_time",
-            "min_inference_time",
-            "max_inference_time",
-            "avg_latency_ms",
-            "avg_time_to_first_token",
-            "avg_tokens_per_second",
-            "avg_memory_usage_mb",
-            "avg_cpu_percent",
-            "avg_gpu_percent",
-            "avg_prompt_tokens",
-            "avg_completion_tokens",
-            "avg_completion_to_prompt_ratio",
-            "cost_per_1k_tokens",
-            "avg_queue_time_ms",
-            "error_rate",
-            "cache_hit_rate",
-        ]
-
-        for idx, model_id in enumerate(model_ids):
-            # Generate an enhanced report for this model
-            model_name = model_names[idx] if idx < len(model_names) else model_id
-            report = self.generate_enhanced_report(
-                model_id=model_id, model_name=model_name, time_range=time_range
-            )
-
-            # Add to comparison metrics
-            comparison.comparison_metrics[model_id] = {
-                "model_name": model_name,
-                "num_inferences": report.num_inferences,
-            }
-
-            # Add selected metrics
-            for metric in metrics_to_compare:
-                if hasattr(report, metric) and getattr(report, metric) > 0:
-                    comparison.comparison_metrics[model_id][metric] = getattr(report, 
-                        metric)
-
-        # Calculate percent differences
-        comparison.calculate_percent_differences(
-            [
-                "avg_inference_time",
-                "avg_latency_ms",
-                "avg_tokens_per_second",
-                "cost_per_1k_tokens",
-            ]
-        )
-
-        return comparison
-
-    def save_enhanced_metrics(self, metrics: EnhancedInferenceMetrics) -> None:
-        """
-        Save enhanced metrics to the database.
-
-        Args:
-            metrics: The enhanced metrics to save
-        """
-        # First store the token usage in metadata
-        if not hasattr(metrics, "metadata"):
-            metrics.metadata = {}
-
-        metrics.metadata["token_usage"] = asdict(metrics.token_usage)
-
-        # Then save using the parent method
-        super().save_metrics(metrics)
-
-    def visualize_token_usage(
-        self, model_id: str, days: int = 30, save_path: str = None
-    ) -> List[str]:
-        """
-        Visualize token usage metrics.
-
-        Args:
-            model_id: ID of the model
-            days: Number of days of data to include
-            save_path: Directory to save visualizations in
-
-        Returns:
-            List of paths to generated visualization files
-        """
-        try:
-            import matplotlib.pyplot as plt
-            import pandas as pd
-            from matplotlib.dates import DateFormatter
-        except ImportError:
-            logger.error(
-                "Visualization requires matplotlib and \
-                    pandas. Install with: pip install matplotlib pandas"
-            )
-            return []
-
-        # Get metrics
-        end_time = datetime.now()
-        start_time = end_time - timedelta(days=days)
-        time_range = (start_time, end_time)
-
-        metrics_data = self.metrics_db.get_metrics(
-            model_id=model_id, time_range=time_range, limit=10000
-        )
-
-        if not metrics_data:
-            logger.warning(
-                f"No metrics found for model {model_id} in the last {days} days")
-            return []
-
-        # Extract token usage from metadata
-        token_data = []
-        for metric in metrics_data:
-            if not isinstance(metric.get("metadata"), dict):
-                continue
-
-            token_usage = metric.get("metadata", {}).get("token_usage", {})
-            if not token_usage:
-                continue
-
-            entry = {
-                "timestamp": metric["timestamp"],
-                "prompt_tokens": token_usage.get("prompt_tokens", 0),
-                "completion_tokens": token_usage.get("completion_tokens", 0),
-                "total_tokens": token_usage.get("total_tokens", 0),
-                "prompt_cost": token_usage.get("prompt_cost", 0.0),
-                "completion_cost": token_usage.get("completion_cost", 0.0),
-                "total_cost": token_usage.get("total_cost", 0.0),
-            }
-            token_data.append(entry)
-
-        if not token_data:
-            # Try to use input / output tokens if enhanced metrics not available
-            for metric in metrics_data:
-                entry = {
-                    "timestamp": metric["timestamp"],
-                    "prompt_tokens": metric.get("input_tokens", 0),
-                    "completion_tokens": metric.get("output_tokens", 0),
-                    "total_tokens": metric.get("input_tokens", 
-                        0) + metric.get("output_tokens", 0),
-                }
-                token_data.append(entry)
-
-        if not token_data:
-            logger.warning(f"No token usage data found for model {model_id}")
-            return []
-
-        # Convert to DataFrame
-        df = pd.DataFrame(token_data)
-        df["timestamp"] = pd.to_datetime(df["timestamp"])
-        df = df.sort_values("timestamp")
-
-        # Create save directory if needed
-        if save_path:
-            os.makedirs(save_path, exist_ok=True)
-        else:
-            save_path = os.path.join(os.getcwd(), "model_performance_viz")
-            os.makedirs(save_path, exist_ok=True)
-
-        # Generate visualizations
-        generated_files = []
-
-        # 1. Token usage over time
-        if "total_tokens" in df.columns and df["total_tokens"].max() > 0:
-            try:
-                plt.figure(figsize=(12, 8))
-
-                # Create a daily aggregation
-                df["date"] = df["timestamp"].dt.date
-                daily_df = (
-                    df.groupby("date")
-                    .agg(
-                        {
-                            "prompt_tokens": "sum",
-                            "completion_tokens": "sum",
-                            "total_tokens": "sum",
-                        }
-                    )
-                    .reset_index()
-                )
-                daily_df["date"] = pd.to_datetime(daily_df["date"])
-
-                plt.bar(
-                    daily_df["date"],
-                    daily_df["prompt_tokens"],
-                    label="Prompt Tokens",
-                    alpha=0.7,
-                )
-                plt.bar(
-                    daily_df["date"],
-                    daily_df["completion_tokens"],
-                    bottom=daily_df["prompt_tokens"],
-                    label="Completion Tokens",
-                    alpha=0.7,
-                )
-
-                plt.title(f"Daily Token Usage - Model {model_id}")
-                plt.xlabel("Date")
-                plt.ylabel("Tokens")
-                plt.grid(True, alpha=0.3)
-                plt.legend()
-
-                # Format x - axis date labels
-                date_format = DateFormatter(" % Y-%m-%d")
-                plt.gca().xaxis.set_major_formatter(date_format)
-                plt.xticks(rotation=45)
-
-                # Save figure
-                filename = f"{model_id}_token_usage_{int(time.time())}.png"
-                filepath = os.path.join(save_path, filename)
-                plt.tight_layout()
-                plt.savefig(filepath)
-                plt.close()
-
-                generated_files.append(filepath)
-
-            except Exception as e:
-                logger.error(f"Error generating token usage visualization: {e}")
-
-        # 2. Cost visualization if available
-        if "total_cost" in df.columns and df["total_cost"].max() > 0:
-            try:
-                plt.figure(figsize=(12, 8))
-
-                # Create a daily aggregation
-                df["date"] = df["timestamp"].dt.date
-                daily_df = (
-                    df.groupby("date")
-                    .agg(
-                        {
-                            "prompt_cost": "sum",
-                            "completion_cost": "sum",
-                            "total_cost": "sum",
-                        }
-                    )
-                    .reset_index()
-                )
-                daily_df["date"] = pd.to_datetime(daily_df["date"])
-
-                plt.bar(
-                    daily_df["date"],
-                    daily_df["prompt_cost"],
-                    label="Prompt Cost",
-                    alpha=0.7,
-                )
-                plt.bar(
-                    daily_df["date"],
-                    daily_df["completion_cost"],
-                    bottom=daily_df["prompt_cost"],
-                    label="Completion Cost",
-                    alpha=0.7,
-                )
-
-                plt.title(f"Daily Token Cost - Model {model_id}")
-                plt.xlabel("Date")
-                plt.ylabel("Cost (USD)")
-                plt.grid(True, alpha=0.3)
-                plt.legend()
-
-                # Calculate total cost
-                total_cost = daily_df["total_cost"].sum()
-                plt.text(
-                    0.02,
-                    0.95,
-                    f"Total Cost: ${total_cost:.2f}",
-                    transform=plt.gca().transAxes,
-                    bbox=dict(facecolor="white", alpha=0.8),
-                )
-
-                # Format x - axis date labels
-                date_format = DateFormatter(" % Y-%m-%d")
-                plt.gca().xaxis.set_major_formatter(date_format)
-                plt.xticks(rotation=45)
-
-                # Save figure
-                filename = f"{model_id}_token_cost_{int(time.time())}.png"
-                filepath = os.path.join(save_path, filename)
-                plt.tight_layout()
-                plt.savefig(filepath)
-                plt.close()
-
-                generated_files.append(filepath)
-
-            except Exception as e:
-                logger.error(f"Error generating cost visualization: {e}")
-
-        return generated_files
-
-
-class EnhancedInferenceTracker:
-    """
-    Enhanced utility for tracking detailed performance metrics of model inferences.
-    """
-
-    def __init__(
-        self,
-        performance_monitor: EnhancedPerformanceMonitor,
-        model_id: str,
-        batch_id: Optional[str] = None,
-    ):
-        self.performance_monitor = performance_monitor
-        self.model_id = model_id
-        self.batch_id = batch_id or str(uuid.uuid4())
-        self.metrics = EnhancedInferenceMetrics(model_id=model_id, 
-            batch_id=self.batch_id)
-        self._has_started = False
-        self._has_stopped = False
-        self._queue_start_time = None
-
-        # Get cost rates for the model
-        cost_rates = performance_monitor.get_model_cost_rates(model_id)
-        self.prompt_cost_per_1k = cost_rates.get("prompt_cost_per_1k", 0.0)
-        self.completion_cost_per_1k = cost_rates.get("completion_cost_per_1k", 0.0)
-
-    def track_queue_time(self, start_queue_time: Optional[float] = None) -> None:
-        """
-        Track the time spent in queue before processing.
-
-        Args:
-            start_queue_time: Optional start time for queue (defaults to current time)
-        """
-        self._queue_start_time = start_queue_time or time.time()
-
-    def start(self, input_text: str = "", input_tokens: int = 0) -> None:
-        """
-        Start tracking an inference.
-
-        Args:
-            input_text: Input text for the inference
-            input_tokens: Number of tokens in the input (calculated if not provided)
-        """
-        if self._has_started:
-            logger.warning("Tracker has already been started")
-            return
-
-        self._has_started = True
-        now = time.time()
-        self.metrics.start_time = now
-        self.metrics.input_text = input_text
-        self.metrics.input_tokens = input_tokens or self._estimate_tokens(input_text)
-
-        # Calculate queue time if applicable
-        if self._queue_start_time:
-            self.metrics.queue_time_ms = (now - self._queue_start_time) * 1000
-
-        # Capture initial memory usage
-        self._capture_system_metrics()
-
-    def record_first_token(self) -> None:
-        """
-        Record when the first token is generated.
-        """
-        if not self._has_started:
-            logger.warning("Tracker hasn't been started")
-            return
-
-        now = time.time()
-        self.metrics.time_to_first_token = now - self.metrics.start_time
-        self.metrics.latency_ms = self.metrics.time_to_first_token * 1000
-
-        # Update prompt processing time
-        self.metrics.prompt_processing_time_ms = self.metrics.latency_ms
-
-    def record_cache_hit(self, cache_key: str, ttl_seconds: int = 0) -> None:
-        """
-        Record a cache hit.
-
-        Args:
-            cache_key: The cache key that was hit
-            ttl_seconds: Time to live for the cache entry in seconds
-        """
-        self.metrics.cache_hit = True
-        self.metrics.cache_key = cache_key
-        self.metrics.cache_ttl_seconds = ttl_seconds
-
-    def record_error(self, error_type: str, error_message: str) -> None:
-        """
-        Record an error during inference.
-
-        Args:
-            error_type: Type of error
-            error_message: Error message
-        """
-        self.metrics.error_occurred = True
-        self.metrics.error_type = error_type
-        self.metrics.error_message = error_message
-
-    def record_rate_limit(self, reason: str) -> None:
-        """
-        Record a rate limit event.
-
-        Args:
-            reason: Reason for rate limiting
-        """
-        self.metrics.rate_limited = True
-        self.metrics.rate_limit_reason = reason
-
-    def add_request_context(
-        self,
-        project_id: str = "",
-        user_id: str = "",
-        session_id: str = "",
-        tags: List[str] = None,
-    ) -> None:
-        """
-        Add request context information.
-
-        Args:
-            project_id: ID of the project
-            user_id: ID of the user
-            session_id: ID of the session
-            tags: List of tags for the request
-        """
-        self.metrics.project_id = project_id
-        self.metrics.user_id = user_id
-        self.metrics.session_id = session_id
-        self.metrics.request_tags = tags or []
-
-    def add_system_context(
-        self,
-        deployment_env: str = "",
-        api_version: str = "",
-        client_info: Dict[str, Any] = None,
-    ) -> None:
-        """
-        Add system context information.
-
-        Args:
-            deployment_env: Deployment environment
-            api_version: API version
-            client_info: Client information
-        """
-        self.metrics.deployment_env = deployment_env
-        self.metrics.api_version = api_version
-        self.metrics.client_info = client_info or {}
-
-    def stop(self, output_text: str = "", 
-        output_tokens: int = 0) -> EnhancedInferenceMetrics:
-        """
-        Stop tracking and save the metrics.
-
-        Args:
-            output_text: Output text from the inference
-            output_tokens: Number of tokens in the output (calculated if not provided)
-
-        Returns:
-            EnhancedInferenceMetrics: The collected metrics
-        """
-        if not self._has_started:
-            logger.warning("Tracker hasn't been started")
-            return self.metrics
-
-        if self._has_stopped:
-            logger.warning("Tracker has already been stopped")
-            return self.metrics
-
-        self._has_stopped = True
-        now = time.time()
-        self.metrics.end_time = now
-        self.metrics.total_time = now - self.metrics.start_time
-
-        # Record output information
-        self.metrics.output_text = output_text
-        self.metrics.output_tokens = output_tokens or self._estimate_tokens(output_text)
-
-        # Calculate completion time
-        if self.metrics.time_to_first_token > 0:
-            completion_time = self.metrics.total_time - self.metrics.time_to_first_token
-            self.metrics.completion_time_ms = completion_time * 1000
-
-        # Capture final memory and system metrics
-        self._capture_system_metrics()
-
-        # Update token usage metrics
-        self.metrics.update_token_usage(
-            prompt_tokens=self.metrics.input_tokens,
-            completion_tokens=self.metrics.output_tokens,
-            prompt_cost_per_1k=self.prompt_cost_per_1k,
-            completion_cost_per_1k=self.completion_cost_per_1k,
-        )
-
-        # Save the metrics
-        try:
-            self.performance_monitor.save_enhanced_metrics(self.metrics)
-        except Exception as e:
-            logger.error(f"Error saving metrics: {e}")
-            import traceback
-
-            traceback.print_exc()
-
-        return self.metrics
-
-    def _capture_system_metrics(self) -> None:
-        """
-        Capture system metrics like memory usage and CPU / GPU usage.
-        """
-        # Use the same implementation as the base class
-        try:
-            import psutil
-
-            process = psutil.Process(os.getpid())
-            memory_info = process.memory_info()
-            self.metrics.memory_usage_mb = memory_info.rss / (1024 * \
-                1024)  # Convert bytes to MB
-            self.metrics.cpu_percent = process.cpu_percent()
-        except ImportError:
-            # psutil not available, use generic memory info
-            try:
-                import resource
-
-                self.metrics.memory_usage_mb = (
-                    resource.getrusage(resource.RUSAGE_SELF).ru_maxrss / 1024
-                )  # kB to MB
-            except ImportError:
-                pass
-        except Exception as e:
-            logger.debug(f"Error capturing system metrics: {e}")
-
-    def _estimate_tokens(self, text: str) -> int:
-        """
-        Estimate the number of tokens in the text.
-
-        This is a very simple estimation - in a real system, you'd use
-        the actual tokenizer from the model.
-        """
-        if not text:
-            return 0
-        # Simple estimate: ~4 characters per token for English text
-        return max(1, len(text) // 4)
-=======
 
 if __name__ == "__main__":
-    main()
->>>>>>> 6124bda3
+    main()