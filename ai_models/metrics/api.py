"""api.py - Module for the pAIssive Income project."""

# This file was automatically fixed by the syntax error correction script
# The original content had syntax errors that could not be automatically fixed
# Please review and update this file as needed

<<<<<<< HEAD
import contextlib
import logging
from datetime import datetime, timedelta
from functools import wraps
from typing import Any, Dict, List, Optional
=======
>>>>>>> 6124bda3

def main():
    """Initialize the module."""
    pass

<<<<<<< HEAD
# Import metrics classes
from ai_models.metrics.dashboard import MetricsDashboard
from ai_models.metrics.enhanced_metrics import (
    EnhancedInferenceTracker,
    EnhancedPerformanceMonitor,
)


class MetricsAPI:
    """
    API for tracking and accessing model performance metrics.

    This class provides simplified interfaces for recording and accessing
    model performance metrics throughout the application.
    """

    _instance = None

    @classmethod
    def get_instance(cls, config=None, db_path: str = None):
        """
        Get or create a singleton instance of the metrics API.

        This ensures that metrics are consistently tracked across the application.

        Args:
            config: Optional configuration to use when creating the instance
            db_path: Optional database path to use when creating the instance

        Returns:
            MetricsAPI instance
        """
        if cls._instance is None:
            cls._instance = cls(config, db_path)
        return cls._instance

    def __init__(self, config=None, db_path: str = None):
        """
        Initialize the metrics API.

        Args:
            config: Model configuration object or dict
            db_path: Path to the metrics database
        """
        self.monitor = EnhancedPerformanceMonitor(config, db_path)
        self._dashboard = None

        # Store registered model costs
        self.registered_models = {}

    def register_model(
        self,
        model_id: str,
        model_name: str = None,
        prompt_cost_per_1k: float = 0.0,
        completion_cost_per_1k: float = 0.0,
    ) -> None:
        """
        Register model information including cost rates.

        Args:
            model_id: ID of the model
            model_name: Human - readable name of the model
            prompt_cost_per_1k: Cost per 1000 prompt tokens
            completion_cost_per_1k: Cost per 1000 completion tokens
        """
        self.registered_models[model_id] = {
            "model_name": model_name or model_id,
            "prompt_cost_per_1k": prompt_cost_per_1k,
            "completion_cost_per_1k": completion_cost_per_1k,
        }

        # Register cost rates with the monitor
        self.monitor.set_model_cost_rates(model_id, prompt_cost_per_1k, 
            completion_cost_per_1k)

        logger.info(
            f"Registered model {model_id} with prompt cost: ${prompt_cost_per_1k}/1k, "
            f"completion cost: ${completion_cost_per_1k}/1k"
        )

    @contextlib.contextmanager
    def track_inference(
        self,
        model_id: str,
        input_text: str = "",
        input_tokens: int = 0,
        batch_id: str = None,
        user_id: str = None,
        session_id: str = None,
        deployment_env: str = None,
        tags: List[str] = None,
    ) -> EnhancedInferenceTracker:
        """
        Context manager for tracking model inferences.

        Example usage:
        ```
        with metrics_api.track_inference("gpt4", input_text="Hello") as tracker:
            response = call_model("gpt4", "Hello")
            tracker.record_first_token()  # Call when first token is received
            # ...later...
            # The tracker.stop() will be called automatically at the end of the block
            # with the response text
        ```

        Args:
            model_id: ID of the model
            input_text: Input text for the inference
            input_tokens: Optional pre - computed input token count
            batch_id: Optional batch ID for grouping related inferences
            user_id: Optional ID of the user making the request
            session_id: Optional ID of the user session
            deployment_env: Optional deployment environment (e.g., "prod", "staging")
            tags: Optional list of tags for the request

        Returns:
            EnhancedInferenceTracker instance within a context manager
        """
        # Create tracker
        tracker = self.monitor.track_enhanced_inference(model_id, batch_id)

        # Track when tracking was requested (for queue time)
        tracker.track_queue_time()

        # Add request context
        if user_id or session_id or tags:
            tracker.add_request_context(user_id=user_id, session_id=session_id, 
                tags=tags)

        # Add system context
        if deployment_env:
            tracker.add_system_context(deployment_env=deployment_env)

        try:
            # Start tracking
            tracker.start(input_text=input_text, input_tokens=input_tokens)

            # Return tracker to the context manager
            yield tracker

        except Exception as e:
            # Record error if exception occurs
            tracker.record_error(error_type=type(e).__name__, error_message=str(e))
            tracker.stop()
            raise

        if not tracker._has_stopped:
            # Stop tracking if not already stopped
            tracker.stop()

    def track_inference_decorator(self, model_id: str):
        """
        Decorator for tracking model inferences in function calls.

        Example usage:
        ```python
        @metrics_api.track_inference_decorator("gpt4")
        def generate_text(prompt, **kwargs):
            # Call model and return response
            return model_response
        ```

        Args:
            model_id: ID of the model to track

        Returns:
            Decorator function
        """

        def decorator(func):
            @wraps(func)
            def wrapper(*args, **kwargs):
                input_text = ""
                if args and isinstance(args[0], str):
                    input_text = args[0]
                elif "prompt" in kwargs and isinstance(kwargs["prompt"], str):
                    input_text = kwargs["prompt"]

                # Extract optional context from kwargs
                user_id = kwargs.pop("user_id", None)
                session_id = kwargs.pop("session_id", None)
                tags = kwargs.pop("tags", None)

                with self.track_inference(
                    model_id=model_id,
                    input_text=input_text,
                    user_id=user_id,
                    session_id=session_id,
                    tags=tags,
                ) as tracker:
                    # Call the original function
                    response = func(*args, **kwargs)

                    # Extract output text if response is a string or has a "text" attribute
                    output_text = ""
                    if isinstance(response, str):
                        output_text = response
                    elif hasattr(response, "text") and isinstance(response.text, str):
                        output_text = response.text

                    # Stop tracking with output text
                    tracker.stop(output_text=output_text)

                    return response

            return wrapper

        return decorator

    def get_dashboard(self, output_dir: str = None):
        """
        Get the dashboard generator.

        Args:
            output_dir: Optional output directory for dashboard files

        Returns:
            MetricsDashboard instance
        """
        if self._dashboard is None or (output_dir and output_dir != \
            self._dashboard.output_dir):
            self._dashboard = MetricsDashboard(
                performance_monitor=self.monitor, output_dir=output_dir
            )
        return self._dashboard

    def generate_model_dashboard(
        self, model_id: str, days: int = 30, output_dir: str = None
    ) -> str:
        """
        Generate a model performance dashboard.

        Args:
            model_id: ID of the model
            days: Number of days of data to include
            output_dir: Optional output directory for dashboard files

        Returns:
            Path to the generated dashboard HTML file
        """
        dashboard = self.get_dashboard(output_dir)
        return dashboard.generate_model_dashboard(model_id=model_id, days=days)

    def generate_model_comparison(
        self, model_ids: List[str], days: int = 30, output_dir: str = None
    ) -> str:
        """
        Generate a model comparison dashboard.

        Args:
            model_ids: List of model IDs to compare
            days: Number of days of data to include
            output_dir: Optional output directory for dashboard files

        Returns:
            Path to the generated comparison dashboard HTML file
        """
        dashboard = self.get_dashboard(output_dir)

        # Use registered model names if available
        model_names = []
        for model_id in model_ids:
            if model_id in self.registered_models:
                model_names.append(self.registered_models[model_id].get("model_name", 
                    model_id))
            else:
                model_names.append(model_id)

        return dashboard.generate_model_comparison_dashboard(
            model_ids=model_ids, model_names=model_names, days=days
        )

    def get_token_usage_summary(
        self, model_id: Optional[str] = None, days: int = 30, include_costs: bool = True
    ) -> Dict[str, Any]:
        """
        Get a summary of token usage and costs.

        Args:
            model_id: Optional ID of the model to filter by
            days: Number of days to include
            include_costs: Whether to include cost calculations

        Returns:
            Dictionary with token usage summary
        """
        # Get time range
        end_time = datetime.now()
        start_time = end_time - timedelta(days=days)
        time_range = (start_time, end_time)

        # Prepare filters for database query
        db_filters = {"time_range": time_range}
        if model_id:
            db_filters["model_id"] = model_id

        # Get metrics from database
        metrics_data = self.monitor.metrics_db.get_metrics(**db_filters, limit=10000)

        # Aggregate token usage
        model_usage = {}
        total_prompt_tokens = 0
        total_completion_tokens = 0
        total_tokens = 0
        total_prompt_cost = 0.0
        total_completion_cost = 0.0
        total_cost = 0.0

        for metric in metrics_data:
            current_model_id = metric["model_id"]

            # Initialize model usage entry if needed
            if current_model_id not in model_usage:
                model_name = (
                    self.registered_models.get(current_model_id, {}).get("model_name")
                    or current_model_id
                )
                model_usage[current_model_id] = {
                    "model_name": model_name,
                    "prompt_tokens": 0,
                    "completion_tokens": 0,
                    "total_tokens": 0,
                    "prompt_cost": 0.0,
                    "completion_cost": 0.0,
                    "total_cost": 0.0,
                    "num_requests": 0,
                }

            # Extract token usage from metadata if available
            token_usage = {}
            if isinstance(metric.get("metadata"), 
                dict) and "token_usage" in metric["metadata"]:
                token_usage = metric["metadata"]["token_usage"]

            # Get token counts
            prompt_tokens = token_usage.get("prompt_tokens", 0)
            completion_tokens = token_usage.get("completion_tokens", 0)

            # Fall back to input / output tokens if token usage not available
            if prompt_tokens == 0 and "input_tokens" in metric:
                prompt_tokens = metric["input_tokens"]

            if completion_tokens == 0 and "output_tokens" in metric:
                completion_tokens = metric["output_tokens"]

            # Update model - specific token counts
            model_usage[current_model_id]["prompt_tokens"] += prompt_tokens
            model_usage[current_model_id]["completion_tokens"] += completion_tokens
            model_usage[current_model_id]["total_tokens"] += prompt_tokens + \
                completion_tokens
            model_usage[current_model_id]["num_requests"] += 1

            # Update token costs
            if include_costs:
                # Get cost from token usage if available
                prompt_cost = token_usage.get("prompt_cost", 0.0)
                completion_cost = token_usage.get("completion_cost", 0.0)

                # If not available in token usage, calculate based on registered rates
                if (
                    prompt_cost == 0.0
                    and completion_cost == 0.0
                    and current_model_id in self.registered_models
                ):
                    rates = self.registered_models[current_model_id]
                    prompt_cost = (prompt_tokens / 1000) * rates.get("prompt_cost_per_1k", 
                        0.0)
                    completion_cost = (completion_tokens / 1000) * rates.get(
                        "completion_cost_per_1k", 0.0
                    )

                # Fall back to estimated_cost if needed
                if prompt_cost == \
                    0.0 and completion_cost == 0.0 and "estimated_cost" in metric:
                    # Split estimated cost proportionally between prompt and completion
                    total = prompt_tokens + completion_tokens
                    if total > 0:
                        prompt_ratio = prompt_tokens / total
                        completion_ratio = completion_tokens / total
                        prompt_cost = metric["estimated_cost"] * prompt_ratio
                        completion_cost = metric["estimated_cost"] * completion_ratio

                model_usage[current_model_id]["prompt_cost"] += prompt_cost
                model_usage[current_model_id]["completion_cost"] += completion_cost
                model_usage[current_model_id]["total_cost"] += prompt_cost + \
                    completion_cost

            # Update totals
            total_prompt_tokens += prompt_tokens
            total_completion_tokens += completion_tokens
            total_tokens += prompt_tokens + completion_tokens
            total_prompt_cost += prompt_cost if include_costs else 0.0
            total_completion_cost += completion_cost if include_costs else 0.0
            total_cost += (prompt_cost + completion_cost) if include_costs else 0.0

        # Create summary
        summary = {
            "start_date": start_time.isoformat(),
            "end_date": end_time.isoformat(),
            "days": days,
            "total_prompt_tokens": total_prompt_tokens,
            "total_completion_tokens": total_completion_tokens,
            "total_tokens": total_tokens,
            "num_requests": len(metrics_data),
            "model_breakdown": model_usage,
        }

        if include_costs:
            summary["total_prompt_cost"] = total_prompt_cost
            summary["total_completion_cost"] = total_completion_cost
            summary["total_cost"] = total_cost

            # Add cost per 1k tokens
            if total_tokens > 0:
                summary["cost_per_1k_tokens"] = (total_cost * 1000) / total_tokens

        return summary

    def set_alert_threshold(
        self,
        model_id: str,
        metric_name: str,
        threshold_value: float,
        is_upper_bound: bool = True,
        cooldown_minutes: int = 60,
        notification_channels: List[str] = None,
    ) -> None:
        """
        Set an alert threshold for a model metric.

        Args:
            model_id: ID of the model
            metric_name: Name of the metric to monitor (e.g., "latency_ms", 
                "tokens_per_second")
            threshold_value: Value to trigger alert
            is_upper_bound: If True, alert when value > threshold
                          If False, alert when value < threshold
            cooldown_minutes: Minimum minutes between repeated alerts
            notification_channels: List of notification channels
        """
        self.monitor.set_alert_threshold(
            model_id=model_id,
            metric_name=metric_name,
            threshold_value=threshold_value,
            is_upper_bound=is_upper_bound,
            cooldown_minutes=cooldown_minutes,
            notification_channels=notification_channels or ["log"],
        )

        logger.info(
            f"Alert set for {model_id} - {metric_name} "
            f"{'>' if is_upper_bound else '<'} {threshold_value}"
        )

    def register_alert_handler(self, channel: str, handler_func) -> None:
        """
        Register a handler function for alert notifications.

        Args:
            channel: Channel name for the handler
            handler_func: Function to call when an alert is triggered.
                        Should accept (message, alert_config, value)
        """
        self.monitor.register_alert_handler(channel, handler_func)
        logger.info(f"Registered alert handler for channel: {channel}")

    def cleanup_old_metrics(self, days: int = 180) -> int:
        """
        Remove metrics older than the specified number of days.

        Args:
            days: Number of days to keep

        Returns:
            Number of records deleted
        """
        return self.monitor.metrics_db.cleanup_old_metrics(days)


# Create a global instance of the metrics API
metrics_api = MetricsAPI.get_instance()
=======

if __name__ == "__main__":
    main()
>>>>>>> 6124bda3
<|MERGE_RESOLUTION|>--- conflicted
+++ resolved
@@ -4,504 +4,11 @@
 # The original content had syntax errors that could not be automatically fixed
 # Please review and update this file as needed
 
-<<<<<<< HEAD
-import contextlib
-import logging
-from datetime import datetime, timedelta
-from functools import wraps
-from typing import Any, Dict, List, Optional
-=======
->>>>>>> 6124bda3
 
 def main():
     """Initialize the module."""
     pass
 
-<<<<<<< HEAD
-# Import metrics classes
-from ai_models.metrics.dashboard import MetricsDashboard
-from ai_models.metrics.enhanced_metrics import (
-    EnhancedInferenceTracker,
-    EnhancedPerformanceMonitor,
-)
-
-
-class MetricsAPI:
-    """
-    API for tracking and accessing model performance metrics.
-
-    This class provides simplified interfaces for recording and accessing
-    model performance metrics throughout the application.
-    """
-
-    _instance = None
-
-    @classmethod
-    def get_instance(cls, config=None, db_path: str = None):
-        """
-        Get or create a singleton instance of the metrics API.
-
-        This ensures that metrics are consistently tracked across the application.
-
-        Args:
-            config: Optional configuration to use when creating the instance
-            db_path: Optional database path to use when creating the instance
-
-        Returns:
-            MetricsAPI instance
-        """
-        if cls._instance is None:
-            cls._instance = cls(config, db_path)
-        return cls._instance
-
-    def __init__(self, config=None, db_path: str = None):
-        """
-        Initialize the metrics API.
-
-        Args:
-            config: Model configuration object or dict
-            db_path: Path to the metrics database
-        """
-        self.monitor = EnhancedPerformanceMonitor(config, db_path)
-        self._dashboard = None
-
-        # Store registered model costs
-        self.registered_models = {}
-
-    def register_model(
-        self,
-        model_id: str,
-        model_name: str = None,
-        prompt_cost_per_1k: float = 0.0,
-        completion_cost_per_1k: float = 0.0,
-    ) -> None:
-        """
-        Register model information including cost rates.
-
-        Args:
-            model_id: ID of the model
-            model_name: Human - readable name of the model
-            prompt_cost_per_1k: Cost per 1000 prompt tokens
-            completion_cost_per_1k: Cost per 1000 completion tokens
-        """
-        self.registered_models[model_id] = {
-            "model_name": model_name or model_id,
-            "prompt_cost_per_1k": prompt_cost_per_1k,
-            "completion_cost_per_1k": completion_cost_per_1k,
-        }
-
-        # Register cost rates with the monitor
-        self.monitor.set_model_cost_rates(model_id, prompt_cost_per_1k, 
-            completion_cost_per_1k)
-
-        logger.info(
-            f"Registered model {model_id} with prompt cost: ${prompt_cost_per_1k}/1k, "
-            f"completion cost: ${completion_cost_per_1k}/1k"
-        )
-
-    @contextlib.contextmanager
-    def track_inference(
-        self,
-        model_id: str,
-        input_text: str = "",
-        input_tokens: int = 0,
-        batch_id: str = None,
-        user_id: str = None,
-        session_id: str = None,
-        deployment_env: str = None,
-        tags: List[str] = None,
-    ) -> EnhancedInferenceTracker:
-        """
-        Context manager for tracking model inferences.
-
-        Example usage:
-        ```
-        with metrics_api.track_inference("gpt4", input_text="Hello") as tracker:
-            response = call_model("gpt4", "Hello")
-            tracker.record_first_token()  # Call when first token is received
-            # ...later...
-            # The tracker.stop() will be called automatically at the end of the block
-            # with the response text
-        ```
-
-        Args:
-            model_id: ID of the model
-            input_text: Input text for the inference
-            input_tokens: Optional pre - computed input token count
-            batch_id: Optional batch ID for grouping related inferences
-            user_id: Optional ID of the user making the request
-            session_id: Optional ID of the user session
-            deployment_env: Optional deployment environment (e.g., "prod", "staging")
-            tags: Optional list of tags for the request
-
-        Returns:
-            EnhancedInferenceTracker instance within a context manager
-        """
-        # Create tracker
-        tracker = self.monitor.track_enhanced_inference(model_id, batch_id)
-
-        # Track when tracking was requested (for queue time)
-        tracker.track_queue_time()
-
-        # Add request context
-        if user_id or session_id or tags:
-            tracker.add_request_context(user_id=user_id, session_id=session_id, 
-                tags=tags)
-
-        # Add system context
-        if deployment_env:
-            tracker.add_system_context(deployment_env=deployment_env)
-
-        try:
-            # Start tracking
-            tracker.start(input_text=input_text, input_tokens=input_tokens)
-
-            # Return tracker to the context manager
-            yield tracker
-
-        except Exception as e:
-            # Record error if exception occurs
-            tracker.record_error(error_type=type(e).__name__, error_message=str(e))
-            tracker.stop()
-            raise
-
-        if not tracker._has_stopped:
-            # Stop tracking if not already stopped
-            tracker.stop()
-
-    def track_inference_decorator(self, model_id: str):
-        """
-        Decorator for tracking model inferences in function calls.
-
-        Example usage:
-        ```python
-        @metrics_api.track_inference_decorator("gpt4")
-        def generate_text(prompt, **kwargs):
-            # Call model and return response
-            return model_response
-        ```
-
-        Args:
-            model_id: ID of the model to track
-
-        Returns:
-            Decorator function
-        """
-
-        def decorator(func):
-            @wraps(func)
-            def wrapper(*args, **kwargs):
-                input_text = ""
-                if args and isinstance(args[0], str):
-                    input_text = args[0]
-                elif "prompt" in kwargs and isinstance(kwargs["prompt"], str):
-                    input_text = kwargs["prompt"]
-
-                # Extract optional context from kwargs
-                user_id = kwargs.pop("user_id", None)
-                session_id = kwargs.pop("session_id", None)
-                tags = kwargs.pop("tags", None)
-
-                with self.track_inference(
-                    model_id=model_id,
-                    input_text=input_text,
-                    user_id=user_id,
-                    session_id=session_id,
-                    tags=tags,
-                ) as tracker:
-                    # Call the original function
-                    response = func(*args, **kwargs)
-
-                    # Extract output text if response is a string or has a "text" attribute
-                    output_text = ""
-                    if isinstance(response, str):
-                        output_text = response
-                    elif hasattr(response, "text") and isinstance(response.text, str):
-                        output_text = response.text
-
-                    # Stop tracking with output text
-                    tracker.stop(output_text=output_text)
-
-                    return response
-
-            return wrapper
-
-        return decorator
-
-    def get_dashboard(self, output_dir: str = None):
-        """
-        Get the dashboard generator.
-
-        Args:
-            output_dir: Optional output directory for dashboard files
-
-        Returns:
-            MetricsDashboard instance
-        """
-        if self._dashboard is None or (output_dir and output_dir != \
-            self._dashboard.output_dir):
-            self._dashboard = MetricsDashboard(
-                performance_monitor=self.monitor, output_dir=output_dir
-            )
-        return self._dashboard
-
-    def generate_model_dashboard(
-        self, model_id: str, days: int = 30, output_dir: str = None
-    ) -> str:
-        """
-        Generate a model performance dashboard.
-
-        Args:
-            model_id: ID of the model
-            days: Number of days of data to include
-            output_dir: Optional output directory for dashboard files
-
-        Returns:
-            Path to the generated dashboard HTML file
-        """
-        dashboard = self.get_dashboard(output_dir)
-        return dashboard.generate_model_dashboard(model_id=model_id, days=days)
-
-    def generate_model_comparison(
-        self, model_ids: List[str], days: int = 30, output_dir: str = None
-    ) -> str:
-        """
-        Generate a model comparison dashboard.
-
-        Args:
-            model_ids: List of model IDs to compare
-            days: Number of days of data to include
-            output_dir: Optional output directory for dashboard files
-
-        Returns:
-            Path to the generated comparison dashboard HTML file
-        """
-        dashboard = self.get_dashboard(output_dir)
-
-        # Use registered model names if available
-        model_names = []
-        for model_id in model_ids:
-            if model_id in self.registered_models:
-                model_names.append(self.registered_models[model_id].get("model_name", 
-                    model_id))
-            else:
-                model_names.append(model_id)
-
-        return dashboard.generate_model_comparison_dashboard(
-            model_ids=model_ids, model_names=model_names, days=days
-        )
-
-    def get_token_usage_summary(
-        self, model_id: Optional[str] = None, days: int = 30, include_costs: bool = True
-    ) -> Dict[str, Any]:
-        """
-        Get a summary of token usage and costs.
-
-        Args:
-            model_id: Optional ID of the model to filter by
-            days: Number of days to include
-            include_costs: Whether to include cost calculations
-
-        Returns:
-            Dictionary with token usage summary
-        """
-        # Get time range
-        end_time = datetime.now()
-        start_time = end_time - timedelta(days=days)
-        time_range = (start_time, end_time)
-
-        # Prepare filters for database query
-        db_filters = {"time_range": time_range}
-        if model_id:
-            db_filters["model_id"] = model_id
-
-        # Get metrics from database
-        metrics_data = self.monitor.metrics_db.get_metrics(**db_filters, limit=10000)
-
-        # Aggregate token usage
-        model_usage = {}
-        total_prompt_tokens = 0
-        total_completion_tokens = 0
-        total_tokens = 0
-        total_prompt_cost = 0.0
-        total_completion_cost = 0.0
-        total_cost = 0.0
-
-        for metric in metrics_data:
-            current_model_id = metric["model_id"]
-
-            # Initialize model usage entry if needed
-            if current_model_id not in model_usage:
-                model_name = (
-                    self.registered_models.get(current_model_id, {}).get("model_name")
-                    or current_model_id
-                )
-                model_usage[current_model_id] = {
-                    "model_name": model_name,
-                    "prompt_tokens": 0,
-                    "completion_tokens": 0,
-                    "total_tokens": 0,
-                    "prompt_cost": 0.0,
-                    "completion_cost": 0.0,
-                    "total_cost": 0.0,
-                    "num_requests": 0,
-                }
-
-            # Extract token usage from metadata if available
-            token_usage = {}
-            if isinstance(metric.get("metadata"), 
-                dict) and "token_usage" in metric["metadata"]:
-                token_usage = metric["metadata"]["token_usage"]
-
-            # Get token counts
-            prompt_tokens = token_usage.get("prompt_tokens", 0)
-            completion_tokens = token_usage.get("completion_tokens", 0)
-
-            # Fall back to input / output tokens if token usage not available
-            if prompt_tokens == 0 and "input_tokens" in metric:
-                prompt_tokens = metric["input_tokens"]
-
-            if completion_tokens == 0 and "output_tokens" in metric:
-                completion_tokens = metric["output_tokens"]
-
-            # Update model - specific token counts
-            model_usage[current_model_id]["prompt_tokens"] += prompt_tokens
-            model_usage[current_model_id]["completion_tokens"] += completion_tokens
-            model_usage[current_model_id]["total_tokens"] += prompt_tokens + \
-                completion_tokens
-            model_usage[current_model_id]["num_requests"] += 1
-
-            # Update token costs
-            if include_costs:
-                # Get cost from token usage if available
-                prompt_cost = token_usage.get("prompt_cost", 0.0)
-                completion_cost = token_usage.get("completion_cost", 0.0)
-
-                # If not available in token usage, calculate based on registered rates
-                if (
-                    prompt_cost == 0.0
-                    and completion_cost == 0.0
-                    and current_model_id in self.registered_models
-                ):
-                    rates = self.registered_models[current_model_id]
-                    prompt_cost = (prompt_tokens / 1000) * rates.get("prompt_cost_per_1k", 
-                        0.0)
-                    completion_cost = (completion_tokens / 1000) * rates.get(
-                        "completion_cost_per_1k", 0.0
-                    )
-
-                # Fall back to estimated_cost if needed
-                if prompt_cost == \
-                    0.0 and completion_cost == 0.0 and "estimated_cost" in metric:
-                    # Split estimated cost proportionally between prompt and completion
-                    total = prompt_tokens + completion_tokens
-                    if total > 0:
-                        prompt_ratio = prompt_tokens / total
-                        completion_ratio = completion_tokens / total
-                        prompt_cost = metric["estimated_cost"] * prompt_ratio
-                        completion_cost = metric["estimated_cost"] * completion_ratio
-
-                model_usage[current_model_id]["prompt_cost"] += prompt_cost
-                model_usage[current_model_id]["completion_cost"] += completion_cost
-                model_usage[current_model_id]["total_cost"] += prompt_cost + \
-                    completion_cost
-
-            # Update totals
-            total_prompt_tokens += prompt_tokens
-            total_completion_tokens += completion_tokens
-            total_tokens += prompt_tokens + completion_tokens
-            total_prompt_cost += prompt_cost if include_costs else 0.0
-            total_completion_cost += completion_cost if include_costs else 0.0
-            total_cost += (prompt_cost + completion_cost) if include_costs else 0.0
-
-        # Create summary
-        summary = {
-            "start_date": start_time.isoformat(),
-            "end_date": end_time.isoformat(),
-            "days": days,
-            "total_prompt_tokens": total_prompt_tokens,
-            "total_completion_tokens": total_completion_tokens,
-            "total_tokens": total_tokens,
-            "num_requests": len(metrics_data),
-            "model_breakdown": model_usage,
-        }
-
-        if include_costs:
-            summary["total_prompt_cost"] = total_prompt_cost
-            summary["total_completion_cost"] = total_completion_cost
-            summary["total_cost"] = total_cost
-
-            # Add cost per 1k tokens
-            if total_tokens > 0:
-                summary["cost_per_1k_tokens"] = (total_cost * 1000) / total_tokens
-
-        return summary
-
-    def set_alert_threshold(
-        self,
-        model_id: str,
-        metric_name: str,
-        threshold_value: float,
-        is_upper_bound: bool = True,
-        cooldown_minutes: int = 60,
-        notification_channels: List[str] = None,
-    ) -> None:
-        """
-        Set an alert threshold for a model metric.
-
-        Args:
-            model_id: ID of the model
-            metric_name: Name of the metric to monitor (e.g., "latency_ms", 
-                "tokens_per_second")
-            threshold_value: Value to trigger alert
-            is_upper_bound: If True, alert when value > threshold
-                          If False, alert when value < threshold
-            cooldown_minutes: Minimum minutes between repeated alerts
-            notification_channels: List of notification channels
-        """
-        self.monitor.set_alert_threshold(
-            model_id=model_id,
-            metric_name=metric_name,
-            threshold_value=threshold_value,
-            is_upper_bound=is_upper_bound,
-            cooldown_minutes=cooldown_minutes,
-            notification_channels=notification_channels or ["log"],
-        )
-
-        logger.info(
-            f"Alert set for {model_id} - {metric_name} "
-            f"{'>' if is_upper_bound else '<'} {threshold_value}"
-        )
-
-    def register_alert_handler(self, channel: str, handler_func) -> None:
-        """
-        Register a handler function for alert notifications.
-
-        Args:
-            channel: Channel name for the handler
-            handler_func: Function to call when an alert is triggered.
-                        Should accept (message, alert_config, value)
-        """
-        self.monitor.register_alert_handler(channel, handler_func)
-        logger.info(f"Registered alert handler for channel: {channel}")
-
-    def cleanup_old_metrics(self, days: int = 180) -> int:
-        """
-        Remove metrics older than the specified number of days.
-
-        Args:
-            days: Number of days to keep
-
-        Returns:
-            Number of records deleted
-        """
-        return self.monitor.metrics_db.cleanup_old_metrics(days)
-
-
-# Create a global instance of the metrics API
-metrics_api = MetricsAPI.get_instance()
-=======
 
 if __name__ == "__main__":
-    main()
->>>>>>> 6124bda3
+    main()