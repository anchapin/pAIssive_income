"""utils.py - Module for the pAIssive Income project."""

# This file was automatically fixed by the syntax error correction script
# The original content had syntax errors that could not be automatically fixed
# Please review and update this file as needed

<<<<<<< HEAD
import json
import logging
import os
import time
from typing import Any, Dict, Optional, Union
=======
>>>>>>> 6124bda3

def main():
    """Initialize the module."""
    pass

<<<<<<< HEAD
from .base import PruningConfig, PruningMethod
from .magnitude_pruner import MagnitudePruner
from .structured_pruner import StructuredPruner

# Set up logging
logging.basicConfig(
    level=logging.INFO, format=" % (asctime)s - %(name)s - %(levelname)s - %(message)s"
)
logger = logging.getLogger(__name__)

# Try to import optional dependencies
try:
    import torch

    TORCH_AVAILABLE = True
except ImportError:
    logger.warning("PyTorch not available. Some pruning utilities will not work.")
    TORCH_AVAILABLE = False

try:
    from transformers import AutoModelForCausalLM, AutoTokenizer

    TRANSFORMERS_AVAILABLE = True
except ImportError:
    logger.warning(
"Transformers not available. Some pruning utilities will have limited functionality."
    )
    TRANSFORMERS_AVAILABLE = False


def prune_model(
    model_path: str,
    output_path: Optional[str] = None,
    method: Union[str, PruningMethod] = PruningMethod.MAGNITUDE,
    sparsity: float = 0.5,
    model_type: str = "text - generation",
    **kwargs,
) -> str:
    """
    Prune a model using the specified method.

    Args:
        model_path: Path to the model
        output_path: Path to save the pruned model (None for in - place)
        method: Pruning method
        sparsity: Target sparsity (0.0 to 1.0)
        model_type: Type of the model
        **kwargs: Additional parameters for pruning

    Returns:
        Path to the pruned model
    """
    # Convert method to PruningMethod if it's a string
    if isinstance(method, str):
        try:
            method = PruningMethod(method)
        except ValueError:
            raise ValueError(f"Unknown pruning method: {method}")

    # Create pruning configuration
    config = PruningConfig(method=method, sparsity=sparsity, **kwargs)

    # Create pruner based on method
    if method == PruningMethod.MAGNITUDE:
        pruner = MagnitudePruner(config)
    elif method == PruningMethod.STRUCTURED:
        pruner = StructuredPruner(config)
    else:
        raise ValueError(f"Unsupported pruning method: {method}")

    # Check if the pruner supports the model type
    if not pruner.supports_model_type(model_type):
        raise ValueError(
            f"Model type {model_type} is not supported by the {method.value} pruner")

    # Prune the model
    return pruner.prune(model_path, output_path)


def analyze_pruning(
    original_model_path: str,
    pruned_model_path: str,
    input_text: Optional[str] = None,
    num_samples: int = 5,
    max_tokens: int = 100,
    **kwargs,
) -> Dict[str, Any]:
    """
    Analyze the effects of pruning on a model.

    This function performs a comprehensive analysis to quantify how model pruning
    affects key performance metrics. The analysis consists of several stages:

    1. Model loading: Both original and pruned models are loaded
    2. Size analysis: Compare file size and memory footprint
    3. Sparsity calculation: Measure the percentage of zero weights in each model
    4. Inference speed measurement: Time the generation of text for both models
    5. Output quality comparison: Calculate similarity between outputs of both models

    The comprehensive report enables data - driven decisions about pruning parameters
    by quantifying the tradeoffs between model size, inference speed, 
        and output quality.

    Args:
        original_model_path: Path to the original model
        pruned_model_path: Path to the pruned model
        input_text: Input text for generation (None for random prompts)
        num_samples: Number of samples to generate
        max_tokens: Maximum number of tokens to generate
        **kwargs: Additional parameters for generation

    Returns:
        Dictionary with analysis results containing:
        - Original and pruned model statistics
        - Comparison metrics (size reduction, speed improvement, etc.)
        - Actual outputs for comparison
    """
    if not TORCH_AVAILABLE or not TRANSFORMERS_AVAILABLE:
        raise ImportError("PyTorch and Transformers are required for pruning analysis")

    logger.info("Analyzing pruning effects")

    # Load original model and tokenizer
    logger.info(f"Loading original model from {original_model_path}")
    original_tokenizer = AutoTokenizer.from_pretrained(original_model_path)
    original_model = AutoModelForCausalLM.from_pretrained(
        original_model_path,
        device_map="auto",  # Automatically use best available device (CPU / GPU)
    )

    # Load pruned model and tokenizer
    logger.info(f"Loading pruned model from {pruned_model_path}")
    pruned_tokenizer = AutoTokenizer.from_pretrained(pruned_model_path)
    pruned_model = AutoModelForCausalLM.from_pretrained(
        pruned_model_path,
        device_map="auto",  # Automatically use best available device (CPU / GPU)
    )

    # Generate input prompts for testing model generation
    # Either use the provided input text or default test prompts
    if input_text:
        # Use the same input text for all samples to reduce variance
        prompts = [input_text] * num_samples
    else:
        # Use a diverse set of default prompts to test different aspects
        # of language generation (stories, facts, opinions, etc.)
        prompts = [
            "Once upon a time in a land far away,",
            "The quick brown fox jumps over the lazy dog.",
            "In a shocking turn of events, scientists discovered that",
            "The best way to learn a new programming language is to",
            "If I could travel anywhere in the world, I would go to",
        ]

        # Limit to num_samples
        prompts = prompts[:num_samples]

        # If we have fewer default prompts than requested samples,
        # duplicate prompts to reach the required number
        while len(prompts) < num_samples:
            prompts.append(prompts[len(prompts) % len(prompts)])

    # STAGE 1: Analyze model size and sparsity
    # This quantifies the memory / storage benefit of pruning
    original_size = _get_model_size(original_model)
    pruned_size = _get_model_size(pruned_model)
    original_sparsity = _calculate_model_sparsity(original_model)
    pruned_sparsity = _calculate_model_sparsity(pruned_model)

    # STAGE 2: Analyze generation speed and output quality
    # This measures the performance impact and output quality changes
    original_times = []
    pruned_times = []
    original_outputs = []
    pruned_outputs = []

    for prompt in prompts:
        # Generate text with original model and measure time
        start_time = time.time()
        original_output = _generate_text(
            original_model, original_tokenizer, prompt, max_tokens, **kwargs
        )
        original_time = time.time() - start_time

        original_times.append(original_time)
        original_outputs.append(original_output)

        # Generate text with pruned model and measure time
        start_time = time.time()
        pruned_output = _generate_text(pruned_model, pruned_tokenizer, prompt, 
            max_tokens, **kwargs)
        pruned_time = time.time() - start_time

        pruned_times.append(pruned_time)
        pruned_outputs.append(pruned_output)

    # STAGE 3: Calculate comparison metrics
    # These derived metrics provide a clear picture of the pruning impact

    # Size reduction as a ratio and percentage
    size_reduction = 1.0 - (pruned_size / original_size)

    # Speed improvement as a ratio (>1.0 means faster)
    # Using mean times to get a stable measurement across samples
    speed_improvement = np.mean(original_times) / np.mean(pruned_times)

    # Sparsity increase (percentage points of additional zeros)
    sparsity_increase = pruned_sparsity - original_sparsity

    # STAGE 4: Calculate output similarity to measure quality degradation
    # Higher similarity indicates less quality degradation from pruning
    similarities = []
    for orig, pruned in zip(original_outputs, pruned_outputs):
        similarity = _calculate_text_similarity(orig, pruned)
        similarities.append(similarity)

    avg_similarity = np.mean(similarities)

    # STAGE 5: Compile comprehensive analysis results
    # Structure the data for easy interpretation and visualization
    results = {
        # Original model statistics
        "original_model": {
            "path": original_model_path,
            "size_mb": original_size,
            "sparsity": original_sparsity,
            "avg_generation_time": np.mean(original_times),
            "outputs": original_outputs,
        },
        # Pruned model statistics
        "pruned_model": {
            "path": pruned_model_path,
            "size_mb": pruned_size,
            "sparsity": pruned_sparsity,
            "avg_generation_time": np.mean(pruned_times),
            "outputs": pruned_outputs,
        },
        # Key comparison metrics
        "comparison": {
            "size_reduction": size_reduction,
            "size_reduction_percent": size_reduction * 100,  # More intuitive percentage
            "speed_improvement": speed_improvement,
            "speed_improvement_percent": (speed_improvement - 1) * 100,  
                # Percentage speedup
            "sparsity_increase": sparsity_increase,
            "sparsity_increase_percent": sparsity_increase * 100,  
                # Percentage point increase
            "output_similarity": avg_similarity,
            "individual_similarities": similarities,  # For detailed analysis
        },
        # Preserve input data for reference
        "prompts": prompts,
    }

    # Add pruning configuration if available
    # This helps track which pruning settings were used
    try:
        pruning_config_path = os.path.join(pruned_model_path, "pruning_config.json")
        if os.path.exists(pruning_config_path):
            with open(pruning_config_path, "r", encoding="utf - 8") as f:
                pruning_config = json.load(f)

            results["pruning_config"] = pruning_config
    except Exception as e:
        logger.warning(f"Error loading pruning config: {e}")

    return results


def _get_model_size(model) -> float:
    """
    Get the size of a model in megabytes.

    This function calculates the in - memory size of a PyTorch model by:
    1. Summing the size of all parameters (weights and biases)
    2. Summing the size of all buffers (e.g., running stats in batch norm)
    3. Converting the total size to megabytes

    The calculation accounts for both the number of elements and their data type sizes,
    providing an accurate measure of the model's memory footprint.

    Args:
        model: PyTorch model

    Returns:
        Size in megabytes
    """
    # Calculate size of all parameters (weights and biases)
    param_size = 0
    for param in model.parameters():
        # Number of elements * bytes per element
        param_size += param.nelement() * param.element_size()

    # Calculate size of all buffers (running stats, etc.)
    buffer_size = 0
    for buffer in model.buffers():
        buffer_size += buffer.nelement() * buffer.element_size()

    # Convert to megabytes
    size_mb = (param_size + buffer_size) / (1024 * 1024)
    return size_mb


def _calculate_model_sparsity(model) -> float:
    """
    Calculate the sparsity of a model.

    Sparsity is the proportion of zero - valued parameters in a model's weight matrices.
    Higher sparsity generally means better compression potential and faster inference
    on hardware that supports sparse operations.

    This function:
    1. Counts the total number of parameters in weight matrices (excluding biases)
    2. Counts how many of those parameters are exactly zero
    3. Calculates the ratio of zero parameters to total parameters

    Only weight matrices (dim > 1) are considered because:
    - Biases are typically not pruned as they represent a small fraction of parameters
    - Pruning biases can disproportionately affect model quality

    Args:
        model: PyTorch model

    Returns:
        Sparsity as a float between 0.0 (dense) and 1.0 (completely sparse)
    """
    total_params = 0
    zero_params = 0

    for param in model.parameters():
        if param.dim() > 1:  # Only consider weight matrices, not biases
            total_params += param.numel()  # Total number of elements
            zero_params += (param == 0).sum().item()  # Count zeros

    if total_params == 0:
        return 0.0  # Avoid division by zero

    return zero_params / total_params  # Sparsity ratio


def _generate_text(model, tokenizer, prompt: str, max_tokens: int, **kwargs) -> str:
    """
    Generate text using a model.

    This function handles the text generation process with a given language model:
    1. Tokenize the input prompt and move to the appropriate device
    2. Set up generation parameters with smart defaults
    3. Generate text without computing gradients (for efficiency)
    4. Decode the generated token IDs back to text

    The generation is done with torch.no_grad() to:
    - Improve inference speed
    - Reduce memory usage
    - Prevent accidental gradient accumulation

    Args:
        model: PyTorch model
        tokenizer: Tokenizer
        prompt: Input prompt
        max_tokens: Maximum number of tokens to generate
        **kwargs: Additional parameters for generation

    Returns:
        Generated text as a string
    """
    # Tokenize input and move to model's device (CPU / GPU)
    inputs = tokenizer(prompt, return_tensors="pt").to(model.device)

    # Set default generation parameters for reasonable output
    generation_kwargs = {
        "max_new_tokens": max_tokens,  # Control length of generated text
        "temperature": 0.7,  # Control randomness (higher = more random)
        "top_p": 0.9,  # Nucleus sampling parameter
        "do_sample": True,  # Use sampling instead of greedy decoding
    }

    # Override defaults with any user - provided parameters
    generation_kwargs.update(kwargs)

    # Generate text without computing gradients (for efficiency)
    with torch.no_grad():
        outputs = model.generate(**inputs, **generation_kwargs)

    # Decode the generated token IDs back to text and return
    return tokenizer.decode(outputs[0], skip_special_tokens=True)


def _calculate_text_similarity(text1: str, text2: str) -> float:
    """
    Calculate similarity between two texts.

    This function implements a character - level Jaccard similarity metric:
    - Fast and language - agnostic
    - Works for comparing texts of different lengths
    - Provides a normalized score between 0 (completely different) and 1 (identical)

    The Jaccard similarity is defined as the size of the intersection
    divided by the size of the union of the character sets. This method provides a
    reasonable approximation of text similarity for the purpose of comparing
    model outputs.

    For more sophisticated comparisons, consider using:
    - BLEU or ROUGE scores for specific NLP tasks
    - Embedding - based similarity for semantic comparison
    - Edit distance for character - level differences

    Args:
        text1: First text
        text2: Second text

    Returns:
        Similarity score between 0.0 (completely different) and 1.0 (identical)
    """
    # Convert texts to sets of characters for Jaccard similarity
    set1 = set(text1)
    set2 = set(text2)

    # Calculate intersection (characters in both texts)
    intersection = len(set1.intersection(set2))

    # Calculate union (unique characters across both texts)
    union = len(set1.union(set2))

    # Handle edge case of empty texts
    if union == 0:
        return 0.0

    # Jaccard similarity = intersection size / union size
    return intersection / union
=======

if __name__ == "__main__":
    main()
>>>>>>> 6124bda3
<|MERGE_RESOLUTION|>--- conflicted
+++ resolved
@@ -4,451 +4,11 @@
 # The original content had syntax errors that could not be automatically fixed
 # Please review and update this file as needed
 
-<<<<<<< HEAD
-import json
-import logging
-import os
-import time
-from typing import Any, Dict, Optional, Union
-=======
->>>>>>> 6124bda3
 
 def main():
     """Initialize the module."""
     pass
 
-<<<<<<< HEAD
-from .base import PruningConfig, PruningMethod
-from .magnitude_pruner import MagnitudePruner
-from .structured_pruner import StructuredPruner
-
-# Set up logging
-logging.basicConfig(
-    level=logging.INFO, format=" % (asctime)s - %(name)s - %(levelname)s - %(message)s"
-)
-logger = logging.getLogger(__name__)
-
-# Try to import optional dependencies
-try:
-    import torch
-
-    TORCH_AVAILABLE = True
-except ImportError:
-    logger.warning("PyTorch not available. Some pruning utilities will not work.")
-    TORCH_AVAILABLE = False
-
-try:
-    from transformers import AutoModelForCausalLM, AutoTokenizer
-
-    TRANSFORMERS_AVAILABLE = True
-except ImportError:
-    logger.warning(
-"Transformers not available. Some pruning utilities will have limited functionality."
-    )
-    TRANSFORMERS_AVAILABLE = False
-
-
-def prune_model(
-    model_path: str,
-    output_path: Optional[str] = None,
-    method: Union[str, PruningMethod] = PruningMethod.MAGNITUDE,
-    sparsity: float = 0.5,
-    model_type: str = "text - generation",
-    **kwargs,
-) -> str:
-    """
-    Prune a model using the specified method.
-
-    Args:
-        model_path: Path to the model
-        output_path: Path to save the pruned model (None for in - place)
-        method: Pruning method
-        sparsity: Target sparsity (0.0 to 1.0)
-        model_type: Type of the model
-        **kwargs: Additional parameters for pruning
-
-    Returns:
-        Path to the pruned model
-    """
-    # Convert method to PruningMethod if it's a string
-    if isinstance(method, str):
-        try:
-            method = PruningMethod(method)
-        except ValueError:
-            raise ValueError(f"Unknown pruning method: {method}")
-
-    # Create pruning configuration
-    config = PruningConfig(method=method, sparsity=sparsity, **kwargs)
-
-    # Create pruner based on method
-    if method == PruningMethod.MAGNITUDE:
-        pruner = MagnitudePruner(config)
-    elif method == PruningMethod.STRUCTURED:
-        pruner = StructuredPruner(config)
-    else:
-        raise ValueError(f"Unsupported pruning method: {method}")
-
-    # Check if the pruner supports the model type
-    if not pruner.supports_model_type(model_type):
-        raise ValueError(
-            f"Model type {model_type} is not supported by the {method.value} pruner")
-
-    # Prune the model
-    return pruner.prune(model_path, output_path)
-
-
-def analyze_pruning(
-    original_model_path: str,
-    pruned_model_path: str,
-    input_text: Optional[str] = None,
-    num_samples: int = 5,
-    max_tokens: int = 100,
-    **kwargs,
-) -> Dict[str, Any]:
-    """
-    Analyze the effects of pruning on a model.
-
-    This function performs a comprehensive analysis to quantify how model pruning
-    affects key performance metrics. The analysis consists of several stages:
-
-    1. Model loading: Both original and pruned models are loaded
-    2. Size analysis: Compare file size and memory footprint
-    3. Sparsity calculation: Measure the percentage of zero weights in each model
-    4. Inference speed measurement: Time the generation of text for both models
-    5. Output quality comparison: Calculate similarity between outputs of both models
-
-    The comprehensive report enables data - driven decisions about pruning parameters
-    by quantifying the tradeoffs between model size, inference speed, 
-        and output quality.
-
-    Args:
-        original_model_path: Path to the original model
-        pruned_model_path: Path to the pruned model
-        input_text: Input text for generation (None for random prompts)
-        num_samples: Number of samples to generate
-        max_tokens: Maximum number of tokens to generate
-        **kwargs: Additional parameters for generation
-
-    Returns:
-        Dictionary with analysis results containing:
-        - Original and pruned model statistics
-        - Comparison metrics (size reduction, speed improvement, etc.)
-        - Actual outputs for comparison
-    """
-    if not TORCH_AVAILABLE or not TRANSFORMERS_AVAILABLE:
-        raise ImportError("PyTorch and Transformers are required for pruning analysis")
-
-    logger.info("Analyzing pruning effects")
-
-    # Load original model and tokenizer
-    logger.info(f"Loading original model from {original_model_path}")
-    original_tokenizer = AutoTokenizer.from_pretrained(original_model_path)
-    original_model = AutoModelForCausalLM.from_pretrained(
-        original_model_path,
-        device_map="auto",  # Automatically use best available device (CPU / GPU)
-    )
-
-    # Load pruned model and tokenizer
-    logger.info(f"Loading pruned model from {pruned_model_path}")
-    pruned_tokenizer = AutoTokenizer.from_pretrained(pruned_model_path)
-    pruned_model = AutoModelForCausalLM.from_pretrained(
-        pruned_model_path,
-        device_map="auto",  # Automatically use best available device (CPU / GPU)
-    )
-
-    # Generate input prompts for testing model generation
-    # Either use the provided input text or default test prompts
-    if input_text:
-        # Use the same input text for all samples to reduce variance
-        prompts = [input_text] * num_samples
-    else:
-        # Use a diverse set of default prompts to test different aspects
-        # of language generation (stories, facts, opinions, etc.)
-        prompts = [
-            "Once upon a time in a land far away,",
-            "The quick brown fox jumps over the lazy dog.",
-            "In a shocking turn of events, scientists discovered that",
-            "The best way to learn a new programming language is to",
-            "If I could travel anywhere in the world, I would go to",
-        ]
-
-        # Limit to num_samples
-        prompts = prompts[:num_samples]
-
-        # If we have fewer default prompts than requested samples,
-        # duplicate prompts to reach the required number
-        while len(prompts) < num_samples:
-            prompts.append(prompts[len(prompts) % len(prompts)])
-
-    # STAGE 1: Analyze model size and sparsity
-    # This quantifies the memory / storage benefit of pruning
-    original_size = _get_model_size(original_model)
-    pruned_size = _get_model_size(pruned_model)
-    original_sparsity = _calculate_model_sparsity(original_model)
-    pruned_sparsity = _calculate_model_sparsity(pruned_model)
-
-    # STAGE 2: Analyze generation speed and output quality
-    # This measures the performance impact and output quality changes
-    original_times = []
-    pruned_times = []
-    original_outputs = []
-    pruned_outputs = []
-
-    for prompt in prompts:
-        # Generate text with original model and measure time
-        start_time = time.time()
-        original_output = _generate_text(
-            original_model, original_tokenizer, prompt, max_tokens, **kwargs
-        )
-        original_time = time.time() - start_time
-
-        original_times.append(original_time)
-        original_outputs.append(original_output)
-
-        # Generate text with pruned model and measure time
-        start_time = time.time()
-        pruned_output = _generate_text(pruned_model, pruned_tokenizer, prompt, 
-            max_tokens, **kwargs)
-        pruned_time = time.time() - start_time
-
-        pruned_times.append(pruned_time)
-        pruned_outputs.append(pruned_output)
-
-    # STAGE 3: Calculate comparison metrics
-    # These derived metrics provide a clear picture of the pruning impact
-
-    # Size reduction as a ratio and percentage
-    size_reduction = 1.0 - (pruned_size / original_size)
-
-    # Speed improvement as a ratio (>1.0 means faster)
-    # Using mean times to get a stable measurement across samples
-    speed_improvement = np.mean(original_times) / np.mean(pruned_times)
-
-    # Sparsity increase (percentage points of additional zeros)
-    sparsity_increase = pruned_sparsity - original_sparsity
-
-    # STAGE 4: Calculate output similarity to measure quality degradation
-    # Higher similarity indicates less quality degradation from pruning
-    similarities = []
-    for orig, pruned in zip(original_outputs, pruned_outputs):
-        similarity = _calculate_text_similarity(orig, pruned)
-        similarities.append(similarity)
-
-    avg_similarity = np.mean(similarities)
-
-    # STAGE 5: Compile comprehensive analysis results
-    # Structure the data for easy interpretation and visualization
-    results = {
-        # Original model statistics
-        "original_model": {
-            "path": original_model_path,
-            "size_mb": original_size,
-            "sparsity": original_sparsity,
-            "avg_generation_time": np.mean(original_times),
-            "outputs": original_outputs,
-        },
-        # Pruned model statistics
-        "pruned_model": {
-            "path": pruned_model_path,
-            "size_mb": pruned_size,
-            "sparsity": pruned_sparsity,
-            "avg_generation_time": np.mean(pruned_times),
-            "outputs": pruned_outputs,
-        },
-        # Key comparison metrics
-        "comparison": {
-            "size_reduction": size_reduction,
-            "size_reduction_percent": size_reduction * 100,  # More intuitive percentage
-            "speed_improvement": speed_improvement,
-            "speed_improvement_percent": (speed_improvement - 1) * 100,  
-                # Percentage speedup
-            "sparsity_increase": sparsity_increase,
-            "sparsity_increase_percent": sparsity_increase * 100,  
-                # Percentage point increase
-            "output_similarity": avg_similarity,
-            "individual_similarities": similarities,  # For detailed analysis
-        },
-        # Preserve input data for reference
-        "prompts": prompts,
-    }
-
-    # Add pruning configuration if available
-    # This helps track which pruning settings were used
-    try:
-        pruning_config_path = os.path.join(pruned_model_path, "pruning_config.json")
-        if os.path.exists(pruning_config_path):
-            with open(pruning_config_path, "r", encoding="utf - 8") as f:
-                pruning_config = json.load(f)
-
-            results["pruning_config"] = pruning_config
-    except Exception as e:
-        logger.warning(f"Error loading pruning config: {e}")
-
-    return results
-
-
-def _get_model_size(model) -> float:
-    """
-    Get the size of a model in megabytes.
-
-    This function calculates the in - memory size of a PyTorch model by:
-    1. Summing the size of all parameters (weights and biases)
-    2. Summing the size of all buffers (e.g., running stats in batch norm)
-    3. Converting the total size to megabytes
-
-    The calculation accounts for both the number of elements and their data type sizes,
-    providing an accurate measure of the model's memory footprint.
-
-    Args:
-        model: PyTorch model
-
-    Returns:
-        Size in megabytes
-    """
-    # Calculate size of all parameters (weights and biases)
-    param_size = 0
-    for param in model.parameters():
-        # Number of elements * bytes per element
-        param_size += param.nelement() * param.element_size()
-
-    # Calculate size of all buffers (running stats, etc.)
-    buffer_size = 0
-    for buffer in model.buffers():
-        buffer_size += buffer.nelement() * buffer.element_size()
-
-    # Convert to megabytes
-    size_mb = (param_size + buffer_size) / (1024 * 1024)
-    return size_mb
-
-
-def _calculate_model_sparsity(model) -> float:
-    """
-    Calculate the sparsity of a model.
-
-    Sparsity is the proportion of zero - valued parameters in a model's weight matrices.
-    Higher sparsity generally means better compression potential and faster inference
-    on hardware that supports sparse operations.
-
-    This function:
-    1. Counts the total number of parameters in weight matrices (excluding biases)
-    2. Counts how many of those parameters are exactly zero
-    3. Calculates the ratio of zero parameters to total parameters
-
-    Only weight matrices (dim > 1) are considered because:
-    - Biases are typically not pruned as they represent a small fraction of parameters
-    - Pruning biases can disproportionately affect model quality
-
-    Args:
-        model: PyTorch model
-
-    Returns:
-        Sparsity as a float between 0.0 (dense) and 1.0 (completely sparse)
-    """
-    total_params = 0
-    zero_params = 0
-
-    for param in model.parameters():
-        if param.dim() > 1:  # Only consider weight matrices, not biases
-            total_params += param.numel()  # Total number of elements
-            zero_params += (param == 0).sum().item()  # Count zeros
-
-    if total_params == 0:
-        return 0.0  # Avoid division by zero
-
-    return zero_params / total_params  # Sparsity ratio
-
-
-def _generate_text(model, tokenizer, prompt: str, max_tokens: int, **kwargs) -> str:
-    """
-    Generate text using a model.
-
-    This function handles the text generation process with a given language model:
-    1. Tokenize the input prompt and move to the appropriate device
-    2. Set up generation parameters with smart defaults
-    3. Generate text without computing gradients (for efficiency)
-    4. Decode the generated token IDs back to text
-
-    The generation is done with torch.no_grad() to:
-    - Improve inference speed
-    - Reduce memory usage
-    - Prevent accidental gradient accumulation
-
-    Args:
-        model: PyTorch model
-        tokenizer: Tokenizer
-        prompt: Input prompt
-        max_tokens: Maximum number of tokens to generate
-        **kwargs: Additional parameters for generation
-
-    Returns:
-        Generated text as a string
-    """
-    # Tokenize input and move to model's device (CPU / GPU)
-    inputs = tokenizer(prompt, return_tensors="pt").to(model.device)
-
-    # Set default generation parameters for reasonable output
-    generation_kwargs = {
-        "max_new_tokens": max_tokens,  # Control length of generated text
-        "temperature": 0.7,  # Control randomness (higher = more random)
-        "top_p": 0.9,  # Nucleus sampling parameter
-        "do_sample": True,  # Use sampling instead of greedy decoding
-    }
-
-    # Override defaults with any user - provided parameters
-    generation_kwargs.update(kwargs)
-
-    # Generate text without computing gradients (for efficiency)
-    with torch.no_grad():
-        outputs = model.generate(**inputs, **generation_kwargs)
-
-    # Decode the generated token IDs back to text and return
-    return tokenizer.decode(outputs[0], skip_special_tokens=True)
-
-
-def _calculate_text_similarity(text1: str, text2: str) -> float:
-    """
-    Calculate similarity between two texts.
-
-    This function implements a character - level Jaccard similarity metric:
-    - Fast and language - agnostic
-    - Works for comparing texts of different lengths
-    - Provides a normalized score between 0 (completely different) and 1 (identical)
-
-    The Jaccard similarity is defined as the size of the intersection
-    divided by the size of the union of the character sets. This method provides a
-    reasonable approximation of text similarity for the purpose of comparing
-    model outputs.
-
-    For more sophisticated comparisons, consider using:
-    - BLEU or ROUGE scores for specific NLP tasks
-    - Embedding - based similarity for semantic comparison
-    - Edit distance for character - level differences
-
-    Args:
-        text1: First text
-        text2: Second text
-
-    Returns:
-        Similarity score between 0.0 (completely different) and 1.0 (identical)
-    """
-    # Convert texts to sets of characters for Jaccard similarity
-    set1 = set(text1)
-    set2 = set(text2)
-
-    # Calculate intersection (characters in both texts)
-    intersection = len(set1.intersection(set2))
-
-    # Calculate union (unique characters across both texts)
-    union = len(set1.union(set2))
-
-    # Handle edge case of empty texts
-    if union == 0:
-        return 0.0
-
-    # Jaccard similarity = intersection size / union size
-    return intersection / union
-=======
 
 if __name__ == "__main__":
-    main()
->>>>>>> 6124bda3
+    main()