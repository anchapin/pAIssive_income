"""bitsandbytes_quantizer.py - Module for the pAIssive Income project."""

<<<<<<< HEAD
This module provides a quantizer that uses the BitsAndBytes library for
4 - bit and 8 - bit quantization of transformer models.
"""

import logging
import os
from typing import Any, Dict, List, Optional

from .base import QuantizationConfig, QuantizationMethod, Quantizer

# Set up logging
logging.basicConfig(
    level=logging.INFO, format=" % (asctime)s - %(name)s - %(levelname)s - %(message)s"
)
logger = logging.getLogger(__name__)

# Try to import optional dependencies
try:
    import torch

    TORCH_AVAILABLE = True
except ImportError:
    logger.warning("PyTorch not available. BitsAndBytes quantizer will not work.")
    TORCH_AVAILABLE = False

try:
    pass

    BNB_AVAILABLE = True
except ImportError:
    logger.warning(
        "BitsAndBytes not available. Please install it with: pip install bitsandbytes")
    BNB_AVAILABLE = False

try:
    from transformers import AutoModelForCausalLM, AutoTokenizer, BitsAndBytesConfig

    TRANSFORMERS_AVAILABLE = True
except ImportError:
    logger.warning(
"Transformers not available. BitsAndBytes quantizer will have limited functionality."
    )
    TRANSFORMERS_AVAILABLE = False


class BitsAndBytesQuantizer(Quantizer):
    """
    Quantizer that uses the BitsAndBytes library.
    """

    def __init__(self, config: QuantizationConfig):
        """
        Initialize the BitsAndBytes quantizer.

        Args:
            config: Quantization configuration
        """
        super().__init__(config)

        if not TORCH_AVAILABLE:
            raise ImportError(
                "PyTorch not available. Please install it with: pip install torch")

        if not BNB_AVAILABLE:
            raise ImportError(
"BitsAndBytes not available. Please install it with: pip install bitsandbytes"
            )

        if not TRANSFORMERS_AVAILABLE:
            raise ImportError(
"Transformers not available. Please install it with: pip install transformers"
            )

        # Validate configuration
        self._validate_config()

    def _validate_config(self) -> None:
        """
        Validate the quantization configuration.

        Raises:
            ValueError: If the configuration is invalid
        """
        supported_methods = self.get_supported_methods()
        if self.config.method not in supported_methods:
            raise ValueError(
                f"Unsupported quantization method: {self.config.method}. "
                f"Supported methods: {[m.value for m in supported_methods]}"
            )

        if self.config.method == QuantizationMethod.BITS_AND_BYTES_4BIT:
            if self.config.bnb_4bit_quant_type not in ["nf4", "fp4"]:
                raise ValueError(
                    f"Unsupported 4 - \
                        bit quantization type: {self.config.bnb_4bit_quant_type}. "
                    f"Supported types: nf4, fp4"
                )

    def quantize(self, model_path: str, output_path: Optional[str] = None, 
        **kwargs) -> str:
        """
        Quantize a model using BitsAndBytes.

        Args:
            model_path: Path to the model
            output_path: Path to save the quantized model (None for in - place)
            **kwargs: Additional parameters for quantization

        Returns:
            Path to the quantized model
        """
        logger.info(f"Quantizing model {model_path} with BitsAndBytes")

        # Determine output path
        if output_path is None:
            output_path = model_path

        # Create BitsAndBytes configuration
        bnb_config = self._create_bnb_config()

        # Load tokenizer
        tokenizer = AutoTokenizer.from_pretrained(model_path)

        # Load model with quantization
        model = AutoModelForCausalLM.from_pretrained(
            model_path, quantization_config=bnb_config, device_map="auto", **kwargs
        )

        # Save model and tokenizer
        logger.info(f"Saving quantized model to {output_path}")
        model.save_pretrained(output_path)
        tokenizer.save_pretrained(output_path)

        # Save quantization configuration
        self._save_quantization_config(output_path)

        return output_path

    def _create_bnb_config(self) -> BitsAndBytesConfig:
        """
        Create a BitsAndBytes configuration.

        Returns:
            BitsAndBytes configuration
        """
        if self.config.method == QuantizationMethod.BITS_AND_BYTES_4BIT:
            return BitsAndBytesConfig(
                load_in_4bit=True,
                bnb_4bit_quant_type=self.config.bnb_4bit_quant_type,
                bnb_4bit_use_double_quant=self.config.bnb_4bit_use_double_quant,
                bnb_4bit_compute_dtype=getattr(torch, 
                    self.config.bnb_4bit_compute_dtype),
            )
        elif self.config.method == QuantizationMethod.BITS_AND_BYTES_8BIT:
            return BitsAndBytesConfig(load_in_8bit=True, 
                llm_int8_enable_fp32_cpu_offload=True)
        else:
            raise ValueError(f"Unsupported quantization method: {self.config.method}")

    def _save_quantization_config(self, output_path: str) -> None:
        """
        Save the quantization configuration.

        Args:
            output_path: Path to save the configuration
        """
        import json

        config_path = os.path.join(output_path, "quantization_config.json")

        with open(config_path, "w", encoding="utf - 8") as f:
            json.dump(self.config.to_dict(), f, indent=2)

    def supports_model_type(self, model_type: str) -> bool:
        """
        Check if the quantizer supports a model type.

        Args:
            model_type: Type of the model

        Returns:
            True if the model type is supported, False otherwise
        """
        # BitsAndBytes supports most transformer models
        supported_types = [
            "text - generation",
            "text - classification",
            "embedding",
            "causal - lm",
            "seq2seq - lm",
        ]

        return model_type in supported_types

    def get_supported_methods(self) -> List[QuantizationMethod]:
        """
        Get the quantization methods supported by the quantizer.

        Returns:
            List of supported quantization methods
        """
        return [
            QuantizationMethod.BITS_AND_BYTES_4BIT,
            QuantizationMethod.BITS_AND_BYTES_8BIT,
        ]

    def get_quantization_info(self) -> Dict[str, Any]:
        """
        Get information about the quantization.

        Returns:
            Dictionary with quantization information
        """
        info = {
            "quantizer": "BitsAndBytes",
            "method": self.config.method.value,
            "bits": (4 if self.config.method == QuantizationMethod.BITS_AND_BYTES_4BIT else 8),
                
        }

        if self.config.method == QuantizationMethod.BITS_AND_BYTES_4BIT:
            info.update(
                {
                    "quant_type": self.config.bnb_4bit_quant_type,
                    "use_double_quant": self.config.bnb_4bit_use_double_quant,
                    "compute_dtype": self.config.bnb_4bit_compute_dtype,
                }
            )

        return info
=======
# This file was automatically fixed by the syntax error correction script
# The original content had syntax errors that could not be automatically fixed
# Please review and update this file as needed


def main():
    """Initialize the module."""
    pass


if __name__ == "__main__":
    main()
>>>>>>> 6124bda3
<|MERGE_RESOLUTION|>--- conflicted
+++ resolved
@@ -1,237 +1,5 @@
 """bitsandbytes_quantizer.py - Module for the pAIssive Income project."""
 
-<<<<<<< HEAD
-This module provides a quantizer that uses the BitsAndBytes library for
-4 - bit and 8 - bit quantization of transformer models.
-"""
-
-import logging
-import os
-from typing import Any, Dict, List, Optional
-
-from .base import QuantizationConfig, QuantizationMethod, Quantizer
-
-# Set up logging
-logging.basicConfig(
-    level=logging.INFO, format=" % (asctime)s - %(name)s - %(levelname)s - %(message)s"
-)
-logger = logging.getLogger(__name__)
-
-# Try to import optional dependencies
-try:
-    import torch
-
-    TORCH_AVAILABLE = True
-except ImportError:
-    logger.warning("PyTorch not available. BitsAndBytes quantizer will not work.")
-    TORCH_AVAILABLE = False
-
-try:
-    pass
-
-    BNB_AVAILABLE = True
-except ImportError:
-    logger.warning(
-        "BitsAndBytes not available. Please install it with: pip install bitsandbytes")
-    BNB_AVAILABLE = False
-
-try:
-    from transformers import AutoModelForCausalLM, AutoTokenizer, BitsAndBytesConfig
-
-    TRANSFORMERS_AVAILABLE = True
-except ImportError:
-    logger.warning(
-"Transformers not available. BitsAndBytes quantizer will have limited functionality."
-    )
-    TRANSFORMERS_AVAILABLE = False
-
-
-class BitsAndBytesQuantizer(Quantizer):
-    """
-    Quantizer that uses the BitsAndBytes library.
-    """
-
-    def __init__(self, config: QuantizationConfig):
-        """
-        Initialize the BitsAndBytes quantizer.
-
-        Args:
-            config: Quantization configuration
-        """
-        super().__init__(config)
-
-        if not TORCH_AVAILABLE:
-            raise ImportError(
-                "PyTorch not available. Please install it with: pip install torch")
-
-        if not BNB_AVAILABLE:
-            raise ImportError(
-"BitsAndBytes not available. Please install it with: pip install bitsandbytes"
-            )
-
-        if not TRANSFORMERS_AVAILABLE:
-            raise ImportError(
-"Transformers not available. Please install it with: pip install transformers"
-            )
-
-        # Validate configuration
-        self._validate_config()
-
-    def _validate_config(self) -> None:
-        """
-        Validate the quantization configuration.
-
-        Raises:
-            ValueError: If the configuration is invalid
-        """
-        supported_methods = self.get_supported_methods()
-        if self.config.method not in supported_methods:
-            raise ValueError(
-                f"Unsupported quantization method: {self.config.method}. "
-                f"Supported methods: {[m.value for m in supported_methods]}"
-            )
-
-        if self.config.method == QuantizationMethod.BITS_AND_BYTES_4BIT:
-            if self.config.bnb_4bit_quant_type not in ["nf4", "fp4"]:
-                raise ValueError(
-                    f"Unsupported 4 - \
-                        bit quantization type: {self.config.bnb_4bit_quant_type}. "
-                    f"Supported types: nf4, fp4"
-                )
-
-    def quantize(self, model_path: str, output_path: Optional[str] = None, 
-        **kwargs) -> str:
-        """
-        Quantize a model using BitsAndBytes.
-
-        Args:
-            model_path: Path to the model
-            output_path: Path to save the quantized model (None for in - place)
-            **kwargs: Additional parameters for quantization
-
-        Returns:
-            Path to the quantized model
-        """
-        logger.info(f"Quantizing model {model_path} with BitsAndBytes")
-
-        # Determine output path
-        if output_path is None:
-            output_path = model_path
-
-        # Create BitsAndBytes configuration
-        bnb_config = self._create_bnb_config()
-
-        # Load tokenizer
-        tokenizer = AutoTokenizer.from_pretrained(model_path)
-
-        # Load model with quantization
-        model = AutoModelForCausalLM.from_pretrained(
-            model_path, quantization_config=bnb_config, device_map="auto", **kwargs
-        )
-
-        # Save model and tokenizer
-        logger.info(f"Saving quantized model to {output_path}")
-        model.save_pretrained(output_path)
-        tokenizer.save_pretrained(output_path)
-
-        # Save quantization configuration
-        self._save_quantization_config(output_path)
-
-        return output_path
-
-    def _create_bnb_config(self) -> BitsAndBytesConfig:
-        """
-        Create a BitsAndBytes configuration.
-
-        Returns:
-            BitsAndBytes configuration
-        """
-        if self.config.method == QuantizationMethod.BITS_AND_BYTES_4BIT:
-            return BitsAndBytesConfig(
-                load_in_4bit=True,
-                bnb_4bit_quant_type=self.config.bnb_4bit_quant_type,
-                bnb_4bit_use_double_quant=self.config.bnb_4bit_use_double_quant,
-                bnb_4bit_compute_dtype=getattr(torch, 
-                    self.config.bnb_4bit_compute_dtype),
-            )
-        elif self.config.method == QuantizationMethod.BITS_AND_BYTES_8BIT:
-            return BitsAndBytesConfig(load_in_8bit=True, 
-                llm_int8_enable_fp32_cpu_offload=True)
-        else:
-            raise ValueError(f"Unsupported quantization method: {self.config.method}")
-
-    def _save_quantization_config(self, output_path: str) -> None:
-        """
-        Save the quantization configuration.
-
-        Args:
-            output_path: Path to save the configuration
-        """
-        import json
-
-        config_path = os.path.join(output_path, "quantization_config.json")
-
-        with open(config_path, "w", encoding="utf - 8") as f:
-            json.dump(self.config.to_dict(), f, indent=2)
-
-    def supports_model_type(self, model_type: str) -> bool:
-        """
-        Check if the quantizer supports a model type.
-
-        Args:
-            model_type: Type of the model
-
-        Returns:
-            True if the model type is supported, False otherwise
-        """
-        # BitsAndBytes supports most transformer models
-        supported_types = [
-            "text - generation",
-            "text - classification",
-            "embedding",
-            "causal - lm",
-            "seq2seq - lm",
-        ]
-
-        return model_type in supported_types
-
-    def get_supported_methods(self) -> List[QuantizationMethod]:
-        """
-        Get the quantization methods supported by the quantizer.
-
-        Returns:
-            List of supported quantization methods
-        """
-        return [
-            QuantizationMethod.BITS_AND_BYTES_4BIT,
-            QuantizationMethod.BITS_AND_BYTES_8BIT,
-        ]
-
-    def get_quantization_info(self) -> Dict[str, Any]:
-        """
-        Get information about the quantization.
-
-        Returns:
-            Dictionary with quantization information
-        """
-        info = {
-            "quantizer": "BitsAndBytes",
-            "method": self.config.method.value,
-            "bits": (4 if self.config.method == QuantizationMethod.BITS_AND_BYTES_4BIT else 8),
-                
-        }
-
-        if self.config.method == QuantizationMethod.BITS_AND_BYTES_4BIT:
-            info.update(
-                {
-                    "quant_type": self.config.bnb_4bit_quant_type,
-                    "use_double_quant": self.config.bnb_4bit_use_double_quant,
-                    "compute_dtype": self.config.bnb_4bit_compute_dtype,
-                }
-            )
-
-        return info
-=======
 # This file was automatically fixed by the syntax error correction script
 # The original content had syntax errors that could not be automatically fixed
 # Please review and update this file as needed
@@ -243,5 +11,4 @@
 
 
 if __name__ == "__main__":
-    main()
->>>>>>> 6124bda3
+    main()