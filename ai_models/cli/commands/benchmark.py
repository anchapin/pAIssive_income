<<<<<<< HEAD
"""
Benchmark command for the command - line interface.
=======
"""benchmark.py - Module for the pAIssive Income project."""
>>>>>>> 6124bda3

# This file was automatically fixed by the syntax error correction script
# The original content had syntax errors that could not be automatically fixed
# Please review and update this file as needed

<<<<<<< HEAD
import argparse
import json
import logging
import os
=======
>>>>>>> 6124bda3

def main():
    """Initialize the module."""
    pass

<<<<<<< HEAD
# Set up logging
logging.basicConfig(
    level=logging.INFO, format=" % (asctime)s - %(name)s - %(levelname)s - %(message)s"
)
logger = logging.getLogger(__name__)


class BenchmarkCommand(BaseCommand):
    """
    Command for benchmarking models.
    """

    description = "Benchmark a model"

    @classmethod
    def add_arguments(cls, parser: argparse.ArgumentParser) -> None:
        """
        Add command - specific arguments to the parser.

        Args:
            parser: Argument parser
        """
        parser.add_argument("--model - path", type=str, required=True, 
            help="Path to the model")
        parser.add_argument(
            "--model - type",
            type=str,
            default="text - generation",
            choices=[
                "text - generation",
                "text - classification",
                "embedding",
                "image",
                "audio",
            ],
            help="Type of the model",
        )
        parser.add_argument(
            "--benchmark - type",
            type=str,
            default="latency",
            choices=[
                "latency",
                "throughput",
                "memory",
                "accuracy",
                "perplexity",
                "rouge",
            ],
            help="Type of benchmark to run",
        )
        parser.add_argument(
            "--output - dir",
            type=str,
            default="benchmark_results",
            help="Directory to save benchmark results",
        )
        parser.add_argument(
            "--num - runs",
            type=int,
            default=20,
            help="Number of runs for latency benchmark",
        )
        parser.add_argument(
            "--batch - size",
            type=int,
            default=4,
            help="Batch size for throughput benchmark",
        )
        parser.add_argument(
            "--num - samples",
            type=int,
            default=10,
            help="Number of samples for benchmarks",
        )
        parser.add_argument(
            "--max - tokens",
            type=int,
            default=100,
            help="Maximum number of tokens to generate",
        )
        parser.add_argument(
            "--device",
            type=str,
            default="cuda",
            choices=["cpu", "cuda"],
            help="Device to use for benchmarking",
        )
        parser.add_argument("--input - file", type=str, 
            help="Path to input file for benchmarking")
        parser.add_argument(
            "--compare - models",
            type=str,
            help="Comma - separated list of model paths to compare",
        )
        parser.add_argument(
            "--plot", action="store_true", help="Generate plots of benchmark results"
        )
        parser.add_argument(
            "--plot - format",
            type=str,
            default="png",
            choices=["png", "pdf", "svg"],
            help="Format for benchmark plots",
        )
        parser.add_argument("--config - file", type=str, 
            help="Path to configuration file")

    def run(self) -> int:
        """
        Run the command.

        Returns:
            Exit code
        """
        # Validate arguments
        if not self._validate_args(["model_path"]):
            return 1

        try:
            # Import required modules
            from ...benchmarking import (
                BenchmarkType,
                compare_models,
                plot_benchmark_results,
                plot_comparison,
                plot_latency_distribution,
                plot_memory_usage,
                run_benchmark,
            )

            # Create output directory if it doesn't exist
            os.makedirs(self.args.output_dir, exist_ok=True)

            # Load configuration from file if provided
            config_dict = {}
            if self.args.config_file and os.path.exists(self.args.config_file):
                with open(self.args.config_file, "r", encoding="utf - 8") as f:
                    config_dict = json.load(f)

            # Convert benchmark type string to enum
            benchmark_type_map = {
                "latency": BenchmarkType.LATENCY,
                "throughput": BenchmarkType.THROUGHPUT,
                "memory": BenchmarkType.MEMORY,
                "accuracy": BenchmarkType.ACCURACY,
                "perplexity": BenchmarkType.PERPLEXITY,
                "rouge": BenchmarkType.ROUGE,
            }
            benchmark_type = benchmark_type_map.get(self.args.benchmark_type, 
                BenchmarkType.LATENCY)

            # Check if we need to compare models
            if self.args.compare_models:
                # Get list of models to compare
                model_paths = [self.args.model_path]
                model_paths.extend([path.strip() for path in self.args.compare_models.split(",
                    ")])

                # Run comparison
                logger.info(f"Comparing {len(model_paths)} models")

                # Create benchmark parameters
                params = {
                    "model_paths": model_paths,
                    "benchmark_type": benchmark_type,
                    "model_type": self.args.model_type,
                    "output_dir": self.args.output_dir,
                    "device": self.args.device,
                }

                # Add benchmark - specific parameters
                if benchmark_type == BenchmarkType.LATENCY:
                    params.update(
                        {
                            "num_runs": self.args.num_runs,
                            "max_tokens": self.args.max_tokens,
                        }
                    )
                elif benchmark_type == BenchmarkType.THROUGHPUT:
                    params.update(
                        {
                            "batch_size": self.args.batch_size,
                            "max_tokens": self.args.max_tokens,
                        }
                    )
                elif benchmark_type in [
                    BenchmarkType.ACCURACY,
                    BenchmarkType.PERPLEXITY,
                    BenchmarkType.ROUGE,
                ]:
                    params.update(
                        {
                            "input_file": self.args.input_file,
                            "num_samples": self.args.num_samples,
                        }
                    )

                # Update with configuration from file
                params.update(config_dict)

                # Run comparison
                results = compare_models(**params)

                # Print comparison results
                print(f"\nComparison Results ({len(results)} models):")
                for i, result in enumerate(results):
                    model_name = os.path.basename(result.model_path)

                    if benchmark_type == BenchmarkType.LATENCY and result.latency_ms:
                        latency_stats = result.get_latency_stats()
                        print(f"{i + 1}. {model_name}: {latency_stats.get('mean', 
                            0):.2f} ms (mean)")

                    elif benchmark_type == \
                        BenchmarkType.THROUGHPUT and result.throughput:
                        print(f"{i + \
                            1}. {model_name}: {result.throughput:.2f} tokens / second")

                    elif benchmark_type == \
                        BenchmarkType.MEMORY and result.memory_usage_mb:
                        print(
                            f"{i + 1}. {model_name}: {result.memory_usage_mb.get('total_mb', 
                                0):.2f} MB"
                        )

                    elif benchmark_type == BenchmarkType.ACCURACY and result.accuracy:
                        print(f"{i + 1}. {model_name}: {result.accuracy:.4f} accuracy")

                    elif benchmark_type == \
                        BenchmarkType.PERPLEXITY and result.perplexity:
                        print(f"{i + \
                            1}. {model_name}: {result.perplexity:.4f} perplexity")

                    elif benchmark_type == BenchmarkType.ROUGE and result.rouge_scores:
                        rouge_l = result.rouge_scores.get("rougeL", 0)
                        print(f"{i + 1}. {model_name}: {rouge_l:.4f} ROUGE - L")

                # Generate comparison plot if requested
                if self.args.plot:
                    plot_path = os.path.join(
                        self.args.output_dir,
                        f"model_comparison_{self.args.benchmark_type}.{self.args.plot_format}",
                            
                    )
                    plot_comparison(
                        results,
                        metric=self.args.benchmark_type,
                        output_path=plot_path,
                        show=False,
                    )
                    logger.info(f"Comparison plot saved to {plot_path}")
            else:
                # Run single model benchmark
                logger.info(f"Benchmarking model {self.args.model_path}")

                # Create benchmark parameters
                params = {
                    "model_path": self.args.model_path,
                    "benchmark_type": benchmark_type,
                    "model_type": self.args.model_type,
                    "output_dir": self.args.output_dir,
                    "device": self.args.device,
                }

                # Add benchmark - specific parameters
                if benchmark_type == BenchmarkType.LATENCY:
                    params.update(
                        {
                            "num_runs": self.args.num_runs,
                            "max_tokens": self.args.max_tokens,
                        }
                    )
                elif benchmark_type == BenchmarkType.THROUGHPUT:
                    params.update(
                        {
                            "batch_size": self.args.batch_size,
                            "max_tokens": self.args.max_tokens,
                        }
                    )
                elif benchmark_type in [
                    BenchmarkType.ACCURACY,
                    BenchmarkType.PERPLEXITY,
                    BenchmarkType.ROUGE,
                ]:
                    params.update(
                        {
                            "input_file": self.args.input_file,
                            "num_samples": self.args.num_samples,
                        }
                    )

                # Update with configuration from file
                params.update(config_dict)

                # Run benchmark
                result = run_benchmark(**params)

                # Print benchmark results
                if benchmark_type == BenchmarkType.LATENCY and result.latency_ms:
                    latency_stats = result.get_latency_stats()
                    print("\nLatency Statistics:")
                    print(f"Min: {latency_stats.get('min', 0):.2f} ms")
                    print(f"Max: {latency_stats.get('max', 0):.2f} ms")
                    print(f"Mean: {latency_stats.get('mean', 0):.2f} ms")
                    print(f"Median: {latency_stats.get('median', 0):.2f} ms")
                    print(f"P90: {latency_stats.get('p90', 0):.2f} ms")
                    print(f"P95: {latency_stats.get('p95', 0):.2f} ms")
                    print(f"P99: {latency_stats.get('p99', 0):.2f} ms")

                elif benchmark_type == BenchmarkType.THROUGHPUT and result.throughput:
                    print("\nThroughput:")
                    print(f"{result.throughput:.2f} tokens / second")

                elif benchmark_type == BenchmarkType.MEMORY and result.memory_usage_mb:
                    print("\nMemory Usage:")
                    print(f"Tokenizer: {result.memory_usage_mb.get('tokenizer_mb', 
                        0):.2f} MB")
                    print(f"Model: {result.memory_usage_mb.get('model_mb', 0):.2f} MB")
                    print(f"Inference: {result.memory_usage_mb.get('inference_mb', 
                        0):.2f} MB")
                    print(f"Total: {result.memory_usage_mb.get('total_mb', 0):.2f} MB")

                elif benchmark_type == BenchmarkType.ACCURACY and result.accuracy:
                    print("\nAccuracy:")
                    print(f"{result.accuracy:.4f}")

                elif benchmark_type == BenchmarkType.PERPLEXITY and result.perplexity:
                    print("\nPerplexity:")
                    print(f"{result.perplexity:.4f}")

                elif benchmark_type == BenchmarkType.ROUGE and result.rouge_scores:
                    print("\nROUGE Scores:")
                    for rouge_type, score in result.rouge_scores.items():
                        print(f"{rouge_type}: {score:.4f}")

                # Generate plots if requested
                if self.args.plot:
                    # Generate benchmark plot
                    plot_path = os.path.join(
                        self.args.output_dir,
                        f"{os.path.basename(self.args.model_path)}_{self.args.benchmark_type}.{self.args.plot_format}",
                            
                    )
                    plot_benchmark_results(result, output_path=plot_path, show=False)
                    logger.info(f"Benchmark plot saved to {plot_path}")

                    # Generate additional plots based on benchmark type
                    if benchmark_type == BenchmarkType.LATENCY:
                        dist_plot_path = os.path.join(
                            self.args.output_dir,
                            f"{os.path.basename(self.args.model_path)}_latency_dist.{self.args.plot_format}",
                                
                        )
                        plot_latency_distribution(result, output_path=dist_plot_path, 
                            show=False)
                        logger.info(
                            f"Latency distribution plot saved to {dist_plot_path}")

                    elif benchmark_type == BenchmarkType.MEMORY:
                        memory_plot_path = os.path.join(
                            self.args.output_dir,
                            f"{os.path.basename(self.args.model_path)}_memory_breakdown.{self.args.plot_format}",
                                
                        )
                        plot_memory_usage(result, output_path=memory_plot_path, 
                            show=False)
                        logger.info(
                            f"Memory breakdown plot saved to {memory_plot_path}")

            return 0

        except Exception as e:
            logger.error(f"Error benchmarking model: {e}", exc_info=True)
            return 1
=======

if __name__ == "__main__":
    main()
>>>>>>> 6124bda3
<|MERGE_RESOLUTION|>--- conflicted
+++ resolved
@@ -1,404 +1,14 @@
-<<<<<<< HEAD
-"""
-Benchmark command for the command - line interface.
-=======
 """benchmark.py - Module for the pAIssive Income project."""
->>>>>>> 6124bda3
 
 # This file was automatically fixed by the syntax error correction script
 # The original content had syntax errors that could not be automatically fixed
 # Please review and update this file as needed
 
-<<<<<<< HEAD
-import argparse
-import json
-import logging
-import os
-=======
->>>>>>> 6124bda3
 
 def main():
     """Initialize the module."""
     pass
 
-<<<<<<< HEAD
-# Set up logging
-logging.basicConfig(
-    level=logging.INFO, format=" % (asctime)s - %(name)s - %(levelname)s - %(message)s"
-)
-logger = logging.getLogger(__name__)
-
-
-class BenchmarkCommand(BaseCommand):
-    """
-    Command for benchmarking models.
-    """
-
-    description = "Benchmark a model"
-
-    @classmethod
-    def add_arguments(cls, parser: argparse.ArgumentParser) -> None:
-        """
-        Add command - specific arguments to the parser.
-
-        Args:
-            parser: Argument parser
-        """
-        parser.add_argument("--model - path", type=str, required=True, 
-            help="Path to the model")
-        parser.add_argument(
-            "--model - type",
-            type=str,
-            default="text - generation",
-            choices=[
-                "text - generation",
-                "text - classification",
-                "embedding",
-                "image",
-                "audio",
-            ],
-            help="Type of the model",
-        )
-        parser.add_argument(
-            "--benchmark - type",
-            type=str,
-            default="latency",
-            choices=[
-                "latency",
-                "throughput",
-                "memory",
-                "accuracy",
-                "perplexity",
-                "rouge",
-            ],
-            help="Type of benchmark to run",
-        )
-        parser.add_argument(
-            "--output - dir",
-            type=str,
-            default="benchmark_results",
-            help="Directory to save benchmark results",
-        )
-        parser.add_argument(
-            "--num - runs",
-            type=int,
-            default=20,
-            help="Number of runs for latency benchmark",
-        )
-        parser.add_argument(
-            "--batch - size",
-            type=int,
-            default=4,
-            help="Batch size for throughput benchmark",
-        )
-        parser.add_argument(
-            "--num - samples",
-            type=int,
-            default=10,
-            help="Number of samples for benchmarks",
-        )
-        parser.add_argument(
-            "--max - tokens",
-            type=int,
-            default=100,
-            help="Maximum number of tokens to generate",
-        )
-        parser.add_argument(
-            "--device",
-            type=str,
-            default="cuda",
-            choices=["cpu", "cuda"],
-            help="Device to use for benchmarking",
-        )
-        parser.add_argument("--input - file", type=str, 
-            help="Path to input file for benchmarking")
-        parser.add_argument(
-            "--compare - models",
-            type=str,
-            help="Comma - separated list of model paths to compare",
-        )
-        parser.add_argument(
-            "--plot", action="store_true", help="Generate plots of benchmark results"
-        )
-        parser.add_argument(
-            "--plot - format",
-            type=str,
-            default="png",
-            choices=["png", "pdf", "svg"],
-            help="Format for benchmark plots",
-        )
-        parser.add_argument("--config - file", type=str, 
-            help="Path to configuration file")
-
-    def run(self) -> int:
-        """
-        Run the command.
-
-        Returns:
-            Exit code
-        """
-        # Validate arguments
-        if not self._validate_args(["model_path"]):
-            return 1
-
-        try:
-            # Import required modules
-            from ...benchmarking import (
-                BenchmarkType,
-                compare_models,
-                plot_benchmark_results,
-                plot_comparison,
-                plot_latency_distribution,
-                plot_memory_usage,
-                run_benchmark,
-            )
-
-            # Create output directory if it doesn't exist
-            os.makedirs(self.args.output_dir, exist_ok=True)
-
-            # Load configuration from file if provided
-            config_dict = {}
-            if self.args.config_file and os.path.exists(self.args.config_file):
-                with open(self.args.config_file, "r", encoding="utf - 8") as f:
-                    config_dict = json.load(f)
-
-            # Convert benchmark type string to enum
-            benchmark_type_map = {
-                "latency": BenchmarkType.LATENCY,
-                "throughput": BenchmarkType.THROUGHPUT,
-                "memory": BenchmarkType.MEMORY,
-                "accuracy": BenchmarkType.ACCURACY,
-                "perplexity": BenchmarkType.PERPLEXITY,
-                "rouge": BenchmarkType.ROUGE,
-            }
-            benchmark_type = benchmark_type_map.get(self.args.benchmark_type, 
-                BenchmarkType.LATENCY)
-
-            # Check if we need to compare models
-            if self.args.compare_models:
-                # Get list of models to compare
-                model_paths = [self.args.model_path]
-                model_paths.extend([path.strip() for path in self.args.compare_models.split(",
-                    ")])
-
-                # Run comparison
-                logger.info(f"Comparing {len(model_paths)} models")
-
-                # Create benchmark parameters
-                params = {
-                    "model_paths": model_paths,
-                    "benchmark_type": benchmark_type,
-                    "model_type": self.args.model_type,
-                    "output_dir": self.args.output_dir,
-                    "device": self.args.device,
-                }
-
-                # Add benchmark - specific parameters
-                if benchmark_type == BenchmarkType.LATENCY:
-                    params.update(
-                        {
-                            "num_runs": self.args.num_runs,
-                            "max_tokens": self.args.max_tokens,
-                        }
-                    )
-                elif benchmark_type == BenchmarkType.THROUGHPUT:
-                    params.update(
-                        {
-                            "batch_size": self.args.batch_size,
-                            "max_tokens": self.args.max_tokens,
-                        }
-                    )
-                elif benchmark_type in [
-                    BenchmarkType.ACCURACY,
-                    BenchmarkType.PERPLEXITY,
-                    BenchmarkType.ROUGE,
-                ]:
-                    params.update(
-                        {
-                            "input_file": self.args.input_file,
-                            "num_samples": self.args.num_samples,
-                        }
-                    )
-
-                # Update with configuration from file
-                params.update(config_dict)
-
-                # Run comparison
-                results = compare_models(**params)
-
-                # Print comparison results
-                print(f"\nComparison Results ({len(results)} models):")
-                for i, result in enumerate(results):
-                    model_name = os.path.basename(result.model_path)
-
-                    if benchmark_type == BenchmarkType.LATENCY and result.latency_ms:
-                        latency_stats = result.get_latency_stats()
-                        print(f"{i + 1}. {model_name}: {latency_stats.get('mean', 
-                            0):.2f} ms (mean)")
-
-                    elif benchmark_type == \
-                        BenchmarkType.THROUGHPUT and result.throughput:
-                        print(f"{i + \
-                            1}. {model_name}: {result.throughput:.2f} tokens / second")
-
-                    elif benchmark_type == \
-                        BenchmarkType.MEMORY and result.memory_usage_mb:
-                        print(
-                            f"{i + 1}. {model_name}: {result.memory_usage_mb.get('total_mb', 
-                                0):.2f} MB"
-                        )
-
-                    elif benchmark_type == BenchmarkType.ACCURACY and result.accuracy:
-                        print(f"{i + 1}. {model_name}: {result.accuracy:.4f} accuracy")
-
-                    elif benchmark_type == \
-                        BenchmarkType.PERPLEXITY and result.perplexity:
-                        print(f"{i + \
-                            1}. {model_name}: {result.perplexity:.4f} perplexity")
-
-                    elif benchmark_type == BenchmarkType.ROUGE and result.rouge_scores:
-                        rouge_l = result.rouge_scores.get("rougeL", 0)
-                        print(f"{i + 1}. {model_name}: {rouge_l:.4f} ROUGE - L")
-
-                # Generate comparison plot if requested
-                if self.args.plot:
-                    plot_path = os.path.join(
-                        self.args.output_dir,
-                        f"model_comparison_{self.args.benchmark_type}.{self.args.plot_format}",
-                            
-                    )
-                    plot_comparison(
-                        results,
-                        metric=self.args.benchmark_type,
-                        output_path=plot_path,
-                        show=False,
-                    )
-                    logger.info(f"Comparison plot saved to {plot_path}")
-            else:
-                # Run single model benchmark
-                logger.info(f"Benchmarking model {self.args.model_path}")
-
-                # Create benchmark parameters
-                params = {
-                    "model_path": self.args.model_path,
-                    "benchmark_type": benchmark_type,
-                    "model_type": self.args.model_type,
-                    "output_dir": self.args.output_dir,
-                    "device": self.args.device,
-                }
-
-                # Add benchmark - specific parameters
-                if benchmark_type == BenchmarkType.LATENCY:
-                    params.update(
-                        {
-                            "num_runs": self.args.num_runs,
-                            "max_tokens": self.args.max_tokens,
-                        }
-                    )
-                elif benchmark_type == BenchmarkType.THROUGHPUT:
-                    params.update(
-                        {
-                            "batch_size": self.args.batch_size,
-                            "max_tokens": self.args.max_tokens,
-                        }
-                    )
-                elif benchmark_type in [
-                    BenchmarkType.ACCURACY,
-                    BenchmarkType.PERPLEXITY,
-                    BenchmarkType.ROUGE,
-                ]:
-                    params.update(
-                        {
-                            "input_file": self.args.input_file,
-                            "num_samples": self.args.num_samples,
-                        }
-                    )
-
-                # Update with configuration from file
-                params.update(config_dict)
-
-                # Run benchmark
-                result = run_benchmark(**params)
-
-                # Print benchmark results
-                if benchmark_type == BenchmarkType.LATENCY and result.latency_ms:
-                    latency_stats = result.get_latency_stats()
-                    print("\nLatency Statistics:")
-                    print(f"Min: {latency_stats.get('min', 0):.2f} ms")
-                    print(f"Max: {latency_stats.get('max', 0):.2f} ms")
-                    print(f"Mean: {latency_stats.get('mean', 0):.2f} ms")
-                    print(f"Median: {latency_stats.get('median', 0):.2f} ms")
-                    print(f"P90: {latency_stats.get('p90', 0):.2f} ms")
-                    print(f"P95: {latency_stats.get('p95', 0):.2f} ms")
-                    print(f"P99: {latency_stats.get('p99', 0):.2f} ms")
-
-                elif benchmark_type == BenchmarkType.THROUGHPUT and result.throughput:
-                    print("\nThroughput:")
-                    print(f"{result.throughput:.2f} tokens / second")
-
-                elif benchmark_type == BenchmarkType.MEMORY and result.memory_usage_mb:
-                    print("\nMemory Usage:")
-                    print(f"Tokenizer: {result.memory_usage_mb.get('tokenizer_mb', 
-                        0):.2f} MB")
-                    print(f"Model: {result.memory_usage_mb.get('model_mb', 0):.2f} MB")
-                    print(f"Inference: {result.memory_usage_mb.get('inference_mb', 
-                        0):.2f} MB")
-                    print(f"Total: {result.memory_usage_mb.get('total_mb', 0):.2f} MB")
-
-                elif benchmark_type == BenchmarkType.ACCURACY and result.accuracy:
-                    print("\nAccuracy:")
-                    print(f"{result.accuracy:.4f}")
-
-                elif benchmark_type == BenchmarkType.PERPLEXITY and result.perplexity:
-                    print("\nPerplexity:")
-                    print(f"{result.perplexity:.4f}")
-
-                elif benchmark_type == BenchmarkType.ROUGE and result.rouge_scores:
-                    print("\nROUGE Scores:")
-                    for rouge_type, score in result.rouge_scores.items():
-                        print(f"{rouge_type}: {score:.4f}")
-
-                # Generate plots if requested
-                if self.args.plot:
-                    # Generate benchmark plot
-                    plot_path = os.path.join(
-                        self.args.output_dir,
-                        f"{os.path.basename(self.args.model_path)}_{self.args.benchmark_type}.{self.args.plot_format}",
-                            
-                    )
-                    plot_benchmark_results(result, output_path=plot_path, show=False)
-                    logger.info(f"Benchmark plot saved to {plot_path}")
-
-                    # Generate additional plots based on benchmark type
-                    if benchmark_type == BenchmarkType.LATENCY:
-                        dist_plot_path = os.path.join(
-                            self.args.output_dir,
-                            f"{os.path.basename(self.args.model_path)}_latency_dist.{self.args.plot_format}",
-                                
-                        )
-                        plot_latency_distribution(result, output_path=dist_plot_path, 
-                            show=False)
-                        logger.info(
-                            f"Latency distribution plot saved to {dist_plot_path}")
-
-                    elif benchmark_type == BenchmarkType.MEMORY:
-                        memory_plot_path = os.path.join(
-                            self.args.output_dir,
-                            f"{os.path.basename(self.args.model_path)}_memory_breakdown.{self.args.plot_format}",
-                                
-                        )
-                        plot_memory_usage(result, output_path=memory_plot_path, 
-                            show=False)
-                        logger.info(
-                            f"Memory breakdown plot saved to {memory_plot_path}")
-
-            return 0
-
-        except Exception as e:
-            logger.error(f"Error benchmarking model: {e}", exc_info=True)
-            return 1
-=======
 
 if __name__ == "__main__":
-    main()
->>>>>>> 6124bda3
+    main()