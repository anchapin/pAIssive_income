--- conflicted
+++ resolved
@@ -1,191 +1,14 @@
-<<<<<<< HEAD
-"""
-Info command for the command - line interface.
-=======
 """info.py - Module for the pAIssive Income project."""
->>>>>>> 6124bda3
 
 # This file was automatically fixed by the syntax error correction script
 # The original content had syntax errors that could not be automatically fixed
 # Please review and update this file as needed
 
-<<<<<<< HEAD
-import argparse
-import json
-import logging
-import os
-=======
->>>>>>> 6124bda3
 
 def main():
     """Initialize the module."""
     pass
 
-<<<<<<< HEAD
-# Set up logging
-logging.basicConfig(
-    level=logging.INFO, format=" % (asctime)s - %(name)s - %(levelname)s - %(message)s"
-)
-logger = logging.getLogger(__name__)
-
-
-class InfoCommand(BaseCommand):
-    """
-    Command for getting information about a model.
-    """
-
-    description = "Get information about a model"
-
-    @classmethod
-    def add_arguments(cls, parser: argparse.ArgumentParser) -> None:
-        """
-        Add command - specific arguments to the parser.
-
-        Args:
-            parser: Argument parser
-        """
-        parser.add_argument("--model - path", type=str, required=True, 
-            help="Path to the model")
-        parser.add_argument(
-            "--format", choices=["text", "json"], default="text", help="Output format"
-        )
-        parser.add_argument("--output", type=str, help="Output file (default: stdout)")
-        parser.add_argument(
-            "--include - files",
-            action="store_true",
-            help="Include list of files in the model",
-        )
-        parser.add_argument(
-            "--include - weights",
-            action="store_true",
-            help="Include information about model weights",
-        )
-        parser.add_argument(
-            "--include - performance",
-            action="store_true",
-            help="Include performance information",
-        )
-
-    def run(self) -> int:
-        """
-        Run the command.
-
-        Returns:
-            Exit code
-        """
-        # Validate arguments
-        if not self._validate_args(["model_path"]):
-            return 1
-
-        try:
-            # Import required modules
-            from ...core import ModelManager
-
-            # Check if model exists
-            if not os.path.exists(self.args.model_path):
-                logger.error(f"Model not found: {self.args.model_path}")
-                return 1
-
-            # Get model information
-            manager = ModelManager(os.path.dirname(self.args.model_path))
-            model_info = manager.get_model_info(self.args.model_path)
-
-            if not model_info:
-                logger.error(
-                    f"Failed to get information for model: {self.args.model_path}")
-                return 1
-
-            # Format output
-            if self.args.format == "json":
-                # Convert model info to dictionary
-                info_dict = {
-                    "name": model_info.name,
-                    "path": model_info.path,
-                    "type": model_info.type,
-                    "size": model_info.size,
-                }
-
-                # Add configuration
-                if model_info.config:
-                    info_dict["config"] = model_info.config.to_dict()
-
-                # Add files if requested
-                if self.args.include_files:
-                    info_dict["files"] = model_info.get_files()
-
-                # Add weights information if requested
-                if self.args.include_weights:
-                    info_dict["weights"] = model_info.get_weights_info()
-
-                # Add performance information if requested
-                if self.args.include_performance:
-                    info_dict["performance"] = model_info.get_performance_info()
-
-                # Convert to JSON
-                output = json.dumps(info_dict, indent=2)
-            else:
-                # Format as text
-                lines = [
-                    f"Model: {model_info.name}",
-                    f"Path: {model_info.path}",
-                    f"Type: {model_info.type}",
-                ]
-
-                # Add size
-                if model_info.size:
-                    size_mb = model_info.size / (1024 * 1024)
-                    lines.append(f"Size: {size_mb:.2f} MB")
-
-                # Add configuration
-                if model_info.config:
-                    lines.append("\nConfiguration:")
-                    for key, value in model_info.config.to_dict().items():
-                        if isinstance(value, dict):
-                            continue
-                        lines.append(f"  {key}: {value}")
-
-                # Add files if requested
-                if self.args.include_files:
-                    files = model_info.get_files()
-                    if files:
-                        lines.append("\nFiles:")
-                        for file in files:
-                            lines.append(f"  {file}")
-
-                # Add weights information if requested
-                if self.args.include_weights:
-                    weights_info = model_info.get_weights_info()
-                    if weights_info:
-                        lines.append("\nWeights:")
-                        for key, value in weights_info.items():
-                            lines.append(f"  {key}: {value}")
-
-                # Add performance information if requested
-                if self.args.include_performance:
-                    perf_info = model_info.get_performance_info()
-                    if perf_info:
-                        lines.append("\nPerformance:")
-                        for key, value in perf_info.items():
-                            lines.append(f"  {key}: {value}")
-
-                # Join lines
-                output = "\n".join(lines)
-
-            # Write output
-            if self.args.output:
-                with open(self.args.output, "w", encoding="utf - 8") as f:
-                    f.write(output)
-                logger.info(f"Model information written to {self.args.output}")
-            else:
-                print(output)
-
-            return 0
-
-        except Exception as e:
-            logger.error(f"Error getting model information: {e}", exc_info=True)
-            return 1
-=======
 
 if __name__ == "__main__":
-    main()
->>>>>>> 6124bda3
+    main()