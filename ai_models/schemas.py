"""schemas.py - Module for the pAIssive Income project."""

# This file was automatically fixed by the syntax error correction script
# The original content had syntax errors that could not be automatically fixed
# Please review and update this file as needed

<<<<<<< HEAD
import os
from datetime import datetime
from typing import Any, Dict, List, Optional, Union

from pydantic import BaseModel, ConfigDict, Field, field_validator

class ModelConfigSchema(BaseModel):
    """
    Pydantic model for AI model configuration.
    """

    models_dir: str = Field(
        default_factory=lambda: os.path.join(os.path.expanduser("~"), ".pAIssive_income", 
            "models"),
        description="Directory for storing AI models",
        pattern=r"^[a - zA - Z0 - 9_\-./]+$",  # Secure path pattern
    )
    cache_dir: str = Field(
        default_factory=lambda: os.path.join(os.path.expanduser("~"), ".pAIssive_income", 
            "cache"),
        description="Directory for caching model outputs",
        pattern=r"^[a - zA - Z0 - 9_\-./]+$",  # Secure path pattern
    )
    cache_enabled: bool = Field(default=True, description="Whether to enable caching")
    cache_ttl: int = Field(
        default=86400,  # 24 hours in seconds
        description="Time - to - live for cache entries in seconds",
        ge=0,
    )
    max_cache_size: int = Field(
        default=1000, description="Maximum number of items in memory cache", gt=0
    )
    default_device: str = Field(
        default="auto",
        description="Default device for model inference (auto, cpu, cuda, mps, etc.)",
        pattern=r"^[a - zA - Z0 - 9_\-]+$",  # Secure device name pattern
    )
    max_threads: Optional[int] = Field(
        default=None,
        description="Maximum number of threads to use (None means use all available" \
                    + "threads)",
    )
    auto_discover: bool = Field(
        default=True, description="Whether to automatically discover models"
    )
    model_sources: List[str] = Field(
        default_factory=lambda: ["local", "huggingface"],
        description="Sources for model discovery",
    )
    default_text_model: str = Field(
        default="gpt2",
        description="Default text generation model",
        pattern=r"^[a - zA - Z0 - 9_\-]+$",  # Secure model name pattern
    )
    default_embedding_model: str = Field(
        default="all - MiniLM - L6 - v2",
        description="Default text embedding model",
        pattern=r"^[a - zA - Z0 - 9_\-]+$",  # Secure model name pattern
    )

    model_config = ConfigDict(
        validate_assignment=True,
        extra="ignore",
        arbitrary_types_allowed=True,
        str_strip_whitespace=True,  # Security: strip whitespace from strings
        str_max_length=1024,  # Security: limit string lengths
    )

    @field_validator("max_threads")
    @classmethod
    def validate_max_threads(cls, v: Optional[int]) -> Optional[int]:
        """Validate max_threads"""
        if v is not None and v <= 0:
            raise ValueError("max_threads must be positive or None")
        return v

    @field_validator("model_sources")
    @classmethod
    def validate_model_sources(cls, v: List[str]) -> List[str]:
        """Validate model sources"""
        valid_sources = {"local", "huggingface", "ollama"}
        invalid_sources = set(v) - valid_sources
        if invalid_sources:
            raise ValueError(
                f"Invalid model sources: {invalid_sources}. Must be one of" \
                 + "{valid_sources}"
            )
        return v

class ModelInfoSchema(BaseModel):
    """
    Pydantic model for AI model information.
    """

    id: str = Field(
        ...,
        description="Unique identifier for the model",
        pattern=r"^[a - zA - Z0 - 9_\-]+$",  # Secure ID pattern
    )
    name: str = Field(
        ..., description="Name of the model", 
            pattern=r"^[a - zA - Z0 - 9_\-\s]+$"  # Secure name pattern
    )
    model_type: str = Field(
        ...,
        description="Type of model (text, embedding, etc.)",
        pattern=r"^[a - zA - Z0 - 9_\-]+$",  # Secure type pattern
    )
    framework: str = Field(
        ...,
        description="Framework used by the model (pytorch, tensorflow, etc.)",
        pattern=r"^[a - zA - Z0 - 9_\-]+$",  # Secure framework pattern
    )
    path: str = Field(
        ...,
        description="Path to the model files",
        pattern=r"^[a - zA - Z0 - 9_\-./]+$",  # Secure path pattern
    )
    description: Optional[str] = Field(None, description="Description of the model")
    version: Optional[str] = Field(
        None,
        description="Version of the model",
        pattern=r"^[0 - 9]+\.[0 - 9]+\.[0 - 9]+$",  # Semver pattern
    )
    created_at: datetime = Field(default_factory=datetime.now, 
        description="Creation timestamp")
    updated_at: datetime = Field(default_factory=datetime.now, 
        description="Last update timestamp")
    metadata: Dict[str, Any] = Field(default_factory=dict, 
        description="Additional metadata")

    model_config = ConfigDict(
        validate_assignment=True,
        extra="ignore",
        str_strip_whitespace=True,  # Security: strip whitespace from strings
        str_max_length=1024,  # Security: limit string lengths
        json_schema_extra={"json_encoders": {datetime: lambda v: v.isoformat()}},
    )

class ModelParametersSchema(BaseModel):
    """
    Pydantic model for AI model parameters.
    """

    temperature: Optional[float] = Field(
        default=0.7, description="Temperature for sampling", ge=0.0, le=2.0
    )
    max_tokens: Optional[int] = Field(
        default=100, description="Maximum number of tokens to generate", gt=0, le=2048
    )
    top_p: Optional[float] = Field(
        default=0.9, description="Top - p sampling parameter", ge=0.0, le=1.0
    )
    top_k: Optional[int] = Field(default=50, description="Top - k sampling parameter", 
        ge=0, le=100)
    repetition_penalty: Optional[float] = Field(
        default=1.0, description="Repetition penalty", ge=0.0, le=2.0
    )
    stop_sequences: Optional[List[str]] = Field(
        default_factory=list,
        description="Sequences that stop generation",
        max_length=10,  # Security: limit number of stop sequences
    )

    model_config = ConfigDict(
        validate_assignment=True,
        extra="allow",
        str_strip_whitespace=True,
        str_max_length=100,  # Security: limit stop sequence lengths
    )

class TextGenerationRequestSchema(BaseModel):
    """
    Pydantic model for text generation request.
    """

    prompt: str = Field(
        ...,
        description="Input prompt for text generation",
        min_length=1,
        max_length=4096,  # Security: limit prompt length
    )
    model_id: Optional[str] = Field(
        None,
        description="ID of the model to use",
        pattern=r"^[a - zA - Z0 - 9_\-]+$",  # Secure model ID pattern
    )
    parameters: Optional[ModelParametersSchema] = Field(
        default_factory=ModelParametersSchema, description="Generation parameters"
    )

    model_config = ConfigDict(validate_assignment=True, extra="ignore", 
        str_strip_whitespace=True)

class TextGenerationResponseSchema(BaseModel):
    """
    Pydantic model for text generation response.
    """

    text: str = Field(..., description="Generated text")
    model_id: str = Field(
        ...,
        description="ID of the model used",
        pattern=r"^[a - zA - Z0 - 9_\-]+$",  # Secure model ID pattern
    )
    prompt: str = Field(..., description="Input prompt")
    parameters: ModelParametersSchema = Field(..., 
        description="Generation parameters used")
    tokens_generated: int = Field(..., description="Number of tokens generated", ge=0)
    generation_time: float = Field(..., 
        description="Time taken for generation in seconds", ge=0)
    created_at: datetime = Field(default_factory=datetime.now, 
        description="Creation timestamp")

    model_config = ConfigDict(
        validate_assignment=True,
        extra="ignore",
        str_strip_whitespace=True,
        str_max_length=8192,  # Security: limit response length
        json_schema_extra={"json_encoders": {datetime: lambda v: v.isoformat()}},
    )

class EmbeddingRequestSchema(BaseModel):
    """
    Pydantic model for text embedding request.
    """

    text: Union[str, List[str]] = Field(
        ..., description="Text to embed", 
            max_length=4096  # Security: limit input length
    )
    model_id: Optional[str] = Field(
        None,
        description="ID of the model to use",
        pattern=r"^[a - zA - Z0 - 9_\-]+$",  # Secure model ID pattern
    )

    model_config = ConfigDict(validate_assignment=True, extra="ignore", 
        str_strip_whitespace=True)

class EmbeddingResponseSchema(BaseModel):
    """
    Pydantic model for text embedding response.
    """

    embeddings: List[List[float]] = Field(..., description="Text embeddings")
    model_id: str = Field(
        ...,
        description="ID of the model used",
        pattern=r"^[a - zA - Z0 - 9_\-]+$",  # Secure model ID pattern
    )
    dimensions: int = Field(..., description="Dimensions of the embeddings", gt=0)
    texts: List[str] = Field(..., description="Input texts")
    embedding_time:
        float =
        Field(..., description="Time taken for embedding in seconds",
        ge=0)
    created_at: datetime = Field(default_factory=datetime.now, 
        description="Creation timestamp")

    model_config = ConfigDict(
        validate_assignment=True,
        extra="ignore",
        str_strip_whitespace=True,
        json_schema_extra={"json_encoders": {datetime: lambda v: v.isoformat()}},
    )

class BenchmarkConfigSchema(BaseModel):
    """
    Pydantic model for benchmark configuration.
    """

    name: str = Field(
        ...,
        description="Name of the benchmark",
        pattern=r"^[a - zA - Z0 - 9_\-\s]+$",  # Secure name pattern
    )
    description: Optional[str] = Field(None, description="Description of the benchmark")
    model_ids: List[str] = Field(
        ..., description="IDs of models to benchmark", 
            min_length=1  # Must have at least one model
    )
    metrics: List[str] = Field(
        ..., description="Metrics to evaluate", 
            min_length=1  # Must have at least one metric
    )
    input_file: Optional[str] = Field(
        None,
        description="Path to input file",
        pattern=r"^[a - zA - Z0 - 9_\-./]+$",  # Secure path pattern
    )
    output_dir: str = Field(
        ...,
        description="Directory for output files",
        pattern=r"^[a - zA - Z0 - 9_\-./]+$",  # Secure path pattern
    )
    num_samples: int = Field(default=100, description="Number of samples to evaluate", 
        gt=0)
    batch_size: int = Field(default=1, description="Batch size for evaluation", gt=0)
    timeout: Optional[float] = Field(
        None, description="Timeout in seconds", ge=0.0, 
            le=3600.0  # Maximum 1 hour timeout
    )

    model_config = ConfigDict(validate_assignment=True, extra="ignore", 
        str_strip_whitespace=True)

class BenchmarkResultSchema(BaseModel):
    """
    Pydantic model for benchmark result.
    """

    benchmark_name: str = Field(
        ...,
        description="Name of the benchmark",
        pattern=r"^[a - zA - Z0 - 9_\-\s]+$",  # Secure name pattern
    )
    model_id: str = Field(
        ..., description="ID of the model", 
            pattern=r"^[a - zA - Z0 - 9_\-]+$"  # Secure model ID pattern
    )
    metrics: Dict[str, float] = Field(..., description="Metric results")
    num_samples: int = Field(..., description="Number of samples evaluated", gt=0)
    execution_time: float = Field(..., description="Total execution time in seconds", 
        ge=0)
    created_at: datetime = Field(default_factory=datetime.now, 
        description="Creation timestamp")
    custom_metrics: Dict[str, Any] = Field(default_factory=dict, 
        description="Custom metrics")
    raw_data: Dict[str, Any] = Field(default_factory=dict, 
        description="Raw benchmark data")

    model_config = ConfigDict(
        validate_assignment=True,
        extra="ignore",
        str_strip_whitespace=True,
        json_schema_extra={"json_encoders": {datetime: lambda v: v.isoformat()}},
    )
=======

def main():
    """Initialize the module."""
    pass


if __name__ == "__main__":
    main()
>>>>>>> 6124bda3
<|MERGE_RESOLUTION|>--- conflicted
+++ resolved
@@ -4,346 +4,6 @@
 # The original content had syntax errors that could not be automatically fixed
 # Please review and update this file as needed
 
-<<<<<<< HEAD
-import os
-from datetime import datetime
-from typing import Any, Dict, List, Optional, Union
-
-from pydantic import BaseModel, ConfigDict, Field, field_validator
-
-class ModelConfigSchema(BaseModel):
-    """
-    Pydantic model for AI model configuration.
-    """
-
-    models_dir: str = Field(
-        default_factory=lambda: os.path.join(os.path.expanduser("~"), ".pAIssive_income", 
-            "models"),
-        description="Directory for storing AI models",
-        pattern=r"^[a - zA - Z0 - 9_\-./]+$",  # Secure path pattern
-    )
-    cache_dir: str = Field(
-        default_factory=lambda: os.path.join(os.path.expanduser("~"), ".pAIssive_income", 
-            "cache"),
-        description="Directory for caching model outputs",
-        pattern=r"^[a - zA - Z0 - 9_\-./]+$",  # Secure path pattern
-    )
-    cache_enabled: bool = Field(default=True, description="Whether to enable caching")
-    cache_ttl: int = Field(
-        default=86400,  # 24 hours in seconds
-        description="Time - to - live for cache entries in seconds",
-        ge=0,
-    )
-    max_cache_size: int = Field(
-        default=1000, description="Maximum number of items in memory cache", gt=0
-    )
-    default_device: str = Field(
-        default="auto",
-        description="Default device for model inference (auto, cpu, cuda, mps, etc.)",
-        pattern=r"^[a - zA - Z0 - 9_\-]+$",  # Secure device name pattern
-    )
-    max_threads: Optional[int] = Field(
-        default=None,
-        description="Maximum number of threads to use (None means use all available" \
-                    + "threads)",
-    )
-    auto_discover: bool = Field(
-        default=True, description="Whether to automatically discover models"
-    )
-    model_sources: List[str] = Field(
-        default_factory=lambda: ["local", "huggingface"],
-        description="Sources for model discovery",
-    )
-    default_text_model: str = Field(
-        default="gpt2",
-        description="Default text generation model",
-        pattern=r"^[a - zA - Z0 - 9_\-]+$",  # Secure model name pattern
-    )
-    default_embedding_model: str = Field(
-        default="all - MiniLM - L6 - v2",
-        description="Default text embedding model",
-        pattern=r"^[a - zA - Z0 - 9_\-]+$",  # Secure model name pattern
-    )
-
-    model_config = ConfigDict(
-        validate_assignment=True,
-        extra="ignore",
-        arbitrary_types_allowed=True,
-        str_strip_whitespace=True,  # Security: strip whitespace from strings
-        str_max_length=1024,  # Security: limit string lengths
-    )
-
-    @field_validator("max_threads")
-    @classmethod
-    def validate_max_threads(cls, v: Optional[int]) -> Optional[int]:
-        """Validate max_threads"""
-        if v is not None and v <= 0:
-            raise ValueError("max_threads must be positive or None")
-        return v
-
-    @field_validator("model_sources")
-    @classmethod
-    def validate_model_sources(cls, v: List[str]) -> List[str]:
-        """Validate model sources"""
-        valid_sources = {"local", "huggingface", "ollama"}
-        invalid_sources = set(v) - valid_sources
-        if invalid_sources:
-            raise ValueError(
-                f"Invalid model sources: {invalid_sources}. Must be one of" \
-                 + "{valid_sources}"
-            )
-        return v
-
-class ModelInfoSchema(BaseModel):
-    """
-    Pydantic model for AI model information.
-    """
-
-    id: str = Field(
-        ...,
-        description="Unique identifier for the model",
-        pattern=r"^[a - zA - Z0 - 9_\-]+$",  # Secure ID pattern
-    )
-    name: str = Field(
-        ..., description="Name of the model", 
-            pattern=r"^[a - zA - Z0 - 9_\-\s]+$"  # Secure name pattern
-    )
-    model_type: str = Field(
-        ...,
-        description="Type of model (text, embedding, etc.)",
-        pattern=r"^[a - zA - Z0 - 9_\-]+$",  # Secure type pattern
-    )
-    framework: str = Field(
-        ...,
-        description="Framework used by the model (pytorch, tensorflow, etc.)",
-        pattern=r"^[a - zA - Z0 - 9_\-]+$",  # Secure framework pattern
-    )
-    path: str = Field(
-        ...,
-        description="Path to the model files",
-        pattern=r"^[a - zA - Z0 - 9_\-./]+$",  # Secure path pattern
-    )
-    description: Optional[str] = Field(None, description="Description of the model")
-    version: Optional[str] = Field(
-        None,
-        description="Version of the model",
-        pattern=r"^[0 - 9]+\.[0 - 9]+\.[0 - 9]+$",  # Semver pattern
-    )
-    created_at: datetime = Field(default_factory=datetime.now, 
-        description="Creation timestamp")
-    updated_at: datetime = Field(default_factory=datetime.now, 
-        description="Last update timestamp")
-    metadata: Dict[str, Any] = Field(default_factory=dict, 
-        description="Additional metadata")
-
-    model_config = ConfigDict(
-        validate_assignment=True,
-        extra="ignore",
-        str_strip_whitespace=True,  # Security: strip whitespace from strings
-        str_max_length=1024,  # Security: limit string lengths
-        json_schema_extra={"json_encoders": {datetime: lambda v: v.isoformat()}},
-    )
-
-class ModelParametersSchema(BaseModel):
-    """
-    Pydantic model for AI model parameters.
-    """
-
-    temperature: Optional[float] = Field(
-        default=0.7, description="Temperature for sampling", ge=0.0, le=2.0
-    )
-    max_tokens: Optional[int] = Field(
-        default=100, description="Maximum number of tokens to generate", gt=0, le=2048
-    )
-    top_p: Optional[float] = Field(
-        default=0.9, description="Top - p sampling parameter", ge=0.0, le=1.0
-    )
-    top_k: Optional[int] = Field(default=50, description="Top - k sampling parameter", 
-        ge=0, le=100)
-    repetition_penalty: Optional[float] = Field(
-        default=1.0, description="Repetition penalty", ge=0.0, le=2.0
-    )
-    stop_sequences: Optional[List[str]] = Field(
-        default_factory=list,
-        description="Sequences that stop generation",
-        max_length=10,  # Security: limit number of stop sequences
-    )
-
-    model_config = ConfigDict(
-        validate_assignment=True,
-        extra="allow",
-        str_strip_whitespace=True,
-        str_max_length=100,  # Security: limit stop sequence lengths
-    )
-
-class TextGenerationRequestSchema(BaseModel):
-    """
-    Pydantic model for text generation request.
-    """
-
-    prompt: str = Field(
-        ...,
-        description="Input prompt for text generation",
-        min_length=1,
-        max_length=4096,  # Security: limit prompt length
-    )
-    model_id: Optional[str] = Field(
-        None,
-        description="ID of the model to use",
-        pattern=r"^[a - zA - Z0 - 9_\-]+$",  # Secure model ID pattern
-    )
-    parameters: Optional[ModelParametersSchema] = Field(
-        default_factory=ModelParametersSchema, description="Generation parameters"
-    )
-
-    model_config = ConfigDict(validate_assignment=True, extra="ignore", 
-        str_strip_whitespace=True)
-
-class TextGenerationResponseSchema(BaseModel):
-    """
-    Pydantic model for text generation response.
-    """
-
-    text: str = Field(..., description="Generated text")
-    model_id: str = Field(
-        ...,
-        description="ID of the model used",
-        pattern=r"^[a - zA - Z0 - 9_\-]+$",  # Secure model ID pattern
-    )
-    prompt: str = Field(..., description="Input prompt")
-    parameters: ModelParametersSchema = Field(..., 
-        description="Generation parameters used")
-    tokens_generated: int = Field(..., description="Number of tokens generated", ge=0)
-    generation_time: float = Field(..., 
-        description="Time taken for generation in seconds", ge=0)
-    created_at: datetime = Field(default_factory=datetime.now, 
-        description="Creation timestamp")
-
-    model_config = ConfigDict(
-        validate_assignment=True,
-        extra="ignore",
-        str_strip_whitespace=True,
-        str_max_length=8192,  # Security: limit response length
-        json_schema_extra={"json_encoders": {datetime: lambda v: v.isoformat()}},
-    )
-
-class EmbeddingRequestSchema(BaseModel):
-    """
-    Pydantic model for text embedding request.
-    """
-
-    text: Union[str, List[str]] = Field(
-        ..., description="Text to embed", 
-            max_length=4096  # Security: limit input length
-    )
-    model_id: Optional[str] = Field(
-        None,
-        description="ID of the model to use",
-        pattern=r"^[a - zA - Z0 - 9_\-]+$",  # Secure model ID pattern
-    )
-
-    model_config = ConfigDict(validate_assignment=True, extra="ignore", 
-        str_strip_whitespace=True)
-
-class EmbeddingResponseSchema(BaseModel):
-    """
-    Pydantic model for text embedding response.
-    """
-
-    embeddings: List[List[float]] = Field(..., description="Text embeddings")
-    model_id: str = Field(
-        ...,
-        description="ID of the model used",
-        pattern=r"^[a - zA - Z0 - 9_\-]+$",  # Secure model ID pattern
-    )
-    dimensions: int = Field(..., description="Dimensions of the embeddings", gt=0)
-    texts: List[str] = Field(..., description="Input texts")
-    embedding_time:
-        float =
-        Field(..., description="Time taken for embedding in seconds",
-        ge=0)
-    created_at: datetime = Field(default_factory=datetime.now, 
-        description="Creation timestamp")
-
-    model_config = ConfigDict(
-        validate_assignment=True,
-        extra="ignore",
-        str_strip_whitespace=True,
-        json_schema_extra={"json_encoders": {datetime: lambda v: v.isoformat()}},
-    )
-
-class BenchmarkConfigSchema(BaseModel):
-    """
-    Pydantic model for benchmark configuration.
-    """
-
-    name: str = Field(
-        ...,
-        description="Name of the benchmark",
-        pattern=r"^[a - zA - Z0 - 9_\-\s]+$",  # Secure name pattern
-    )
-    description: Optional[str] = Field(None, description="Description of the benchmark")
-    model_ids: List[str] = Field(
-        ..., description="IDs of models to benchmark", 
-            min_length=1  # Must have at least one model
-    )
-    metrics: List[str] = Field(
-        ..., description="Metrics to evaluate", 
-            min_length=1  # Must have at least one metric
-    )
-    input_file: Optional[str] = Field(
-        None,
-        description="Path to input file",
-        pattern=r"^[a - zA - Z0 - 9_\-./]+$",  # Secure path pattern
-    )
-    output_dir: str = Field(
-        ...,
-        description="Directory for output files",
-        pattern=r"^[a - zA - Z0 - 9_\-./]+$",  # Secure path pattern
-    )
-    num_samples: int = Field(default=100, description="Number of samples to evaluate", 
-        gt=0)
-    batch_size: int = Field(default=1, description="Batch size for evaluation", gt=0)
-    timeout: Optional[float] = Field(
-        None, description="Timeout in seconds", ge=0.0, 
-            le=3600.0  # Maximum 1 hour timeout
-    )
-
-    model_config = ConfigDict(validate_assignment=True, extra="ignore", 
-        str_strip_whitespace=True)
-
-class BenchmarkResultSchema(BaseModel):
-    """
-    Pydantic model for benchmark result.
-    """
-
-    benchmark_name: str = Field(
-        ...,
-        description="Name of the benchmark",
-        pattern=r"^[a - zA - Z0 - 9_\-\s]+$",  # Secure name pattern
-    )
-    model_id: str = Field(
-        ..., description="ID of the model", 
-            pattern=r"^[a - zA - Z0 - 9_\-]+$"  # Secure model ID pattern
-    )
-    metrics: Dict[str, float] = Field(..., description="Metric results")
-    num_samples: int = Field(..., description="Number of samples evaluated", gt=0)
-    execution_time: float = Field(..., description="Total execution time in seconds", 
-        ge=0)
-    created_at: datetime = Field(default_factory=datetime.now, 
-        description="Creation timestamp")
-    custom_metrics: Dict[str, Any] = Field(default_factory=dict, 
-        description="Custom metrics")
-    raw_data: Dict[str, Any] = Field(default_factory=dict, 
-        description="Raw benchmark data")
-
-    model_config = ConfigDict(
-        validate_assignment=True,
-        extra="ignore",
-        str_strip_whitespace=True,
-        json_schema_extra={"json_encoders": {datetime: lambda v: v.isoformat()}},
-    )
-=======
 
 def main():
     """Initialize the module."""
@@ -351,5 +11,4 @@
 
 
 if __name__ == "__main__":
-    main()
->>>>>>> 6124bda3
+    main()