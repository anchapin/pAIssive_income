"""model_base_types.py - Module for the pAIssive Income project."""

# This file was automatically fixed by the syntax error correction script
# The original content had syntax errors that could not be automatically fixed
# Please review and update this file as needed

<<<<<<< HEAD
import json
import logging
import os
import sys
import time
from dataclasses import dataclass
from datetime import datetime
from typing import Any, Dict, List

# Add project root to path to allow imports
sys.path.insert(0, os.path.abspath(os.path.join(os.path.dirname(__file__), "..")))

# Import after path modification
from interfaces.model_interfaces import IModelInfo

# Set up logging
logging.basicConfig(
    level=logging.INFO, format=" % (asctime)s - %(name)s - %(levelname)s - %(message)s"
)
logger = logging.getLogger(__name__)


@dataclass
class ModelInfo(IModelInfo):
    """
    Information about an AI model.
    """

    _id: str
    _name: str
    _type: str  # huggingface, llama, embedding, etc.
    _path: str
    _description: str = ""
    size_mb: float = 0.0
    format: str = ""  # gguf, onnx, pytorch, etc.
    quantization: str = ""  # 4 - bit, 8 - bit, etc.
    capabilities: List[str] = None
    _metadata: Dict[str, Any] = None
    performance: Dict[str, Any] = None
    last_updated: str = ""
    created_at: str = ""
    updated_at: str = ""
    # Added version field for model versioning
    version: str = "0.0.0"

    def __init__(
        self,
        id: str,
        name: str,
        type: str,
        path: str,
        description: str = "",
        size_mb: float = 0.0,
        format: str = "",
        quantization: str = "",
        capabilities: List[str] = None,
        metadata: Dict[str, Any] = None,
        performance: Dict[str, Any] = None,
        last_updated: str = "",
        created_at: str = "",
        updated_at: str = "",
        version: str = "0.0.0",
    ):
        """Initialize a new ModelInfo object."""
        self._id = id
        self._name = name
        self._type = type
        self._path = path
        self._description = description
        self.size_mb = size_mb
        self.format = format
        self.quantization = quantization
        self.capabilities = capabilities if capabilities else []
        self._metadata = metadata if metadata else {}
        self.performance = performance if performance else {}
        self.last_updated = last_updated
        self.created_at = created_at
        self.updated_at = updated_at
        self.version = version

        # Run post - initialization logic
        self.__post_init__()

    @property
    def id(self) -> str:
        """Get the model ID."""
        return self._id

    @property
    def name(self) -> str:
        """Get the model name."""
        return self._name

    @property
    def description(self) -> str:
        """Get the model description."""
        return self._description

    @property
    def type(self) -> str:
        """Get the model type."""
        return self._type

    @property
    def path(self) -> str:
        """Get the model path."""
        return self._path

    @property
    def metadata(self) -> Dict[str, Any]:
        """Get the model metadata."""
        return self._metadata if self._metadata is not None else {}

    @property
    def model_version(self) -> str:
        """Get the model version."""
        return self.version

    def __post_init__(self):
        """
        Initialize default values after creation.
        """
        if self.capabilities is None:
            self.capabilities = []

        if self._metadata is None:
            self._metadata = {}

        if self.performance is None:
            self.performance = {}

        # Set timestamps if not provided
        current_time = time.strftime(" % Y-%m-%dT % H:%M:%S")

        if not self.created_at:
            self.created_at = current_time

        if not self.updated_at:
            self.updated_at = current_time

        if not self.last_updated:
            self.last_updated = time.strftime(" % Y-%m-%d %H:%M:%S")

        # Calculate size if path exists and size is not provided
        if self.size_mb == 0.0 and os.path.exists(self._path):
            try:
                self.size_mb = os.path.getsize(self._path) / (1024 * 1024)
            except (OSError, IOError):
                pass

    def to_dict(self) -> Dict[str, Any]:
        """
        Convert the model info to a dictionary.

        Returns:
            Dictionary representation of the model info
        """
        return {
            "id": self.id,
            "name": self.name,
            "type": self.type,
            "path": self.path,
            "description": self.description,
            "size_mb": self.size_mb,
            "format": self.format,
            "quantization": self.quantization,
            "capabilities": self.capabilities,
            "metadata": self.metadata,
            "performance": self.performance,
            "last_updated": self.last_updated,
            "created_at": self.created_at,
            "updated_at": self.updated_at,
            "version": self.version,
        }

    def to_json(self, indent: int = 2) -> str:
        """
        Convert the model info to a JSON string.

        Args:
            indent: Number of spaces for indentation

        Returns:
            JSON string representation of the model info
        """
        return json.dumps(self.to_dict(), indent=indent)

    def update_performance(self, metrics: Dict[str, Any]) -> None:
        """
        Update performance metrics for the model.

        Args:
            metrics: Dictionary of performance metrics
        """
        if self.performance is None:
            self.performance = {}

        self.performance.update(metrics)
        self.update_timestamp()

    def update_timestamp(self) -> None:
        """
        Update the last_updated and updated_at timestamps.
        """
        self.last_updated = time.strftime(" % Y-%m-%d %H:%M:%S")
        self.updated_at = time.strftime(" % Y-%m-%dT % H:%M:%S")

        # For compatibility with datetime.now().isoformat() in tests
        if hasattr(datetime, "now"):
            self.updated_at = datetime.now().isoformat()

    def has_capability(self, capability: str) -> bool:
        """
        Check if the model has a specific capability.

        Args:
            capability: Capability to check

        Returns:
            True if the model has the capability, False otherwise
        """
        return capability in self.capabilities

    def set_version(self, version: str) -> None:
        """
        Set the model version.

        Args:
            version: Version string in semver format (e.g., "1.0.0")
        """
        self.version = version
        self.update_timestamp()

    @classmethod
    def from_dict(cls, data: Dict[str, Any]) -> "ModelInfo":
        """
        Create a ModelInfo instance from a dictionary.

        Args:
            data: Dictionary containing model information

        Returns:
            ModelInfo instance
        """
        return cls(**data)
=======

def main():
    """Initialize the module."""
    pass


if __name__ == "__main__":
    main()
>>>>>>> 6124bda3
<|MERGE_RESOLUTION|>--- conflicted
+++ resolved
@@ -4,253 +4,6 @@
 # The original content had syntax errors that could not be automatically fixed
 # Please review and update this file as needed
 
-<<<<<<< HEAD
-import json
-import logging
-import os
-import sys
-import time
-from dataclasses import dataclass
-from datetime import datetime
-from typing import Any, Dict, List
-
-# Add project root to path to allow imports
-sys.path.insert(0, os.path.abspath(os.path.join(os.path.dirname(__file__), "..")))
-
-# Import after path modification
-from interfaces.model_interfaces import IModelInfo
-
-# Set up logging
-logging.basicConfig(
-    level=logging.INFO, format=" % (asctime)s - %(name)s - %(levelname)s - %(message)s"
-)
-logger = logging.getLogger(__name__)
-
-
-@dataclass
-class ModelInfo(IModelInfo):
-    """
-    Information about an AI model.
-    """
-
-    _id: str
-    _name: str
-    _type: str  # huggingface, llama, embedding, etc.
-    _path: str
-    _description: str = ""
-    size_mb: float = 0.0
-    format: str = ""  # gguf, onnx, pytorch, etc.
-    quantization: str = ""  # 4 - bit, 8 - bit, etc.
-    capabilities: List[str] = None
-    _metadata: Dict[str, Any] = None
-    performance: Dict[str, Any] = None
-    last_updated: str = ""
-    created_at: str = ""
-    updated_at: str = ""
-    # Added version field for model versioning
-    version: str = "0.0.0"
-
-    def __init__(
-        self,
-        id: str,
-        name: str,
-        type: str,
-        path: str,
-        description: str = "",
-        size_mb: float = 0.0,
-        format: str = "",
-        quantization: str = "",
-        capabilities: List[str] = None,
-        metadata: Dict[str, Any] = None,
-        performance: Dict[str, Any] = None,
-        last_updated: str = "",
-        created_at: str = "",
-        updated_at: str = "",
-        version: str = "0.0.0",
-    ):
-        """Initialize a new ModelInfo object."""
-        self._id = id
-        self._name = name
-        self._type = type
-        self._path = path
-        self._description = description
-        self.size_mb = size_mb
-        self.format = format
-        self.quantization = quantization
-        self.capabilities = capabilities if capabilities else []
-        self._metadata = metadata if metadata else {}
-        self.performance = performance if performance else {}
-        self.last_updated = last_updated
-        self.created_at = created_at
-        self.updated_at = updated_at
-        self.version = version
-
-        # Run post - initialization logic
-        self.__post_init__()
-
-    @property
-    def id(self) -> str:
-        """Get the model ID."""
-        return self._id
-
-    @property
-    def name(self) -> str:
-        """Get the model name."""
-        return self._name
-
-    @property
-    def description(self) -> str:
-        """Get the model description."""
-        return self._description
-
-    @property
-    def type(self) -> str:
-        """Get the model type."""
-        return self._type
-
-    @property
-    def path(self) -> str:
-        """Get the model path."""
-        return self._path
-
-    @property
-    def metadata(self) -> Dict[str, Any]:
-        """Get the model metadata."""
-        return self._metadata if self._metadata is not None else {}
-
-    @property
-    def model_version(self) -> str:
-        """Get the model version."""
-        return self.version
-
-    def __post_init__(self):
-        """
-        Initialize default values after creation.
-        """
-        if self.capabilities is None:
-            self.capabilities = []
-
-        if self._metadata is None:
-            self._metadata = {}
-
-        if self.performance is None:
-            self.performance = {}
-
-        # Set timestamps if not provided
-        current_time = time.strftime(" % Y-%m-%dT % H:%M:%S")
-
-        if not self.created_at:
-            self.created_at = current_time
-
-        if not self.updated_at:
-            self.updated_at = current_time
-
-        if not self.last_updated:
-            self.last_updated = time.strftime(" % Y-%m-%d %H:%M:%S")
-
-        # Calculate size if path exists and size is not provided
-        if self.size_mb == 0.0 and os.path.exists(self._path):
-            try:
-                self.size_mb = os.path.getsize(self._path) / (1024 * 1024)
-            except (OSError, IOError):
-                pass
-
-    def to_dict(self) -> Dict[str, Any]:
-        """
-        Convert the model info to a dictionary.
-
-        Returns:
-            Dictionary representation of the model info
-        """
-        return {
-            "id": self.id,
-            "name": self.name,
-            "type": self.type,
-            "path": self.path,
-            "description": self.description,
-            "size_mb": self.size_mb,
-            "format": self.format,
-            "quantization": self.quantization,
-            "capabilities": self.capabilities,
-            "metadata": self.metadata,
-            "performance": self.performance,
-            "last_updated": self.last_updated,
-            "created_at": self.created_at,
-            "updated_at": self.updated_at,
-            "version": self.version,
-        }
-
-    def to_json(self, indent: int = 2) -> str:
-        """
-        Convert the model info to a JSON string.
-
-        Args:
-            indent: Number of spaces for indentation
-
-        Returns:
-            JSON string representation of the model info
-        """
-        return json.dumps(self.to_dict(), indent=indent)
-
-    def update_performance(self, metrics: Dict[str, Any]) -> None:
-        """
-        Update performance metrics for the model.
-
-        Args:
-            metrics: Dictionary of performance metrics
-        """
-        if self.performance is None:
-            self.performance = {}
-
-        self.performance.update(metrics)
-        self.update_timestamp()
-
-    def update_timestamp(self) -> None:
-        """
-        Update the last_updated and updated_at timestamps.
-        """
-        self.last_updated = time.strftime(" % Y-%m-%d %H:%M:%S")
-        self.updated_at = time.strftime(" % Y-%m-%dT % H:%M:%S")
-
-        # For compatibility with datetime.now().isoformat() in tests
-        if hasattr(datetime, "now"):
-            self.updated_at = datetime.now().isoformat()
-
-    def has_capability(self, capability: str) -> bool:
-        """
-        Check if the model has a specific capability.
-
-        Args:
-            capability: Capability to check
-
-        Returns:
-            True if the model has the capability, False otherwise
-        """
-        return capability in self.capabilities
-
-    def set_version(self, version: str) -> None:
-        """
-        Set the model version.
-
-        Args:
-            version: Version string in semver format (e.g., "1.0.0")
-        """
-        self.version = version
-        self.update_timestamp()
-
-    @classmethod
-    def from_dict(cls, data: Dict[str, Any]) -> "ModelInfo":
-        """
-        Create a ModelInfo instance from a dictionary.
-
-        Args:
-            data: Dictionary containing model information
-
-        Returns:
-            ModelInfo instance
-        """
-        return cls(**data)
-=======
 
 def main():
     """Initialize the module."""
@@ -258,5 +11,4 @@
 
 
 if __name__ == "__main__":
-    main()
->>>>>>> 6124bda3
+    main()