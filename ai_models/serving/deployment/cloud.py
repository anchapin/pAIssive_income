--- conflicted
+++ resolved
@@ -4,881 +4,6 @@
 # The original content had syntax errors that could not be automatically fixed
 # Please review and update this file as needed
 
-<<<<<<< HEAD
-import enum
-import logging
-import os
-from dataclasses import dataclass, field
-from typing import Any, Dict, List, Optional
-
-# Make boto3 import optional
-try:
-    pass
-
-    BOTO3_AVAILABLE = True
-except ImportError:
-    BOTO3_AVAILABLE = False
-
-# Set up logging
-logging.basicConfig(
-    level=logging.INFO, format=" % (asctime)s - %(name)s - %(levelname)s - %(message)s"
-)
-logger = logging.getLogger(__name__)
-
-
-class CloudProvider(enum.Enum):
-    """
-    Enumeration of cloud providers.
-    """
-
-    AWS = "aws"
-    GCP = "gcp"
-    AZURE = "azure"
-
-
-@dataclass
-class CloudConfig:
-    """
-    Configuration for cloud deployment.
-    """
-
-    # Basic configuration
-    provider: CloudProvider
-    name: str
-    region: str
-
-    # Server configuration
-    server_type: str = "rest"  # "rest" or "grpc"
-    port: int = 8000
-
-    # Model configuration
-    model_path: str = ""
-    model_type: str = "text - generation"
-    model_id: str = ""
-
-    # Resource configuration
-    instance_type: str = ""
-    cpu_count: int = 2
-    memory_gb: int = 8
-    gpu_type: Optional[str] = None
-    gpu_count: int = 0
-
-    # Scaling configuration
-    min_instances: int = 1
-    max_instances: int = 1
-
-    # Network configuration
-    vpc_id: Optional[str] = None
-    subnet_ids: List[str] = field(default_factory=list)
-    security_group_ids: List[str] = field(default_factory=list)
-
-    # Storage configuration
-    storage_size_gb: int = 20
-    storage_type: str = "ssd"
-
-    # Environment variables
-    env_vars: Dict[str, str] = field(default_factory=dict)
-
-    # Authentication configuration
-    auth_enabled: bool = False
-    auth_type: str = "api_key"  # "api_key", "oauth", "iam"
-
-    # Additional configuration
-    additional_params: Dict[str, Any] = field(default_factory=dict)
-
-    def to_dict(self) -> Dict[str, Any]:
-        """
-        Convert the configuration to a dictionary.
-
-        Returns:
-            Dictionary representation of the configuration
-        """
-        return {
-            "provider": self.provider.value,
-            "name": self.name,
-            "region": self.region,
-            "server_type": self.server_type,
-            "port": self.port,
-            "model_path": self.model_path,
-            "model_type": self.model_type,
-            "model_id": self.model_id,
-            "instance_type": self.instance_type,
-            "cpu_count": self.cpu_count,
-            "memory_gb": self.memory_gb,
-            "gpu_type": self.gpu_type,
-            "gpu_count": self.gpu_count,
-            "min_instances": self.min_instances,
-            "max_instances": self.max_instances,
-            "vpc_id": self.vpc_id,
-            "subnet_ids": self.subnet_ids,
-            "security_group_ids": self.security_group_ids,
-            "storage_size_gb": self.storage_size_gb,
-            "storage_type": self.storage_type,
-            "env_vars": self.env_vars,
-            "auth_enabled": self.auth_enabled,
-            "auth_type": self.auth_type,
-            **self.additional_params,
-        }
-
-    @classmethod
-    def from_dict(cls, config_dict: Dict[str, Any]) -> "CloudConfig":
-        """
-        Create a configuration from a dictionary.
-
-        Args:
-            config_dict: Dictionary with configuration parameters
-
-        Returns:
-            Cloud configuration
-        """
-        # Extract provider
-        provider_str = config_dict.pop("provider", "aws")
-        try:
-            provider = CloudProvider(provider_str)
-        except ValueError:
-            provider = CloudProvider.AWS
-
-        # Extract additional parameters
-        additional_params = {}
-        for key, value in list(config_dict.items()):
-            if key not in cls.__annotations__:
-                additional_params[key] = config_dict.pop(key)
-
-        # Create configuration
-        config = cls(provider=provider, **config_dict)
-
-        config.additional_params = additional_params
-        return config
-
-
-def generate_cloud_config(config: CloudConfig, output_dir: str) -> str:
-    """
-    Generate cloud deployment configuration files.
-
-    Args:
-        config: Cloud configuration
-        output_dir: Directory to save the configuration files
-
-    Returns:
-        Path to the generated configuration file
-    """
-    # Create output directory
-    os.makedirs(output_dir, exist_ok=True)
-
-    # Generate configuration based on provider
-    if config.provider == CloudProvider.AWS:
-        return _generate_aws_config(config, output_dir)
-    elif config.provider == CloudProvider.GCP:
-        return _generate_gcp_config(config, output_dir)
-    elif config.provider == CloudProvider.AZURE:
-        return _generate_azure_config(config, output_dir)
-    else:
-        raise ValueError(f"Unsupported cloud provider: {config.provider}")
-
-
-def _generate_aws_config(config: CloudConfig, output_dir: str) -> str:
-    """
-    Generate AWS deployment configuration files.
-
-    Args:
-        config: Cloud configuration
-        output_dir: Directory to save the configuration files
-
-    Returns:
-        Path to the generated configuration file
-    """
-    # Check if boto3 is available
-    if not BOTO3_AVAILABLE:
-        logger.warning("boto3 is not installed. AWS deployment will be limited.")
-
-    # Generate CloudFormation template
-    template_path = os.path.join(output_dir, "cloudformation.yaml")
-    _generate_cloudformation_template(config, template_path)
-
-    # Generate deployment script
-    script_path = os.path.join(output_dir, "deploy.sh")
-    _generate_aws_deploy_script(config, script_path)
-
-    logger.info(f"AWS configuration files generated in {output_dir}")
-
-    return template_path
-
-
-def _generate_gcp_config(config: CloudConfig, output_dir: str) -> str:
-    """
-    Generate GCP deployment configuration files.
-
-    Args:
-        config: Cloud configuration
-        output_dir: Directory to save the configuration files
-
-    Returns:
-        Path to the generated configuration file
-    """
-    # Generate Terraform configuration
-    terraform_path = os.path.join(output_dir, "main.tf")
-    _generate_gcp_terraform(config, terraform_path)
-
-    # Generate deployment script
-    script_path = os.path.join(output_dir, "deploy.sh")
-    _generate_gcp_deploy_script(config, script_path)
-
-    logger.info(f"GCP configuration files generated in {output_dir}")
-
-    return terraform_path
-
-
-def _generate_azure_config(config: CloudConfig, output_dir: str) -> str:
-    """
-    Generate Azure deployment configuration files.
-
-    Args:
-        config: Cloud configuration
-        output_dir: Directory to save the configuration files
-
-    Returns:
-        Path to the generated configuration file
-    """
-    # Generate ARM template
-    template_path = os.path.join(output_dir, "azuredeploy.json")
-    _generate_arm_template(config, template_path)
-
-    # Generate deployment script
-    script_path = os.path.join(output_dir, "deploy.sh")
-    _generate_azure_deploy_script(config, script_path)
-
-    logger.info(f"Azure configuration files generated in {output_dir}")
-
-    return template_path
-
-
-def _generate_cloudformation_template(config: CloudConfig, output_path: str) -> None:
-    """
-    Generate an AWS CloudFormation template.
-
-    Args:
-        config: Cloud configuration
-        output_path: Path to save the CloudFormation template
-    """
-    # Create CloudFormation template content using proper YAML format and !Ref functions
-    content = f"""
-AWSTemplateFormatVersion: '2010 - 09 - 09'
-Description: 'AI Model Deployment'
-
-Parameters:
-  ModelName:
-    Type: String
-    Default: {config.name}
-    Description: Name of the model deployment
-
-  ModelPath:
-    Type: String
-    Default: {config.model_path}
-    Description: Path to the model
-
-  ModelType:
-    Type: String
-    Default: {config.model_type}
-    Description: Type of the model
-
-  ServerType:
-    Type: String
-    Default: {config.server_type}
-    Description: Type of the server (rest or grpc)
-
-  Port:
-    Type: Number
-    Default: {config.port}
-    Description: Port for the server
-
-  InstanceType:
-    Type: String
-    Default: {config.instance_type or "ml.m5.large"}
-    Description: Instance type for the deployment
-
-  MinInstances:
-    Type: Number
-    Default: {config.min_instances}
-    Description: Minimum number of instances
-
-  MaxInstances:
-    Type: Number
-    Default: {config.max_instances}
-    Description: Maximum number of instances
-
-Resources:
-  ModelRole:
-    Type: 'AWS::IAM::Role'
-    Properties:
-      AssumeRolePolicyDocument:
-        Version: '2012 - 10 - 17'
-        Statement:
-          - Effect: Allow
-            Principal:
-              Service: sagemaker.amazonaws.com
-            Action: 'sts:AssumeRole'
-      ManagedPolicyArns:
-        - 'arn:aws:iam::aws:policy / AmazonSageMakerFullAccess'
-        - 'arn:aws:iam::aws:policy / AmazonS3ReadOnlyAccess'
-
-  ModelEndpoint:
-    Type: 'AWS::SageMaker::Endpoint'
-    Properties:
-      EndpointName: !Ref 'ModelName'
-      EndpointConfigName: !GetAtt 'ModelEndpointConfig.EndpointConfigName'
-
-  ModelEndpointConfig:
-    Type: 'AWS::SageMaker::EndpointConfig'
-    Properties:
-      ProductionVariants:
-        - InitialInstanceCount: !Ref 'MinInstances'
-          InstanceType: !Ref 'InstanceType'
-          ModelName: !GetAtt 'Model.ModelName'
-          VariantName: AllTraffic
-          InitialVariantWeight: 1.0
-
-  Model:
-    Type: 'AWS::SageMaker::Model'
-    Properties:
-      ModelName: !Ref 'ModelName'
-      ExecutionRoleArn: !GetAtt 'ModelRole.Arn'
-      PrimaryContainer:
-        Image: !Sub'${{AWS::AccountId}}.dkr.ecr.${{AWS::Region}}.amazonaws.com/${{Mod' \
-                   + 'elName}}:latest'
-        Environment:
-          MODEL_PATH: !Ref 'ModelPath'
-          MODEL_TYPE: !Ref 'ModelType'
-          SERVER_TYPE: !Ref 'ServerType'
-          PORT: !Ref 'Port'
-
-Outputs:
-  EndpointName:
-    Description: Name of the SageMaker endpoint
-    Value: !Ref 'ModelEndpoint'
-
-  EndpointUrl:
-    Description: URL of the SageMaker endpoint
-    Value: !Sub 'https://runtime.sagemaker.${{AWS::Region}}.amazonaws.com / \
-        endpoints/${{ModelEndpoint}}'
-"""
-
-    # Write CloudFormation template
-    with open(output_path, "w", encoding="utf - 8") as f:
-        f.write(content.strip())
-
-
-def _generate_aws_deploy_script(config: CloudConfig, output_path: str) -> None:
-    """
-    Generate an AWS deployment script.
-
-    Args:
-        config: Cloud configuration
-        output_path: Path to save the deployment script
-    """
-    # Create deployment script content
-    content = f"""#!/bin / bash
-set -e
-
-# Configuration
-STACK_NAME="{config.name}"
-REGION="{config.region}"
-MODEL_NAME="{config.name}"
-ECR_REPOSITORY="{config.name}"
-
-# Build and push Docker image
-echo "Building Docker image..."
-docker build -t $ECR_REPOSITORY:latest .
-
-echo "Logging in to ECR..."
-aws ecr get - \
-    login - password --region $REGION | docker login --username AWS --password - stdin $AWS_ACCOUNT_ID.dkr.ecr.$REGION.amazonaws.com
-
-echo "Creating ECR repository if it doesn't exist..."
-aws ecr describe - \
-    repositories --repository - names $ECR_REPOSITORY --region $REGION || aws ecr create - repository --repository - name $ECR_REPOSITORY --region $REGION
-
-echo "Pushing Docker image to ECR..."
-docker tag $ECR_REPOSITORY:latest $AWS_ACCOUNT_ID.dkr.ecr.$REGION.amazonaws.com/$ECR_REPOSITORY:latest
-docker push $AWS_ACCOUNT_ID.dkr.ecr.$REGION.amazonaws.com/$ECR_REPOSITORY:latest
-
-# Deploy CloudFormation stack
-echo "Deploying CloudFormation stack..."
-aws cloudformation deploy \\
-  --template - file cloudformation.yaml \\
-  --stack - name $STACK_NAME \\
-  --capabilities CAPABILITY_IAM \\
-  --region $REGION \\
-  --parameter - overrides \\
-    ModelName=$MODEL_NAME \\
-    ModelPath="{config.model_path}" \\
-    ModelType="{config.model_type}" \\
-    ServerType="{config.server_type}" \\
-    Port={config.port} \\
-    InstanceType="{config.instance_type or "ml.m5.large"}" \\
-    MinInstances={config.min_instances} \\
-    MaxInstances={config.max_instances}
-
-echo "Deployment completed successfully!"
-echo "Endpoint URL: https://runtime.sagemaker.$REGION.amazonaws.com / \
-    endpoints/$MODEL_NAME"
-"""
-
-    # Write deployment script
-    with open(output_path, "w", encoding="utf - 8") as f:
-        f.write(content.strip())
-
-    # Make script executable
-    os.chmod(output_path, 0o755)
-
-
-def _generate_gcp_terraform(config: CloudConfig, output_path: str) -> None:
-    """
-    Generate a GCP Terraform configuration.
-
-    Args:
-        config: Cloud configuration
-        output_path: Path to save the Terraform configuration
-    """
-    # Create Terraform configuration content
-    content = f"""
-provider "google" {{
-  project = var.project_id
-  region  = "{config.region}"
-}}
-
-variable "project_id" {{
-  description = "GCP Project ID"
-  type        = string
-}}
-
-resource "google_artifact_registry_repository" "model_repository" {{
-  location      = "{config.region}"
-  repository_id = "{config.name}"
-  format        = "DOCKER"
-}}
-
-resource "google_cloud_run_service" "model_service" {{
-  name     = "{config.name}"
-  location = "{config.region}"
-
-  template {{
-    spec {{
-      containers {{
-        image = \
-            "${{google_artifact_registry_repository.model_repository.location}}-docker.pkg.dev/${{var.project_id}}/${{google_artifact_registry_repository.model_repository.repository_id}}/{config.name}:latest"
-
-        resources {{
-          limits = {{
-            cpu    = "{config.cpu_count}"
-            memory = "{config.memory_gb}Gi"
-          }}
-        }}
-
-        ports {{
-          container_port = {config.port}
-        }}
-
-        env {{
-          name  = "MODEL_PATH"
-          value = "{config.model_path}"
-        }}
-
-        env {{
-          name  = "MODEL_TYPE"
-          value = "{config.model_type}"
-        }}
-
-        env {{
-          name  = "SERVER_TYPE"
-          value = "{config.server_type}"
-        }}
-
-        env {{
-          name  = "PORT"
-          value = "{config.port}"
-        }}
-"""
-
-    # Add environment variables
-    for key, value in config.env_vars.items():
-        content += f"""
-        env {{
-          name  = "{key}"
-          value = "{value}"
-        }}"""
-
-    # Add GPU configuration if needed
-    if config.gpu_count > 0 and config.gpu_type:
-        content += f"""
-
-        # GPU configuration
-        resources {{
-          limits {{
-            "nvidia.com / gpu" = {config.gpu_count}
-          }}
-        }}"""
-
-    # Add scaling configuration
-    content += f"""
-      }}
-
-      container_concurrency = 80
-      timeout_seconds       = 300
-    }}
-
-    metadata {{
-      annotations = {{
-        "autoscaling.knative.dev / minScale" = "{config.min_instances}"
-        "autoscaling.knative.dev / maxScale" = "{config.max_instances}"
-      }}
-    }}
-  }}
-
-  traffic {{
-    percent         = 100
-    latest_revision = true
-  }}
-}}
-
-resource "google_cloud_run_service_iam_member" "public_access" {{
-  service  = google_cloud_run_service.model_service.name
-  location = google_cloud_run_service.model_service.location
-  role     = "roles / run.invoker"
-  member   = "allUsers"
-}}
-
-output "service_url" {{
-  value = google_cloud_run_service.model_service.status[0].url
-}}
-"""
-
-    # Write Terraform configuration
-    with open(output_path, "w", encoding="utf - 8") as f:
-        f.write(content.strip())
-
-
-def _generate_gcp_deploy_script(config: CloudConfig, output_path: str) -> None:
-    """
-    Generate a GCP deployment script.
-
-    Args:
-        config: Cloud configuration
-        output_path: Path to save the deployment script
-    """
-    # Create deployment script content
-    content = f"""#!/bin / bash
-set -e
-
-# Configuration
-PROJECT_ID=$(gcloud config get - value project)
-REGION="{config.region}"
-REPOSITORY="{config.name}"
-IMAGE="{config.name}"
-
-# Build and push Docker image
-echo "Building Docker image..."
-docker build -t $REGION - docker.pkg.dev/$PROJECT_ID/$REPOSITORY/$IMAGE:latest .
-
-echo "Configuring Docker for Artifact Registry..."
-gcloud auth configure - docker $REGION - docker.pkg.dev
-
-echo "Creating Artifact Registry repository if it doesn't exist..."
-gcloud artifacts repositories create $REPOSITORY --repository - \
-    format=docker --location=$REGION --description="Repository for $IMAGE" || true
-
-echo "Pushing Docker image to Artifact Registry..."
-docker push $REGION - docker.pkg.dev/$PROJECT_ID/$REPOSITORY/$IMAGE:latest
-
-# Initialize Terraform
-echo "Initializing Terraform..."
-terraform init
-
-# Apply Terraform configuration
-echo "Applying Terraform configuration..."
-terraform apply -var="project_id=$PROJECT_ID" -auto - approve
-
-# Get service URL
-SERVICE_URL=$(terraform output -raw service_url)
-
-echo "Deployment completed successfully!"
-echo "Service URL: $SERVICE_URL"
-"""
-
-    # Write deployment script
-    with open(output_path, "w", encoding="utf - 8") as f:
-        f.write(content.strip())
-
-    # Make script executable
-    os.chmod(output_path, 0o755)
-
-
-def _generate_arm_template(config: CloudConfig, output_path: str) -> None:
-    """
-    Generate an Azure ARM template.
-
-    Args:
-        config: Cloud configuration
-        output_path: Path to save the ARM template
-    """
-    # Create ARM template content
-    content = f"""{{
-  "$schema":"https://schema.management.azure.com / schemas / 2019 - 04 - 01 /" \
-            + "deploymentTemplate.json#",
-      
-  "contentVersion": "1.0.0.0",
-  "parameters": {{
-    "containerRegistryName": {{
-      "type": "string",
-      "defaultValue": "{config.name}registry",
-      "metadata": {{
-        "description": "Name of the container registry"
-      }}
-    }},
-    "containerAppName": {{
-      "type": "string",
-      "defaultValue": "{config.name}",
-      "metadata": {{
-        "description": "Name of the container app"
-      }}
-    }},
-    "location": {{
-      "type": "string",
-      "defaultValue": "{config.region}",
-      "metadata": {{
-        "description": "Location for all resources"
-      }}
-    }}
-  }},
-  "variables": {{
-    "containerAppEnvironmentName": "[concat(parameters('containerAppName'), ' - env')]",
-    "logAnalyticsWorkspaceName": "[concat(parameters('containerAppName'), ' - logs')]",
-    "imageName": "[concat(parameters('containerRegistryName'), '.azurecr.io / ', 
-        parameters('containerAppName'), ':latest')]"
-  }},
-  "resources": [
-    {{
-      "type": "Microsoft.ContainerRegistry / registries",
-      "apiVersion": "2021 - 06 - 01 - preview",
-      "name": "[parameters('containerRegistryName')]",
-      "location": "[parameters('location')]",
-      "sku": {{
-        "name": "Basic"
-      }},
-      "properties": {{
-        "adminUserEnabled": true
-      }}
-    }},
-    {{
-      "type": "Microsoft.OperationalInsights / workspaces",
-      "apiVersion": "2021 - 06 - 01",
-      "name": "[variables('logAnalyticsWorkspaceName')]",
-      "location": "[parameters('location')]",
-      "properties": {{
-        "retentionInDays": 30,
-        "features": {{
-          "enableLogAccessUsingOnlyResourcePermissions": true
-        }},
-        "sku": {{
-          "name": "PerGB2018"
-        }}
-      }}
-    }},
-    {{
-      "type": "Microsoft.App / managedEnvironments",
-      "apiVersion": "2022 - 03 - 01",
-      "name": "[variables('containerAppEnvironmentName')]",
-      "location": "[parameters('location')]",
-      "properties": {{
-        "appLogsConfiguration": {{
-          "destination": "log - analytics",
-          "logAnalyticsConfiguration": {{
-            "customerId": "[reference(resourceId('Microsoft.OperationalInsights / workspaces', 
-                variables('logAnalyticsWorkspaceName'))).customerId]",
-            "sharedKey": "[listKeys(resourceId('Microsoft.OperationalInsights / workspaces', 
-                variables('logAnalyticsWorkspaceName')), 
-                '2021 - 06 - 01').primarySharedKey]"
-          }}
-        }}
-      }},
-      "dependsOn": [
-        "[resourceId('Microsoft.OperationalInsights / workspaces', 
-            variables('logAnalyticsWorkspaceName'))]"
-      ]
-    }},
-    {{
-      "type": "Microsoft.App / containerApps",
-      "apiVersion": "2022 - 03 - 01",
-      "name": "[parameters('containerAppName')]",
-      "location": "[parameters('location')]",
-      "properties": {{
-        "managedEnvironmentId": "[resourceId('Microsoft.App / managedEnvironments', 
-            variables('containerAppEnvironmentName'))]",
-        "configuration": {{
-          "ingress": {{
-            "external": true,
-            "targetPort": {config.port},
-            "allowInsecure": false,
-            "traffic": [
-              {{
-                "latestRevision": true,
-                "weight": 100
-              }}
-            ]
-          }},
-          "registries": [
-            {{
-              "server": "[concat(parameters('containerRegistryName'), '.azurecr.io')]",
-              "username": "[listCredentials(resourceId('Microsoft.ContainerRegistry / registries', 
-                  parameters('containerRegistryName')), 
-                  '2021 - 06 - 01 - preview').username]",
-              "passwordSecretRef": "registry - password"
-            }}
-          ],
-          "secrets": [
-            {{
-              "name": "registry - password",
-              "value": "[listCredentials(resourceId('Microsoft.ContainerRegistry / registries', 
-                  parameters('containerRegistryName')), 
-                  '2021 - 06 - 01 - preview').passwords[0].value]"
-            }}
-          ]
-        }},
-        "template": {{
-          "containers": [
-            {{
-              "name": "[parameters('containerAppName')]",
-              "image": "[variables('imageName')]",
-              "resources": {{
-                "cpu": {config.cpu_count},
-                "memory": "{config.memory_gb}Gi"
-              }},
-              "env": [
-                {{
-                  "name": "MODEL_PATH",
-                  "value": "{config.model_path}"
-                }},
-                {{
-                  "name": "MODEL_TYPE",
-                  "value": "{config.model_type}"
-                }},
-                {{
-                  "name": "SERVER_TYPE",
-                  "value": "{config.server_type}"
-                }},
-                {{
-                  "name": "PORT",
-                  "value": "{config.port}"
-                }}"""
-
-    # Add environment variables
-    for i, (key, value) in enumerate(config.env_vars.items()):
-        if i > 0 or len(config.env_vars) > 0:
-            content += ","
-        content += f"""
-                {{
-                  "name": "{key}",
-                  "value": "{value}"
-                }}"""
-
-    # Add scaling configuration
-    content += f"""
-              ]
-            }}
-          ],
-          "scale": {{
-            "minReplicas": {config.min_instances},
-            "maxReplicas": {config.max_instances}
-          }}
-        }}
-      }},
-      "dependsOn": [
-        "[resourceId('Microsoft.App / managedEnvironments', 
-            variables('containerAppEnvironmentName'))]",
-        "[resourceId('Microsoft.ContainerRegistry / registries', 
-            parameters('containerRegistryName'))]"
-      ]
-    }}
-  ],
-  "outputs": {{
-    "containerAppFqdn": {{
-      "type": "string",
-      "value": "[reference(resourceId('Microsoft.App / containerApps', 
-          parameters('containerAppName'))).configuration.ingress.fqdn]"
-    }}
-  }}
-}}"""
-
-    # Write ARM template
-    with open(output_path, "w", encoding="utf - 8") as f:
-        f.write(content.strip())
-
-
-def _generate_azure_deploy_script(config: CloudConfig, output_path: str) -> None:
-    """
-    Generate an Azure deployment script.
-
-    Args:
-        config: Cloud configuration
-        output_path: Path to save the deployment script
-    """
-    # Create deployment script content
-    content = f"""#!/bin / bash
-set -e
-
-# Configuration
-RESOURCE_GROUP="{config.name}-rg"
-LOCATION="{config.region}"
-REGISTRY_NAME="{config.name}registry"
-CONTAINER_APP_NAME="{config.name}"
-IMAGE_NAME="{config.name}"
-
-# Create resource group if it doesn't exist
-echo "Creating resource group if it doesn't exist..."
-az group create --name $RESOURCE_GROUP --location $LOCATION
-
-# Build and push Docker image
-echo "Building Docker image..."
-docker build -t $IMAGE_NAME:latest .
-
-echo "Creating container registry if it doesn't exist..."
-az acr create --resource - \
-    group $RESOURCE_GROUP --name $REGISTRY_NAME --sku Basic --admin - enabled true
-
-echo "Logging in to container registry..."
-az acr login --name $REGISTRY_NAME
-
-echo "Tagging and pushing Docker image..."
-docker tag $IMAGE_NAME:latest $REGISTRY_NAME.azurecr.io/$IMAGE_NAME:latest
-docker push $REGISTRY_NAME.azurecr.io/$IMAGE_NAME:latest
-
-# Deploy ARM template
-echo "Deploying ARM template..."
-az deployment group create \\
-  --resource - group $RESOURCE_GROUP \\
-  --template - file azuredeploy.json \\
-  --parameters \\
-    containerRegistryName=$REGISTRY_NAME \\
-    containerAppName=$CONTAINER_APP_NAME \\
-    location=$LOCATION
-
-# Get container app URL
-CONTAINER_APP_URL=$(az deployment group show \\
-  --resource - group $RESOURCE_GROUP \\
-  --name azuredeploy \\
-  --query properties.outputs.containerAppFqdn.value \\
-  --output tsv)
-
-echo "Deployment completed successfully!"
-echo "Container App URL: https://$CONTAINER_APP_URL"
-"""
-
-    # Write deployment script
-    with open(output_path, "w", encoding="utf - 8") as f:
-        f.write(content.strip())
-
-    # Make script executable
-    os.chmod(output_path, 0o755)
-=======
 
 def main():
     """Initialize the module."""
@@ -886,5 +11,4 @@
 
 
 if __name__ == "__main__":
-    main()
->>>>>>> 6124bda3
+    main()