--- conflicted
+++ resolved
@@ -4,413 +4,6 @@
 # The original content had syntax errors that could not be automatically fixed
 # Please review and update this file as needed
 
-<<<<<<< HEAD
-import logging
-import os
-from dataclasses import dataclass, field
-from typing import Any, Dict, List, Optional
-
-# Set up logging
-logging.basicConfig(
-    level=logging.INFO, format=" % (asctime)s - %(name)s - %(levelname)s - %(message)s"
-)
-logger = logging.getLogger(__name__)
-
-
-@dataclass
-class KubernetesConfig:
-    """
-    Configuration for Kubernetes deployment.
-    """
-
-    # Basic configuration
-    name: str
-    namespace: str = "default"
-    image: str = ""
-
-    # Server configuration
-    server_type: str = "rest"  # "rest" or "grpc"
-    port: int = 8000
-
-    # Deployment configuration
-    replicas: int = 1
-    strategy: str = "RollingUpdate"  # "RollingUpdate" or "Recreate"
-
-    # Resource configuration
-    cpu_request: str = "500m"
-    cpu_limit: str = "1"
-    memory_request: str = "1Gi"
-    memory_limit: str = "4Gi"
-    gpu_request: int = 0
-    gpu_limit: int = 0
-
-    # Environment variables
-    env_vars: Dict[str, str] = field(default_factory=dict)
-
-    # Volume configuration
-    volumes: List[Dict[str, str]] = field(default_factory=list)
-
-    # Service configuration
-    service_type: str = "ClusterIP"  # "ClusterIP", "NodePort", or "LoadBalancer"
-    node_port: Optional[int] = None
-
-    # Ingress configuration
-    enable_ingress: bool = False
-    ingress_host: str = ""
-    ingress_path: str = " / "
-    ingress_tls: bool = False
-    ingress_tls_secret: str = ""
-
-    # Horizontal Pod Autoscaler configuration
-    enable_hpa: bool = False
-    min_replicas: int = 1
-    max_replicas: int = 10
-    target_cpu_utilization: int = 80
-
-    def to_dict(self) -> Dict[str, Any]:
-        """
-        Convert the configuration to a dictionary.
-
-        Returns:
-            Dictionary representation of the configuration
-        """
-        return {
-            "name": self.name,
-            "namespace": self.namespace,
-            "image": self.image,
-            "server_type": self.server_type,
-            "port": self.port,
-            "replicas": self.replicas,
-            "strategy": self.strategy,
-            "cpu_request": self.cpu_request,
-            "cpu_limit": self.cpu_limit,
-            "memory_request": self.memory_request,
-            "memory_limit": self.memory_limit,
-            "gpu_request": self.gpu_request,
-            "gpu_limit": self.gpu_limit,
-            "env_vars": self.env_vars,
-            "volumes": self.volumes,
-            "service_type": self.service_type,
-            "node_port": self.node_port,
-            "enable_ingress": self.enable_ingress,
-            "ingress_host": self.ingress_host,
-            "ingress_path": self.ingress_path,
-            "ingress_tls": self.ingress_tls,
-            "ingress_tls_secret": self.ingress_tls_secret,
-            "enable_hpa": self.enable_hpa,
-            "min_replicas": self.min_replicas,
-            "max_replicas": self.max_replicas,
-            "target_cpu_utilization": self.target_cpu_utilization,
-        }
-
-    @classmethod
-    def from_dict(cls, config_dict: Dict[str, Any]) -> "KubernetesConfig":
-        """
-        Create a configuration from a dictionary.
-
-        Args:
-            config_dict: Dictionary with configuration parameters
-
-        Returns:
-            Kubernetes configuration
-        """
-        return cls(**config_dict)
-
-
-def generate_kubernetes_config(config: KubernetesConfig, output_dir: str) -> str:
-    """
-    Generate Kubernetes configuration files.
-
-    Args:
-        config: Kubernetes configuration
-        output_dir: Directory to save the configuration files
-
-    Returns:
-        Path to the generated deployment.yaml file
-    """
-    # Create output directory
-    os.makedirs(output_dir, exist_ok=True)
-
-    # Generate deployment.yaml
-    deployment_path = os.path.join(output_dir, "deployment.yaml")
-    _generate_deployment(config, deployment_path)
-
-    # Generate service.yaml
-    service_path = os.path.join(output_dir, "service.yaml")
-    _generate_service(config, service_path)
-
-    # Generate ingress.yaml if enabled
-    if config.enable_ingress:
-        ingress_path = os.path.join(output_dir, "ingress.yaml")
-        _generate_ingress(config, ingress_path)
-
-    # Generate hpa.yaml if enabled
-    if config.enable_hpa:
-        hpa_path = os.path.join(output_dir, "hpa.yaml")
-        _generate_hpa(config, hpa_path)
-
-    # Generate kustomization.yaml
-    kustomization_path = os.path.join(output_dir, "kustomization.yaml")
-    _generate_kustomization(config, kustomization_path)
-
-    logger.info(f"Kubernetes configuration files generated in {output_dir}")
-
-    return deployment_path
-
-
-def _generate_deployment(config: KubernetesConfig, output_path: str) -> None:
-    """
-    Generate a Kubernetes deployment configuration.
-
-    Args:
-        config: Kubernetes configuration
-        output_path: Path to save the deployment.yaml file
-    """
-    # Create deployment.yaml content
-    content = f"""
-apiVersion: apps / v1
-kind: Deployment
-metadata:
-  name: {config.name}
-  namespace: {config.namespace}
-  labels:
-    app: {config.name}
-spec:
-  replicas: {config.replicas}
-  selector:
-    matchLabels:
-      app: {config.name}
-  strategy:
-    type: {config.strategy}
-  template:
-    metadata:
-      labels:
-        app: {config.name}
-    spec:
-      containers:
-      - name: {config.name}
-        image: {config.image}
-        ports:
-        - containerPort: {config.port}
-        resources:
-          requests:
-            cpu: {config.cpu_request}
-            memory: {config.memory_request}
-          limits:
-            cpu: {config.cpu_limit}
-            memory: {config.memory_limit}
-"""
-
-    # Add GPU resources if needed
-    if config.gpu_request > 0 or config.gpu_limit > 0:
-        content += "          requests:\n"
-        if config.gpu_request > 0:
-            content += f"            nvidia.com / gpu: {config.gpu_request}\n"
-        content += "          limits:\n"
-        if config.gpu_limit > 0:
-            content += f"            nvidia.com / gpu: {config.gpu_limit}\n"
-
-    # Add environment variables
-    if config.env_vars:
-        content += "        env:\n"
-        for key, value in config.env_vars.items():
-            content += f"""        - name: {key}
-          value: "{value}"
-"""
-
-    # Add volumes
-    if config.volumes:
-        content += "        volumeMounts:\n"
-        for i, volume in enumerate(config.volumes):
-            content += f"""        - name: volume-{i}
-          mountPath: {volume['target']}
-"""
-
-        content += "      volumes:\n"
-        for i, volume in enumerate(config.volumes):
-            volume_type = volume.get("type", "hostPath")
-
-            if volume_type == "hostPath":
-                content += f"""      - name: volume-{i}
-        hostPath:
-          path: {volume['source']}
-"""
-            elif volume_type == "persistentVolumeClaim":
-                content += f"""      - name: volume-{i}
-        persistentVolumeClaim:
-          claimName: {volume['source']}
-"""
-
-    # Write deployment.yaml
-    with open(output_path, "w", encoding="utf - 8") as f:
-        f.write(content.strip())
-
-
-def _generate_service(config: KubernetesConfig, output_path: str) -> None:
-    """
-    Generate a Kubernetes service configuration.
-
-    Args:
-        config: Kubernetes configuration
-        output_path: Path to save the service.yaml file
-    """
-    # Create service.yaml content
-    content = f"""
-apiVersion: v1
-kind: Service
-metadata:
-  name: {config.name}
-  namespace: {config.namespace}
-  labels:
-    app: {config.name}
-spec:
-  type: {config.service_type}
-  selector:
-    app: {config.name}
-  ports:
-  - port: {config.port}
-    targetPort: {config.port}
-    protocol: TCP
-    name: {config.server_type}
-"""
-
-    # Add node port if specified
-    if config.service_type == "NodePort" and config.node_port:
-        content += f"    nodePort: {config.node_port}\n"
-
-    # Write service.yaml
-    with open(output_path, "w", encoding="utf - 8") as f:
-        f.write(content.strip())
-
-
-def _generate_ingress(config: KubernetesConfig, output_path: str) -> None:
-    """
-    Generate a Kubernetes ingress configuration.
-
-    Args:
-        config: Kubernetes configuration
-        output_path: Path to save the ingress.yaml file
-    """
-    # Create ingress.yaml content
-    content = f"""
-apiVersion: networking.k8s.io / v1
-kind: Ingress
-metadata:
-  name: {config.name}
-  namespace: {config.namespace}
-  labels:
-    app: {config.name}
-  annotations:
-    kubernetes.io / ingress.class: nginx
-"""
-
-    # Add TLS if enabled
-    if config.ingress_tls:
-        content += f"""spec:
-  tls:
-  - hosts:
-    - {config.ingress_host}
-    secretName: {config.ingress_tls_secret}
-  rules:
-  - host: {config.ingress_host}
-    http:
-      paths:
-      - path: {config.ingress_path}
-        pathType: Prefix
-        backend:
-          service:
-            name: {config.name}
-            port:
-              number: {config.port}
-"""
-    else:
-        content += f"""spec:
-  rules:
-  - host: {config.ingress_host}
-    http:
-      paths:
-      - path: {config.ingress_path}
-        pathType: Prefix
-        backend:
-          service:
-            name: {config.name}
-            port:
-              number: {config.port}
-"""
-
-    # Write ingress.yaml
-    with open(output_path, "w", encoding="utf - 8") as f:
-        f.write(content.strip())
-
-
-def _generate_hpa(config: KubernetesConfig, output_path: str) -> None:
-    """
-    Generate a Kubernetes Horizontal Pod Autoscaler configuration.
-
-    Args:
-        config: Kubernetes configuration
-        output_path: Path to save the hpa.yaml file
-    """
-    # Create hpa.yaml content
-    content = f"""
-apiVersion: autoscaling / v2
-kind: HorizontalPodAutoscaler
-metadata:
-  name: {config.name}
-  namespace: {config.namespace}
-  labels:
-    app: {config.name}
-spec:
-  scaleTargetRef:
-    apiVersion: apps / v1
-    kind: Deployment
-    name: {config.name}
-  minReplicas: {config.min_replicas}
-  maxReplicas: {config.max_replicas}
-  metrics:
-  - type: Resource
-    resource:
-      name: cpu
-      target:
-        type: Utilization
-        averageUtilization: {config.target_cpu_utilization}
-"""
-
-    # Write hpa.yaml
-    with open(output_path, "w", encoding="utf - 8") as f:
-        f.write(content.strip())
-
-
-def _generate_kustomization(config: KubernetesConfig, output_path: str) -> None:
-    """
-    Generate a Kubernetes kustomization configuration.
-
-    Args:
-        config: Kubernetes configuration
-        output_path: Path to save the kustomization.yaml file
-    """
-    # Create kustomization.yaml content
-    content = f"""
-apiVersion: kustomize.config.k8s.io / v1beta1
-kind: Kustomization
-namespace: {config.namespace}
-resources:
-- deployment.yaml
-- service.yaml
-"""
-
-    # Add ingress if enabled
-    if config.enable_ingress:
-        content += "- ingress.yaml\n"
-
-    # Add HPA if enabled
-    if config.enable_hpa:
-        content += "- hpa.yaml\n"
-
-    # Write kustomization.yaml
-    with open(output_path, "w", encoding="utf - 8") as f:
-        f.write(content.strip())
-=======
 
 def main():
     """Initialize the module."""
@@ -418,5 +11,4 @@
 
 
 if __name__ == "__main__":
-    main()
->>>>>>> 6124bda3
+    main()