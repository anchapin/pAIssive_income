"""__init__.py - Module for the pAIssive Income project."""

# This file was automatically fixed by the syntax error correction script
# The original content had syntax errors that could not be automatically fixed
# Please review and update this file as needed

<<<<<<< HEAD
from .cloud import CloudConfig, CloudProvider, generate_cloud_config
from .docker import DockerConfig, generate_docker_config
from .kubernetes import KubernetesConfig, generate_kubernetes_config

__all__ = [
    "DockerConfig",
    "KubernetesConfig",
    "CloudConfig",
    "CloudProvider",
    "generate_docker_config",
    "generate_kubernetes_config",
    "generate_cloud_config",
]
=======

def main():
    """Initialize the module."""
    pass


if __name__ == "__main__":
    main()
>>>>>>> 6124bda3
<|MERGE_RESOLUTION|>--- conflicted
+++ resolved
@@ -4,21 +4,6 @@
 # The original content had syntax errors that could not be automatically fixed
 # Please review and update this file as needed
 
-<<<<<<< HEAD
-from .cloud import CloudConfig, CloudProvider, generate_cloud_config
-from .docker import DockerConfig, generate_docker_config
-from .kubernetes import KubernetesConfig, generate_kubernetes_config
-
-__all__ = [
-    "DockerConfig",
-    "KubernetesConfig",
-    "CloudConfig",
-    "CloudProvider",
-    "generate_docker_config",
-    "generate_kubernetes_config",
-    "generate_cloud_config",
-]
-=======
 
 def main():
     """Initialize the module."""
@@ -26,5 +11,4 @@
 
 
 if __name__ == "__main__":
-    main()
->>>>>>> 6124bda3
+    main()