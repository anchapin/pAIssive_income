--- conflicted
+++ resolved
@@ -4,116 +4,6 @@
 # The original content had syntax errors that could not be automatically fixed
 # Please review and update this file as needed
 
-<<<<<<< HEAD
-from typing import List
-
-# Try to import FastAPI
-try:
-    from fastapi import APIRouter, HTTPException
-    from pydantic import BaseModel, Field
-
-    FASTAPI_AVAILABLE = True
-except ImportError:
-    FASTAPI_AVAILABLE = False
-
-    # Create dummy classes for type hints
-    class APIRouter:
-        pass
-
-    class BaseModel:
-        pass
-
-    Field = lambda *args, **kwargs: None
-
-
-# Create router
-if FASTAPI_AVAILABLE:
-    router = APIRouter(prefix=" / v1", tags=["Text Classification"])
-else:
-    router = None
-
-
-# Define request and response models
-if FASTAPI_AVAILABLE:
-
-    class ClassificationRequest(BaseModel):
-        """
-        Request model for text classification.
-        """
-
-        text: str = Field(..., description="Input text for classification")
-
-    class ClassificationLabel(BaseModel):
-        """
-        Model for a classification label.
-        """
-
-        label: str = Field(..., description="Classification label")
-        score: float = Field(..., description="Confidence score")
-
-    class ClassificationResponse(BaseModel):
-        """
-        Response model for text classification.
-        """
-
-        labels: List[ClassificationLabel] = Field(..., 
-            description="Classification labels")
-        top_label: str = Field(..., description="Top classification label")
-        tokens: int = Field(..., description="Number of tokens in the input")
-
-
-# Define route handlers
-if FASTAPI_AVAILABLE:
-
-    @router.post(" / classify", response_model=ClassificationResponse)
-    async def classify_text(request: ClassificationRequest, model=None):
-        """
-        Classify text.
-
-        Args:
-            request: Classification request
-            model: Model instance (injected by dependency)
-
-        Returns:
-            Classification result
-        """
-        if model is None:
-            raise HTTPException(status_code=500, detail="Model not loaded")
-
-        try:
-            # Classify text
-            result = await _classify_text(model, request)
-            return result
-
-        except Exception as e:
-            raise HTTPException(status_code=500, detail=str(e))
-
-
-# Helper functions
-async def _classify_text(model, request):
-    """
-    Classify text.
-
-    Args:
-        model: Model instance
-        request: Classification request
-
-    Returns:
-        Classification result
-    """
-    # Classify text
-    result = model.classify_text(request.text)
-
-    # Count tokens
-    tokens = model.count_tokens(request.text)
-
-    # Create response
-    return {
-        "labels": result["labels"],
-        "top_label": result["top_label"],
-        "tokens": tokens,
-    }
-=======
 
 def main():
     """Initialize the module."""
@@ -121,5 +11,4 @@
 
 
 if __name__ == "__main__":
-    main()
->>>>>>> 6124bda3
+    main()