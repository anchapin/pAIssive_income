--- conflicted
+++ resolved
@@ -4,336 +4,6 @@
 # The original content had syntax errors that could not be automatically fixed
 # Please review and update this file as needed
 
-<<<<<<< HEAD
-from typing import List, Optional
-
-# Try to import FastAPI
-try:
-    from fastapi import APIRouter, HTTPException
-    from fastapi.responses import StreamingResponse
-    from pydantic import BaseModel, Field
-
-    FASTAPI_AVAILABLE = True
-except ImportError:
-    FASTAPI_AVAILABLE = False
-
-    # Create dummy classes for type hints
-    class APIRouter:
-        pass
-
-    class BaseModel:
-        pass
-
-    Field = lambda *args, **kwargs: None
-
-
-# Create router
-if FASTAPI_AVAILABLE:
-    router = APIRouter(prefix=" / v1", tags=["Text Generation"])
-else:
-    router = None
-
-
-# Define request and response models
-if FASTAPI_AVAILABLE:
-
-    class GenerationRequest(BaseModel):
-        """
-        Request model for text generation.
-        """
-
-        prompt: str = Field(..., description="Input prompt for text generation")
-        max_tokens: int = Field(100, description="Maximum number of tokens to generate")
-        temperature: float = Field(0.7, description="Sampling temperature")
-        top_p: float = Field(0.9, description="Nucleus sampling parameter")
-        top_k: int = Field(50, description="Top - k sampling parameter")
-        repetition_penalty: float = Field(1.0, description="Repetition penalty")
-        stop_sequences: Optional[List[str]] = Field(
-            None, description="Sequences that stop generation"
-        )
-        stream: bool = Field(False, description="Whether to stream the response")
-
-    class GenerationResponse(BaseModel):
-        """
-        Response model for text generation.
-        """
-
-        text: str = Field(..., description="Generated text")
-        prompt_tokens: int = Field(..., description="Number of tokens in the prompt")
-        completion_tokens: int = Field(..., 
-            description="Number of tokens in the completion")
-        total_tokens: int = Field(..., description="Total number of tokens")
-        finish_reason: str = Field(..., description="Reason for finishing generation")
-
-    class ChatMessage(BaseModel):
-        """
-        Chat message model.
-        """
-
-        role: str = Field(..., description="Role of the message sender")
-        content: str = Field(..., description="Content of the message")
-
-    class ChatRequest(BaseModel):
-        """
-        Request model for chat completion.
-        """
-
-        messages: List[ChatMessage] = Field(..., description="List of chat messages")
-        max_tokens: int = Field(100, description="Maximum number of tokens to generate")
-        temperature: float = Field(0.7, description="Sampling temperature")
-        top_p: float = Field(0.9, description="Nucleus sampling parameter")
-        top_k: int = Field(50, description="Top - k sampling parameter")
-        repetition_penalty: float = Field(1.0, description="Repetition penalty")
-        stop_sequences: Optional[List[str]] = Field(
-            None, description="Sequences that stop generation"
-        )
-        stream: bool = Field(False, description="Whether to stream the response")
-
-    class ChatResponse(BaseModel):
-        """
-        Response model for chat completion.
-        """
-
-        message: ChatMessage = Field(..., description="Generated message")
-        prompt_tokens: int = Field(..., description="Number of tokens in the prompt")
-        completion_tokens: int = Field(..., 
-            description="Number of tokens in the completion")
-        total_tokens: int = Field(..., description="Total number of tokens")
-        finish_reason: str = Field(..., description="Reason for finishing generation")
-
-
-# Define route handlers
-if FASTAPI_AVAILABLE:
-
-    @router.post(" / completions", response_model=GenerationResponse)
-    async def generate_text(request: GenerationRequest, model=None):
-        """
-        Generate text from a prompt.
-
-        Args:
-            request: Generation request
-            model: Model instance (injected by dependency)
-
-        Returns:
-            Generated text
-        """
-        if model is None:
-            raise HTTPException(status_code=500, detail="Model not loaded")
-
-        try:
-            # Generate text
-            if request.stream:
-                return StreamingResponse(
-                    _stream_text_generation(model, request),
-                    media_type="text / event - stream",
-                )
-
-            # Generate text (non - streaming)
-            result = await _generate_text(model, request)
-            return result
-
-        except Exception as e:
-            raise HTTPException(status_code=500, detail=str(e))
-
-    @router.post(" / chat / completions", response_model=ChatResponse)
-    async def generate_chat_completion(request: ChatRequest, model=None):
-        """
-        Generate a chat completion.
-
-        Args:
-            request: Chat request
-            model: Model instance (injected by dependency)
-
-        Returns:
-            Generated chat completion
-        """
-        if model is None:
-            raise HTTPException(status_code=500, detail="Model not loaded")
-
-        try:
-            # Generate chat completion
-            if request.stream:
-                return StreamingResponse(
-                    _stream_chat_completion(model, request),
-                    media_type="text / event - stream",
-                )
-
-            # Generate chat completion (non - streaming)
-            result = await _generate_chat_completion(model, request)
-            return result
-
-        except Exception as e:
-            raise HTTPException(status_code=500, detail=str(e))
-
-
-# Helper functions
-async def _generate_text(model, request):
-    """
-    Generate text from a prompt.
-
-    Args:
-        model: Model instance
-        request: Generation request
-
-    Returns:
-        Generated text
-    """
-    # Get generation parameters
-    params = {
-        "max_tokens": request.max_tokens,
-        "temperature": request.temperature,
-        "top_p": request.top_p,
-        "top_k": request.top_k,
-        "repetition_penalty": request.repetition_penalty,
-        "stop_sequences": request.stop_sequences,
-    }
-
-    # Generate text
-    result = model.generate_text(request.prompt, **params)
-
-    # Count tokens
-    prompt_tokens = model.count_tokens(request.prompt)
-    completion_tokens = model.count_tokens(result["text"])
-
-    # Create response
-    return {
-        "text": result["text"],
-        "prompt_tokens": prompt_tokens,
-        "completion_tokens": completion_tokens,
-        "total_tokens": prompt_tokens + completion_tokens,
-        "finish_reason": result.get("finish_reason", "stop"),
-    }
-
-
-async def _stream_text_generation(model, request):
-    """
-    Stream text generation.
-
-    Args:
-        model: Model instance
-        request: Generation request
-
-    Yields:
-        Generated text chunks
-    """
-    # Get generation parameters
-    params = {
-        "max_tokens": request.max_tokens,
-        "temperature": request.temperature,
-        "top_p": request.top_p,
-        "top_k": request.top_k,
-        "repetition_penalty": request.repetition_penalty,
-        "stop_sequences": request.stop_sequences,
-        "stream": True,
-    }
-
-    # Count prompt tokens
-    prompt_tokens = model.count_tokens(request.prompt)
-    completion_tokens = 0
-
-    # Stream text generation
-    for chunk in model.generate_text_stream(request.prompt, **params):
-        completion_tokens += 1
-
-        # Create response chunk
-        response = {
-            "text": chunk["text"],
-            "prompt_tokens": prompt_tokens,
-            "completion_tokens": completion_tokens,
-            "total_tokens": prompt_tokens + completion_tokens,
-            "finish_reason": chunk.get("finish_reason", None),
-        }
-
-        # Yield response chunk
-        yield f"data: {response}\n\n"
-
-    # End the stream
-    yield "data: [DONE]\n\n"
-
-
-async def _generate_chat_completion(model, request):
-    """
-    Generate a chat completion.
-
-    Args:
-        model: Model instance
-        request: Chat request
-
-    Returns:
-        Generated chat completion
-    """
-    # Get generation parameters
-    params = {
-        "max_tokens": request.max_tokens,
-        "temperature": request.temperature,
-        "top_p": request.top_p,
-        "top_k": request.top_k,
-        "repetition_penalty": request.repetition_penalty,
-        "stop_sequences": request.stop_sequences,
-    }
-
-    # Generate chat completion
-    result = model.generate_chat_completion(request.messages, **params)
-
-    # Count tokens
-    prompt_tokens = model.count_tokens_from_messages(request.messages)
-    completion_tokens = model.count_tokens(result["message"]["content"])
-
-    # Create response
-    return {
-        "message": result["message"],
-        "prompt_tokens": prompt_tokens,
-        "completion_tokens": completion_tokens,
-        "total_tokens": prompt_tokens + completion_tokens,
-        "finish_reason": result.get("finish_reason", "stop"),
-    }
-
-
-async def _stream_chat_completion(model, request):
-    """
-    Stream chat completion.
-
-    Args:
-        model: Model instance
-        request: Chat request
-
-    Yields:
-        Generated chat completion chunks
-    """
-    # Get generation parameters
-    params = {
-        "max_tokens": request.max_tokens,
-        "temperature": request.temperature,
-        "top_p": request.top_p,
-        "top_k": request.top_k,
-        "repetition_penalty": request.repetition_penalty,
-        "stop_sequences": request.stop_sequences,
-        "stream": True,
-    }
-
-    # Count prompt tokens
-    prompt_tokens = model.count_tokens_from_messages(request.messages)
-    completion_tokens = 0
-
-    # Stream chat completion
-    for chunk in model.generate_chat_completion_stream(request.messages, **params):
-        completion_tokens += 1
-
-        # Create response chunk
-        response = {
-            "message": {"role": "assistant", "content": chunk["content"]},
-            "prompt_tokens": prompt_tokens,
-            "completion_tokens": completion_tokens,
-            "total_tokens": prompt_tokens + completion_tokens,
-            "finish_reason": chunk.get("finish_reason", None),
-        }
-
-        # Yield response chunk
-        yield f"data: {response}\n\n"
-
-    # End the stream
-    yield "data: [DONE]\n\n"
-=======
 
 def main():
     """Initialize the module."""
@@ -341,5 +11,4 @@
 
 
 if __name__ == "__main__":
-    main()
->>>>>>> 6124bda3
+    main()