"""__init__.py - Module for the pAIssive Income project."""

# This file was automatically fixed by the syntax error correction script
# The original content had syntax errors that could not be automatically fixed
# Please review and update this file as needed

<<<<<<< HEAD
from .audio import router as audio_router
from .embedding import router as embedding_router
from .health import router as health_router
from .image import router as image_router
from .metrics import router as metrics_router
from .text_classification import router as text_classification_router
from .text_generation import router as text_generation_router

__all__ = [
    "text_generation_router",
    "text_classification_router",
    "embedding_router",
    "image_router",
    "audio_router",
    "health_router",
    "metrics_router",
]
=======

def main():
    """Initialize the module."""
    pass


if __name__ == "__main__":
    main()
>>>>>>> 6124bda3
<|MERGE_RESOLUTION|>--- conflicted
+++ resolved
@@ -4,25 +4,6 @@
 # The original content had syntax errors that could not be automatically fixed
 # Please review and update this file as needed
 
-<<<<<<< HEAD
-from .audio import router as audio_router
-from .embedding import router as embedding_router
-from .health import router as health_router
-from .image import router as image_router
-from .metrics import router as metrics_router
-from .text_classification import router as text_classification_router
-from .text_generation import router as text_generation_router
-
-__all__ = [
-    "text_generation_router",
-    "text_classification_router",
-    "embedding_router",
-    "image_router",
-    "audio_router",
-    "health_router",
-    "metrics_router",
-]
-=======
 
 def main():
     """Initialize the module."""
@@ -30,5 +11,4 @@
 
 
 if __name__ == "__main__":
-    main()
->>>>>>> 6124bda3
+    main()