"""__init__.py - Module for the pAIssive Income project."""

# This file was automatically fixed by the syntax error correction script
# The original content had syntax errors that could not be automatically fixed
# Please review and update this file as needed

<<<<<<< HEAD
from .middleware import AuthMiddleware, RateLimitMiddleware
from .routes import (
    audio_router,
    embedding_router,
    image_router,
    text_classification_router,
    text_generation_router,
)
from .server import RESTConfig, RESTServer

__all__ = [
    "RESTServer",
    "RESTConfig",
    "AuthMiddleware",
    "RateLimitMiddleware",
    "text_generation_router",
    "text_classification_router",
    "embedding_router",
    "image_router",
    "audio_router",
]
=======

def main():
    """Initialize the module."""
    pass


if __name__ == "__main__":
    main()
>>>>>>> 6124bda3
<|MERGE_RESOLUTION|>--- conflicted
+++ resolved
@@ -4,29 +4,6 @@
 # The original content had syntax errors that could not be automatically fixed
 # Please review and update this file as needed
 
-<<<<<<< HEAD
-from .middleware import AuthMiddleware, RateLimitMiddleware
-from .routes import (
-    audio_router,
-    embedding_router,
-    image_router,
-    text_classification_router,
-    text_generation_router,
-)
-from .server import RESTConfig, RESTServer
-
-__all__ = [
-    "RESTServer",
-    "RESTConfig",
-    "AuthMiddleware",
-    "RateLimitMiddleware",
-    "text_generation_router",
-    "text_classification_router",
-    "embedding_router",
-    "image_router",
-    "audio_router",
-]
-=======
 
 def main():
     """Initialize the module."""
@@ -34,5 +11,4 @@
 
 
 if __name__ == "__main__":
-    main()
->>>>>>> 6124bda3
+    main()