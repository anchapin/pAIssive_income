"""model_config.py - Module for the pAIssive Income project."""

# This file was automatically fixed by the syntax error correction script
# The original content had syntax errors that could not be automatically fixed
# Please review and update this file as needed

<<<<<<< HEAD
import json
import os
from dataclasses import dataclass, field
from typing import Any, Dict, List, Optional

from interfaces.model_interfaces import IModelConfig

@dataclass
class ModelConfig(IModelConfig):
    """
    Configuration for AI models with secure defaults.
    """

    # Base directories - using restricted permissions by default
    _models_dir: str = field(
        default_factory=lambda: os.path.join(os.path.expanduser("~"), ".pAIssive_income", 
            "models")
    )
    _cache_dir: str = field(
        default_factory=lambda: os.path.join(os.path.expanduser("~"), ".pAIssive_income", 
            "cache")
    )

    # Cache settings
    cache_enabled: bool = True
    cache_ttl: int = 86400  # 24 hours in seconds
    max_cache_size: int = 1000  # Maximum number of items in memory cache

    # Performance settings
    default_device: str = "auto"  # "auto", "cpu", "cuda", "mps", etc.
    _max_threads: Optional[int] = None  # None means use all available threads

    # Model discovery
    _auto_discover: bool = True
    model_sources: List[str] = field(default_factory=lambda: ["local", "huggingface"])

    # Default models
    default_text_model: str = "gpt2"
    default_embedding_model: str = "all - MiniLM - L6 - v2"

    def __post_init__(self):
        """Create necessary directories with secure permissions after initialization."""
        # Create directories with restricted permissions (0o750)
        os.makedirs(self.models_dir, mode=0o750, exist_ok=True)
        os.makedirs(self.cache_dir, mode=0o750, exist_ok=True)

    @property
    def models_dir(self) -> str:
        """Get the models directory path."""
        return self._models_dir

    @models_dir.setter
    def models_dir(self, value: str) -> None:
        """Set the models directory path with secure permissions."""
        if value:
            # Ensure absolute path
            value = os.path.abspath(value)
            # Create directory with secure permissions if it doesn't exist
            os.makedirs(value, mode=0o750, exist_ok=True)
            self._models_dir = value

    @property
    def cache_dir(self) -> str:
        """Get the cache directory path."""
        return self._cache_dir

    @cache_dir.setter
    def cache_dir(self, value: str) -> None:
        """Set the cache directory path with secure permissions."""
        if value:
            # Ensure absolute path
            value = os.path.abspath(value)
            # Create directory with secure permissions if it doesn't exist
            os.makedirs(value, mode=0o750, exist_ok=True)
            self._cache_dir = value

    @property
    def max_threads(self) -> Optional[int]:
        """Get the maximum number of threads to use."""
        return self._max_threads

    @max_threads.setter
    def max_threads(self, value: Optional[int]) -> None:
        """Set the maximum number of threads to use."""
        if value is not None and value <= 0:
            raise ValueError("max_threads must be positive or None")
        self._max_threads = value

    @property
    def auto_discover(self) -> bool:
        """Get whether to auto - discover models."""
        return self._auto_discover

    @auto_discover.setter
    def auto_discover(self, value: bool) -> None:
        """Set whether to auto - discover models."""
        self._auto_discover = value

    def to_dict(self) -> Dict[str, Any]:
        """
        Convert the configuration to a dictionary.

        Returns:
            Dictionary representation of the configuration
        """
        return {
            "models_dir": self.models_dir,
            "cache_dir": self.cache_dir,
            "cache_enabled": self.cache_enabled,
            "cache_ttl": self.cache_ttl,
            "max_cache_size": self.max_cache_size,
            "default_device": self.default_device,
            "max_threads": self.max_threads,
            "auto_discover": self.auto_discover,
            "model_sources": self.model_sources,
            "default_text_model": self.default_text_model,
            "default_embedding_model": self.default_embedding_model,
        }

    def to_json(self, indent: int = 2) -> str:
        """
        Convert the configuration to a JSON string.

        Args:
            indent: Number of spaces for indentation

        Returns:
            JSON string representation of the configuration
        """
        return json.dumps(self.to_dict(), indent=indent)

    def save(self, config_path: str) -> None:
        """
        Save the configuration to a JSON file securely.

        Args:
            config_path: Path to save the configuration
        """
        try:
            # Create directory if it doesn't exist
            os.makedirs(os.path.dirname(config_path), mode=0o750, exist_ok=True)

            # Write config with secure permissions
            with open(config_path, "w", encoding="utf - 8") as f:
                os.chmod(config_path, 0o640)  # Secure file permissions
                json.dump(self.to_dict(), f, indent=2)
        except Exception as e:
            raise ValueError(f"Failed to save configuration to {config_path}: {e}")

    @classmethod
    def load(cls, config_path: str) -> "ModelConfig":
        """
        Load configuration from a JSON file with validation.

        Args:
            config_path: Path to the configuration file

        Returns:
            ModelConfig instance

        Raises:
            ValueError: If the configuration file is invalid or cannot be loaded
        """
        if not os.path.exists(config_path):
            return cls()

        try:
            # Load raw config from file
            with open(config_path, "r", encoding="utf - 8") as f:
                config_dict = json.load(f)

            # Validate using Pydantic if available
            try:

                # Use the Pydantic schema to validate the config
                validated_config = ModelConfigSchema.model_validate(config_dict)

                # Convert back to dict for creating the ModelConfig instance
                validated_dict = validated_config.model_dump()

                # Convert public field names to private ones
                private_dict = {
                    (
                        f"_{key}"
                        if key in {"models_dir", "cache_dir", "max_threads", 
                            "auto_discover"}
                        else key
                    ): value
                    for key, value in validated_dict.items()
                }

                return cls(**private_dict)

            except ImportError:
                # Fallback to basic validation if Pydantic isn't available
                print("Warning: Pydantic validation not available - \
                    using basic validation")

                # Basic validation of required fields and types
                required_fields = {"models_dir", "cache_dir", "cache_enabled", 
                    "cache_ttl"}
                if not all(field in config_dict for field in required_fields):
                    raise ValueError(
                        f"Missing required fields: {required_fields - \
                            set(config_dict.keys())}"
                    )

                # Convert public field names to private ones
                private_dict = {
                    (
                        f"_{key}"
                        if key in {"models_dir", "cache_dir", "max_threads", 
                            "auto_discover"}
                        else key
                    ): value
                    for key, value in config_dict.items()
                }

                return cls(**private_dict)

        except Exception as e:
            raise ValueError(f"Failed to load configuration from {config_path}: {e}")

    @classmethod
    def get_default_config_path(cls) -> str:
        """
        Get the default path for the configuration file.

        Returns:
            Default configuration file path
        """
        config_dir = os.path.join(os.path.expanduser("~"), ".pAIssive_income")
        os.makedirs(config_dir, mode=0o750, exist_ok=True)
        return os.path.join(config_dir, "model_config.json")

    @classmethod
    def get_default(cls) -> "ModelConfig":
        """
        Get the default configuration.

        Returns:
            Default ModelConfig instance
        """
        config_path = cls.get_default_config_path()
        if os.path.exists(config_path):
            try:
                return cls.load(config_path)
            except Exception as e:
                print(f"Warning: Failed to load default config, creating new one: {e}")
                # Fall through to create new config

        # Create and save default config with secure permissions
        config = cls()
        try:
            config.save(config_path)
        except Exception as e:
            print(f"Warning: Failed to save default config: {e}")

        return config

# Optional Pydantic schema for validation
try:
    from pydantic import BaseModel, Field, model_validator

    class ModelConfigSchema(BaseModel):
        """Pydantic schema for model configuration validation."""

        models_dir: str
        cache_dir: str
        cache_enabled: bool = True
        cache_ttl: int = Field(ge=0)
        max_cache_size: int = Field(ge=0)
        default_device: str
        max_threads: Optional[int] = Field(gt=0, nullable=True)
        auto_discover: bool = True
        model_sources: List[str]
        default_text_model: str
        default_embedding_model: str

        @model_validator(mode="after")
        def validate_directories(cls, values):
            """Validate directory paths."""
            for dir_field in ["models_dir", "cache_dir"]:
                dir_path = values.get(dir_field)
                if dir_path:
                    values[dir_field] = os.path.abspath(dir_path)
            return values

except ImportError:
    # Pydantic is optional - if not available, validation will be basic
    pass
=======

def main():
    """Initialize the module."""
    pass


if __name__ == "__main__":
    main()
>>>>>>> 6124bda3
<|MERGE_RESOLUTION|>--- conflicted
+++ resolved
@@ -4,299 +4,6 @@
 # The original content had syntax errors that could not be automatically fixed
 # Please review and update this file as needed
 
-<<<<<<< HEAD
-import json
-import os
-from dataclasses import dataclass, field
-from typing import Any, Dict, List, Optional
-
-from interfaces.model_interfaces import IModelConfig
-
-@dataclass
-class ModelConfig(IModelConfig):
-    """
-    Configuration for AI models with secure defaults.
-    """
-
-    # Base directories - using restricted permissions by default
-    _models_dir: str = field(
-        default_factory=lambda: os.path.join(os.path.expanduser("~"), ".pAIssive_income", 
-            "models")
-    )
-    _cache_dir: str = field(
-        default_factory=lambda: os.path.join(os.path.expanduser("~"), ".pAIssive_income", 
-            "cache")
-    )
-
-    # Cache settings
-    cache_enabled: bool = True
-    cache_ttl: int = 86400  # 24 hours in seconds
-    max_cache_size: int = 1000  # Maximum number of items in memory cache
-
-    # Performance settings
-    default_device: str = "auto"  # "auto", "cpu", "cuda", "mps", etc.
-    _max_threads: Optional[int] = None  # None means use all available threads
-
-    # Model discovery
-    _auto_discover: bool = True
-    model_sources: List[str] = field(default_factory=lambda: ["local", "huggingface"])
-
-    # Default models
-    default_text_model: str = "gpt2"
-    default_embedding_model: str = "all - MiniLM - L6 - v2"
-
-    def __post_init__(self):
-        """Create necessary directories with secure permissions after initialization."""
-        # Create directories with restricted permissions (0o750)
-        os.makedirs(self.models_dir, mode=0o750, exist_ok=True)
-        os.makedirs(self.cache_dir, mode=0o750, exist_ok=True)
-
-    @property
-    def models_dir(self) -> str:
-        """Get the models directory path."""
-        return self._models_dir
-
-    @models_dir.setter
-    def models_dir(self, value: str) -> None:
-        """Set the models directory path with secure permissions."""
-        if value:
-            # Ensure absolute path
-            value = os.path.abspath(value)
-            # Create directory with secure permissions if it doesn't exist
-            os.makedirs(value, mode=0o750, exist_ok=True)
-            self._models_dir = value
-
-    @property
-    def cache_dir(self) -> str:
-        """Get the cache directory path."""
-        return self._cache_dir
-
-    @cache_dir.setter
-    def cache_dir(self, value: str) -> None:
-        """Set the cache directory path with secure permissions."""
-        if value:
-            # Ensure absolute path
-            value = os.path.abspath(value)
-            # Create directory with secure permissions if it doesn't exist
-            os.makedirs(value, mode=0o750, exist_ok=True)
-            self._cache_dir = value
-
-    @property
-    def max_threads(self) -> Optional[int]:
-        """Get the maximum number of threads to use."""
-        return self._max_threads
-
-    @max_threads.setter
-    def max_threads(self, value: Optional[int]) -> None:
-        """Set the maximum number of threads to use."""
-        if value is not None and value <= 0:
-            raise ValueError("max_threads must be positive or None")
-        self._max_threads = value
-
-    @property
-    def auto_discover(self) -> bool:
-        """Get whether to auto - discover models."""
-        return self._auto_discover
-
-    @auto_discover.setter
-    def auto_discover(self, value: bool) -> None:
-        """Set whether to auto - discover models."""
-        self._auto_discover = value
-
-    def to_dict(self) -> Dict[str, Any]:
-        """
-        Convert the configuration to a dictionary.
-
-        Returns:
-            Dictionary representation of the configuration
-        """
-        return {
-            "models_dir": self.models_dir,
-            "cache_dir": self.cache_dir,
-            "cache_enabled": self.cache_enabled,
-            "cache_ttl": self.cache_ttl,
-            "max_cache_size": self.max_cache_size,
-            "default_device": self.default_device,
-            "max_threads": self.max_threads,
-            "auto_discover": self.auto_discover,
-            "model_sources": self.model_sources,
-            "default_text_model": self.default_text_model,
-            "default_embedding_model": self.default_embedding_model,
-        }
-
-    def to_json(self, indent: int = 2) -> str:
-        """
-        Convert the configuration to a JSON string.
-
-        Args:
-            indent: Number of spaces for indentation
-
-        Returns:
-            JSON string representation of the configuration
-        """
-        return json.dumps(self.to_dict(), indent=indent)
-
-    def save(self, config_path: str) -> None:
-        """
-        Save the configuration to a JSON file securely.
-
-        Args:
-            config_path: Path to save the configuration
-        """
-        try:
-            # Create directory if it doesn't exist
-            os.makedirs(os.path.dirname(config_path), mode=0o750, exist_ok=True)
-
-            # Write config with secure permissions
-            with open(config_path, "w", encoding="utf - 8") as f:
-                os.chmod(config_path, 0o640)  # Secure file permissions
-                json.dump(self.to_dict(), f, indent=2)
-        except Exception as e:
-            raise ValueError(f"Failed to save configuration to {config_path}: {e}")
-
-    @classmethod
-    def load(cls, config_path: str) -> "ModelConfig":
-        """
-        Load configuration from a JSON file with validation.
-
-        Args:
-            config_path: Path to the configuration file
-
-        Returns:
-            ModelConfig instance
-
-        Raises:
-            ValueError: If the configuration file is invalid or cannot be loaded
-        """
-        if not os.path.exists(config_path):
-            return cls()
-
-        try:
-            # Load raw config from file
-            with open(config_path, "r", encoding="utf - 8") as f:
-                config_dict = json.load(f)
-
-            # Validate using Pydantic if available
-            try:
-
-                # Use the Pydantic schema to validate the config
-                validated_config = ModelConfigSchema.model_validate(config_dict)
-
-                # Convert back to dict for creating the ModelConfig instance
-                validated_dict = validated_config.model_dump()
-
-                # Convert public field names to private ones
-                private_dict = {
-                    (
-                        f"_{key}"
-                        if key in {"models_dir", "cache_dir", "max_threads", 
-                            "auto_discover"}
-                        else key
-                    ): value
-                    for key, value in validated_dict.items()
-                }
-
-                return cls(**private_dict)
-
-            except ImportError:
-                # Fallback to basic validation if Pydantic isn't available
-                print("Warning: Pydantic validation not available - \
-                    using basic validation")
-
-                # Basic validation of required fields and types
-                required_fields = {"models_dir", "cache_dir", "cache_enabled", 
-                    "cache_ttl"}
-                if not all(field in config_dict for field in required_fields):
-                    raise ValueError(
-                        f"Missing required fields: {required_fields - \
-                            set(config_dict.keys())}"
-                    )
-
-                # Convert public field names to private ones
-                private_dict = {
-                    (
-                        f"_{key}"
-                        if key in {"models_dir", "cache_dir", "max_threads", 
-                            "auto_discover"}
-                        else key
-                    ): value
-                    for key, value in config_dict.items()
-                }
-
-                return cls(**private_dict)
-
-        except Exception as e:
-            raise ValueError(f"Failed to load configuration from {config_path}: {e}")
-
-    @classmethod
-    def get_default_config_path(cls) -> str:
-        """
-        Get the default path for the configuration file.
-
-        Returns:
-            Default configuration file path
-        """
-        config_dir = os.path.join(os.path.expanduser("~"), ".pAIssive_income")
-        os.makedirs(config_dir, mode=0o750, exist_ok=True)
-        return os.path.join(config_dir, "model_config.json")
-
-    @classmethod
-    def get_default(cls) -> "ModelConfig":
-        """
-        Get the default configuration.
-
-        Returns:
-            Default ModelConfig instance
-        """
-        config_path = cls.get_default_config_path()
-        if os.path.exists(config_path):
-            try:
-                return cls.load(config_path)
-            except Exception as e:
-                print(f"Warning: Failed to load default config, creating new one: {e}")
-                # Fall through to create new config
-
-        # Create and save default config with secure permissions
-        config = cls()
-        try:
-            config.save(config_path)
-        except Exception as e:
-            print(f"Warning: Failed to save default config: {e}")
-
-        return config
-
-# Optional Pydantic schema for validation
-try:
-    from pydantic import BaseModel, Field, model_validator
-
-    class ModelConfigSchema(BaseModel):
-        """Pydantic schema for model configuration validation."""
-
-        models_dir: str
-        cache_dir: str
-        cache_enabled: bool = True
-        cache_ttl: int = Field(ge=0)
-        max_cache_size: int = Field(ge=0)
-        default_device: str
-        max_threads: Optional[int] = Field(gt=0, nullable=True)
-        auto_discover: bool = True
-        model_sources: List[str]
-        default_text_model: str
-        default_embedding_model: str
-
-        @model_validator(mode="after")
-        def validate_directories(cls, values):
-            """Validate directory paths."""
-            for dir_field in ["models_dir", "cache_dir"]:
-                dir_path = values.get(dir_field)
-                if dir_path:
-                    values[dir_field] = os.path.abspath(dir_path)
-            return values
-
-except ImportError:
-    # Pydantic is optional - if not available, validation will be basic
-    pass
-=======
 
 def main():
     """Initialize the module."""
@@ -304,5 +11,4 @@
 
 
 if __name__ == "__main__":
-    main()
->>>>>>> 6124bda3
+    main()