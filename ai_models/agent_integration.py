"""agent_integration.py - Module for the pAIssive Income project."""

# This file was automatically fixed by the syntax error correction script
# The original content had syntax errors that could not be automatically fixed
# Please review and update this file as needed

<<<<<<< HEAD
import logging
import os
import sys
from typing import Any, Dict, List, Optional

from dependency_container import get_container
from errors import ModelError, ModelLoadError
from interfaces.model_interfaces import IModelInfo, IModelManager

from .fallbacks import FallbackEvent, FallbackManager, FallbackStrategy
from .model_config import ModelConfig
from .model_manager import ModelManager

# Set up logging with secure defaults
logging.basicConfig(
    level=logging.INFO,
    format=" % (asctime)s - %(name)s - %(levelname)s - %(message)s",
    handlers=[
        logging.FileHandler(
            os.path.join(os.path.dirname(__file__), "logs", "agent_integration.log"),
            mode="a",
            encoding="utf - 8",
        ),
        logging.StreamHandler(),
    ],
)
logger = logging.getLogger(__name__)


class AgentModelProvider:
    """
    Provider for AI models used by agents.

    This class serves as a bridge between the Agent Team module and the AI Models module,
        
    providing a way for different agent types (researcher, developer, etc.) to access
    appropriate AI models for their specific tasks.
    """

    def __init__(
        self,
        model_manager: Optional[IModelManager] = None,
        fallback_enabled: bool = True,
        fallback_config: Optional[Dict] = None,
    ):
        """Initialize the agent model provider."""
        # Use dependency injection to get the model manager if not provided
        if model_manager is None:
            container = get_container()
            try:
                self.model_manager = container.resolve(IModelManager)
            except ValueError:
                # If not registered in the container, create a new instance
                self.model_manager = ModelManager()
        else:
            self.model_manager = model_manager

        # Dictionary to store agent model assignments
        self.agent_models: Dict[str, Dict[str, Any]] = {}

        # Default fallback configuration with secure defaults
        default_fallback_config = {
            "max_attempts": 3,  # Maximum number of fallback attempts
            "default_model_id": None,  # Global fallback model ID
            "logging_level": logging.INFO,  # Logging level for fallback events
            "use_general_purpose_fallback": True,  
                # Use general purpose models as fallbacks
            "fallback_preferences": {  # Fallback preferences for different agent types
                "researcher": ["huggingface", "llama", "general - purpose"],
                "developer": ["huggingface", "llama", "general - purpose"],
                "monetization": ["huggingface", "general - purpose"],
                "marketing": ["huggingface", "general - purpose"],
                "default": ["huggingface", "general - purpose"],
            },
            "secure_mode": True,  # Enable additional security checks
            "allowed_model_types": {  # Restrict model types per agent type
                "researcher": ["huggingface", "llama"],
                "developer": ["huggingface", "llama"],
                "monetization": ["huggingface"],
                "marketing": ["huggingface"],
                "default": ["huggingface"],
            },
        }

        # Apply any custom fallback configuration
        if fallback_config:
            # Only update allowed keys to prevent injection of malicious config
            allowed_keys = set(default_fallback_config.keys())
            sanitized_config = {k: v for k, 
                v in fallback_config.items() if k in allowed_keys}
            for key, value in sanitized_config.items():
                default_fallback_config[key] = value

        # Initialize the fallback manager
        self.fallback_manager = FallbackManager(
            model_manager=self.model_manager,
            fallback_enabled=fallback_enabled,
            default_strategy=FallbackStrategy.SPECIFIED_LIST,
            max_attempts=default_fallback_config["max_attempts"],
            default_model_id=default_fallback_config["default_model_id"],
            fallback_preferences=default_fallback_config["fallback_preferences"],
            logging_level=default_fallback_config["logging_level"],
        )

    def get_model_for_agent(self, agent_type: str, 
        task_type: Optional[str] = None) -> Any:
        """Get a model for a specific agent and task."""
        try:
            # Validate agent type
            if not isinstance(agent_type, str) or not agent_type.isalnum():
                raise ValueError("Invalid agent type")

            # Check existing assignment
            if agent_type in self.agent_models and (
                task_type is None or task_type in self.agent_models[agent_type]
            ):
                model_id = (
                    self.agent_models[agent_type].get(task_type)
                    if task_type
                    else list(self.agent_models[agent_type].values())[0]
                )
                try:
                    return self.model_manager.load_model(model_id)
                except ModelLoadError as e:
                    if not self.fallback_manager.fallback_enabled:
                        raise e
                    # Try fallback
                    return self._handle_fallback(model_id, agent_type, task_type, e)
                except Exception as e:
                    logger.error(f"Unexpected error loading model {model_id}: {e}")
                    raise

            # Find suitable model
            model_info = self._find_suitable_model(agent_type, task_type)
            if not model_info and self.fallback_manager.fallback_enabled:
                # Try fallback
                fallback_model_info, event = self.fallback_manager.find_fallback_model(
                    agent_type=agent_type, task_type=task_type
                )
                model_info = fallback_model_info

            if not model_info:
                raise ValueError(
                    f"No suitable model found for agent type {agent_type} and \
                        task type {task_type}"
                )

            # Load and register model
            try:
                model = self.model_manager.load_model(model_info.id)
                self._register_model_assignment(agent_type, model_info.id, task_type)
                return model
            except Exception as e:
                return self._handle_fallback(model_info.id, agent_type, task_type, e)

        except Exception as e:
            logger.error(f"Error in get_model_for_agent: {e}")
            raise

    def _handle_fallback(
        self,
        failed_model_id: str,
        agent_type: str,
        task_type: Optional[str],
        original_error: Exception,
    ) -> Any:
        """Handle model fallback when primary model fails."""
        logger.warning(
            f"Failed to load model {failed_model_id} for agent {agent_type}: {original_error}"
        )

        try:
            # Try to find a fallback model
            fallback_info, event = self.fallback_manager.find_fallback_model(
                original_model_id=failed_model_id,
                agent_type=agent_type,
                task_type=task_type,
            )

            if fallback_info:
                try:
                    model = self.model_manager.load_model(fallback_info.id)
                    # Update assignment
                    self._register_model_assignment(agent_type, fallback_info.id, 
                        task_type)
                    return model
                except Exception as e:
                    if event:
                        self.fallback_manager.track_fallback_event(event, False)
                    raise ModelLoadError(
                        f"Failed to load fallback model {fallback_info.id}: {e}"
                    ) from e

            raise ValueError("No fallback models available")

        except Exception as e:
            logger.error(f"Error in fallback handling: {e}")
            raise ModelError(
                f"Failed to get model for agent {agent_type} after fallback attempts"
            ) from e

    def _register_model_assignment(
        self, agent_type: str, model_id: str, task_type: Optional[str] = None
    ) -> None:
        """Register a model assignment securely."""
        if agent_type not in self.agent_models:
            self.agent_models[agent_type] = {}

        self.agent_models[agent_type][task_type or "default"] = model_id
        logger.info(
            f"Assigned model {model_id} to agent {agent_type}, 
                task {task_type or 'default'}"
        )

    def configure_fallback(
        self, fallback_enabled: bool = True, fallback_config: Optional[Dict] = None
    ) -> None:
        """Configure fallback behavior securely."""
        try:
            # Validate and sanitize configuration
            if fallback_config:
                # Validate configuration structure
                allowed_keys = {
                    "max_attempts",
                    "default_model_id",
                    "logging_level",
                    "use_general_purpose_fallback",
                    "fallback_preferences",
                    "secure_mode",
                    "allowed_model_types",
                }
                invalid_keys = set(fallback_config.keys()) - allowed_keys
                if invalid_keys:
                    raise ValueError(f"Invalid configuration keys: {invalid_keys}")

            # Default configuration with secure defaults
            default_config = {
                "max_attempts": 3,
                "logging_level": logging.INFO,
                "use_general_purpose_fallback": True,
                "secure_mode": True,
            }

            # Apply custom configuration
            if fallback_config:
                for key, value in fallback_config.items():
                    if key in allowed_keys:
                        default_config[key] = value

            # Update the fallback manager
            self.fallback_manager.fallback_enabled = fallback_enabled
            self.fallback_manager.max_attempts = default_config["max_attempts"]
            if "default_model_id" in default_config:
                self.fallback_manager.default_model_id = \
                    default_config["default_model_id"]
            if "fallback_preferences" in default_config:
                self.fallback_manager.fallback_preferences = \
                    default_config["fallback_preferences"]
            self.fallback_manager.logging_level = default_config["logging_level"]

            logger.info(f"Updated fallback configuration. Enabled: {fallback_enabled}")

        except Exception as e:
            logger.error(f"Error configuring fallback: {e}")
            raise

    def get_fallback_metrics(self) -> Dict[str, Dict[str, Any]]:
        """Get metrics about fallback effectiveness securely."""
        try:
            metrics = self.fallback_manager.get_fallback_metrics()
            # Sanitize metrics before returning
            sanitized_metrics = {}
            for strategy, data in metrics.items():
                sanitized_metrics[str(strategy)] = {
                    "success_rate": float(data.get("success_rate", 0.0)),
                    "total_attempts": int(data.get("total_attempts", 0)),
                    "successful_attempts": int(data.get("successful_attempts", 0)),
                }
            return sanitized_metrics
        except Exception as e:
            logger.error(f"Error getting fallback metrics: {e}")
            return {}

    def get_fallback_history(self, limit: int = 100) -> List[Dict[str, Any]]:
        """Get sanitized history of fallback events."""
        try:
            # Validate limit
            limit = max(1, min(1000, limit))  # Constrain between 1 and 1000
            history = self.fallback_manager.get_fallback_history(limit)

            # Sanitize history entries
            sanitized_history = []
            for entry in history:
                sanitized_entry = {
                    "timestamp": str(entry.get("timestamp", "")),
                    "model_id": str(entry.get("model_id", "")),
                    "status": str(entry.get("status", "")),
                    "error": str(entry.get("error", "")),
                }
                sanitized_history.append(sanitized_entry)

            return sanitized_history
        except Exception as e:
            logger.error(f"Error getting fallback history: {e}")
            return []


class AgentModelIntegration:
    """Secure integration between AI models and agents."""

    def __init__(
        self,
        model_manager: ModelManager,
        model_config: Optional[ModelConfig] = None,
        fallback_preferences: Optional[Dict[str, List[str]]] = None,
        max_retries: int = 3,
    ) -> None:
        """Initialize secure agent - model integration."""
        self.model_manager = model_manager
        self.model_config = model_config or ModelConfig.get_default()
        self._fallback_manager = FallbackManager(
            max_attempts=max_retries,
            fallback_preferences=fallback_preferences,
            secure_mode=True,  # Enable secure mode by default
        )

    async def get_completion(self, prompt: str, model_id: Optional[str] = None, 
        **kwargs) -> str:
        """Get a secure text completion from an AI model."""
        try:
            # Validate prompt
            if not isinstance(prompt, str):
                raise ValueError("Prompt must be a string")

            # Limit prompt length for security
            max_prompt_length = 4096  # Reasonable limit
            if len(prompt) > max_prompt_length:
                raise ValueError(
                    f"Prompt exceeds maximum length of {max_prompt_length}")

            # Sanitize kwargs
            allowed_kwargs = {"temperature", "max_tokens", "top_p", "top_k"}
            sanitized_kwargs = {k: v for k, v in kwargs.items() if k in allowed_kwargs}

            # Use fallback manager to handle retries and model switching
            async def completion_attempt(current_model_id: str) -> str:
                model = await self.model_manager.load_model_async(current_model_id)
                return await model.generate_text(prompt, **sanitized_kwargs)

            return await self._fallback_manager.execute_with_fallbacks(
                completion_attempt,
                model_id or self.model_config.default_text_model,
                capability="text - generation",
            )

        except Exception as e:
            logger.error(f"Error in get_completion: {e}")
            raise ModelError("Failed to generate completion") from e

    async def get_embedding(
        self, text: str, model_id: Optional[str] = None, **kwargs
    ) -> List[float]:
        """Get secure embeddings from an AI model."""
        try:
            # Validate input
            if not isinstance(text, str):
                raise ValueError("Text must be a string")

            # Limit input length for security
            max_text_length = 4096  # Reasonable limit
            if len(text) > max_text_length:
                raise ValueError(f"Text exceeds maximum length of {max_text_length}")

            # Sanitize kwargs
            allowed_kwargs = {"pooling", "normalize"}
            sanitized_kwargs = {k: v for k, v in kwargs.items() if k in allowed_kwargs}

            async def embedding_attempt(current_model_id: str) -> List[float]:
                model = await self.model_manager.load_model_async(current_model_id)
                embeddings = await model.generate_embeddings(text, **sanitized_kwargs)

                # Validate embeddings
                if not isinstance(embeddings, list) or not all(
                    isinstance(x, float) for x in embeddings
                ):
                    raise ValueError("Invalid embedding format")

                return embeddings

            return await self._fallback_manager.execute_with_fallbacks(
                embedding_attempt,
                model_id or self.model_config.default_embedding_model,
                capability="embedding",
            )

        except Exception as e:
            logger.error(f"Error in get_embedding: {e}")
            raise ModelError("Failed to generate embeddings") from e
=======

def main():
    """Initialize the module."""
    pass


if __name__ == "__main__":
    main()
>>>>>>> 6124bda3
<|MERGE_RESOLUTION|>--- conflicted
+++ resolved
@@ -4,406 +4,6 @@
 # The original content had syntax errors that could not be automatically fixed
 # Please review and update this file as needed
 
-<<<<<<< HEAD
-import logging
-import os
-import sys
-from typing import Any, Dict, List, Optional
-
-from dependency_container import get_container
-from errors import ModelError, ModelLoadError
-from interfaces.model_interfaces import IModelInfo, IModelManager
-
-from .fallbacks import FallbackEvent, FallbackManager, FallbackStrategy
-from .model_config import ModelConfig
-from .model_manager import ModelManager
-
-# Set up logging with secure defaults
-logging.basicConfig(
-    level=logging.INFO,
-    format=" % (asctime)s - %(name)s - %(levelname)s - %(message)s",
-    handlers=[
-        logging.FileHandler(
-            os.path.join(os.path.dirname(__file__), "logs", "agent_integration.log"),
-            mode="a",
-            encoding="utf - 8",
-        ),
-        logging.StreamHandler(),
-    ],
-)
-logger = logging.getLogger(__name__)
-
-
-class AgentModelProvider:
-    """
-    Provider for AI models used by agents.
-
-    This class serves as a bridge between the Agent Team module and the AI Models module,
-        
-    providing a way for different agent types (researcher, developer, etc.) to access
-    appropriate AI models for their specific tasks.
-    """
-
-    def __init__(
-        self,
-        model_manager: Optional[IModelManager] = None,
-        fallback_enabled: bool = True,
-        fallback_config: Optional[Dict] = None,
-    ):
-        """Initialize the agent model provider."""
-        # Use dependency injection to get the model manager if not provided
-        if model_manager is None:
-            container = get_container()
-            try:
-                self.model_manager = container.resolve(IModelManager)
-            except ValueError:
-                # If not registered in the container, create a new instance
-                self.model_manager = ModelManager()
-        else:
-            self.model_manager = model_manager
-
-        # Dictionary to store agent model assignments
-        self.agent_models: Dict[str, Dict[str, Any]] = {}
-
-        # Default fallback configuration with secure defaults
-        default_fallback_config = {
-            "max_attempts": 3,  # Maximum number of fallback attempts
-            "default_model_id": None,  # Global fallback model ID
-            "logging_level": logging.INFO,  # Logging level for fallback events
-            "use_general_purpose_fallback": True,  
-                # Use general purpose models as fallbacks
-            "fallback_preferences": {  # Fallback preferences for different agent types
-                "researcher": ["huggingface", "llama", "general - purpose"],
-                "developer": ["huggingface", "llama", "general - purpose"],
-                "monetization": ["huggingface", "general - purpose"],
-                "marketing": ["huggingface", "general - purpose"],
-                "default": ["huggingface", "general - purpose"],
-            },
-            "secure_mode": True,  # Enable additional security checks
-            "allowed_model_types": {  # Restrict model types per agent type
-                "researcher": ["huggingface", "llama"],
-                "developer": ["huggingface", "llama"],
-                "monetization": ["huggingface"],
-                "marketing": ["huggingface"],
-                "default": ["huggingface"],
-            },
-        }
-
-        # Apply any custom fallback configuration
-        if fallback_config:
-            # Only update allowed keys to prevent injection of malicious config
-            allowed_keys = set(default_fallback_config.keys())
-            sanitized_config = {k: v for k, 
-                v in fallback_config.items() if k in allowed_keys}
-            for key, value in sanitized_config.items():
-                default_fallback_config[key] = value
-
-        # Initialize the fallback manager
-        self.fallback_manager = FallbackManager(
-            model_manager=self.model_manager,
-            fallback_enabled=fallback_enabled,
-            default_strategy=FallbackStrategy.SPECIFIED_LIST,
-            max_attempts=default_fallback_config["max_attempts"],
-            default_model_id=default_fallback_config["default_model_id"],
-            fallback_preferences=default_fallback_config["fallback_preferences"],
-            logging_level=default_fallback_config["logging_level"],
-        )
-
-    def get_model_for_agent(self, agent_type: str, 
-        task_type: Optional[str] = None) -> Any:
-        """Get a model for a specific agent and task."""
-        try:
-            # Validate agent type
-            if not isinstance(agent_type, str) or not agent_type.isalnum():
-                raise ValueError("Invalid agent type")
-
-            # Check existing assignment
-            if agent_type in self.agent_models and (
-                task_type is None or task_type in self.agent_models[agent_type]
-            ):
-                model_id = (
-                    self.agent_models[agent_type].get(task_type)
-                    if task_type
-                    else list(self.agent_models[agent_type].values())[0]
-                )
-                try:
-                    return self.model_manager.load_model(model_id)
-                except ModelLoadError as e:
-                    if not self.fallback_manager.fallback_enabled:
-                        raise e
-                    # Try fallback
-                    return self._handle_fallback(model_id, agent_type, task_type, e)
-                except Exception as e:
-                    logger.error(f"Unexpected error loading model {model_id}: {e}")
-                    raise
-
-            # Find suitable model
-            model_info = self._find_suitable_model(agent_type, task_type)
-            if not model_info and self.fallback_manager.fallback_enabled:
-                # Try fallback
-                fallback_model_info, event = self.fallback_manager.find_fallback_model(
-                    agent_type=agent_type, task_type=task_type
-                )
-                model_info = fallback_model_info
-
-            if not model_info:
-                raise ValueError(
-                    f"No suitable model found for agent type {agent_type} and \
-                        task type {task_type}"
-                )
-
-            # Load and register model
-            try:
-                model = self.model_manager.load_model(model_info.id)
-                self._register_model_assignment(agent_type, model_info.id, task_type)
-                return model
-            except Exception as e:
-                return self._handle_fallback(model_info.id, agent_type, task_type, e)
-
-        except Exception as e:
-            logger.error(f"Error in get_model_for_agent: {e}")
-            raise
-
-    def _handle_fallback(
-        self,
-        failed_model_id: str,
-        agent_type: str,
-        task_type: Optional[str],
-        original_error: Exception,
-    ) -> Any:
-        """Handle model fallback when primary model fails."""
-        logger.warning(
-            f"Failed to load model {failed_model_id} for agent {agent_type}: {original_error}"
-        )
-
-        try:
-            # Try to find a fallback model
-            fallback_info, event = self.fallback_manager.find_fallback_model(
-                original_model_id=failed_model_id,
-                agent_type=agent_type,
-                task_type=task_type,
-            )
-
-            if fallback_info:
-                try:
-                    model = self.model_manager.load_model(fallback_info.id)
-                    # Update assignment
-                    self._register_model_assignment(agent_type, fallback_info.id, 
-                        task_type)
-                    return model
-                except Exception as e:
-                    if event:
-                        self.fallback_manager.track_fallback_event(event, False)
-                    raise ModelLoadError(
-                        f"Failed to load fallback model {fallback_info.id}: {e}"
-                    ) from e
-
-            raise ValueError("No fallback models available")
-
-        except Exception as e:
-            logger.error(f"Error in fallback handling: {e}")
-            raise ModelError(
-                f"Failed to get model for agent {agent_type} after fallback attempts"
-            ) from e
-
-    def _register_model_assignment(
-        self, agent_type: str, model_id: str, task_type: Optional[str] = None
-    ) -> None:
-        """Register a model assignment securely."""
-        if agent_type not in self.agent_models:
-            self.agent_models[agent_type] = {}
-
-        self.agent_models[agent_type][task_type or "default"] = model_id
-        logger.info(
-            f"Assigned model {model_id} to agent {agent_type}, 
-                task {task_type or 'default'}"
-        )
-
-    def configure_fallback(
-        self, fallback_enabled: bool = True, fallback_config: Optional[Dict] = None
-    ) -> None:
-        """Configure fallback behavior securely."""
-        try:
-            # Validate and sanitize configuration
-            if fallback_config:
-                # Validate configuration structure
-                allowed_keys = {
-                    "max_attempts",
-                    "default_model_id",
-                    "logging_level",
-                    "use_general_purpose_fallback",
-                    "fallback_preferences",
-                    "secure_mode",
-                    "allowed_model_types",
-                }
-                invalid_keys = set(fallback_config.keys()) - allowed_keys
-                if invalid_keys:
-                    raise ValueError(f"Invalid configuration keys: {invalid_keys}")
-
-            # Default configuration with secure defaults
-            default_config = {
-                "max_attempts": 3,
-                "logging_level": logging.INFO,
-                "use_general_purpose_fallback": True,
-                "secure_mode": True,
-            }
-
-            # Apply custom configuration
-            if fallback_config:
-                for key, value in fallback_config.items():
-                    if key in allowed_keys:
-                        default_config[key] = value
-
-            # Update the fallback manager
-            self.fallback_manager.fallback_enabled = fallback_enabled
-            self.fallback_manager.max_attempts = default_config["max_attempts"]
-            if "default_model_id" in default_config:
-                self.fallback_manager.default_model_id = \
-                    default_config["default_model_id"]
-            if "fallback_preferences" in default_config:
-                self.fallback_manager.fallback_preferences = \
-                    default_config["fallback_preferences"]
-            self.fallback_manager.logging_level = default_config["logging_level"]
-
-            logger.info(f"Updated fallback configuration. Enabled: {fallback_enabled}")
-
-        except Exception as e:
-            logger.error(f"Error configuring fallback: {e}")
-            raise
-
-    def get_fallback_metrics(self) -> Dict[str, Dict[str, Any]]:
-        """Get metrics about fallback effectiveness securely."""
-        try:
-            metrics = self.fallback_manager.get_fallback_metrics()
-            # Sanitize metrics before returning
-            sanitized_metrics = {}
-            for strategy, data in metrics.items():
-                sanitized_metrics[str(strategy)] = {
-                    "success_rate": float(data.get("success_rate", 0.0)),
-                    "total_attempts": int(data.get("total_attempts", 0)),
-                    "successful_attempts": int(data.get("successful_attempts", 0)),
-                }
-            return sanitized_metrics
-        except Exception as e:
-            logger.error(f"Error getting fallback metrics: {e}")
-            return {}
-
-    def get_fallback_history(self, limit: int = 100) -> List[Dict[str, Any]]:
-        """Get sanitized history of fallback events."""
-        try:
-            # Validate limit
-            limit = max(1, min(1000, limit))  # Constrain between 1 and 1000
-            history = self.fallback_manager.get_fallback_history(limit)
-
-            # Sanitize history entries
-            sanitized_history = []
-            for entry in history:
-                sanitized_entry = {
-                    "timestamp": str(entry.get("timestamp", "")),
-                    "model_id": str(entry.get("model_id", "")),
-                    "status": str(entry.get("status", "")),
-                    "error": str(entry.get("error", "")),
-                }
-                sanitized_history.append(sanitized_entry)
-
-            return sanitized_history
-        except Exception as e:
-            logger.error(f"Error getting fallback history: {e}")
-            return []
-
-
-class AgentModelIntegration:
-    """Secure integration between AI models and agents."""
-
-    def __init__(
-        self,
-        model_manager: ModelManager,
-        model_config: Optional[ModelConfig] = None,
-        fallback_preferences: Optional[Dict[str, List[str]]] = None,
-        max_retries: int = 3,
-    ) -> None:
-        """Initialize secure agent - model integration."""
-        self.model_manager = model_manager
-        self.model_config = model_config or ModelConfig.get_default()
-        self._fallback_manager = FallbackManager(
-            max_attempts=max_retries,
-            fallback_preferences=fallback_preferences,
-            secure_mode=True,  # Enable secure mode by default
-        )
-
-    async def get_completion(self, prompt: str, model_id: Optional[str] = None, 
-        **kwargs) -> str:
-        """Get a secure text completion from an AI model."""
-        try:
-            # Validate prompt
-            if not isinstance(prompt, str):
-                raise ValueError("Prompt must be a string")
-
-            # Limit prompt length for security
-            max_prompt_length = 4096  # Reasonable limit
-            if len(prompt) > max_prompt_length:
-                raise ValueError(
-                    f"Prompt exceeds maximum length of {max_prompt_length}")
-
-            # Sanitize kwargs
-            allowed_kwargs = {"temperature", "max_tokens", "top_p", "top_k"}
-            sanitized_kwargs = {k: v for k, v in kwargs.items() if k in allowed_kwargs}
-
-            # Use fallback manager to handle retries and model switching
-            async def completion_attempt(current_model_id: str) -> str:
-                model = await self.model_manager.load_model_async(current_model_id)
-                return await model.generate_text(prompt, **sanitized_kwargs)
-
-            return await self._fallback_manager.execute_with_fallbacks(
-                completion_attempt,
-                model_id or self.model_config.default_text_model,
-                capability="text - generation",
-            )
-
-        except Exception as e:
-            logger.error(f"Error in get_completion: {e}")
-            raise ModelError("Failed to generate completion") from e
-
-    async def get_embedding(
-        self, text: str, model_id: Optional[str] = None, **kwargs
-    ) -> List[float]:
-        """Get secure embeddings from an AI model."""
-        try:
-            # Validate input
-            if not isinstance(text, str):
-                raise ValueError("Text must be a string")
-
-            # Limit input length for security
-            max_text_length = 4096  # Reasonable limit
-            if len(text) > max_text_length:
-                raise ValueError(f"Text exceeds maximum length of {max_text_length}")
-
-            # Sanitize kwargs
-            allowed_kwargs = {"pooling", "normalize"}
-            sanitized_kwargs = {k: v for k, v in kwargs.items() if k in allowed_kwargs}
-
-            async def embedding_attempt(current_model_id: str) -> List[float]:
-                model = await self.model_manager.load_model_async(current_model_id)
-                embeddings = await model.generate_embeddings(text, **sanitized_kwargs)
-
-                # Validate embeddings
-                if not isinstance(embeddings, list) or not all(
-                    isinstance(x, float) for x in embeddings
-                ):
-                    raise ValueError("Invalid embedding format")
-
-                return embeddings
-
-            return await self._fallback_manager.execute_with_fallbacks(
-                embedding_attempt,
-                model_id or self.model_config.default_embedding_model,
-                capability="embedding",
-            )
-
-        except Exception as e:
-            logger.error(f"Error in get_embedding: {e}")
-            raise ModelError("Failed to generate embeddings") from e
-=======
 
 def main():
     """Initialize the module."""
@@ -411,5 +11,4 @@
 
 
 if __name__ == "__main__":
-    main()
->>>>>>> 6124bda3
+    main()