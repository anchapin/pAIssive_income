"""
Integration with the agent team for the AI Models module.

This module provides functions and classes for integrating the AI Models module
with the agent team, allowing agents to use local AI models for their tasks.
"""

import logging
import os
import sys
from typing import Any, Dict, List, Optional

sys.path.insert(0, os.path.abspath(os.path.join(os.path.dirname(__file__), "..")))
from dependency_container import get_container
from interfaces.model_interfaces import IModelInfo, IModelManager

# Import the fallback manager classes
<<<<<<< HEAD
from .fallbacks import FallbackManager, FallbackStrategy
from .model_config import ModelConfig
from .model_manager import ModelManager
=======
from .fallbacks import FallbackManager, FallbackStrategy, FallbackEvent
# Import specific error types
from errors import ModelError, ModelLoadError
>>>>>>> 8a0e4741

# Set up logging
logging.basicConfig(
    level=logging.INFO, format="%(asctime)s - %(name)s - %(levelname)s - %(message)s"
)
logger = logging.getLogger(__name__)


class AgentModelProvider:
    """
    Provider for AI models used by agents.

    This class serves as a bridge between the Agent Team module and the AI Models module,
    providing a way for different agent types (researcher, developer, etc.) to access
    appropriate AI models for their specific tasks. It implements a sophisticated model
    selection algorithm that considers both the agent type and task type when finding
    the most suitable model.

    The provider maintains a mapping of agent-to-model assignments and can dynamically
    find models based on predefined preferences when no explicit assignment exists.

    It also implements a robust fallback strategy to ensure that agents always have
    a model to use, even if their preferred models are not available.
    """

<<<<<<< HEAD
    def __init__(
        self,
        model_manager: Optional[IModelManager] = None,
        fallback_enabled: bool = True,
        fallback_config: Optional[Dict] = None,
    ):
=======
    def __init__(self, model_manager: Optional[IModelManager] = None,
                fallback_enabled: bool = True,
                fallback_config: Optional[Dict] = None):
>>>>>>> 8a0e4741
        """
        Initialize the agent model provider.

        Args:
            model_manager: Optional model manager instance
            fallback_enabled: Whether fallback mechanisms should be enabled
            fallback_config: Optional configuration for fallback behavior
        """
        # Use dependency injection to get the model manager if not provided
        if model_manager is None:
            container = get_container()
            try:
                self.model_manager = container.resolve(IModelManager)
            except ValueError:
                # If not registered in the container, create a new instance
                self.model_manager = ModelManager()
        else:
            self.model_manager = model_manager

        # Dictionary to store agent model assignments
        # Structure: {agent_type: {task_type: model_id}}
        self.agent_models: Dict[str, Dict[str, Any]] = {}

        # Default fallback configuration if none provided
        default_fallback_config = {
            "max_attempts": 3,  # Maximum number of fallback attempts
            "default_model_id": None,  # Global fallback model ID
            "logging_level": logging.INFO,  # Logging level for fallback events
            "use_general_purpose_fallback": True,  # Use general purpose models as fallbacks
            "fallback_preferences": {  # Fallback preferences for different agent types
                "researcher": ["huggingface", "llama", "general-purpose"],
                "developer": ["huggingface", "llama", "general-purpose"],
                "monetization": ["huggingface", "general-purpose"],
                "marketing": ["huggingface", "general-purpose"],
                "default": ["huggingface", "general-purpose"],
            },
        }

        # Apply any custom fallback configuration
        if fallback_config:
            for key, value in fallback_config.items():
                default_fallback_config[key] = value

        # Initialize the fallback manager
        self.fallback_manager = FallbackManager(
            model_manager=self.model_manager,
            fallback_enabled=fallback_enabled,
            default_strategy=FallbackStrategy.SPECIFIED_LIST,
            max_attempts=default_fallback_config["max_attempts"],
            default_model_id=default_fallback_config["default_model_id"],
            fallback_preferences=default_fallback_config["fallback_preferences"],
            logging_level=default_fallback_config["logging_level"],
        )

    def get_model_for_agent(self, agent_type: str, task_type: Optional[str] = None) -> Any:
        """
        Get a model for a specific agent and task.

        This method implements a multi-step model selection process:
        1. Check if there's an explicit assignment for this agent and task
        2. If not, find a suitable model based on agent and task preferences
        3. Load the selected model
        4. Record the assignment for future use

        If fallback is enabled and initial model selection fails, the method will
        attempt to find alternative models based on the fallback configuration.

        Args:
            agent_type: Type of agent (researcher, developer, etc.)
            task_type: Optional type of task (text-generation, embedding, etc.)

        Returns:
            Model instance

        Raises:
            ValueError: If no suitable model is found after exhausting all fallbacks
        """
        # Check if the agent already has a model assigned
        if agent_type in self.agent_models and (
            task_type is None or task_type in self.agent_models[agent_type]
        ):
            model_id = (
                self.agent_models[agent_type].get(task_type)
                if task_type
                else list(self.agent_models[agent_type].values())[0]
            )
            try:
                return self.model_manager.load_model(model_id)
            except Exception as e:
                if not self.fallback_manager.fallback_enabled:
                    raise e
                # Log the failure and continue to fallback mechanisms
                logger.warning(
                    f"Failed to load assigned model {model_id} for agent {agent_type}, task {task_type}: {str(e)}. "
                    f"Attempting fallback."
                )
                # Try to find a fallback model
                fallback_model_info, event = self.fallback_manager.find_fallback_model(
                    original_model_id=model_id,
                    agent_type=agent_type,
                    task_type=task_type,
                )

                if fallback_model_info:
                    # Try to load the fallback model
                    try:
                        model = self.model_manager.load_model(fallback_model_info.id)
                        # Update the agent's model assignment to use the fallback model
                        self.agent_models[agent_type][
                            task_type or "default"
                        ] = fallback_model_info.id
                        return model
                    except Exception as load_error:
                        # Mark the fallback as unsuccessful
                        if event:
                            self.fallback_manager.track_fallback_event(event, was_successful=False)
                        # Re-raise with additional context
                        raise ValueError(
                            f"Failed to load fallback model {fallback_model_info.id}: {str(load_error)}"
                        ) from load_error

        # If we don't have a model assignment, find a suitable model
        model_info = self._find_suitable_model(agent_type, task_type)

        # If no suitable model found, try fallback
        if not model_info and self.fallback_manager.fallback_enabled:
            logger.info(
                f"No suitable model found for agent {agent_type}, task {task_type}. Attempting fallback."
            )
            fallback_model_info, _ = self.fallback_manager.find_fallback_model(
                agent_type=agent_type, task_type=task_type
            )
            model_info = fallback_model_info

        if not model_info:
            raise ValueError(
                f"No suitable model found for agent type {agent_type} and task type {task_type} "
                f"after exhausting all fallback options."
            )

        # Load the model
        try:
            model = self.model_manager.load_model(model_info.id)
        except Exception as e:
            # If we can't load the model, try one last fallback to ANY_AVAILABLE strategy
            if self.fallback_manager.fallback_enabled:
                logger.warning(
                    f"Failed to load model {model_info.id}. Trying last-resort fallback."
                )
                fallback_model_info, _ = self.fallback_manager.find_fallback_model(
                    original_model_id=model_info.id,
                    agent_type=agent_type,
                    task_type=task_type,
                    strategy_override=FallbackStrategy.ANY_AVAILABLE,
                )

                if fallback_model_info:
                    try:
                        model = self.model_manager.load_model(fallback_model_info.id)
                        model_info = fallback_model_info
                    except Exception as fallback_error:
                        raise ValueError(
                            f"Failed to load model for agent {agent_type}, task {task_type} "
                            f"after exhausting all fallbacks: {str(fallback_error)}"
                        ) from fallback_error
                else:
                    raise ValueError(
                        f"Failed to load model for agent {agent_type}, task {task_type}. "
                        f"No fallback models available."
                    ) from e
            else:
                raise ValueError(
                    f"Failed to load model {model_info.id} for agent {agent_type}, task {task_type}: {str(e)}"
                ) from e

        # Store the model assignment
        if agent_type not in self.agent_models:
            self.agent_models[agent_type] = {}

        self.agent_models[agent_type][task_type or "default"] = model_info.id
        logger.info(
            f"Assigned model {model_info.id} to agent {agent_type}, task {task_type or 'default'}"
        )

        return model

    def _find_suitable_model(
        self, agent_type: str, task_type: Optional[str] = None
    ) -> Optional[IModelInfo]:
        """
        Find a suitable model for a specific agent and task.

        This algorithm implements a preference-based model selection strategy:

        1. Define preference lists for both agent types and task types
        2. For the given agent_type and task_type, retrieve their specific preferences
        3. Find the intersection of preferences if both are provided (agent AND task preferences)
        4. Try to find models matching the combined preferences in order of priority
        5. Fall back to any available model if no matches found

        This approach ensures that each agent gets a model that is optimized for both
        its general role (agent_type) and specific current task (task_type).

        Args:
            agent_type: Type of agent (researcher, developer, etc.)
            task_type: Optional type of task (text-generation, embedding, etc.)

        Returns:
            IModelInfo instance or None if no suitable model is found
        """
        # Get all available models
        all_models = self.model_manager.get_all_models()
        if not all_models:
            return None

        # Define model preferences for different agent types
        # This maps agent types to a prioritized list of model types they prefer
        agent_preferences = {
            "researcher": ["huggingface", "llama"],
            "developer": ["huggingface", "llama"],
            "monetization": ["huggingface", "llama"],
            "marketing": ["huggingface", "llama"],
            "feedback": ["huggingface", "llama"],
        }

        # Define model preferences for different task types
        # This maps task types to a prioritized list of model types best suited for them
        task_preferences = {
            "text-generation": ["huggingface", "llama"],
            "embedding": ["embedding"],
            "classification": ["huggingface"],
            "summarization": ["huggingface", "llama"],
            "translation": ["huggingface"],
        }

        # Get preferences for the specified agent type
        # Use default preferences if agent_type is not found in the mapping
        agent_prefs = agent_preferences.get(agent_type, ["huggingface", "llama"])

        # Get preferences for the specified task type
        # Only consider task preferences if a task_type was provided
        task_prefs = task_preferences.get(task_type, ["huggingface", "llama"]) if task_type else []

        # Combine preferences
        # If task_prefs is not empty, find the intersection (preferences that satisfy both)
        # Otherwise, just use the agent preferences
        combined_prefs = list(set(agent_prefs) & set(task_prefs)) if task_prefs else agent_prefs

        # Find a model that matches the preferences
        # Try each preferred model type in order until a match is found
        for model_type in combined_prefs:
            models = self.model_manager.get_models_by_type(model_type)
            if models:
                return models[0]  # Return the first model of the preferred type

        # If no model matches the preferences, return None and let the caller decide what to do
        return None

    def assign_model_to_agent(
        self, agent_type: str, model_id: str, task_type: Optional[str] = None
    ) -> None:
        """
        Assign a specific model to an agent.

        Args:
            agent_type: Type of agent (researcher, developer, etc.)
            model_id: ID of the model to assign
            task_type: Optional type of task (text-generation, embedding, etc.)

        Raises:
            ValueError: If the model is not found
        """
        # Check if the model exists
        model_info = self.model_manager.get_model_info(model_id)
        if not model_info:
            raise ValueError(f"Model with ID {model_id} not found")

        # Store the model assignment
        if agent_type not in self.agent_models:
            self.agent_models[agent_type] = {}

        self.agent_models[agent_type][task_type or "default"] = model_id
        logger.info(
            f"Assigned model {model_id} to agent {agent_type}, task {task_type or 'default'}"
        )

    def unassign_model_from_agent(self, agent_type: str, task_type: Optional[str] = None) -> bool:
        """
        Unassign a model from an agent.

        Args:
            agent_type: Type of agent (researcher, developer, etc.)
            task_type: Optional type of task (text-generation, embedding, etc.)

        Returns:
            True if the model was unassigned, False otherwise
        """
        if agent_type in self.agent_models:
            if task_type:
                if task_type in self.agent_models[agent_type]:
                    del self.agent_models[agent_type][task_type]
                    logger.info(f"Unassigned model from agent {agent_type}, task {task_type}")
                    return True
            else:
                del self.agent_models[agent_type]
                logger.info(f"Unassigned all models from agent {agent_type}")
                return True

        return False

    def get_agent_model_assignments(self) -> Dict[str, Dict[str, str]]:
        """
        Get all agent model assignments.

        Returns:
            Dictionary of agent model assignments
        """
        return self.agent_models

<<<<<<< HEAD
    def configure_fallback(
        self, fallback_enabled: bool = True, fallback_config: Optional[Dict] = None
    ) -> None:
        """
        Configure the fallback behavior.

        Args:
            fallback_enabled: Whether fallback should be enabled
            fallback_config: Configuration options for fallback behavior
                - default_strategy: Default fallback strategy
                - max_attempts: Maximum number of fallback attempts
                - default_model_id: ID of the default fallback model
                - fallback_preferences: Mapping of agent types to model type preferences
                - logging_level: Logging level for fallback events
                - use_general_purpose_fallback: Whether to use any model as a last resort
        """
        # Update configuration through the FallbackManager
        config_params = {"fallback_enabled": fallback_enabled}

        if fallback_config:
            # Map old config structure to the FallbackManager parameters
            if "default_strategy" in fallback_config:
                config_params["default_strategy"] = fallback_config["default_strategy"]

            if "max_attempts" in fallback_config:
                config_params["max_attempts"] = fallback_config["max_attempts"]

            if "default_model_id" in fallback_config:
                config_params["default_model_id"] = fallback_config["default_model_id"]

            if "fallback_preferences" in fallback_config:
                config_params["fallback_preferences"] = fallback_config["fallback_preferences"]

            if "logging_level" in fallback_config:
                config_params["logging_level"] = fallback_config["logging_level"]

        # Update the fallback manager configuration
        self.fallback_manager.configure(**config_params)
        logger.info(f"Fallback configuration updated. Enabled: {fallback_enabled}")

    def set_default_fallback_model(self, model_id: str) -> None:
        """
        Set the default model to use as a fallback when no suitable models are found.

        Args:
            model_id: ID of the model to use as default fallback
=======
    def get_model_with_fallback(self, agent_type: str, model_id: str, task_type: Optional[str] = None) -> Any:
        """
        Get a model with fallback support.

        This method attempts to load the specified model, and if that fails,
        it will try to find a fallback model based on the configured fallback strategy.

        Args:
            agent_type: Type of agent (researcher, developer, etc.)
            model_id: ID of the model to load
            task_type: Optional type of task (text-generation, embedding, etc.)

        Returns:
            Model instance
>>>>>>> 8a0e4741

        Raises:
            ValueError: If no suitable model is found after exhausting all fallbacks
        """
<<<<<<< HEAD
        # Check if the model exists
        model_info = self.model_manager.get_model_info(model_id)
        if not model_info:
            raise ValueError(f"Model with ID {model_id} not found")

        # Configure the fallback manager
        self.fallback_manager.configure(default_model_id=model_id)
        logger.info(f"Set default fallback model to {model_id}")

    def add_agent_fallback_preference(self, agent_type: str, model_types: List[str]) -> None:
        """
        Add fallback preferences for a specific agent type.
=======
        try:
            # First try to load the specified model
            return self.model_manager.load_model(model_id)
        except Exception as e:
            if not self.fallback_manager.fallback_enabled:
                raise e

            # Log the failure and continue to fallback mechanisms
            logger.warning(
                f"Failed to load model {model_id} for agent {agent_type}, task {task_type}: {str(e)}. "
                f"Attempting fallback."
            )

            # Try to find a fallback model
            fallback_model_info, event = self.fallback_manager.find_fallback_model(
                original_model_id=model_id,
                agent_type=agent_type,
                task_type=task_type
            )

            if fallback_model_info:
                # Try to load the fallback model
                try:
                    model = self.model_manager.load_model(fallback_model_info.id)
                    # Update the agent's model assignment to use the fallback model
                    if agent_type not in self.agent_models:
                        self.agent_models[agent_type] = {}
                    self.agent_models[agent_type][task_type or "default"] = fallback_model_info.id
                    return model
                except Exception as load_error:
                    # Mark the fallback as unsuccessful
                    if event:
                        self.fallback_manager.track_fallback_event(event, was_successful=False)
                    # Re-raise with additional context
                    raise ValueError(f"Failed to load fallback model {fallback_model_info.id}: {str(load_error)}") from load_error

            # If no fallback model found, raise an error
            raise ValueError(f"No fallback model found for {model_id} after exhausting all options")

    def configure_fallback(self, fallback_enabled: bool = True, fallback_config: Optional[Dict] = None) -> None:
        """
        Configure fallback behavior.
>>>>>>> 8a0e4741

        Args:
            fallback_enabled: Whether fallback mechanisms should be enabled
            fallback_config: Optional configuration for fallback behavior
        """
<<<<<<< HEAD
        # Update the fallback preferences in the manager
        fallback_preferences = self.fallback_manager.fallback_preferences.copy()
        fallback_preferences[agent_type] = model_types

        self.fallback_manager.configure(fallback_preferences=fallback_preferences)
        logger.info(f"Set fallback preferences for agent {agent_type}: {model_types}")

    def get_fallback_metrics(self) -> Dict[str, Dict[str, Any]]:
        """
        Get metrics about fallback effectiveness.
=======
        # Default fallback configuration if none provided
        default_fallback_config = {
            "max_attempts": 3,  # Maximum number of fallback attempts
            "default_model_id": None,  # Global fallback model ID
            "logging_level": logging.INFO,  # Logging level for fallback events
            "use_general_purpose_fallback": True,  # Use general purpose models as fallbacks
            "fallback_preferences": {  # Fallback preferences for different agent types
                "researcher": ["huggingface", "llama", "general-purpose"],
                "developer": ["huggingface", "llama", "general-purpose"],
                "monetization": ["huggingface", "general-purpose"],
                "marketing": ["huggingface", "general-purpose"],
                "default": ["huggingface", "general-purpose"]
            }
        }

        # Apply any custom fallback configuration
        if fallback_config:
            for key, value in fallback_config.items():
                default_fallback_config[key] = value

        # Update the fallback manager
        self.fallback_manager.fallback_enabled = fallback_enabled
        self.fallback_manager.max_attempts = default_fallback_config["max_attempts"]
        self.fallback_manager.default_model_id = default_fallback_config["default_model_id"]
        self.fallback_manager.fallback_preferences = default_fallback_config["fallback_preferences"]
        self.fallback_manager.logging_level = default_fallback_config["logging_level"]

        logger.info(f"Updated fallback configuration. Enabled: {fallback_enabled}")

    def model_has_capability(self, model_id: str, capability: str) -> bool:
        """
        Check if a model has a specific capability.

        Args:
            model_id: ID of the model to check
            capability: Capability to check for
>>>>>>> 8a0e4741

        Returns:
            True if the model has the capability, False otherwise
        """
<<<<<<< HEAD
        return self.fallback_manager.get_fallback_metrics()

    def get_fallback_history(self, limit: int = 100) -> List[Dict[str, Any]]:
        """
        Get history of fallback events.

        Args:
            limit: Maximum number of events to return (most recent first)

=======
        model_info = self.model_manager.get_model_info(model_id)
        if not model_info:
            return False

        return capability in model_info.capabilities

    def get_assigned_model_id(self, agent_type: str, task_type: Optional[str] = None) -> Optional[str]:
        """
        Get the currently assigned model ID for an agent and task type.
        
        Args:
            agent_type: Type of agent (researcher, developer, etc.)
            task_type: Optional type of task (text-generation, embedding, etc.)
            
>>>>>>> 8a0e4741
        Returns:
            Assigned model ID or None if no model is assigned
        """
        if agent_type not in self.agent_models:
            return None
            
        return self.agent_models[agent_type].get(task_type or "default")


from typing import Any, Dict, List, Optional

from .fallbacks import FallbackManager
from .model_manager import ModelConfig, ModelManager


class AgentModelIntegration:
    """Integrates AI models with agents."""

    def __init__(
        self,
        model_manager: ModelManager,
        model_config: Optional[ModelConfig] = None,
        fallback_preferences: Optional[Dict[str, List[str]]] = None,
        max_retries: int = 3,
    ) -> None:
        """Initialize agent-model integration.

        Args:
            model_manager: Model manager instance
            model_config: Optional model configuration
            fallback_preferences: Optional fallback preferences per capability
            max_retries: Maximum number of retries on failure
        """
        self.model_manager = model_manager
        self.model_config = model_config or ModelConfig.get_default()
        self._fallback_manager = FallbackManager(
            max_attempts=max_retries, fallback_preferences=fallback_preferences
        )

    async def get_completion(self, prompt: str, model_id: Optional[str] = None, **kwargs) -> str:
        """Get a text completion from an AI model.

        Args:
            prompt: Input prompt
            model_id: Optional specific model ID to use
            **kwargs: Additional arguments for the model

        Returns:
            Generated text completion
        """

        # Use fallback manager to handle retries and model switching
        async def completion_attempt(current_model_id: str) -> str:
            model = await self.model_manager.load_model_async(current_model_id)
            return await model.generate_text(prompt, **kwargs)

        return await self._fallback_manager.execute_with_fallbacks(
            completion_attempt,
            model_id or self.model_config.default_text_model,
            capability="text-generation",
        )

    async def get_embedding(
        self, text: str, model_id: Optional[str] = None, **kwargs
    ) -> List[float]:
        """Get embeddings from an AI model.

        Args:
            text: Input text
            model_id: Optional specific model ID to use
            **kwargs: Additional arguments for the model

        Returns:
            Text embeddings as list of floats
        """

        async def embedding_attempt(current_model_id: str) -> List[float]:
            model = await self.model_manager.load_model_async(current_model_id)
            return await model.generate_embeddings(text, **kwargs)

        return await self._fallback_manager.execute_with_fallbacks(
            embedding_attempt,
            model_id or self.model_config.default_embedding_model,
            capability="embedding",
        )


# Example usage
if __name__ == "__main__":
    # Create a model manager
    manager = ModelManager()

    # Create an agent model provider
    provider = AgentModelProvider(manager)

    # Get a model for the researcher agent
    try:
        researcher_model = provider.get_model_for_agent("researcher", "text-generation")
        print(f"Got model for researcher agent: {researcher_model}")
    except ValueError as e:
        print(f"Error getting model for researcher agent: {e}")

    # Get a model for the developer agent
    try:
        developer_model = provider.get_model_for_agent("developer")
        print(f"Got model for developer agent: {developer_model}")
    except ValueError as e:
        print(f"Error getting model for developer agent: {e}")

    # Print agent model assignments
    assignments = provider.get_agent_model_assignments()
    print("\nAgent Model Assignments:")
    for agent_type, tasks in assignments.items():
        for task_type, model_id in tasks.items():
            model_info = manager.get_model_info(model_id)
            print(
                f"Agent: {agent_type}, Task: {task_type}, Model: {model_info.name if model_info else model_id}"
            )

    # Configure fallback behavior
    provider.configure_fallback(
        fallback_enabled=True,
        fallback_config={
            "max_attempts": 5,
            "logging_level": logging.DEBUG,
            "use_general_purpose_fallback": True,
        },
    )

    # Set a default fallback model
    try:
        all_models = manager.get_all_models()
        if all_models:
            provider.set_default_fallback_model(all_models[0].id)
    except (IndexError, ValueError) as e:
        print(f"Couldn't set default fallback model: {e}")

    # Print fallback metrics after some usage
    metrics = provider.get_fallback_metrics()
    print("\nFallback Metrics:")
    for strategy, stats in metrics.items():
        print(f"Strategy: {strategy}, Success Rate: {stats['success_rate']:.2f}")<|MERGE_RESOLUTION|>--- conflicted
+++ resolved
@@ -10,27 +10,27 @@
 import sys
 from typing import Any, Dict, List, Optional
 
-sys.path.insert(0, os.path.abspath(os.path.join(os.path.dirname(__file__), "..")))
 from dependency_container import get_container
+from errors import ModelError, ModelLoadError
 from interfaces.model_interfaces import IModelInfo, IModelManager
-
-# Import the fallback manager classes
-<<<<<<< HEAD
-from .fallbacks import FallbackManager, FallbackStrategy
+from .fallbacks import FallbackManager, FallbackStrategy, FallbackEvent
 from .model_config import ModelConfig
 from .model_manager import ModelManager
-=======
-from .fallbacks import FallbackManager, FallbackStrategy, FallbackEvent
-# Import specific error types
-from errors import ModelError, ModelLoadError
->>>>>>> 8a0e4741
-
-# Set up logging
+
+# Set up logging with secure defaults
 logging.basicConfig(
-    level=logging.INFO, format="%(asctime)s - %(name)s - %(levelname)s - %(message)s"
+    level=logging.INFO,
+    format="%(asctime)s - %(name)s - %(levelname)s - %(message)s",
+    handlers=[
+        logging.FileHandler(
+            os.path.join(os.path.dirname(__file__), "logs", "agent_integration.log"),
+            mode="a",
+            encoding="utf-8"
+        ),
+        logging.StreamHandler()
+    ]
 )
 logger = logging.getLogger(__name__)
-
 
 class AgentModelProvider:
     """
@@ -38,37 +38,16 @@
 
     This class serves as a bridge between the Agent Team module and the AI Models module,
     providing a way for different agent types (researcher, developer, etc.) to access
-    appropriate AI models for their specific tasks. It implements a sophisticated model
-    selection algorithm that considers both the agent type and task type when finding
-    the most suitable model.
-
-    The provider maintains a mapping of agent-to-model assignments and can dynamically
-    find models based on predefined preferences when no explicit assignment exists.
-
-    It also implements a robust fallback strategy to ensure that agents always have
-    a model to use, even if their preferred models are not available.
+    appropriate AI models for their specific tasks.
     """
 
-<<<<<<< HEAD
     def __init__(
         self,
         model_manager: Optional[IModelManager] = None,
         fallback_enabled: bool = True,
         fallback_config: Optional[Dict] = None,
     ):
-=======
-    def __init__(self, model_manager: Optional[IModelManager] = None,
-                fallback_enabled: bool = True,
-                fallback_config: Optional[Dict] = None):
->>>>>>> 8a0e4741
-        """
-        Initialize the agent model provider.
-
-        Args:
-            model_manager: Optional model manager instance
-            fallback_enabled: Whether fallback mechanisms should be enabled
-            fallback_config: Optional configuration for fallback behavior
-        """
+        """Initialize the agent model provider."""
         # Use dependency injection to get the model manager if not provided
         if model_manager is None:
             container = get_container()
@@ -81,10 +60,9 @@
             self.model_manager = model_manager
 
         # Dictionary to store agent model assignments
-        # Structure: {agent_type: {task_type: model_id}}
         self.agent_models: Dict[str, Dict[str, Any]] = {}
 
-        # Default fallback configuration if none provided
+        # Default fallback configuration with secure defaults
         default_fallback_config = {
             "max_attempts": 3,  # Maximum number of fallback attempts
             "default_model_id": None,  # Global fallback model ID
@@ -97,11 +75,25 @@
                 "marketing": ["huggingface", "general-purpose"],
                 "default": ["huggingface", "general-purpose"],
             },
+            "secure_mode": True,  # Enable additional security checks
+            "allowed_model_types": {  # Restrict model types per agent type
+                "researcher": ["huggingface", "llama"],
+                "developer": ["huggingface", "llama"],
+                "monetization": ["huggingface"],
+                "marketing": ["huggingface"],
+                "default": ["huggingface"]
+            }
         }
 
         # Apply any custom fallback configuration
         if fallback_config:
-            for key, value in fallback_config.items():
+            # Only update allowed keys to prevent injection of malicious config
+            allowed_keys = set(default_fallback_config.keys())
+            sanitized_config = {
+                k: v for k, v in fallback_config.items() 
+                if k in allowed_keys
+            }
+            for key, value in sanitized_config.items():
                 default_fallback_config[key] = value
 
         # Initialize the fallback manager
@@ -116,495 +108,201 @@
         )
 
     def get_model_for_agent(self, agent_type: str, task_type: Optional[str] = None) -> Any:
-        """
-        Get a model for a specific agent and task.
-
-        This method implements a multi-step model selection process:
-        1. Check if there's an explicit assignment for this agent and task
-        2. If not, find a suitable model based on agent and task preferences
-        3. Load the selected model
-        4. Record the assignment for future use
-
-        If fallback is enabled and initial model selection fails, the method will
-        attempt to find alternative models based on the fallback configuration.
-
-        Args:
-            agent_type: Type of agent (researcher, developer, etc.)
-            task_type: Optional type of task (text-generation, embedding, etc.)
-
-        Returns:
-            Model instance
-
-        Raises:
-            ValueError: If no suitable model is found after exhausting all fallbacks
-        """
-        # Check if the agent already has a model assigned
-        if agent_type in self.agent_models and (
-            task_type is None or task_type in self.agent_models[agent_type]
-        ):
-            model_id = (
-                self.agent_models[agent_type].get(task_type)
-                if task_type
-                else list(self.agent_models[agent_type].values())[0]
+        """Get a model for a specific agent and task."""
+        try:
+            # Validate agent type
+            if not isinstance(agent_type, str) or not agent_type.isalnum():
+                raise ValueError("Invalid agent type")
+
+            # Check existing assignment
+            if agent_type in self.agent_models and (
+                task_type is None or task_type in self.agent_models[agent_type]
+            ):
+                model_id = (
+                    self.agent_models[agent_type].get(task_type)
+                    if task_type
+                    else list(self.agent_models[agent_type].values())[0]
+                )
+                try:
+                    return self.model_manager.load_model(model_id)
+                except ModelLoadError as e:
+                    if not self.fallback_manager.fallback_enabled:
+                        raise e
+                    # Try fallback
+                    return self._handle_fallback(model_id, agent_type, task_type, e)
+                except Exception as e:
+                    logger.error(f"Unexpected error loading model {model_id}: {e}")
+                    raise
+
+            # Find suitable model
+            model_info = self._find_suitable_model(agent_type, task_type)
+            if not model_info and self.fallback_manager.fallback_enabled:
+                # Try fallback
+                fallback_model_info, event = self.fallback_manager.find_fallback_model(
+                    agent_type=agent_type,
+                    task_type=task_type
+                )
+                model_info = fallback_model_info
+
+            if not model_info:
+                raise ValueError(
+                    f"No suitable model found for agent type {agent_type} and task type {task_type}"
+                )
+
+            # Load and register model
+            try:
+                model = self.model_manager.load_model(model_info.id)
+                self._register_model_assignment(agent_type, model_info.id, task_type)
+                return model
+            except Exception as e:
+                return self._handle_fallback(model_info.id, agent_type, task_type, e)
+
+        except Exception as e:
+            logger.error(f"Error in get_model_for_agent: {e}")
+            raise
+
+    def _handle_fallback(
+        self, 
+        failed_model_id: str,
+        agent_type: str, 
+        task_type: Optional[str],
+        original_error: Exception
+    ) -> Any:
+        """Handle model fallback when primary model fails."""
+        logger.warning(
+            f"Failed to load model {failed_model_id} for agent {agent_type}: {original_error}"
+        )
+
+        try:
+            # Try to find a fallback model
+            fallback_info, event = self.fallback_manager.find_fallback_model(
+                original_model_id=failed_model_id,
+                agent_type=agent_type,
+                task_type=task_type,
             )
-            try:
-                return self.model_manager.load_model(model_id)
-            except Exception as e:
-                if not self.fallback_manager.fallback_enabled:
-                    raise e
-                # Log the failure and continue to fallback mechanisms
-                logger.warning(
-                    f"Failed to load assigned model {model_id} for agent {agent_type}, task {task_type}: {str(e)}. "
-                    f"Attempting fallback."
-                )
-                # Try to find a fallback model
-                fallback_model_info, event = self.fallback_manager.find_fallback_model(
-                    original_model_id=model_id,
-                    agent_type=agent_type,
-                    task_type=task_type,
-                )
-
-                if fallback_model_info:
-                    # Try to load the fallback model
-                    try:
-                        model = self.model_manager.load_model(fallback_model_info.id)
-                        # Update the agent's model assignment to use the fallback model
-                        self.agent_models[agent_type][
-                            task_type or "default"
-                        ] = fallback_model_info.id
-                        return model
-                    except Exception as load_error:
-                        # Mark the fallback as unsuccessful
-                        if event:
-                            self.fallback_manager.track_fallback_event(event, was_successful=False)
-                        # Re-raise with additional context
-                        raise ValueError(
-                            f"Failed to load fallback model {fallback_model_info.id}: {str(load_error)}"
-                        ) from load_error
-
-        # If we don't have a model assignment, find a suitable model
-        model_info = self._find_suitable_model(agent_type, task_type)
-
-        # If no suitable model found, try fallback
-        if not model_info and self.fallback_manager.fallback_enabled:
-            logger.info(
-                f"No suitable model found for agent {agent_type}, task {task_type}. Attempting fallback."
-            )
-            fallback_model_info, _ = self.fallback_manager.find_fallback_model(
-                agent_type=agent_type, task_type=task_type
-            )
-            model_info = fallback_model_info
-
-        if not model_info:
-            raise ValueError(
-                f"No suitable model found for agent type {agent_type} and task type {task_type} "
-                f"after exhausting all fallback options."
-            )
-
-        # Load the model
-        try:
-            model = self.model_manager.load_model(model_info.id)
-        except Exception as e:
-            # If we can't load the model, try one last fallback to ANY_AVAILABLE strategy
-            if self.fallback_manager.fallback_enabled:
-                logger.warning(
-                    f"Failed to load model {model_info.id}. Trying last-resort fallback."
-                )
-                fallback_model_info, _ = self.fallback_manager.find_fallback_model(
-                    original_model_id=model_info.id,
-                    agent_type=agent_type,
-                    task_type=task_type,
-                    strategy_override=FallbackStrategy.ANY_AVAILABLE,
-                )
-
-                if fallback_model_info:
-                    try:
-                        model = self.model_manager.load_model(fallback_model_info.id)
-                        model_info = fallback_model_info
-                    except Exception as fallback_error:
-                        raise ValueError(
-                            f"Failed to load model for agent {agent_type}, task {task_type} "
-                            f"after exhausting all fallbacks: {str(fallback_error)}"
-                        ) from fallback_error
-                else:
-                    raise ValueError(
-                        f"Failed to load model for agent {agent_type}, task {task_type}. "
-                        f"No fallback models available."
+
+            if fallback_info:
+                try:
+                    model = self.model_manager.load_model(fallback_info.id)
+                    # Update assignment
+                    self._register_model_assignment(agent_type, fallback_info.id, task_type)
+                    return model
+                except Exception as e:
+                    if event:
+                        self.fallback_manager.track_fallback_event(event, False)
+                    raise ModelLoadError(
+                        f"Failed to load fallback model {fallback_info.id}: {e}"
                     ) from e
-            else:
-                raise ValueError(
-                    f"Failed to load model {model_info.id} for agent {agent_type}, task {task_type}: {str(e)}"
-                ) from e
-
-        # Store the model assignment
+            
+            raise ValueError("No fallback models available")
+
+        except Exception as e:
+            logger.error(f"Error in fallback handling: {e}")
+            raise ModelError(
+                f"Failed to get model for agent {agent_type} after fallback attempts"
+            ) from e
+
+    def _register_model_assignment(
+        self, 
+        agent_type: str,
+        model_id: str,
+        task_type: Optional[str] = None
+    ) -> None:
+        """Register a model assignment securely."""
         if agent_type not in self.agent_models:
             self.agent_models[agent_type] = {}
-
-        self.agent_models[agent_type][task_type or "default"] = model_info.id
-        logger.info(
-            f"Assigned model {model_info.id} to agent {agent_type}, task {task_type or 'default'}"
-        )
-
-        return model
-
-    def _find_suitable_model(
-        self, agent_type: str, task_type: Optional[str] = None
-    ) -> Optional[IModelInfo]:
-        """
-        Find a suitable model for a specific agent and task.
-
-        This algorithm implements a preference-based model selection strategy:
-
-        1. Define preference lists for both agent types and task types
-        2. For the given agent_type and task_type, retrieve their specific preferences
-        3. Find the intersection of preferences if both are provided (agent AND task preferences)
-        4. Try to find models matching the combined preferences in order of priority
-        5. Fall back to any available model if no matches found
-
-        This approach ensures that each agent gets a model that is optimized for both
-        its general role (agent_type) and specific current task (task_type).
-
-        Args:
-            agent_type: Type of agent (researcher, developer, etc.)
-            task_type: Optional type of task (text-generation, embedding, etc.)
-
-        Returns:
-            IModelInfo instance or None if no suitable model is found
-        """
-        # Get all available models
-        all_models = self.model_manager.get_all_models()
-        if not all_models:
-            return None
-
-        # Define model preferences for different agent types
-        # This maps agent types to a prioritized list of model types they prefer
-        agent_preferences = {
-            "researcher": ["huggingface", "llama"],
-            "developer": ["huggingface", "llama"],
-            "monetization": ["huggingface", "llama"],
-            "marketing": ["huggingface", "llama"],
-            "feedback": ["huggingface", "llama"],
-        }
-
-        # Define model preferences for different task types
-        # This maps task types to a prioritized list of model types best suited for them
-        task_preferences = {
-            "text-generation": ["huggingface", "llama"],
-            "embedding": ["embedding"],
-            "classification": ["huggingface"],
-            "summarization": ["huggingface", "llama"],
-            "translation": ["huggingface"],
-        }
-
-        # Get preferences for the specified agent type
-        # Use default preferences if agent_type is not found in the mapping
-        agent_prefs = agent_preferences.get(agent_type, ["huggingface", "llama"])
-
-        # Get preferences for the specified task type
-        # Only consider task preferences if a task_type was provided
-        task_prefs = task_preferences.get(task_type, ["huggingface", "llama"]) if task_type else []
-
-        # Combine preferences
-        # If task_prefs is not empty, find the intersection (preferences that satisfy both)
-        # Otherwise, just use the agent preferences
-        combined_prefs = list(set(agent_prefs) & set(task_prefs)) if task_prefs else agent_prefs
-
-        # Find a model that matches the preferences
-        # Try each preferred model type in order until a match is found
-        for model_type in combined_prefs:
-            models = self.model_manager.get_models_by_type(model_type)
-            if models:
-                return models[0]  # Return the first model of the preferred type
-
-        # If no model matches the preferences, return None and let the caller decide what to do
-        return None
-
-    def assign_model_to_agent(
-        self, agent_type: str, model_id: str, task_type: Optional[str] = None
-    ) -> None:
-        """
-        Assign a specific model to an agent.
-
-        Args:
-            agent_type: Type of agent (researcher, developer, etc.)
-            model_id: ID of the model to assign
-            task_type: Optional type of task (text-generation, embedding, etc.)
-
-        Raises:
-            ValueError: If the model is not found
-        """
-        # Check if the model exists
-        model_info = self.model_manager.get_model_info(model_id)
-        if not model_info:
-            raise ValueError(f"Model with ID {model_id} not found")
-
-        # Store the model assignment
-        if agent_type not in self.agent_models:
-            self.agent_models[agent_type] = {}
-
+        
         self.agent_models[agent_type][task_type or "default"] = model_id
         logger.info(
             f"Assigned model {model_id} to agent {agent_type}, task {task_type or 'default'}"
         )
 
-    def unassign_model_from_agent(self, agent_type: str, task_type: Optional[str] = None) -> bool:
-        """
-        Unassign a model from an agent.
-
-        Args:
-            agent_type: Type of agent (researcher, developer, etc.)
-            task_type: Optional type of task (text-generation, embedding, etc.)
-
-        Returns:
-            True if the model was unassigned, False otherwise
-        """
-        if agent_type in self.agent_models:
-            if task_type:
-                if task_type in self.agent_models[agent_type]:
-                    del self.agent_models[agent_type][task_type]
-                    logger.info(f"Unassigned model from agent {agent_type}, task {task_type}")
-                    return True
-            else:
-                del self.agent_models[agent_type]
-                logger.info(f"Unassigned all models from agent {agent_type}")
-                return True
-
-        return False
-
-    def get_agent_model_assignments(self) -> Dict[str, Dict[str, str]]:
-        """
-        Get all agent model assignments.
-
-        Returns:
-            Dictionary of agent model assignments
-        """
-        return self.agent_models
-
-<<<<<<< HEAD
-    def configure_fallback(
-        self, fallback_enabled: bool = True, fallback_config: Optional[Dict] = None
-    ) -> None:
-        """
-        Configure the fallback behavior.
-
-        Args:
-            fallback_enabled: Whether fallback should be enabled
-            fallback_config: Configuration options for fallback behavior
-                - default_strategy: Default fallback strategy
-                - max_attempts: Maximum number of fallback attempts
-                - default_model_id: ID of the default fallback model
-                - fallback_preferences: Mapping of agent types to model type preferences
-                - logging_level: Logging level for fallback events
-                - use_general_purpose_fallback: Whether to use any model as a last resort
-        """
-        # Update configuration through the FallbackManager
-        config_params = {"fallback_enabled": fallback_enabled}
-
-        if fallback_config:
-            # Map old config structure to the FallbackManager parameters
-            if "default_strategy" in fallback_config:
-                config_params["default_strategy"] = fallback_config["default_strategy"]
-
-            if "max_attempts" in fallback_config:
-                config_params["max_attempts"] = fallback_config["max_attempts"]
-
-            if "default_model_id" in fallback_config:
-                config_params["default_model_id"] = fallback_config["default_model_id"]
-
-            if "fallback_preferences" in fallback_config:
-                config_params["fallback_preferences"] = fallback_config["fallback_preferences"]
-
-            if "logging_level" in fallback_config:
-                config_params["logging_level"] = fallback_config["logging_level"]
-
-        # Update the fallback manager configuration
-        self.fallback_manager.configure(**config_params)
-        logger.info(f"Fallback configuration updated. Enabled: {fallback_enabled}")
-
-    def set_default_fallback_model(self, model_id: str) -> None:
-        """
-        Set the default model to use as a fallback when no suitable models are found.
-
-        Args:
-            model_id: ID of the model to use as default fallback
-=======
-    def get_model_with_fallback(self, agent_type: str, model_id: str, task_type: Optional[str] = None) -> Any:
-        """
-        Get a model with fallback support.
-
-        This method attempts to load the specified model, and if that fails,
-        it will try to find a fallback model based on the configured fallback strategy.
-
-        Args:
-            agent_type: Type of agent (researcher, developer, etc.)
-            model_id: ID of the model to load
-            task_type: Optional type of task (text-generation, embedding, etc.)
-
-        Returns:
-            Model instance
->>>>>>> 8a0e4741
-
-        Raises:
-            ValueError: If no suitable model is found after exhausting all fallbacks
-        """
-<<<<<<< HEAD
-        # Check if the model exists
-        model_info = self.model_manager.get_model_info(model_id)
-        if not model_info:
-            raise ValueError(f"Model with ID {model_id} not found")
-
-        # Configure the fallback manager
-        self.fallback_manager.configure(default_model_id=model_id)
-        logger.info(f"Set default fallback model to {model_id}")
-
-    def add_agent_fallback_preference(self, agent_type: str, model_types: List[str]) -> None:
-        """
-        Add fallback preferences for a specific agent type.
-=======
-        try:
-            # First try to load the specified model
-            return self.model_manager.load_model(model_id)
-        except Exception as e:
-            if not self.fallback_manager.fallback_enabled:
-                raise e
-
-            # Log the failure and continue to fallback mechanisms
-            logger.warning(
-                f"Failed to load model {model_id} for agent {agent_type}, task {task_type}: {str(e)}. "
-                f"Attempting fallback."
-            )
-
-            # Try to find a fallback model
-            fallback_model_info, event = self.fallback_manager.find_fallback_model(
-                original_model_id=model_id,
-                agent_type=agent_type,
-                task_type=task_type
-            )
-
-            if fallback_model_info:
-                # Try to load the fallback model
-                try:
-                    model = self.model_manager.load_model(fallback_model_info.id)
-                    # Update the agent's model assignment to use the fallback model
-                    if agent_type not in self.agent_models:
-                        self.agent_models[agent_type] = {}
-                    self.agent_models[agent_type][task_type or "default"] = fallback_model_info.id
-                    return model
-                except Exception as load_error:
-                    # Mark the fallback as unsuccessful
-                    if event:
-                        self.fallback_manager.track_fallback_event(event, was_successful=False)
-                    # Re-raise with additional context
-                    raise ValueError(f"Failed to load fallback model {fallback_model_info.id}: {str(load_error)}") from load_error
-
-            # If no fallback model found, raise an error
-            raise ValueError(f"No fallback model found for {model_id} after exhausting all options")
-
     def configure_fallback(self, fallback_enabled: bool = True, fallback_config: Optional[Dict] = None) -> None:
-        """
-        Configure fallback behavior.
->>>>>>> 8a0e4741
-
-        Args:
-            fallback_enabled: Whether fallback mechanisms should be enabled
-            fallback_config: Optional configuration for fallback behavior
-        """
-<<<<<<< HEAD
-        # Update the fallback preferences in the manager
-        fallback_preferences = self.fallback_manager.fallback_preferences.copy()
-        fallback_preferences[agent_type] = model_types
-
-        self.fallback_manager.configure(fallback_preferences=fallback_preferences)
-        logger.info(f"Set fallback preferences for agent {agent_type}: {model_types}")
+        """Configure fallback behavior securely."""
+        try:
+            # Validate and sanitize configuration
+            if fallback_config:
+                # Validate configuration structure
+                allowed_keys = {
+                    "max_attempts", "default_model_id", "logging_level",
+                    "use_general_purpose_fallback", "fallback_preferences",
+                    "secure_mode", "allowed_model_types"
+                }
+                invalid_keys = set(fallback_config.keys()) - allowed_keys
+                if invalid_keys:
+                    raise ValueError(f"Invalid configuration keys: {invalid_keys}")
+
+            # Default configuration with secure defaults
+            default_config = {
+                "max_attempts": 3,
+                "logging_level": logging.INFO,
+                "use_general_purpose_fallback": True,
+                "secure_mode": True
+            }
+
+            # Apply custom configuration
+            if fallback_config:
+                for key, value in fallback_config.items():
+                    if key in allowed_keys:
+                        default_config[key] = value
+
+            # Update the fallback manager
+            self.fallback_manager.fallback_enabled = fallback_enabled
+            self.fallback_manager.max_attempts = default_config["max_attempts"]
+            if "default_model_id" in default_config:
+                self.fallback_manager.default_model_id = default_config["default_model_id"]
+            if "fallback_preferences" in default_config:
+                self.fallback_manager.fallback_preferences = default_config["fallback_preferences"]
+            self.fallback_manager.logging_level = default_config["logging_level"]
+
+            logger.info(f"Updated fallback configuration. Enabled: {fallback_enabled}")
+
+        except Exception as e:
+            logger.error(f"Error configuring fallback: {e}")
+            raise
 
     def get_fallback_metrics(self) -> Dict[str, Dict[str, Any]]:
-        """
-        Get metrics about fallback effectiveness.
-=======
-        # Default fallback configuration if none provided
-        default_fallback_config = {
-            "max_attempts": 3,  # Maximum number of fallback attempts
-            "default_model_id": None,  # Global fallback model ID
-            "logging_level": logging.INFO,  # Logging level for fallback events
-            "use_general_purpose_fallback": True,  # Use general purpose models as fallbacks
-            "fallback_preferences": {  # Fallback preferences for different agent types
-                "researcher": ["huggingface", "llama", "general-purpose"],
-                "developer": ["huggingface", "llama", "general-purpose"],
-                "monetization": ["huggingface", "general-purpose"],
-                "marketing": ["huggingface", "general-purpose"],
-                "default": ["huggingface", "general-purpose"]
-            }
-        }
-
-        # Apply any custom fallback configuration
-        if fallback_config:
-            for key, value in fallback_config.items():
-                default_fallback_config[key] = value
-
-        # Update the fallback manager
-        self.fallback_manager.fallback_enabled = fallback_enabled
-        self.fallback_manager.max_attempts = default_fallback_config["max_attempts"]
-        self.fallback_manager.default_model_id = default_fallback_config["default_model_id"]
-        self.fallback_manager.fallback_preferences = default_fallback_config["fallback_preferences"]
-        self.fallback_manager.logging_level = default_fallback_config["logging_level"]
-
-        logger.info(f"Updated fallback configuration. Enabled: {fallback_enabled}")
-
-    def model_has_capability(self, model_id: str, capability: str) -> bool:
-        """
-        Check if a model has a specific capability.
-
-        Args:
-            model_id: ID of the model to check
-            capability: Capability to check for
->>>>>>> 8a0e4741
-
-        Returns:
-            True if the model has the capability, False otherwise
-        """
-<<<<<<< HEAD
-        return self.fallback_manager.get_fallback_metrics()
+        """Get metrics about fallback effectiveness securely."""
+        try:
+            metrics = self.fallback_manager.get_fallback_metrics()
+            # Sanitize metrics before returning
+            sanitized_metrics = {}
+            for strategy, data in metrics.items():
+                sanitized_metrics[str(strategy)] = {
+                    "success_rate": float(data.get("success_rate", 0.0)),
+                    "total_attempts": int(data.get("total_attempts", 0)),
+                    "successful_attempts": int(data.get("successful_attempts", 0))
+                }
+            return sanitized_metrics
+        except Exception as e:
+            logger.error(f"Error getting fallback metrics: {e}")
+            return {}
 
     def get_fallback_history(self, limit: int = 100) -> List[Dict[str, Any]]:
-        """
-        Get history of fallback events.
-
-        Args:
-            limit: Maximum number of events to return (most recent first)
-
-=======
-        model_info = self.model_manager.get_model_info(model_id)
-        if not model_info:
-            return False
-
-        return capability in model_info.capabilities
-
-    def get_assigned_model_id(self, agent_type: str, task_type: Optional[str] = None) -> Optional[str]:
-        """
-        Get the currently assigned model ID for an agent and task type.
-        
-        Args:
-            agent_type: Type of agent (researcher, developer, etc.)
-            task_type: Optional type of task (text-generation, embedding, etc.)
+        """Get sanitized history of fallback events."""
+        try:
+            # Validate limit
+            limit = max(1, min(1000, limit))  # Constrain between 1 and 1000
+            history = self.fallback_manager.get_fallback_history(limit)
             
->>>>>>> 8a0e4741
-        Returns:
-            Assigned model ID or None if no model is assigned
-        """
-        if agent_type not in self.agent_models:
-            return None
+            # Sanitize history entries
+            sanitized_history = []
+            for entry in history:
+                sanitized_entry = {
+                    "timestamp": str(entry.get("timestamp", "")),
+                    "model_id": str(entry.get("model_id", "")),
+                    "status": str(entry.get("status", "")),
+                    "error": str(entry.get("error", ""))
+                }
+                sanitized_history.append(sanitized_entry)
             
-        return self.agent_models[agent_type].get(task_type or "default")
-
-
-from typing import Any, Dict, List, Optional
-
-from .fallbacks import FallbackManager
-from .model_manager import ModelConfig, ModelManager
-
+            return sanitized_history
+        except Exception as e:
+            logger.error(f"Error getting fallback history: {e}")
+            return []
 
 class AgentModelIntegration:
-    """Integrates AI models with agents."""
+    """Secure integration between AI models and agents."""
 
     def __init__(
         self,
@@ -613,120 +311,94 @@
         fallback_preferences: Optional[Dict[str, List[str]]] = None,
         max_retries: int = 3,
     ) -> None:
-        """Initialize agent-model integration.
-
-        Args:
-            model_manager: Model manager instance
-            model_config: Optional model configuration
-            fallback_preferences: Optional fallback preferences per capability
-            max_retries: Maximum number of retries on failure
-        """
+        """Initialize secure agent-model integration."""
         self.model_manager = model_manager
         self.model_config = model_config or ModelConfig.get_default()
         self._fallback_manager = FallbackManager(
-            max_attempts=max_retries, fallback_preferences=fallback_preferences
+            max_attempts=max_retries,
+            fallback_preferences=fallback_preferences,
+            secure_mode=True  # Enable secure mode by default
         )
 
-    async def get_completion(self, prompt: str, model_id: Optional[str] = None, **kwargs) -> str:
-        """Get a text completion from an AI model.
-
-        Args:
-            prompt: Input prompt
-            model_id: Optional specific model ID to use
-            **kwargs: Additional arguments for the model
-
-        Returns:
-            Generated text completion
-        """
-
-        # Use fallback manager to handle retries and model switching
-        async def completion_attempt(current_model_id: str) -> str:
-            model = await self.model_manager.load_model_async(current_model_id)
-            return await model.generate_text(prompt, **kwargs)
-
-        return await self._fallback_manager.execute_with_fallbacks(
-            completion_attempt,
-            model_id or self.model_config.default_text_model,
-            capability="text-generation",
-        )
+    async def get_completion(
+        self, 
+        prompt: str, 
+        model_id: Optional[str] = None, 
+        **kwargs
+    ) -> str:
+        """Get a secure text completion from an AI model."""
+        try:
+            # Validate prompt
+            if not isinstance(prompt, str):
+                raise ValueError("Prompt must be a string")
+            
+            # Limit prompt length for security
+            max_prompt_length = 4096  # Reasonable limit
+            if len(prompt) > max_prompt_length:
+                raise ValueError(f"Prompt exceeds maximum length of {max_prompt_length}")
+
+            # Sanitize kwargs
+            allowed_kwargs = {"temperature", "max_tokens", "top_p", "top_k"}
+            sanitized_kwargs = {
+                k: v for k, v in kwargs.items() 
+                if k in allowed_kwargs
+            }
+
+            # Use fallback manager to handle retries and model switching
+            async def completion_attempt(current_model_id: str) -> str:
+                model = await self.model_manager.load_model_async(current_model_id)
+                return await model.generate_text(prompt, **sanitized_kwargs)
+
+            return await self._fallback_manager.execute_with_fallbacks(
+                completion_attempt,
+                model_id or self.model_config.default_text_model,
+                capability="text-generation",
+            )
+
+        except Exception as e:
+            logger.error(f"Error in get_completion: {e}")
+            raise ModelError("Failed to generate completion") from e
 
     async def get_embedding(
-        self, text: str, model_id: Optional[str] = None, **kwargs
+        self, 
+        text: str, 
+        model_id: Optional[str] = None, 
+        **kwargs
     ) -> List[float]:
-        """Get embeddings from an AI model.
-
-        Args:
-            text: Input text
-            model_id: Optional specific model ID to use
-            **kwargs: Additional arguments for the model
-
-        Returns:
-            Text embeddings as list of floats
-        """
-
-        async def embedding_attempt(current_model_id: str) -> List[float]:
-            model = await self.model_manager.load_model_async(current_model_id)
-            return await model.generate_embeddings(text, **kwargs)
-
-        return await self._fallback_manager.execute_with_fallbacks(
-            embedding_attempt,
-            model_id or self.model_config.default_embedding_model,
-            capability="embedding",
-        )
-
-
-# Example usage
-if __name__ == "__main__":
-    # Create a model manager
-    manager = ModelManager()
-
-    # Create an agent model provider
-    provider = AgentModelProvider(manager)
-
-    # Get a model for the researcher agent
-    try:
-        researcher_model = provider.get_model_for_agent("researcher", "text-generation")
-        print(f"Got model for researcher agent: {researcher_model}")
-    except ValueError as e:
-        print(f"Error getting model for researcher agent: {e}")
-
-    # Get a model for the developer agent
-    try:
-        developer_model = provider.get_model_for_agent("developer")
-        print(f"Got model for developer agent: {developer_model}")
-    except ValueError as e:
-        print(f"Error getting model for developer agent: {e}")
-
-    # Print agent model assignments
-    assignments = provider.get_agent_model_assignments()
-    print("\nAgent Model Assignments:")
-    for agent_type, tasks in assignments.items():
-        for task_type, model_id in tasks.items():
-            model_info = manager.get_model_info(model_id)
-            print(
-                f"Agent: {agent_type}, Task: {task_type}, Model: {model_info.name if model_info else model_id}"
+        """Get secure embeddings from an AI model."""
+        try:
+            # Validate input
+            if not isinstance(text, str):
+                raise ValueError("Text must be a string")
+            
+            # Limit input length for security
+            max_text_length = 4096  # Reasonable limit
+            if len(text) > max_text_length:
+                raise ValueError(f"Text exceeds maximum length of {max_text_length}")
+
+            # Sanitize kwargs
+            allowed_kwargs = {"pooling", "normalize"}
+            sanitized_kwargs = {
+                k: v for k, v in kwargs.items() 
+                if k in allowed_kwargs
+            }
+
+            async def embedding_attempt(current_model_id: str) -> List[float]:
+                model = await self.model_manager.load_model_async(current_model_id)
+                embeddings = await model.generate_embeddings(text, **sanitized_kwargs)
+                
+                # Validate embeddings
+                if not isinstance(embeddings, list) or not all(isinstance(x, float) for x in embeddings):
+                    raise ValueError("Invalid embedding format")
+                    
+                return embeddings
+
+            return await self._fallback_manager.execute_with_fallbacks(
+                embedding_attempt,
+                model_id or self.model_config.default_embedding_model,
+                capability="embedding",
             )
 
-    # Configure fallback behavior
-    provider.configure_fallback(
-        fallback_enabled=True,
-        fallback_config={
-            "max_attempts": 5,
-            "logging_level": logging.DEBUG,
-            "use_general_purpose_fallback": True,
-        },
-    )
-
-    # Set a default fallback model
-    try:
-        all_models = manager.get_all_models()
-        if all_models:
-            provider.set_default_fallback_model(all_models[0].id)
-    except (IndexError, ValueError) as e:
-        print(f"Couldn't set default fallback model: {e}")
-
-    # Print fallback metrics after some usage
-    metrics = provider.get_fallback_metrics()
-    print("\nFallback Metrics:")
-    for strategy, stats in metrics.items():
-        print(f"Strategy: {strategy}, Success Rate: {stats['success_rate']:.2f}")+        except Exception as e:
+            logger.error(f"Error in get_embedding: {e}")
+            raise ModelError("Failed to generate embeddings") from e