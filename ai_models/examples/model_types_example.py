--- conflicted
+++ resolved
@@ -1,318 +1,5 @@
 """model_types_example.py - Module for the pAIssive Income project."""
 
-<<<<<<< HEAD
-This script demonstrates how to use the different model types
-(ONNX, Quantized, Vision, Audio) in the AI Models module.
-"""
-
-import argparse
-import logging
-import os
-import sys
-
-# Add the parent directory to the path to import the ai_models module
-sys.path.append(
-    os.path.dirname(os.path.dirname(os.path.dirname(os.path.abspath(__file__)))))
-
-from ai_models.model_types import AudioModel, ONNXModel, QuantizedModel, VisionModel
-
-# Set up logging
-logging.basicConfig(
-    level=logging.INFO, format=" % (asctime)s - %(name)s - %(levelname)s - %(message)s"
-)
-logger = logging.getLogger(__name__)
-
-
-def test_onnx_model(model_path: str, input_text: str) -> None:
-    """
-    Test an ONNX model.
-
-    Args:
-        model_path: Path to the ONNX model
-        input_text: Input text for text generation
-    """
-    print("\n" + "=" * 80)
-    print("Testing ONNX Model")
-    print("=" * 80)
-
-    try:
-        # Create ONNX model
-        model = ONNXModel(model_path=model_path, model_type="text - generation")
-
-        # Load the model
-        model.load()
-
-        # Get metadata
-        metadata = model.get_metadata()
-        print("Model Metadata:")
-        for key, value in metadata.items():
-            print(f"  {key}: {value}")
-
-        # Generate text
-        if hasattr(model, "tokenizer") and model.tokenizer:
-            print(f"\nGenerating text for prompt: {input_text}")
-            output = model.generate_text(input_text)
-            print(f"Output: {output}")
-        else:
-            print("\nTokenizer not available. Cannot generate text.")
-
-    except Exception as e:
-        print(f"Error testing ONNX model: {e}")
-
-
-def test_quantized_model(model_path: str, input_text: str) -> None:
-    """
-    Test a quantized model.
-
-    Args:
-        model_path: Path to the quantized model
-        input_text: Input text for text generation
-    """
-    print("\n" + "=" * 80)
-    print("Testing Quantized Model")
-    print("=" * 80)
-
-    try:
-        # Create quantized model
-        model = QuantizedModel(
-            model_path=model_path, model_type="text - generation", quantization="4bit"
-        )
-
-        # Load the model
-        model.load()
-
-        # Get metadata
-        metadata = model.get_metadata()
-        print("Model Metadata:")
-        for key, value in metadata.items():
-            print(f"  {key}: {value}")
-
-        # Generate text
-        print(f"\nGenerating text for prompt: {input_text}")
-        output = model.generate_text(input_text)
-        print(f"Output: {output}")
-
-    except Exception as e:
-        print(f"Error testing quantized model: {e}")
-
-
-def test_vision_model(model_path: str, image_path: str) -> None:
-    """
-    Test a vision model.
-
-    Args:
-        model_path: Path to the vision model
-        image_path: Path to an image file
-    """
-    print("\n" + "=" * 80)
-    print("Testing Vision Model")
-    print("=" * 80)
-
-    try:
-        # Create vision model
-        model = VisionModel(model_path=model_path, model_type="image - classification")
-
-        # Load the model
-        model.load()
-
-        # Get metadata
-        metadata = model.get_metadata()
-        print("Model Metadata:")
-        for key, value in metadata.items():
-            print(f"  {key}: {value}")
-
-        # Classify image
-        if os.path.exists(image_path):
-            print(f"\nClassifying image: {image_path}")
-            results = model.classify_image(image_path)
-
-            # Print top 5 results
-            print("Top 5 results:")
-            for label, score in sorted(results.items(), key=lambda x: x[1], 
-                reverse=True)[:5]:
-                print(f"  {label}: {score:.4f}")
-        else:
-            print(f"\nImage file not found: {image_path}")
-
-    except Exception as e:
-        print(f"Error testing vision model: {e}")
-
-
-def test_audio_model(model_path: str, audio_path: str, output_path: str, 
-    text: str) -> None:
-    """
-    Test an audio model.
-
-    Args:
-        model_path: Path to the audio model
-        audio_path: Path to an audio file
-        output_path: Path to save synthesized speech
-        text: Text to synthesize
-    """
-    print("\n" + "=" * 80)
-    print("Testing Audio Model")
-    print("=" * 80)
-
-    try:
-        # Test speech recognition
-        if os.path.exists(audio_path):
-            print("\nTesting Speech Recognition:")
-
-            # Create audio model for speech recognition
-            model = AudioModel(model_path=model_path, model_type="speech - recognition")
-
-            # Load the model
-            model.load()
-
-            # Get metadata
-            metadata = model.get_metadata()
-            print("Model Metadata:")
-            for key, value in metadata.items():
-                print(f"  {key}: {value}")
-
-            # Transcribe audio
-            print(f"\nTranscribing audio: {audio_path}")
-            result = model.transcribe(audio_path)
-            print(f"Transcription: {result['text']}")
-        else:
-            print(f"\nAudio file not found: {audio_path}")
-
-        # Test text - to - speech
-        print("\nTesting Text - to - Speech:")
-
-        # Create audio model for text - to - speech
-        model = AudioModel(model_path=model_path, model_type="text - to - speech")
-
-        # Load the model
-        model.load()
-
-        # Get available voices
-        try:
-            voices = model.get_available_voices()
-            if voices:
-                print(f"Available voices: {len(voices)}")
-                for voice in voices[:5]:  # Show only first 5 voices
-                    print(f"  {voice['id']}: {voice['name']}")
-
-                # Use the first voice
-                voice_id = voices[0]["id"]
-            else:
-                voice_id = None
-                print("No voices available")
-        except Exception as e:
-            voice_id = None
-            print(f"Error getting voices: {e}")
-
-        # Synthesize speech
-        print(f"\nSynthesizing speech for text: {text}")
-        try:
-            result = model.synthesize_speech(text=text, output_path=output_path, 
-                voice_id=voice_id)
-            print(f"Speech synthesized and saved to: {result['output_path']}")
-            print(f"Duration: {result['duration']:.2f} seconds")
-        except Exception as e:
-            print(f"Error synthesizing speech: {e}")
-
-        # Test audio classification
-        if os.path.exists(audio_path):
-            print("\nTesting Audio Classification:")
-
-            # Create audio model for audio classification
-            model = AudioModel(model_path=model_path, 
-                model_type="audio - classification")
-
-            # Load the model
-            model.load()
-
-            # Classify audio
-            print(f"\nClassifying audio: {audio_path}")
-            try:
-                results = model.classify_audio(audio_path)
-
-                # Print top 5 results
-                print("Top 5 results:")
-                for label, score in sorted(results.items(), key=lambda x: x[1], 
-                    reverse=True)[:5]:
-                    print(f"  {label}: {score:.4f}")
-            except Exception as e:
-                print(f"Error classifying audio: {e}")
-
-            # Detect sound events
-            print("\nDetecting sound events:")
-            try:
-                events = model.detect_sound_events(audio_path, threshold=0.5)
-
-                print(f"Detected {len(events)} events:")
-                for event in events[:5]:  # Show only first 5 events
-                    print(
-                        f"  {event['label']} (
-                            {event['score']:.4f}) at {event['start_time']:.2f}-{event['end_time']:.2f}s"
-                    )
-            except Exception as e:
-                print(f"Error detecting sound events: {e}")
-
-    except Exception as e:
-        print(f"Error testing audio model: {e}")
-
-
-def main():
-    """
-    Main function to demonstrate the expanded model types.
-    """
-    parser = argparse.ArgumentParser(description="Test different model types")
-    parser.add_argument(
-        "--model - type",
-        type=str,
-        choices=["onnx", "quantized", "vision", "audio"],
-        help="Type of model to test",
-    )
-    parser.add_argument("--model - path", type=str, help="Path to the model")
-    parser.add_argument(
-        "--input - text",
-        type=str,
-        default="Hello, world!",
-        help="Input text for text generation",
-    )
-    parser.add_argument("--image - path", type=str, 
-        help="Path to an image file for vision models")
-    parser.add_argument("--audio - path", type=str, 
-        help="Path to an audio file for audio models")
-    parser.add_argument(
-        "--output - path",
-        type=str,
-        default="output.wav",
-        help="Path to save synthesized speech",
-    )
-
-    args = parser.parse_args()
-
-    # If no model type is specified, show help
-    if not args.model_type:
-        parser.print_help()
-        return
-
-    # Check if model path is provided
-    if not args.model_path:
-        print("Error: --model - path is required")
-        return
-
-    # Test the specified model type
-    if args.model_type == "onnx":
-        test_onnx_model(args.model_path, args.input_text)
-    elif args.model_type == "quantized":
-        test_quantized_model(args.model_path, args.input_text)
-    elif args.model_type == "vision":
-        if not args.image_path:
-            print("Error: --image - path is required for vision models")
-            return
-        test_vision_model(args.model_path, args.image_path)
-    elif args.model_type == "audio":
-        if not args.audio_path:
-            print("Error: --audio - path is required for audio models")
-            return
-        test_audio_model(args.model_path, args.audio_path, args.output_path, 
-            args.input_text)
-=======
 # This file was automatically fixed by the syntax error correction script
 # The original content had syntax errors that could not be automatically fixed
 # Please review and update this file as needed
@@ -321,7 +8,6 @@
 def main():
     """Initialize the module."""
     pass
->>>>>>> 6124bda3
 
 
 if __name__ == "__main__":
