"""model_benchmark.py - Module for the pAIssive Income project."""

<<<<<<< HEAD
This script provides a tool for benchmarking and comparing the performance
of different AI models.
"""

import argparse
import json
import logging
import os
import sys
import time
from typing import Any, Dict, List, Optional

# Add the parent directory to the path to import the ai_models module
sys.path.append(
    os.path.dirname(os.path.dirname(os.path.dirname(os.path.abspath(__file__)))))

from ai_models import ModelConfig, ModelInfo, ModelManager, PerformanceMonitor

# Set up logging
logging.basicConfig(
    level=logging.INFO, format=" % (asctime)s - %(name)s - %(levelname)s - %(message)s"
)
logger = logging.getLogger(__name__)


class ModelBenchmark:
    """
    Tool for benchmarking AI models.
    """

    def __init__(self, config: Optional[ModelConfig] = None):
        """
        Initialize the model benchmark.

        Args:
            config: Optional model configuration
        """
        self.config = config or ModelConfig.get_default()
        self.monitor = PerformanceMonitor(self.config)
        self.manager = ModelManager(config=self.config, 
            performance_monitor=self.monitor)

        # Discover models
        self.manager.discover_models()

    def run_benchmark(
        self,
        model_ids: List[str],
        prompt: str,
        num_runs: int = 3,
        max_tokens: int = 100,
        temperature: float = 0.7,
        output_file: Optional[str] = None,
    ) -> Dict[str, Any]:
        """
        Run a benchmark on multiple models.

        Args:
            model_ids: List of model IDs to benchmark
            prompt: Prompt to use for the benchmark
            num_runs: Number of runs per model
            max_tokens: Maximum number of tokens to generate
            temperature: Temperature for text generation
            output_file: Optional file to save the results

        Returns:
            Dictionary with benchmark results
        """
        results = {
            "timestamp": time.time(),
            "prompt": prompt,
            "num_runs": num_runs,
            "max_tokens": max_tokens,
            "temperature": temperature,
            "models": {},
        }

        for model_id in model_ids:
            model_info = self.manager.get_model_info(model_id)
            if not model_info:
                logger.warning(f"Model with ID {model_id} not found, skipping")
                continue

            logger.info(f"Benchmarking model: {model_info.name}")

            try:
                # Load the model
                model = self.manager.load_model(model_id)

                # Run the benchmark
                model_results = self._benchmark_model(
                    model=model,
                    model_info=model_info,
                    prompt=prompt,
                    num_runs=num_runs,
                    max_tokens=max_tokens,
                    temperature=temperature,
                )

                # Add to results
                results["models"][model_id] = {
                    "name": model_info.name,
                    "type": model_info.type,
                    "format": model_info.format,
                    "quantization": model_info.quantization,
                    "results": model_results,
                }

                # Unload the model
                self.manager.unload_model(model_id)

            except Exception as e:
                logger.error(f"Error benchmarking model {model_info.name}: {e}")
                results["models"][model_id] = {"name": model_info.name, "error": str(e)}

        # Generate a comparison
        results["comparison"] = self._generate_comparison(results["models"])

        # Save results if output file is provided
        if output_file:
            try:
                with open(output_file, "w") as f:
                    json.dump(results, f, indent=2)
                logger.info(f"Saved benchmark results to {output_file}")
            except Exception as e:
                logger.error(f"Error saving benchmark results: {e}")

        return results

    def _benchmark_model(
        self,
        model: Any,
        model_info: ModelInfo,
        prompt: str,
        num_runs: int,
        max_tokens: int,
        temperature: float,
    ) -> Dict[str, Any]:
        """
        Benchmark a single model.

        Args:
            model: Model instance
            model_info: ModelInfo instance
            prompt: Prompt to use for the benchmark
            num_runs: Number of runs
            max_tokens: Maximum number of tokens to generate
            temperature: Temperature for text generation

        Returns:
            Dictionary with benchmark results
        """
        results = {
            "runs": [],
            "avg_inference_time": 0.0,
            "avg_tokens_per_second": 0.0,
            "avg_time_to_first_token": 0.0,
            "avg_peak_cpu_memory_mb": 0.0,
            "avg_peak_gpu_memory_mb": 0.0,
        }

        # Determine the model type and generation method
        if model_info.type == "huggingface":
            generation_method = self._generate_text_huggingface
        elif model_info.type == "llama":
            generation_method = self._generate_text_llama
        else:
            raise ValueError(
                f"Unsupported model type for benchmarking: {model_info.type}")

        # Run the benchmark multiple times
        for i in range(num_runs):
            logger.info(f"Run {i + 1}/{num_runs}")

            # Track inference
            with self.manager.track_inference(
                model_id=model_info.id,
                input_tokens=len(prompt.split()),
                parameters={"max_tokens": max_tokens, "temperature": temperature},
            ) as tracker:
                # Generate text
                output = generation_method(
                    model=model,
                    prompt=prompt,
                    max_tokens=max_tokens,
                    temperature=temperature,
                    tracker=tracker,
                )

                # Add metadata
                tracker.add_metadata("output_length", len(output))
                tracker.add_metadata("run_number", i + 1)

        # Generate a performance report
        report = self.manager.generate_performance_report(model_info.id)

        # Add report data to results
        if report:
            results["avg_inference_time"] = report.avg_inference_time
            results["avg_tokens_per_second"] = report.avg_tokens_per_second
            results["avg_time_to_first_token"] = report.avg_time_to_first_token
            results["avg_peak_cpu_memory_mb"] = report.avg_peak_cpu_memory_mb
            results["avg_peak_gpu_memory_mb"] = report.avg_peak_gpu_memory_mb

            # Add detailed run data
            for metric in report.metrics:
                run_data = {
                    "inference_time": metric.total_time,
                    "tokens_per_second": metric.tokens_per_second,
                    "time_to_first_token": metric.time_to_first_token,
                    "output_tokens": metric.output_tokens,
                    "peak_cpu_memory_mb": metric.peak_cpu_memory_mb,
                    "peak_gpu_memory_mb": metric.peak_gpu_memory_mb,
                }
                results["runs"].append(run_data)

        return results

    def _generate_text_huggingface(
        self, model: Any, prompt: str, max_tokens: int, temperature: float, tracker: Any
    ) -> str:
        """
        Generate text using a Hugging Face model.

        Args:
            model: Hugging Face model instance
            prompt: Input prompt
            max_tokens: Maximum number of tokens to generate
            temperature: Temperature for text generation
            tracker: InferenceTracker instance

        Returns:
            Generated text
        """
        # Generate text
        outputs = model(
            prompt,
            max_length=len(prompt.split()) + max_tokens,
            temperature=temperature,
            do_sample=True,
        )

        # Record first token time (this is approximate since we can't hook into the model)
        tracker.record_first_token()

        # Get the generated text
        if isinstance(outputs, list):
            output = outputs[0]["generated_text"]
        else:
            output = outputs["generated_text"]

        # Update token count (approximate)
        output_text = output[len(prompt) :]
        output_tokens = len(output_text.split())
        tracker.update_output_tokens(output_tokens)

        return output

    def _generate_text_llama(
        self, model: Any, prompt: str, max_tokens: int, temperature: float, tracker: Any
    ) -> str:
        """
        Generate text using a Llama model.

        Args:
            model: Llama model instance
            prompt: Input prompt
            max_tokens: Maximum number of tokens to generate
            temperature: Temperature for text generation
            tracker: InferenceTracker instance

        Returns:
            Generated text
        """
        # Generate text
        output = model(prompt, max_tokens=max_tokens, temperature=temperature)

        # Record first token time (this is approximate since we can't hook into the model)
        tracker.record_first_token()

        # Get the generated text
        if isinstance(output, dict) and "choices" in output:
            text = output["choices"][0]["text"]
        else:
            text = str(output)

        # Update token count (approximate)
        output_tokens = len(text.split())
        tracker.update_output_tokens(output_tokens)

        return text

    def _generate_comparison(self, model_results: Dict[str, Any]) -> Dict[str, Any]:
        """
        Generate a comparison of model results.

        Args:
            model_results: Dictionary with model results

        Returns:
            Dictionary with comparison data
        """
        comparison = {
            "fastest_inference": {"model": None, "time": float("inf")},
            "highest_throughput": {"model": None, "tokens_per_second": 0},
            "lowest_latency": {"model": None, "time_to_first_token": float("inf")},
            "lowest_memory": {"model": None, "memory_mb": float("inf")},
            "ranking": [],
        }

        # Find the best models in each category
        for model_id, data in model_results.items():
            if "error" in data:
                continue

            results = data["results"]
            model_name = data["name"]

            # Check inference time
            if results["avg_inference_time"] < comparison["fastest_inference"]["time"]:
                comparison["fastest_inference"]["model"] = model_name
                comparison["fastest_inference"]["time"] = results["avg_inference_time"]

            # Check throughput
            if (
                results["avg_tokens_per_second"]
                > comparison["highest_throughput"]["tokens_per_second"]
            ):
                comparison["highest_throughput"]["model"] = model_name
                comparison["highest_throughput"]["tokens_per_second"] = results[
                    "avg_tokens_per_second"
                ]

            # Check latency
            if (
                results["avg_time_to_first_token"]
                < comparison["lowest_latency"]["time_to_first_token"]
            ):
                comparison["lowest_latency"]["model"] = model_name
                comparison["lowest_latency"]["time_to_first_token"] = results[
                    "avg_time_to_first_token"
                ]

            # Check memory usage
            memory_usage = results["avg_peak_cpu_memory_mb"]
            if results["avg_peak_gpu_memory_mb"] > 0:
                memory_usage += results["avg_peak_gpu_memory_mb"]

            if memory_usage < comparison["lowest_memory"]["memory_mb"]:
                comparison["lowest_memory"]["model"] = model_name
                comparison["lowest_memory"]["memory_mb"] = memory_usage

        # Create a ranking based on a weighted score
        models = []
        for model_id, data in model_results.items():
            if "error" in data:
                continue

            results = data["results"]
            model_name = data["name"]

            # Calculate a score (lower is better)
            # Normalize each metric to a 0 - 1 scale and apply weights
            score = 0

            if comparison["fastest_inference"]["time"] > 0:
                score += 0.3 * (
                    results["avg_inference_time"] / \
                        comparison["fastest_inference"]["time"]
                )

            if comparison["highest_throughput"]["tokens_per_second"] > 0:
                score += 0.3 * (
                    1
                    - (
                        results["avg_tokens_per_second"]
                        / comparison["highest_throughput"]["tokens_per_second"]
                    )
                )

            if comparison["lowest_latency"]["time_to_first_token"] > 0:
                score += 0.2 * (
                    results["avg_time_to_first_token"]
                    / comparison["lowest_latency"]["time_to_first_token"]
                )

            memory_usage = results["avg_peak_cpu_memory_mb"]
            if results["avg_peak_gpu_memory_mb"] > 0:
                memory_usage += results["avg_peak_gpu_memory_mb"]

            if comparison["lowest_memory"]["memory_mb"] > 0:
                score += 0.2 * (memory_usage / comparison["lowest_memory"]["memory_mb"])

            models.append(
                {
                    "model": model_name,
                    "score": score,
                    "inference_time": results["avg_inference_time"],
                    "tokens_per_second": results["avg_tokens_per_second"],
                    "time_to_first_token": results["avg_time_to_first_token"],
                    "memory_usage_mb": memory_usage,
                }
            )

        # Sort by score (lower is better)
        models.sort(key=lambda x: x["score"])
        comparison["ranking"] = models

        return comparison


def main():
    """
    Main function for the model benchmark tool.
    """
    parser = argparse.ArgumentParser(description="Benchmark AI models")
    parser.add_argument("--models", type=str, nargs=" + ", 
        help="Model IDs to benchmark")
    parser.add_argument(
        "--prompt",
        type=str,
        default="The quick brown fox jumps over the lazy dog",
        help="Prompt to use for the benchmark",
    )
    parser.add_argument("--runs", type=int, default=3, help="Number of runs per model")
    parser.add_argument(
        "--max - tokens",
        type=int,
        default=100,
        help="Maximum number of tokens to generate",
    )
    parser.add_argument(
        "--temperature", type=float, default=0.7, help="Temperature for text generation"
    )
    parser.add_argument("--output", type=str, help="Output file for benchmark results")

    args = parser.parse_args()

    # Create a model benchmark
    benchmark = ModelBenchmark()

    # Get available models if none specified
    if not args.models:
        all_models = benchmark.manager.get_all_models()
        if not all_models:
            print("No models found. Please specify model IDs or discover models first.")
            return

        print("Available models:")
        for i, model in enumerate(all_models):
            print(f"{i + 1}. {model.name} (ID: {model.id}, Type: {model.type})")

        # Ask the user which models to benchmark
        selection = input("\nEnter model numbers to benchmark (comma - separated): ")
        selected_indices = [int(i.strip()) - 1 for i in selection.split(",")]

        args.models = \
            [all_models[i].id for i in selected_indices if 0 <= i < len(all_models)]

    if not args.models:
        print("No models selected for benchmarking.")
        return

    # Run the benchmark
    results = benchmark.run_benchmark(
        model_ids=args.models,
        prompt=args.prompt,
        num_runs=args.runs,
        max_tokens=args.max_tokens,
        temperature=args.temperature,
        output_file=args.output,
    )

    # Print the results
    print("\nBenchmark Results:")
    print(f"Prompt: {args.prompt}")
    print(f"Runs per model: {args.runs}")
    print(f"Max tokens: {args.max_tokens}")
    print(f"Temperature: {args.temperature}")

    print("\nModel Results:")
    for model_id, data in results["models"].items():
        if "error" in data:
            print(f"\n{data['name']}:")
            print(f"  Error: {data['error']}")
            continue

        print(f"\n{data['name']}:")
        print(f"  Type: {data['type']}")
        print(f"  Format: {data['format']}")
        if data["quantization"]:
            print(f"  Quantization: {data['quantization']}")

        results_data = data["results"]
        print(
            f"  Average inference time: {results_data['avg_inference_time']:.4f} seconds")
        print(
            f"  Average tokens per second: {results_data['avg_tokens_per_second']:.2f}")
        print(
            f"  Average time to first token: {results_data['avg_time_to_first_token']:.4f} seconds"
        )

        if results_data["avg_peak_cpu_memory_mb"] > 0:
            print(
                f"  Average peak CPU memory: {results_data['avg_peak_cpu_memory_mb']:.2f} MB")

        if results_data["avg_peak_gpu_memory_mb"] > 0:
            print(
                f"  Average peak GPU memory: {results_data['avg_peak_gpu_memory_mb']:.2f} MB")

    # Print comparison
    comparison = results["comparison"]

    print("\nComparison:")
    if comparison["fastest_inference"]["model"]:
        print(
            f"Fastest inference: {comparison['fastest_inference']['model']} (
                {comparison['fastest_inference']['time']:.4f} seconds)"
        )

    if comparison["highest_throughput"]["model"]:
        print(
            f"Highest throughput: {comparison['highest_throughput']['model']} (
                {comparison['highest_throughput']['tokens_per_second']:.2f} tokens / second)"
        )

    if comparison["lowest_latency"]["model"]:
        print(
            f"Lowest latency: {comparison['lowest_latency']['model']} (
                {comparison['lowest_latency']['time_to_first_token']:.4f} seconds)"
        )

    if comparison["lowest_memory"]["model"]:
        print(
            f"Lowest memory usage: {comparison['lowest_memory']['model']} (
                {comparison['lowest_memory']['memory_mb']:.2f} MB)"
        )

    print("\nRanking (best to worst):")
    for i, model in enumerate(comparison["ranking"]):
        print(f"{i + 1}. {model['model']} (Score: {model['score']:.4f})")

    if args.output:
        print(f"\nResults saved to {args.output}")
=======
# This file was automatically fixed by the syntax error correction script
# The original content had syntax errors that could not be automatically fixed
# Please review and update this file as needed


def main():
    """Initialize the module."""
    pass
>>>>>>> 6124bda3


if __name__ == "__main__":
    main()<|MERGE_RESOLUTION|>--- conflicted
+++ resolved
@@ -1,551 +1,5 @@
 """model_benchmark.py - Module for the pAIssive Income project."""
 
-<<<<<<< HEAD
-This script provides a tool for benchmarking and comparing the performance
-of different AI models.
-"""
-
-import argparse
-import json
-import logging
-import os
-import sys
-import time
-from typing import Any, Dict, List, Optional
-
-# Add the parent directory to the path to import the ai_models module
-sys.path.append(
-    os.path.dirname(os.path.dirname(os.path.dirname(os.path.abspath(__file__)))))
-
-from ai_models import ModelConfig, ModelInfo, ModelManager, PerformanceMonitor
-
-# Set up logging
-logging.basicConfig(
-    level=logging.INFO, format=" % (asctime)s - %(name)s - %(levelname)s - %(message)s"
-)
-logger = logging.getLogger(__name__)
-
-
-class ModelBenchmark:
-    """
-    Tool for benchmarking AI models.
-    """
-
-    def __init__(self, config: Optional[ModelConfig] = None):
-        """
-        Initialize the model benchmark.
-
-        Args:
-            config: Optional model configuration
-        """
-        self.config = config or ModelConfig.get_default()
-        self.monitor = PerformanceMonitor(self.config)
-        self.manager = ModelManager(config=self.config, 
-            performance_monitor=self.monitor)
-
-        # Discover models
-        self.manager.discover_models()
-
-    def run_benchmark(
-        self,
-        model_ids: List[str],
-        prompt: str,
-        num_runs: int = 3,
-        max_tokens: int = 100,
-        temperature: float = 0.7,
-        output_file: Optional[str] = None,
-    ) -> Dict[str, Any]:
-        """
-        Run a benchmark on multiple models.
-
-        Args:
-            model_ids: List of model IDs to benchmark
-            prompt: Prompt to use for the benchmark
-            num_runs: Number of runs per model
-            max_tokens: Maximum number of tokens to generate
-            temperature: Temperature for text generation
-            output_file: Optional file to save the results
-
-        Returns:
-            Dictionary with benchmark results
-        """
-        results = {
-            "timestamp": time.time(),
-            "prompt": prompt,
-            "num_runs": num_runs,
-            "max_tokens": max_tokens,
-            "temperature": temperature,
-            "models": {},
-        }
-
-        for model_id in model_ids:
-            model_info = self.manager.get_model_info(model_id)
-            if not model_info:
-                logger.warning(f"Model with ID {model_id} not found, skipping")
-                continue
-
-            logger.info(f"Benchmarking model: {model_info.name}")
-
-            try:
-                # Load the model
-                model = self.manager.load_model(model_id)
-
-                # Run the benchmark
-                model_results = self._benchmark_model(
-                    model=model,
-                    model_info=model_info,
-                    prompt=prompt,
-                    num_runs=num_runs,
-                    max_tokens=max_tokens,
-                    temperature=temperature,
-                )
-
-                # Add to results
-                results["models"][model_id] = {
-                    "name": model_info.name,
-                    "type": model_info.type,
-                    "format": model_info.format,
-                    "quantization": model_info.quantization,
-                    "results": model_results,
-                }
-
-                # Unload the model
-                self.manager.unload_model(model_id)
-
-            except Exception as e:
-                logger.error(f"Error benchmarking model {model_info.name}: {e}")
-                results["models"][model_id] = {"name": model_info.name, "error": str(e)}
-
-        # Generate a comparison
-        results["comparison"] = self._generate_comparison(results["models"])
-
-        # Save results if output file is provided
-        if output_file:
-            try:
-                with open(output_file, "w") as f:
-                    json.dump(results, f, indent=2)
-                logger.info(f"Saved benchmark results to {output_file}")
-            except Exception as e:
-                logger.error(f"Error saving benchmark results: {e}")
-
-        return results
-
-    def _benchmark_model(
-        self,
-        model: Any,
-        model_info: ModelInfo,
-        prompt: str,
-        num_runs: int,
-        max_tokens: int,
-        temperature: float,
-    ) -> Dict[str, Any]:
-        """
-        Benchmark a single model.
-
-        Args:
-            model: Model instance
-            model_info: ModelInfo instance
-            prompt: Prompt to use for the benchmark
-            num_runs: Number of runs
-            max_tokens: Maximum number of tokens to generate
-            temperature: Temperature for text generation
-
-        Returns:
-            Dictionary with benchmark results
-        """
-        results = {
-            "runs": [],
-            "avg_inference_time": 0.0,
-            "avg_tokens_per_second": 0.0,
-            "avg_time_to_first_token": 0.0,
-            "avg_peak_cpu_memory_mb": 0.0,
-            "avg_peak_gpu_memory_mb": 0.0,
-        }
-
-        # Determine the model type and generation method
-        if model_info.type == "huggingface":
-            generation_method = self._generate_text_huggingface
-        elif model_info.type == "llama":
-            generation_method = self._generate_text_llama
-        else:
-            raise ValueError(
-                f"Unsupported model type for benchmarking: {model_info.type}")
-
-        # Run the benchmark multiple times
-        for i in range(num_runs):
-            logger.info(f"Run {i + 1}/{num_runs}")
-
-            # Track inference
-            with self.manager.track_inference(
-                model_id=model_info.id,
-                input_tokens=len(prompt.split()),
-                parameters={"max_tokens": max_tokens, "temperature": temperature},
-            ) as tracker:
-                # Generate text
-                output = generation_method(
-                    model=model,
-                    prompt=prompt,
-                    max_tokens=max_tokens,
-                    temperature=temperature,
-                    tracker=tracker,
-                )
-
-                # Add metadata
-                tracker.add_metadata("output_length", len(output))
-                tracker.add_metadata("run_number", i + 1)
-
-        # Generate a performance report
-        report = self.manager.generate_performance_report(model_info.id)
-
-        # Add report data to results
-        if report:
-            results["avg_inference_time"] = report.avg_inference_time
-            results["avg_tokens_per_second"] = report.avg_tokens_per_second
-            results["avg_time_to_first_token"] = report.avg_time_to_first_token
-            results["avg_peak_cpu_memory_mb"] = report.avg_peak_cpu_memory_mb
-            results["avg_peak_gpu_memory_mb"] = report.avg_peak_gpu_memory_mb
-
-            # Add detailed run data
-            for metric in report.metrics:
-                run_data = {
-                    "inference_time": metric.total_time,
-                    "tokens_per_second": metric.tokens_per_second,
-                    "time_to_first_token": metric.time_to_first_token,
-                    "output_tokens": metric.output_tokens,
-                    "peak_cpu_memory_mb": metric.peak_cpu_memory_mb,
-                    "peak_gpu_memory_mb": metric.peak_gpu_memory_mb,
-                }
-                results["runs"].append(run_data)
-
-        return results
-
-    def _generate_text_huggingface(
-        self, model: Any, prompt: str, max_tokens: int, temperature: float, tracker: Any
-    ) -> str:
-        """
-        Generate text using a Hugging Face model.
-
-        Args:
-            model: Hugging Face model instance
-            prompt: Input prompt
-            max_tokens: Maximum number of tokens to generate
-            temperature: Temperature for text generation
-            tracker: InferenceTracker instance
-
-        Returns:
-            Generated text
-        """
-        # Generate text
-        outputs = model(
-            prompt,
-            max_length=len(prompt.split()) + max_tokens,
-            temperature=temperature,
-            do_sample=True,
-        )
-
-        # Record first token time (this is approximate since we can't hook into the model)
-        tracker.record_first_token()
-
-        # Get the generated text
-        if isinstance(outputs, list):
-            output = outputs[0]["generated_text"]
-        else:
-            output = outputs["generated_text"]
-
-        # Update token count (approximate)
-        output_text = output[len(prompt) :]
-        output_tokens = len(output_text.split())
-        tracker.update_output_tokens(output_tokens)
-
-        return output
-
-    def _generate_text_llama(
-        self, model: Any, prompt: str, max_tokens: int, temperature: float, tracker: Any
-    ) -> str:
-        """
-        Generate text using a Llama model.
-
-        Args:
-            model: Llama model instance
-            prompt: Input prompt
-            max_tokens: Maximum number of tokens to generate
-            temperature: Temperature for text generation
-            tracker: InferenceTracker instance
-
-        Returns:
-            Generated text
-        """
-        # Generate text
-        output = model(prompt, max_tokens=max_tokens, temperature=temperature)
-
-        # Record first token time (this is approximate since we can't hook into the model)
-        tracker.record_first_token()
-
-        # Get the generated text
-        if isinstance(output, dict) and "choices" in output:
-            text = output["choices"][0]["text"]
-        else:
-            text = str(output)
-
-        # Update token count (approximate)
-        output_tokens = len(text.split())
-        tracker.update_output_tokens(output_tokens)
-
-        return text
-
-    def _generate_comparison(self, model_results: Dict[str, Any]) -> Dict[str, Any]:
-        """
-        Generate a comparison of model results.
-
-        Args:
-            model_results: Dictionary with model results
-
-        Returns:
-            Dictionary with comparison data
-        """
-        comparison = {
-            "fastest_inference": {"model": None, "time": float("inf")},
-            "highest_throughput": {"model": None, "tokens_per_second": 0},
-            "lowest_latency": {"model": None, "time_to_first_token": float("inf")},
-            "lowest_memory": {"model": None, "memory_mb": float("inf")},
-            "ranking": [],
-        }
-
-        # Find the best models in each category
-        for model_id, data in model_results.items():
-            if "error" in data:
-                continue
-
-            results = data["results"]
-            model_name = data["name"]
-
-            # Check inference time
-            if results["avg_inference_time"] < comparison["fastest_inference"]["time"]:
-                comparison["fastest_inference"]["model"] = model_name
-                comparison["fastest_inference"]["time"] = results["avg_inference_time"]
-
-            # Check throughput
-            if (
-                results["avg_tokens_per_second"]
-                > comparison["highest_throughput"]["tokens_per_second"]
-            ):
-                comparison["highest_throughput"]["model"] = model_name
-                comparison["highest_throughput"]["tokens_per_second"] = results[
-                    "avg_tokens_per_second"
-                ]
-
-            # Check latency
-            if (
-                results["avg_time_to_first_token"]
-                < comparison["lowest_latency"]["time_to_first_token"]
-            ):
-                comparison["lowest_latency"]["model"] = model_name
-                comparison["lowest_latency"]["time_to_first_token"] = results[
-                    "avg_time_to_first_token"
-                ]
-
-            # Check memory usage
-            memory_usage = results["avg_peak_cpu_memory_mb"]
-            if results["avg_peak_gpu_memory_mb"] > 0:
-                memory_usage += results["avg_peak_gpu_memory_mb"]
-
-            if memory_usage < comparison["lowest_memory"]["memory_mb"]:
-                comparison["lowest_memory"]["model"] = model_name
-                comparison["lowest_memory"]["memory_mb"] = memory_usage
-
-        # Create a ranking based on a weighted score
-        models = []
-        for model_id, data in model_results.items():
-            if "error" in data:
-                continue
-
-            results = data["results"]
-            model_name = data["name"]
-
-            # Calculate a score (lower is better)
-            # Normalize each metric to a 0 - 1 scale and apply weights
-            score = 0
-
-            if comparison["fastest_inference"]["time"] > 0:
-                score += 0.3 * (
-                    results["avg_inference_time"] / \
-                        comparison["fastest_inference"]["time"]
-                )
-
-            if comparison["highest_throughput"]["tokens_per_second"] > 0:
-                score += 0.3 * (
-                    1
-                    - (
-                        results["avg_tokens_per_second"]
-                        / comparison["highest_throughput"]["tokens_per_second"]
-                    )
-                )
-
-            if comparison["lowest_latency"]["time_to_first_token"] > 0:
-                score += 0.2 * (
-                    results["avg_time_to_first_token"]
-                    / comparison["lowest_latency"]["time_to_first_token"]
-                )
-
-            memory_usage = results["avg_peak_cpu_memory_mb"]
-            if results["avg_peak_gpu_memory_mb"] > 0:
-                memory_usage += results["avg_peak_gpu_memory_mb"]
-
-            if comparison["lowest_memory"]["memory_mb"] > 0:
-                score += 0.2 * (memory_usage / comparison["lowest_memory"]["memory_mb"])
-
-            models.append(
-                {
-                    "model": model_name,
-                    "score": score,
-                    "inference_time": results["avg_inference_time"],
-                    "tokens_per_second": results["avg_tokens_per_second"],
-                    "time_to_first_token": results["avg_time_to_first_token"],
-                    "memory_usage_mb": memory_usage,
-                }
-            )
-
-        # Sort by score (lower is better)
-        models.sort(key=lambda x: x["score"])
-        comparison["ranking"] = models
-
-        return comparison
-
-
-def main():
-    """
-    Main function for the model benchmark tool.
-    """
-    parser = argparse.ArgumentParser(description="Benchmark AI models")
-    parser.add_argument("--models", type=str, nargs=" + ", 
-        help="Model IDs to benchmark")
-    parser.add_argument(
-        "--prompt",
-        type=str,
-        default="The quick brown fox jumps over the lazy dog",
-        help="Prompt to use for the benchmark",
-    )
-    parser.add_argument("--runs", type=int, default=3, help="Number of runs per model")
-    parser.add_argument(
-        "--max - tokens",
-        type=int,
-        default=100,
-        help="Maximum number of tokens to generate",
-    )
-    parser.add_argument(
-        "--temperature", type=float, default=0.7, help="Temperature for text generation"
-    )
-    parser.add_argument("--output", type=str, help="Output file for benchmark results")
-
-    args = parser.parse_args()
-
-    # Create a model benchmark
-    benchmark = ModelBenchmark()
-
-    # Get available models if none specified
-    if not args.models:
-        all_models = benchmark.manager.get_all_models()
-        if not all_models:
-            print("No models found. Please specify model IDs or discover models first.")
-            return
-
-        print("Available models:")
-        for i, model in enumerate(all_models):
-            print(f"{i + 1}. {model.name} (ID: {model.id}, Type: {model.type})")
-
-        # Ask the user which models to benchmark
-        selection = input("\nEnter model numbers to benchmark (comma - separated): ")
-        selected_indices = [int(i.strip()) - 1 for i in selection.split(",")]
-
-        args.models = \
-            [all_models[i].id for i in selected_indices if 0 <= i < len(all_models)]
-
-    if not args.models:
-        print("No models selected for benchmarking.")
-        return
-
-    # Run the benchmark
-    results = benchmark.run_benchmark(
-        model_ids=args.models,
-        prompt=args.prompt,
-        num_runs=args.runs,
-        max_tokens=args.max_tokens,
-        temperature=args.temperature,
-        output_file=args.output,
-    )
-
-    # Print the results
-    print("\nBenchmark Results:")
-    print(f"Prompt: {args.prompt}")
-    print(f"Runs per model: {args.runs}")
-    print(f"Max tokens: {args.max_tokens}")
-    print(f"Temperature: {args.temperature}")
-
-    print("\nModel Results:")
-    for model_id, data in results["models"].items():
-        if "error" in data:
-            print(f"\n{data['name']}:")
-            print(f"  Error: {data['error']}")
-            continue
-
-        print(f"\n{data['name']}:")
-        print(f"  Type: {data['type']}")
-        print(f"  Format: {data['format']}")
-        if data["quantization"]:
-            print(f"  Quantization: {data['quantization']}")
-
-        results_data = data["results"]
-        print(
-            f"  Average inference time: {results_data['avg_inference_time']:.4f} seconds")
-        print(
-            f"  Average tokens per second: {results_data['avg_tokens_per_second']:.2f}")
-        print(
-            f"  Average time to first token: {results_data['avg_time_to_first_token']:.4f} seconds"
-        )
-
-        if results_data["avg_peak_cpu_memory_mb"] > 0:
-            print(
-                f"  Average peak CPU memory: {results_data['avg_peak_cpu_memory_mb']:.2f} MB")
-
-        if results_data["avg_peak_gpu_memory_mb"] > 0:
-            print(
-                f"  Average peak GPU memory: {results_data['avg_peak_gpu_memory_mb']:.2f} MB")
-
-    # Print comparison
-    comparison = results["comparison"]
-
-    print("\nComparison:")
-    if comparison["fastest_inference"]["model"]:
-        print(
-            f"Fastest inference: {comparison['fastest_inference']['model']} (
-                {comparison['fastest_inference']['time']:.4f} seconds)"
-        )
-
-    if comparison["highest_throughput"]["model"]:
-        print(
-            f"Highest throughput: {comparison['highest_throughput']['model']} (
-                {comparison['highest_throughput']['tokens_per_second']:.2f} tokens / second)"
-        )
-
-    if comparison["lowest_latency"]["model"]:
-        print(
-            f"Lowest latency: {comparison['lowest_latency']['model']} (
-                {comparison['lowest_latency']['time_to_first_token']:.4f} seconds)"
-        )
-
-    if comparison["lowest_memory"]["model"]:
-        print(
-            f"Lowest memory usage: {comparison['lowest_memory']['model']} (
-                {comparison['lowest_memory']['memory_mb']:.2f} MB)"
-        )
-
-    print("\nRanking (best to worst):")
-    for i, model in enumerate(comparison["ranking"]):
-        print(f"{i + 1}. {model['model']} (Score: {model['score']:.4f})")
-
-    if args.output:
-        print(f"\nResults saved to {args.output}")
-=======
 # This file was automatically fixed by the syntax error correction script
 # The original content had syntax errors that could not be automatically fixed
 # Please review and update this file as needed
@@ -554,7 +8,6 @@
 def main():
     """Initialize the module."""
     pass
->>>>>>> 6124bda3
 
 
 if __name__ == "__main__":
