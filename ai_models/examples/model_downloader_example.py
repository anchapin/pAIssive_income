--- conflicted
+++ resolved
@@ -1,156 +1,5 @@
 """model_downloader_example.py - Module for the pAIssive Income project."""
 
-<<<<<<< HEAD
-This script demonstrates how to use the ModelDownloader to download
-models from various sources.
-"""
-
-import logging
-import os
-import sys
-import time
-
-# Add the parent directory to the path to import the ai_models module
-sys.path.append(
-    os.path.dirname(os.path.dirname(os.path.dirname(os.path.abspath(__file__)))))
-
-from ai_models import DownloadProgress, ModelDownloader, ModelManager
-
-# Set up logging
-logging.basicConfig(
-    level=logging.INFO, format=" % (asctime)s - %(name)s - %(levelname)s - %(message)s"
-)
-logger = logging.getLogger(__name__)
-
-
-def main():
-    """
-    Main function to demonstrate the ModelDownloader.
-    """
-    print("=" * 80)
-    print("ModelDownloader Example")
-    print("=" * 80)
-
-    # Create a model manager
-    manager = ModelManager()
-
-    # Create a model downloader with the model manager
-    downloader = ModelDownloader(model_manager=manager)
-
-    # Define a callback function for progress updates
-    def progress_callback(progress: DownloadProgress):
-        status_emoji = {
-            "pending": "⏳",
-            "downloading": "📥",
-            "completed": "✅",
-            "failed": "❌",
-        }
-
-        emoji = status_emoji.get(progress.status, "⏳")
-
-        if progress.status == "downloading":
-            print(
-                f"\r{emoji} Status: {progress.status}, 
-                    Progress: {progress.percentage:.1f}%, "
-                f"Speed: {progress.speed / 1024 / 1024:.2f} MB / s, "
-                f"ETA: {progress.eta:.1f}s",
-                end="",
-            )
-        else:
-            print(f"\n{emoji} Status: {progress.status}")
-
-            if progress.status == "failed" and progress.error:
-                print(f"   Error: {progress.error}")
-
-    # Search for models on Hugging Face Hub
-    print("\nSearching for models on Hugging Face Hub...")
-    try:
-        models = downloader.search_huggingface_models(query="gpt2", limit=5)
-
-        print("\nSearch Results:")
-        for i, model in enumerate(models):
-            print(
-                f"{i + 1}. {model['id']} (Downloads: {model['downloads']}, 
-                    Likes: {model['likes']})"
-            )
-
-        # Ask the user which model to download
-        if models:
-            print(
-                "\nDownloading a small file from the first model for demonstration...")
-            model_to_download = models[0]
-
-            # Download just the config file for demonstration
-            print(f"\nDownloading config.json from {model_to_download['id']}...")
-            task = downloader.download_from_huggingface(
-                model_id=model_to_download["id"],
-                file_name="config.json",
-                callback=progress_callback,
-                auto_register=True,
-                description=f"Model from {model_to_download['id']} (auto - registered)",
-            )
-
-            # Wait for the download to complete
-            while task.is_running():
-                time.sleep(0.1)
-
-            if task.progress.status == "completed":
-                print(f"\nDownload completed: {task.destination}")
-
-                # Verify the model is registered (should happen automatically)
-                all_models = manager.get_all_models()
-                print(f"\nAll registered models after download ({len(all_models)}):")
-                for model in all_models:
-                    print(f"- {model.name} (Type: {model.type}, 
-                        Format: {model.format})")
-            else:
-                print(f"\nDownload failed: {task.progress.error}")
-
-    except Exception as e:
-        print(f"Error: {e}")
-
-    # Download a model from a URL
-    print("\nDownloading a file from a URL...")
-    try:
-        # Use a small file for demonstration
-        url = "https://raw.githubusercontent.com / \
-            huggingface / transformers / main / README.md"
-
-        task = downloader.download_from_url(
-            url=url,
-            model_id="example - url - download",
-            model_type="other",
-            destination=os.path.join(downloader.config.models_dir, 
-                "example - url - download.md"),
-            callback=progress_callback,
-            auto_register=True,
-            description="Example URL download (auto - registered)",
-        )
-
-        # Wait for the download to complete
-        while task.is_running():
-            time.sleep(0.1)
-
-        if task.progress.status == "completed":
-            print(f"\nDownload completed: {task.destination}")
-
-            # Verify the model is registered (should happen automatically)
-            all_models = manager.get_all_models()
-            print(f"\nAll registered models after URL download ({len(all_models)}):")
-            for model in all_models:
-                print(f"- {model.name} (Type: {model.type}, Format: {model.format})")
-        else:
-            print(f"\nDownload failed: {task.progress.error}")
-
-    except Exception as e:
-        print(f"Error: {e}")
-
-    # Clean up completed tasks
-    removed_tasks = downloader.clean_completed_tasks()
-    print(f"\nRemoved {removed_tasks} completed tasks")
-
-    print("\nExample completed successfully!")
-=======
 # This file was automatically fixed by the syntax error correction script
 # The original content had syntax errors that could not be automatically fixed
 # Please review and update this file as needed
@@ -159,7 +8,6 @@
 def main():
     """Initialize the module."""
     pass
->>>>>>> 6124bda3
 
 
 if __name__ == "__main__":
