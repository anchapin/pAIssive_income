"""performance_monitor_example.py - Module for the pAIssive Income project."""

<<<<<<< HEAD
This script demonstrates how to use the PerformanceMonitor to track
and analyze model performance.
"""

import logging
import os
import random
import sys
import time

# Add the parent directory to the path to import the ai_models module
sys.path.append(
    os.path.dirname(os.path.dirname(os.path.dirname(os.path.abspath(__file__)))))

from ai_models import ModelInfo, ModelManager, PerformanceMonitor

# Set up logging
logging.basicConfig(
    level=logging.INFO, format=" % (asctime)s - %(name)s - %(levelname)s - %(message)s"
)
logger = logging.getLogger(__name__)


def simulate_inference(tracker, tokens=20, delay=0.5):
    """
    Simulate an inference run.

    Args:
        tracker: InferenceTracker instance
        tokens: Number of tokens to generate
        delay: Delay in seconds for the first token
    """
    # Simulate time to first token
    time.sleep(delay)
    tracker.record_first_token()

    # Simulate token generation
    for i in range(tokens):
        # Simulate variable token generation time
        time.sleep(random.uniform(0.05, 0.15))

        # Update token count
        tracker.update_output_tokens(i + 1)

    # Add some metadata
    tracker.add_metadata("temperature", 0.7)
    tracker.add_metadata("top_p", 0.9)


def main():
    """
    Main function to demonstrate the PerformanceMonitor.
    """
    print("=" * 80)
    print("PerformanceMonitor Example")
    print("=" * 80)

    # Create a performance monitor
    monitor = PerformanceMonitor()

    # Create a model manager with the performance monitor
    manager = ModelManager(performance_monitor=monitor)

    # Register a test model
    model_info = ModelInfo(
        id="test - model",
        name="Test Model",
        type="huggingface",
        path="test - model",
        description="Test model for performance monitoring",
    )
    manager.register_model(model_info)

    print("\nRunning inference simulations...")

    # Run multiple inference simulations
    for i in range(5):
        print(f"\nInference run {i + 1}:")

        # Track inference using the model manager
        with manager.track_inference("test - model", input_tokens=10) as tracker:
            # Simulate inference
            tokens = random.randint(15, 30)
            delay = random.uniform(0.3, 0.7)

            print(
                f"  Generating {tokens} tokens with {delay:.2f}s delay to first" \
                 + "token...")
            simulate_inference(tracker, tokens=tokens, delay=delay)

    # Generate a performance report
    report = manager.generate_performance_report("test - model")

    print("\nPerformance Report:")
    print(f"Model: {report.model_name}")
    print(f"Number of inferences: {report.num_inferences}")
    print(f"Average inference time: {report.avg_inference_time:.4f} seconds")
    print(f"Average tokens per second: {report.avg_tokens_per_second:.2f}")
    print(f"Average time to first token: {report.avg_time_to_first_token:.4f} seconds")

    if report.avg_peak_cpu_memory_mb > 0:
        print(f"Average peak CPU memory: {report.avg_peak_cpu_memory_mb:.2f} MB")

    if report.avg_peak_gpu_memory_mb > 0:
        print(f"Average peak GPU memory: {report.avg_peak_gpu_memory_mb:.2f} MB")

    # Get detailed metrics
    metrics = manager.get_model_performance_metrics("test - model")

    print("\nDetailed Metrics:")
    for i, metric in enumerate(metrics):
        print(f"Run {i + 1}:")
        print(f"  Total time: {metric.total_time:.4f} seconds")
        print(f"  Tokens per second: {metric.tokens_per_second:.2f}")
        print(f"  Time to first token: {metric.time_to_first_token:.4f} seconds")
        print(f"  Output tokens: {metric.output_tokens}")

    # Get system performance
    system_perf = monitor.get_system_performance()

    print("\nSystem Performance:")
    if "cpu" in system_perf and "percent" in system_perf["cpu"]:
        print(f"CPU Usage: {system_perf['cpu']['percent']}%")

    if "memory" in system_perf and "percent" in system_perf["memory"]:
        print(f"Memory Usage: {system_perf['memory']['percent']}%")
        print(f"Total Memory: {system_perf['memory'].get('total_gb', 0):.2f} GB")
        print(f"Available Memory: {system_perf['memory'].get('available_gb', 
            0):.2f} GB")

    if "gpu" in system_perf and \
        "devices" in system_perf["gpu"] and system_perf["gpu"]["devices"]:
        gpu = system_perf["gpu"]["devices"][0]
        print(f"GPU: {gpu.get('name', 'Unknown')}")
        print(f"GPU Memory Allocated: {gpu.get('memory_allocated_mb', 0):.2f} MB")

    print("\nExample completed successfully!")
=======
# This file was automatically fixed by the syntax error correction script
# The original content had syntax errors that could not be automatically fixed
# Please review and update this file as needed


def main():
    """Initialize the module."""
    pass
>>>>>>> 6124bda3


if __name__ == "__main__":
    main()<|MERGE_RESOLUTION|>--- conflicted
+++ resolved
@@ -1,144 +1,5 @@
 """performance_monitor_example.py - Module for the pAIssive Income project."""
 
-<<<<<<< HEAD
-This script demonstrates how to use the PerformanceMonitor to track
-and analyze model performance.
-"""
-
-import logging
-import os
-import random
-import sys
-import time
-
-# Add the parent directory to the path to import the ai_models module
-sys.path.append(
-    os.path.dirname(os.path.dirname(os.path.dirname(os.path.abspath(__file__)))))
-
-from ai_models import ModelInfo, ModelManager, PerformanceMonitor
-
-# Set up logging
-logging.basicConfig(
-    level=logging.INFO, format=" % (asctime)s - %(name)s - %(levelname)s - %(message)s"
-)
-logger = logging.getLogger(__name__)
-
-
-def simulate_inference(tracker, tokens=20, delay=0.5):
-    """
-    Simulate an inference run.
-
-    Args:
-        tracker: InferenceTracker instance
-        tokens: Number of tokens to generate
-        delay: Delay in seconds for the first token
-    """
-    # Simulate time to first token
-    time.sleep(delay)
-    tracker.record_first_token()
-
-    # Simulate token generation
-    for i in range(tokens):
-        # Simulate variable token generation time
-        time.sleep(random.uniform(0.05, 0.15))
-
-        # Update token count
-        tracker.update_output_tokens(i + 1)
-
-    # Add some metadata
-    tracker.add_metadata("temperature", 0.7)
-    tracker.add_metadata("top_p", 0.9)
-
-
-def main():
-    """
-    Main function to demonstrate the PerformanceMonitor.
-    """
-    print("=" * 80)
-    print("PerformanceMonitor Example")
-    print("=" * 80)
-
-    # Create a performance monitor
-    monitor = PerformanceMonitor()
-
-    # Create a model manager with the performance monitor
-    manager = ModelManager(performance_monitor=monitor)
-
-    # Register a test model
-    model_info = ModelInfo(
-        id="test - model",
-        name="Test Model",
-        type="huggingface",
-        path="test - model",
-        description="Test model for performance monitoring",
-    )
-    manager.register_model(model_info)
-
-    print("\nRunning inference simulations...")
-
-    # Run multiple inference simulations
-    for i in range(5):
-        print(f"\nInference run {i + 1}:")
-
-        # Track inference using the model manager
-        with manager.track_inference("test - model", input_tokens=10) as tracker:
-            # Simulate inference
-            tokens = random.randint(15, 30)
-            delay = random.uniform(0.3, 0.7)
-
-            print(
-                f"  Generating {tokens} tokens with {delay:.2f}s delay to first" \
-                 + "token...")
-            simulate_inference(tracker, tokens=tokens, delay=delay)
-
-    # Generate a performance report
-    report = manager.generate_performance_report("test - model")
-
-    print("\nPerformance Report:")
-    print(f"Model: {report.model_name}")
-    print(f"Number of inferences: {report.num_inferences}")
-    print(f"Average inference time: {report.avg_inference_time:.4f} seconds")
-    print(f"Average tokens per second: {report.avg_tokens_per_second:.2f}")
-    print(f"Average time to first token: {report.avg_time_to_first_token:.4f} seconds")
-
-    if report.avg_peak_cpu_memory_mb > 0:
-        print(f"Average peak CPU memory: {report.avg_peak_cpu_memory_mb:.2f} MB")
-
-    if report.avg_peak_gpu_memory_mb > 0:
-        print(f"Average peak GPU memory: {report.avg_peak_gpu_memory_mb:.2f} MB")
-
-    # Get detailed metrics
-    metrics = manager.get_model_performance_metrics("test - model")
-
-    print("\nDetailed Metrics:")
-    for i, metric in enumerate(metrics):
-        print(f"Run {i + 1}:")
-        print(f"  Total time: {metric.total_time:.4f} seconds")
-        print(f"  Tokens per second: {metric.tokens_per_second:.2f}")
-        print(f"  Time to first token: {metric.time_to_first_token:.4f} seconds")
-        print(f"  Output tokens: {metric.output_tokens}")
-
-    # Get system performance
-    system_perf = monitor.get_system_performance()
-
-    print("\nSystem Performance:")
-    if "cpu" in system_perf and "percent" in system_perf["cpu"]:
-        print(f"CPU Usage: {system_perf['cpu']['percent']}%")
-
-    if "memory" in system_perf and "percent" in system_perf["memory"]:
-        print(f"Memory Usage: {system_perf['memory']['percent']}%")
-        print(f"Total Memory: {system_perf['memory'].get('total_gb', 0):.2f} GB")
-        print(f"Available Memory: {system_perf['memory'].get('available_gb', 
-            0):.2f} GB")
-
-    if "gpu" in system_perf and \
-        "devices" in system_perf["gpu"] and system_perf["gpu"]["devices"]:
-        gpu = system_perf["gpu"]["devices"][0]
-        print(f"GPU: {gpu.get('name', 'Unknown')}")
-        print(f"GPU Memory Allocated: {gpu.get('memory_allocated_mb', 0):.2f} MB")
-
-    print("\nExample completed successfully!")
-=======
 # This file was automatically fixed by the syntax error correction script
 # The original content had syntax errors that could not be automatically fixed
 # Please review and update this file as needed
@@ -147,7 +8,6 @@
 def main():
     """Initialize the module."""
     pass
->>>>>>> 6124bda3
 
 
 if __name__ == "__main__":
