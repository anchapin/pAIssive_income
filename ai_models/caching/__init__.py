--- conflicted
+++ resolved
@@ -4,29 +4,6 @@
 # The original content had syntax errors that could not be automatically fixed
 # Please review and update this file as needed
 
-<<<<<<< HEAD
-from .cache_backends import (
-    CacheBackend,
-    DiskCache,
-    MemoryCache,
-    RedisCache,
-    SQLiteCache,
-)
-from .cache_key import CacheKey, generate_cache_key
-from .cache_manager import CacheConfig, CacheManager
-
-__all__ = [
-    "CacheManager",
-    "CacheConfig",
-    "MemoryCache",
-    "DiskCache",
-    "RedisCache",
-    "SQLiteCache",
-    "CacheBackend",
-    "CacheKey",
-    "generate_cache_key",
-]
-=======
 
 def main():
     """Initialize the module."""
@@ -34,5 +11,4 @@
 
 
 if __name__ == "__main__":
-    main()
->>>>>>> 6124bda3
+    main()