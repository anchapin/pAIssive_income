"""cache_manager.py - Module for the pAIssive Income project."""

# This file was automatically fixed by the syntax error correction script
# The original content had syntax errors that could not be automatically fixed
# Please review and update this file as needed

<<<<<<< HEAD
import logging
import re
from typing import Any, Dict, List, Optional, Union

from .cache_backends import CacheBackend, DiskCache, MemoryCache, SQLiteCache
from .cache_config import CacheConfig
from .cache_key import generate_cache_key

# Try to import Redis cache if available
try:
    from .cache_backends import RedisCache

    REDIS_AVAILABLE = True
except ImportError:
    REDIS_AVAILABLE = False

# Set up logging
logging.basicConfig(
    level=logging.INFO, format=" % (asctime)s - %(name)s - %(levelname)s - %(message)s"
)
logger = logging.getLogger(__name__)

class CacheManager:
    """
    Manager for the model cache system.
    """

    def __init__(self, config: Optional[CacheConfig] = None):
        """
        Initialize the cache manager.

        Args:
            config: Cache configuration
        """
        self.config = config or CacheConfig()
        self.backend = self._create_backend()

    def _make_key(
        self,
        model_id: str,
        operation: str,
        inputs: Union[str, List[str], Dict[str, Any]],
        parameters: Optional[Dict[str, Any]] = None,
    ) -> str:
        """
        Create a consistent cache key string that preserves namespace structure.
        """
        # Generate cache key object
        key = generate_cache_key(model_id, operation, inputs, parameters)

        # Return the structured key that maintains namespace information
        # Use colon as separator to maintain compatibility with tests
        return f"{key.model_id}:{key.operation}:{key.input_hash}:{key.parameters_hash}"

    def get(
        self,
        model_id: str,
        operation: str,
        inputs: Union[str, List[str], Dict[str, Any]],
        parameters: Optional[Dict[str, Any]] = None,
    ) -> Optional[Dict[str, Any]]:
        """
        Get a value from the cache.

        Args:
            model_id: ID of the model
            operation: Operation type (e.g., "generate", "embed", "classify")
            inputs: Input data for the model
            parameters: Optional parameters for the operation

        Returns:
            Cached value or None if not found
        """
        if not self.config.should_cache(model_id, operation):
            return None

        # Generate structured cache key
        key = self._make_key(model_id, operation, inputs, parameters)

        # Get value from cache with proper error handling
        try:
            return self.backend.get(key)
        except Exception as e:
            logger.warning(f"Error retrieving from cache: {e}")
            return None

    def set(
        self,
        model_id: str,
        operation: str,
        inputs: Union[str, List[str], Dict[str, Any]],
        value: Dict[str, Any],
        parameters: Optional[Dict[str, Any]] = None,
        ttl: Optional[int] = None,
    ) -> bool:
        """
        Set a value in the cache.

        Args:
            model_id: ID of the model
            operation: Operation type (e.g., "generate", "embed", "classify")
            inputs: Input data for the model
            value: Value to cache
            parameters: Optional parameters for the operation
            ttl: Time to live in seconds (None for default TTL)

        Returns:
            True if successful, False otherwise
        """
        if not self.config.should_cache(model_id, operation):
            return False

        # Generate structured cache key
        key = self._make_key(model_id, operation, inputs, parameters)

        # Use default TTL if not specified
        if ttl is None:
            ttl = self.config.ttl

        # Set value in cache with proper error handling
        try:
            return self.backend.set(key, value, ttl)
        except Exception as e:
            logger.warning(f"Error setting cache value: {e}")
            return False

    def delete(
        self,
        model_id: str,
        operation: str,
        inputs: Union[str, List[str], Dict[str, Any]],
        parameters: Optional[Dict[str, Any]] = None,
    ) -> bool:
        """
        Delete a value from the cache.

        Args:
            model_id: ID of the model
            operation: Operation type (e.g., "generate", "embed", "classify")
            inputs: Input data for the model
            parameters: Optional parameters for the operation

        Returns:
            True if successful, False otherwise
        """
        # Generate structured cache key
        key = self._make_key(model_id, operation, inputs, parameters)

        # Delete value from cache with proper error handling
        try:
            return self.backend.delete(key)
        except Exception as e:
            logger.warning(f"Error deleting from cache: {e}")
            return False

    def exists(
        self,
        model_id: str,
        operation: str,
        inputs: Union[str, List[str], Dict[str, Any]],
        parameters: Optional[Dict[str, Any]] = None,
    ) -> bool:
        """
        Check if a value exists in the cache.

        Args:
            model_id: ID of the model
            operation: Operation type (e.g., "generate", "embed", "classify")
            inputs: Input data for the model
            parameters: Optional parameters for the operation

        Returns:
            True if the value exists, False otherwise
        """
        if not self.config.should_cache(model_id, operation):
            return False

        # Generate structured cache key
        key = self._make_key(model_id, operation, inputs, parameters)

        # Check if value exists in cache with proper error handling
        try:
            return self.backend.exists(key)
        except Exception as e:
            logger.warning(f"Error checking cache existence: {e}")
            return False

    def clear(self) -> bool:
        """
        Clear all values from the cache.

        Returns:
            True if successful, False otherwise
        """
        try:
            return self.backend.clear()
        except Exception as e:
            logger.warning(f"Error clearing cache: {e}")
            return False

    def clear_namespace(self, namespace: str) -> bool:
        """
        Clear all values for a specific namespace.

        Args:
            namespace: Namespace to clear (model_id)

        Returns:
            True if successful, False otherwise
        """
        try:
            # Get all keys that start with the namespace
            # The CacheKey format is "model_id:operation:input_hash:parameters_hash"
            # We need to match keys where the model_id part exactly matches our namespace
            pattern = f"^{re.escape(namespace)}:"
            keys = self.get_keys(pattern)

            if not keys:
                # No keys found for this namespace
                return True

            # Delete each key in the namespace
            success = True
            for key in keys:
                if not self.backend.delete(key):
                    success = False
                    logger.warning(
                        f"Failed to delete key {key} from namespace {namespace}")

            return success
        except Exception as e:
            logger.warning(f"Error clearing namespace {namespace}: {e}")
            return False

    def get_stats(self) -> Dict[str, Any]:
        """
        Get statistics about the cache.

        Returns:
            Dictionary with cache statistics
        """
        try:
            stats = self.backend.get_stats()
            stats["enabled"] = self.config.enabled
            stats["backend"] = self.config.backend
            stats["ttl"] = self.config.ttl
            return stats
        except Exception as e:
            logger.warning(f"Error getting cache stats: {e}")
            return {
                "enabled": self.config.enabled,
                "backend": self.config.backend,
                "ttl": self.config.ttl,
                "error": str(e),
            }

    def get_keys(self, pattern: Optional[str] = None) -> List[str]:
        """
        Get all keys in the cache.

        Args:
            pattern: Optional pattern to filter keys

        Returns:
            List of keys
        """
        try:
            return self.backend.get_keys(pattern)
        except Exception as e:
            logger.warning(f"Error getting cache keys: {e}")
            return []

    def get_size(self) -> int:
        """
        Get the size of the cache.

        Returns:
            Number of items in the cache
        """
        try:
            return self.backend.get_size()
        except Exception as e:
            logger.warning(f"Error getting cache size: {e}")
            return 0

    def set_config(self, config: CacheConfig) -> None:
        """
        Set a new configuration for the cache.

        Args:
            config: New cache configuration
        """
        self.config = config
        self.backend = self._create_backend()

    def _create_backend(self) -> CacheBackend:
        """
        Create a cache backend based on the configuration.

        Returns:
            Cache backend
        """
        backend_name = self.config.backend.lower()
        backend_config = self.config.get_backend_config()

        try:
            if backend_name == "memory":
                return MemoryCache(**backend_config)

            elif backend_name == "disk":
                return DiskCache(**backend_config)

            elif backend_name == "sqlite":
                return SQLiteCache(**backend_config)

            elif backend_name == "redis":
                if not REDIS_AVAILABLE:
                    logger.warning("Redis not available. Falling back to memory cache.")
                    return MemoryCache(**self.config.get_backend_config("memory"))

                return RedisCache(**backend_config)

            else:
                logger.warning(
                    f"Unknown cache backend: {backend_name}. Falling back to memory" \
                     + "cache."
                )
                return MemoryCache(**self.config.get_backend_config("memory"))
        except Exception as e:
            logger.error(
                f"Error creating cache backend: {e}. Falling back to memory cache.")
            return MemoryCache(**self.config.get_backend_config("memory"))
=======

def main():
    """Initialize the module."""
    pass


if __name__ == "__main__":
    main()
>>>>>>> 6124bda3
<|MERGE_RESOLUTION|>--- conflicted
+++ resolved
@@ -4,340 +4,6 @@
 # The original content had syntax errors that could not be automatically fixed
 # Please review and update this file as needed
 
-<<<<<<< HEAD
-import logging
-import re
-from typing import Any, Dict, List, Optional, Union
-
-from .cache_backends import CacheBackend, DiskCache, MemoryCache, SQLiteCache
-from .cache_config import CacheConfig
-from .cache_key import generate_cache_key
-
-# Try to import Redis cache if available
-try:
-    from .cache_backends import RedisCache
-
-    REDIS_AVAILABLE = True
-except ImportError:
-    REDIS_AVAILABLE = False
-
-# Set up logging
-logging.basicConfig(
-    level=logging.INFO, format=" % (asctime)s - %(name)s - %(levelname)s - %(message)s"
-)
-logger = logging.getLogger(__name__)
-
-class CacheManager:
-    """
-    Manager for the model cache system.
-    """
-
-    def __init__(self, config: Optional[CacheConfig] = None):
-        """
-        Initialize the cache manager.
-
-        Args:
-            config: Cache configuration
-        """
-        self.config = config or CacheConfig()
-        self.backend = self._create_backend()
-
-    def _make_key(
-        self,
-        model_id: str,
-        operation: str,
-        inputs: Union[str, List[str], Dict[str, Any]],
-        parameters: Optional[Dict[str, Any]] = None,
-    ) -> str:
-        """
-        Create a consistent cache key string that preserves namespace structure.
-        """
-        # Generate cache key object
-        key = generate_cache_key(model_id, operation, inputs, parameters)
-
-        # Return the structured key that maintains namespace information
-        # Use colon as separator to maintain compatibility with tests
-        return f"{key.model_id}:{key.operation}:{key.input_hash}:{key.parameters_hash}"
-
-    def get(
-        self,
-        model_id: str,
-        operation: str,
-        inputs: Union[str, List[str], Dict[str, Any]],
-        parameters: Optional[Dict[str, Any]] = None,
-    ) -> Optional[Dict[str, Any]]:
-        """
-        Get a value from the cache.
-
-        Args:
-            model_id: ID of the model
-            operation: Operation type (e.g., "generate", "embed", "classify")
-            inputs: Input data for the model
-            parameters: Optional parameters for the operation
-
-        Returns:
-            Cached value or None if not found
-        """
-        if not self.config.should_cache(model_id, operation):
-            return None
-
-        # Generate structured cache key
-        key = self._make_key(model_id, operation, inputs, parameters)
-
-        # Get value from cache with proper error handling
-        try:
-            return self.backend.get(key)
-        except Exception as e:
-            logger.warning(f"Error retrieving from cache: {e}")
-            return None
-
-    def set(
-        self,
-        model_id: str,
-        operation: str,
-        inputs: Union[str, List[str], Dict[str, Any]],
-        value: Dict[str, Any],
-        parameters: Optional[Dict[str, Any]] = None,
-        ttl: Optional[int] = None,
-    ) -> bool:
-        """
-        Set a value in the cache.
-
-        Args:
-            model_id: ID of the model
-            operation: Operation type (e.g., "generate", "embed", "classify")
-            inputs: Input data for the model
-            value: Value to cache
-            parameters: Optional parameters for the operation
-            ttl: Time to live in seconds (None for default TTL)
-
-        Returns:
-            True if successful, False otherwise
-        """
-        if not self.config.should_cache(model_id, operation):
-            return False
-
-        # Generate structured cache key
-        key = self._make_key(model_id, operation, inputs, parameters)
-
-        # Use default TTL if not specified
-        if ttl is None:
-            ttl = self.config.ttl
-
-        # Set value in cache with proper error handling
-        try:
-            return self.backend.set(key, value, ttl)
-        except Exception as e:
-            logger.warning(f"Error setting cache value: {e}")
-            return False
-
-    def delete(
-        self,
-        model_id: str,
-        operation: str,
-        inputs: Union[str, List[str], Dict[str, Any]],
-        parameters: Optional[Dict[str, Any]] = None,
-    ) -> bool:
-        """
-        Delete a value from the cache.
-
-        Args:
-            model_id: ID of the model
-            operation: Operation type (e.g., "generate", "embed", "classify")
-            inputs: Input data for the model
-            parameters: Optional parameters for the operation
-
-        Returns:
-            True if successful, False otherwise
-        """
-        # Generate structured cache key
-        key = self._make_key(model_id, operation, inputs, parameters)
-
-        # Delete value from cache with proper error handling
-        try:
-            return self.backend.delete(key)
-        except Exception as e:
-            logger.warning(f"Error deleting from cache: {e}")
-            return False
-
-    def exists(
-        self,
-        model_id: str,
-        operation: str,
-        inputs: Union[str, List[str], Dict[str, Any]],
-        parameters: Optional[Dict[str, Any]] = None,
-    ) -> bool:
-        """
-        Check if a value exists in the cache.
-
-        Args:
-            model_id: ID of the model
-            operation: Operation type (e.g., "generate", "embed", "classify")
-            inputs: Input data for the model
-            parameters: Optional parameters for the operation
-
-        Returns:
-            True if the value exists, False otherwise
-        """
-        if not self.config.should_cache(model_id, operation):
-            return False
-
-        # Generate structured cache key
-        key = self._make_key(model_id, operation, inputs, parameters)
-
-        # Check if value exists in cache with proper error handling
-        try:
-            return self.backend.exists(key)
-        except Exception as e:
-            logger.warning(f"Error checking cache existence: {e}")
-            return False
-
-    def clear(self) -> bool:
-        """
-        Clear all values from the cache.
-
-        Returns:
-            True if successful, False otherwise
-        """
-        try:
-            return self.backend.clear()
-        except Exception as e:
-            logger.warning(f"Error clearing cache: {e}")
-            return False
-
-    def clear_namespace(self, namespace: str) -> bool:
-        """
-        Clear all values for a specific namespace.
-
-        Args:
-            namespace: Namespace to clear (model_id)
-
-        Returns:
-            True if successful, False otherwise
-        """
-        try:
-            # Get all keys that start with the namespace
-            # The CacheKey format is "model_id:operation:input_hash:parameters_hash"
-            # We need to match keys where the model_id part exactly matches our namespace
-            pattern = f"^{re.escape(namespace)}:"
-            keys = self.get_keys(pattern)
-
-            if not keys:
-                # No keys found for this namespace
-                return True
-
-            # Delete each key in the namespace
-            success = True
-            for key in keys:
-                if not self.backend.delete(key):
-                    success = False
-                    logger.warning(
-                        f"Failed to delete key {key} from namespace {namespace}")
-
-            return success
-        except Exception as e:
-            logger.warning(f"Error clearing namespace {namespace}: {e}")
-            return False
-
-    def get_stats(self) -> Dict[str, Any]:
-        """
-        Get statistics about the cache.
-
-        Returns:
-            Dictionary with cache statistics
-        """
-        try:
-            stats = self.backend.get_stats()
-            stats["enabled"] = self.config.enabled
-            stats["backend"] = self.config.backend
-            stats["ttl"] = self.config.ttl
-            return stats
-        except Exception as e:
-            logger.warning(f"Error getting cache stats: {e}")
-            return {
-                "enabled": self.config.enabled,
-                "backend": self.config.backend,
-                "ttl": self.config.ttl,
-                "error": str(e),
-            }
-
-    def get_keys(self, pattern: Optional[str] = None) -> List[str]:
-        """
-        Get all keys in the cache.
-
-        Args:
-            pattern: Optional pattern to filter keys
-
-        Returns:
-            List of keys
-        """
-        try:
-            return self.backend.get_keys(pattern)
-        except Exception as e:
-            logger.warning(f"Error getting cache keys: {e}")
-            return []
-
-    def get_size(self) -> int:
-        """
-        Get the size of the cache.
-
-        Returns:
-            Number of items in the cache
-        """
-        try:
-            return self.backend.get_size()
-        except Exception as e:
-            logger.warning(f"Error getting cache size: {e}")
-            return 0
-
-    def set_config(self, config: CacheConfig) -> None:
-        """
-        Set a new configuration for the cache.
-
-        Args:
-            config: New cache configuration
-        """
-        self.config = config
-        self.backend = self._create_backend()
-
-    def _create_backend(self) -> CacheBackend:
-        """
-        Create a cache backend based on the configuration.
-
-        Returns:
-            Cache backend
-        """
-        backend_name = self.config.backend.lower()
-        backend_config = self.config.get_backend_config()
-
-        try:
-            if backend_name == "memory":
-                return MemoryCache(**backend_config)
-
-            elif backend_name == "disk":
-                return DiskCache(**backend_config)
-
-            elif backend_name == "sqlite":
-                return SQLiteCache(**backend_config)
-
-            elif backend_name == "redis":
-                if not REDIS_AVAILABLE:
-                    logger.warning("Redis not available. Falling back to memory cache.")
-                    return MemoryCache(**self.config.get_backend_config("memory"))
-
-                return RedisCache(**backend_config)
-
-            else:
-                logger.warning(
-                    f"Unknown cache backend: {backend_name}. Falling back to memory" \
-                     + "cache."
-                )
-                return MemoryCache(**self.config.get_backend_config("memory"))
-        except Exception as e:
-            logger.error(
-                f"Error creating cache backend: {e}. Falling back to memory cache.")
-            return MemoryCache(**self.config.get_backend_config("memory"))
-=======
 
 def main():
     """Initialize the module."""
@@ -345,5 +11,4 @@
 
 
 if __name__ == "__main__":
-    main()
->>>>>>> 6124bda3
+    main()