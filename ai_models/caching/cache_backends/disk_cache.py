--- conflicted
+++ resolved
@@ -15,7 +15,6 @@
 
 from .base import CacheBackend
 
-
 class DiskCache(CacheBackend):
     """
     Disk-based cache backend.
@@ -42,12 +41,8 @@
         self.cache_dir = os.path.abspath(cache_dir)
         self.max_size = max_size
         self.eviction_policy = eviction_policy.lower()
-<<<<<<< HEAD
-        # Always use JSON for security reasons
+        # Always use JSON for security reasons, ignoring the serialization parameter
         self.serialization = "json"
-=======
-        self.serialization = serialization.lower()
->>>>>>> 8a0e4741
 
         # Create cache directory if it doesn't exist
         os.makedirs(self.cache_dir, exist_ok=True)
@@ -82,23 +77,6 @@
                 self._save_stats()
                 return None
 
-<<<<<<< HEAD
-            # Load metadata
-            metadata = self._load_metadata(key)
-
-            # Check if expired
-            if (
-                metadata.get("expiration_time") is not None
-                and time.time() > metadata["expiration_time"]
-            ):
-                self.delete(key)
-                self.stats["misses"] += 1
-                self._save_stats()
-                return None
-
-            # Load value
-=======
->>>>>>> 8a0e4741
             try:
                 # Load metadata first
                 metadata = self._load_metadata(key)
@@ -113,15 +91,11 @@
                 # Load value
                 value = self._load_value(key)
 
-<<<<<<< HEAD
-                # Update access statistics
-=======
                 # Initialize access_count if not present
                 if "access_count" not in metadata:
                     metadata["access_count"] = 0
 
                 # Update access count and time
->>>>>>> 8a0e4741
                 metadata["access_count"] += 1
                 metadata["last_access_time"] = time.time()
                 self._save_metadata(key, metadata)
@@ -135,16 +109,12 @@
                 self._save_stats()
                 return None
 
-<<<<<<< HEAD
-    def set(self, key: str, value: Dict[str, Any], ttl: Optional[int] = None) -> bool:
-=======
     def set(
         self,
         key: str,
         value: Dict[str, Any],
         ttl: Optional[int] = None
     ) -> bool:
->>>>>>> 8a0e4741
         """
         Set a value in the cache.
 
@@ -157,29 +127,17 @@
             True if successful, False otherwise
         """
         with self.lock:
-<<<<<<< HEAD
-            # Check if we need to evict an item
-            if (
-                self.max_size is not None
-                and self.get_size() >= self.max_size
-                and not self.exists(key)
-            ):
-                self._evict_item()
-=======
             # Check if we need to evict an item first - BEFORE setting the new item
             if self.max_size is not None and not self.exists(key):
                 current_size = self.get_size()
                 if current_size >= self.max_size:
                     self._evict_item()
->>>>>>> 8a0e4741
 
             # Calculate expiration time
             expiration_time = None
             if ttl is not None:
                 expiration_time = time.time() + ttl
 
-<<<<<<< HEAD
-=======
             # Always start with access_count of 0 for new items
             # Only preserve access count if key exists and we're updating
             access_count = 0
@@ -195,21 +153,14 @@
                 except (IOError, json.JSONDecodeError):
                     pass
 
->>>>>>> 8a0e4741
             # Create metadata
             current_time = time.time()
             metadata = {
                 "key": key,
                 "expiration_time": expiration_time,
-<<<<<<< HEAD
-                "access_count": 0,
-                "last_access_time": time.time(),
-                "creation_time": time.time(),
-=======
                 "access_count": access_count,
                 "last_access_time": current_time,
                 "creation_time": current_time if not self.exists(key) else self._load_metadata(key).get("creation_time", current_time)
->>>>>>> 8a0e4741
             }
 
             # Save value and metadata
@@ -313,11 +264,9 @@
                 self._save_stats()
                 return True
 
-<<<<<<< HEAD
-            except Exception:
-=======
             except Exception as e:
->>>>>>> 8a0e4741
+                import logging
+                logging.exception("Error during cache clear")
                 return False
 
     def get_size(self) -> int:
@@ -350,25 +299,6 @@
         Returns:
             List of keys
         """
-<<<<<<< HEAD
-        with self.lock:
-            # Remove expired items
-            self._remove_expired_items()
-
-            # Get all metadata files
-            keys = []
-            for item in os.listdir(self.metadata_dir):
-                if item.endswith(".json") and item != "stats.json":
-                    key = item[:-5]  # Remove .json extension
-                    keys.append(key)
-
-            if pattern is None:
-                return keys
-
-            # Filter keys by pattern
-            regex = re.compile(pattern)
-            return [key for key in keys if regex.match(key)]
-=======
         keys = []
 
         # List all metadata files to get the actual keys
@@ -388,7 +318,6 @@
                 continue
 
         return keys
->>>>>>> 8a0e4741
 
     def get_stats(self) -> Dict[str, Any]:
         """
@@ -500,23 +429,10 @@
             value: Value to save
         """
         file_path = self._get_file_path(key)
-
-<<<<<<< HEAD
+        
         # Always use JSON for security reasons
         with open(file_path, "w", encoding="utf-8") as f:
             json.dump(value, f)
-=======
-        if self.serialization == "json":
-            with open(file_path, 'w', encoding='utf-8') as f:
-                json.dump(value, f)
-        elif self.serialization == "pickle":
-            with open(file_path, 'wb') as f:
-                pickle.dump(value, f)
-        else:
-            # Default to JSON
-            with open(file_path, 'w', encoding='utf-8') as f:
-                json.dump(value, f)
->>>>>>> 8a0e4741
 
     def _load_value(self, key: str) -> Dict[str, Any]:
         """
@@ -530,22 +446,9 @@
         """
         file_path = self._get_file_path(key)
 
-<<<<<<< HEAD
         # Always use JSON for security reasons
         with open(file_path, "r", encoding="utf-8") as f:
             return json.load(f)
-=======
-        if self.serialization == "json":
-            with open(file_path, 'r', encoding='utf-8') as f:
-                return json.load(f)
-        elif self.serialization == "pickle":
-            with open(file_path, 'rb') as f:
-                return pickle.load(f)
-        else:
-            # Default to JSON
-            with open(file_path, 'r', encoding='utf-8') as f:
-                return json.load(f)
->>>>>>> 8a0e4741
 
     def _save_metadata(self, key: str, metadata: Dict[str, Any]) -> None:
         """
@@ -557,11 +460,7 @@
         """
         metadata_path = self._get_metadata_path(key)
 
-<<<<<<< HEAD
         with open(metadata_path, "w", encoding="utf-8") as f:
-=======
-        with open(metadata_path, 'w', encoding='utf-8') as f:
->>>>>>> 8a0e4741
             json.dump(metadata, f)
 
     def _load_metadata(self, key: str) -> Dict[str, Any]:
@@ -576,11 +475,7 @@
         """
         metadata_path = self._get_metadata_path(key)
 
-<<<<<<< HEAD
         with open(metadata_path, "r", encoding="utf-8") as f:
-=======
-        with open(metadata_path, 'r', encoding='utf-8') as f:
->>>>>>> 8a0e4741
             return json.load(f)
 
     def _load_stats(self) -> None:
@@ -621,53 +516,6 @@
         """
         Evict an item from the cache based on the eviction policy.
         """
-<<<<<<< HEAD
-        keys = self.get_keys()
-        if not keys:
-            return
-
-        if self.eviction_policy == "lru":
-            # Least Recently Used
-            key_to_evict = None
-            min_access_time = float("inf")
-
-            for key in keys:
-                metadata = self._load_metadata(key)
-                if metadata["last_access_time"] < min_access_time:
-                    min_access_time = metadata["last_access_time"]
-                    key_to_evict = key
-
-        elif self.eviction_policy == "lfu":
-            # Least Frequently Used
-            key_to_evict = None
-            min_access_count = float("inf")
-
-            for key in keys:
-                metadata = self._load_metadata(key)
-                if metadata["access_count"] < min_access_count:
-                    min_access_count = metadata["access_count"]
-                    key_to_evict = key
-
-        elif self.eviction_policy == "fifo":
-            # First In First Out
-            key_to_evict = None
-            min_creation_time = float("inf")
-
-            for key in keys:
-                metadata = self._load_metadata(key)
-                if metadata["creation_time"] < min_creation_time:
-                    min_creation_time = metadata["creation_time"]
-                    key_to_evict = key
-
-        else:
-            # Default to LRU
-            key_to_evict = keys[0]
-
-        if key_to_evict:
-            self.delete(key_to_evict)
-            self.stats["evictions"] += 1
-            self._save_stats()
-=======
         with self.lock:
             keys = self.get_keys()
             if not keys:
@@ -732,24 +580,11 @@
                     self.delete(keys[0])
                     self.stats["evictions"] += 1
                     self._save_stats()
->>>>>>> 8a0e4741
 
     def _remove_expired_items(self) -> None:
         """
         Remove expired items from the cache.
         """
-<<<<<<< HEAD
-        keys = self.get_keys()
-        current_time = time.time()
-
-        for key in keys:
-            metadata = self._load_metadata(key)
-            if (
-                metadata.get("expiration_time") is not None
-                and current_time > metadata["expiration_time"]
-            ):
-                self.delete(key)
-=======
         with self.lock:
             current_time = time.time()
 
@@ -776,5 +611,4 @@
                     try:
                         os.remove(metadata_path)
                     except OSError:
-                        pass
->>>>>>> 8a0e4741
+                        pass