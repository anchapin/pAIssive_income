"""
Disk cache backend for the model cache system.

This module provides a disk-based cache backend.
"""

import os
import json
import time
import shutil
import threading
import pickle
from typing import Dict, Any, Optional, List, Tuple
import re
import hashlib

from .base import CacheBackend


class DiskCache(CacheBackend):
    """
    Disk-based cache backend.
    """

    def __init__(
        self,
        cache_dir: str,
        max_size: Optional[int] = None,
        eviction_policy: str = "lru",
        serialization: str = "json",
        **kwargs
    ):
        """
        Initialize the disk cache.

        Args:
            cache_dir: Directory to store cache files
            max_size: Maximum number of items in the cache (None for unlimited)
            eviction_policy: Eviction policy (lru, lfu, fifo)
            serialization: Serialization format (json, pickle)
            **kwargs: Additional parameters for the cache
        """
        self.cache_dir = os.path.abspath(cache_dir)
        self.max_size = max_size
        self.eviction_policy = eviction_policy.lower()
        self.serialization = serialization.lower()

        # Create cache directory if it doesn't exist
        os.makedirs(self.cache_dir, exist_ok=True)

        # Create metadata directory
        self.metadata_dir = os.path.join(self.cache_dir, "_metadata")
        os.makedirs(self.metadata_dir, exist_ok=True)

        # Lock for thread safety
        self.lock = threading.RLock()

        # Statistics
        self.stats_file = os.path.join(self.metadata_dir, "stats.json")
        self._load_stats()

    def get(self, key: str) -> Optional[Dict[str, Any]]:
        """
        Get a value from the cache.

        Args:
            key: Cache key

        Returns:
            Cached value or None if not found
        """
        with self.lock:
            file_path = self._get_file_path(key)
            metadata_path = self._get_metadata_path(key)

            if not os.path.exists(file_path) or not os.path.exists(metadata_path):
                self.stats["misses"] += 1
                self._save_stats()
                return None

            try:
                # Load metadata first
                metadata = self._load_metadata(key)

                # Check if expired
                if metadata.get("expiration_time") is not None and time.time() > metadata["expiration_time"]:
                    self.delete(key)
                    self.stats["misses"] += 1
                    self._save_stats()
                    return None

<<<<<<< HEAD
                # Update access count and last access time
                metadata["access_count"] = metadata.get("access_count", 0) + 1
                metadata["last_access_time"] = time.time()
                self._save_metadata(key, metadata)

                # Load value
                value = self._load_value(key)

=======
                # Load value
                value = self._load_value(key)

                # Initialize access_count if not present
                if "access_count" not in metadata:
                    metadata["access_count"] = 0

                # Update access count and time

                metadata["access_count"] += 1
                metadata["last_access_time"] = time.time()
                self._save_metadata(key, metadata)

>>>>>>> 19d69f5b
                self.stats["hits"] += 1
                self._save_stats()
                return value

            except Exception:
                self.stats["misses"] += 1
                self._save_stats()
                return None

    def set(
        self,
        key: str,
        value: Dict[str, Any],
        ttl: Optional[int] = None
    ) -> bool:
        """
        Set a value in the cache.

        Args:
            key: Cache key
            value: Value to cache
            ttl: Time to live in seconds (None for no expiration)

        Returns:
            True if successful, False otherwise
        """
        with self.lock:
            # Check if we need to evict an item first - BEFORE setting the new item
            if self.max_size is not None and not self.exists(key):
                current_size = self.get_size()
                if current_size >= self.max_size:
                    self._evict_item()

            # Calculate expiration time
            expiration_time = None
            if ttl is not None:
                expiration_time = time.time() + ttl

<<<<<<< HEAD
            # If key exists, preserve access count
=======
            # Always start with access_count of 0 for new items
            # Only preserve access count if key exists and we're updating
>>>>>>> 19d69f5b
            access_count = 0
            if self.exists(key):
                try:
                    old_metadata = self._load_metadata(key)
<<<<<<< HEAD
                    access_count = old_metadata.get("access_count", 0)
            except (IOError, json.JSONDecodeError):
                pass
=======
                    if self.eviction_policy == "lfu":
                        # For LFU, preserve the access count
                        access_count = old_metadata.get("access_count", 0)
                    else:
                        # For other policies, reset access count on update
                        access_count = 0
                except (IOError, json.JSONDecodeError):
                    pass
>>>>>>> 19d69f5b

            # Create metadata
            current_time = time.time()
            metadata = {
                "key": key,
                "expiration_time": expiration_time,
                "access_count": access_count,
                "last_access_time": current_time,
                "creation_time": current_time if not self.exists(key) else self._load_metadata(key).get("creation_time", current_time)
            }

            # Save value and metadata
            try:
                self._save_value(key, value)
                self._save_metadata(key, metadata)

                self.stats["sets"] += 1
                self._save_stats()
                return True

            except Exception:
                return False

    def delete(self, key: str) -> bool:
        """
        Delete a value from the cache.

        Args:
            key: Cache key

        Returns:
            True if successful, False otherwise
        """
        with self.lock:
            file_path = self._get_file_path(key)
            metadata_path = self._get_metadata_path(key)

            if os.path.exists(file_path):
                try:
                    os.remove(file_path)
                except Exception:
                    pass

            if os.path.exists(metadata_path):
                try:
                    os.remove(metadata_path)
                except Exception:
                    pass

            self.stats["deletes"] += 1
            self._save_stats()
            return True

    def exists(self, key: str) -> bool:
        """
        Check if a key exists in the cache.

        Args:
            key: Cache key

        Returns:
            True if the key exists, False otherwise
        """
        with self.lock:
            file_path = self._get_file_path(key)
            metadata_path = self._get_metadata_path(key)

            if not os.path.exists(file_path) or not os.path.exists(metadata_path):
                return False

            # Load metadata
            metadata = self._load_metadata(key)

            # Check if expired
            if metadata.get("expiration_time") is not None and time.time() > metadata["expiration_time"]:
                self.delete(key)
                return False

            return True

    def clear(self) -> bool:
        """
        Clear all values from the cache.

        Returns:
            True if successful, False otherwise
        """
        with self.lock:
            try:
                # Remove all files except metadata directory
                for item in os.listdir(self.cache_dir):
                    item_path = os.path.join(self.cache_dir, item)
                    if item != "_metadata" and os.path.exists(item_path):
                        if os.path.isdir(item_path):
                            shutil.rmtree(item_path)
                        else:
                            os.remove(item_path)

                # Clear metadata directory
                for item in os.listdir(self.metadata_dir):
                    if item != "stats.json":
                        item_path = os.path.join(self.metadata_dir, item)
                        if os.path.exists(item_path):
                            os.remove(item_path)

                self.stats["clears"] += 1
                self._save_stats()
                return True

            except Exception as e:
                return False

    def get_size(self) -> int:
        """
        Get the size of the cache.

        Returns:
            Number of items in the cache
        """
        with self.lock:
            # Remove expired items
            self._remove_expired_items()

            # Count files in cache directory
            count = 0
            for item in os.listdir(self.cache_dir):
                item_path = os.path.join(self.cache_dir, item)
                if item != "_metadata" and os.path.isfile(item_path):
                    count += 1

            return count

    def get_keys(self, pattern: Optional[str] = None) -> List[str]:
        """
        Get all keys in the cache.

        Args:
            pattern: Optional pattern to filter keys

        Returns:
            List of keys
        """
        keys = []

        # List all metadata files to get the actual keys
        for filename in os.listdir(self.metadata_dir):
            if not filename.endswith(".json") or filename == "stats.json":
                continue

            try:
                metadata_path = os.path.join(self.metadata_dir, filename)
                with open(metadata_path, 'r') as f:
                    metadata = json.load(f)
                    if "key" in metadata:
                        key = metadata["key"]
                        if pattern is None or re.match(pattern, key):
                            keys.append(key)
            except (IOError, json.JSONDecodeError):
                continue

        return keys

    def get_stats(self) -> Dict[str, Any]:
        """
        Get statistics about the cache.

        Returns:
            Dictionary with cache statistics
        """
        with self.lock:
            stats = self.stats.copy()
            stats["size"] = self.get_size()
            stats["max_size"] = self.max_size
            stats["eviction_policy"] = self.eviction_policy
            stats["serialization"] = self.serialization
            stats["cache_dir"] = self.cache_dir

            # Calculate disk usage
            disk_usage = 0
            for root, dirs, files in os.walk(self.cache_dir):
                for file in files:
                    file_path = os.path.join(root, file)
                    disk_usage += os.path.getsize(file_path)

            stats["disk_usage"] = disk_usage

            return stats

    def get_ttl(self, key: str) -> Optional[int]:
        """
        Get the time to live for a key.

        Args:
            key: Cache key

        Returns:
            Time to live in seconds or None if no expiration
        """
        with self.lock:
            if not self.exists(key):
                return None

            metadata = self._load_metadata(key)

            if metadata.get("expiration_time") is None:
                return None

            ttl = int(metadata["expiration_time"] - time.time())
            return ttl if ttl > 0 else 0

    def set_ttl(self, key: str, ttl: int) -> bool:
        """
        Set the time to live for a key.

        Args:
            key: Cache key
            ttl: Time to live in seconds

        Returns:
            True if successful, False otherwise
        """
        with self.lock:
            if not self.exists(key):
                return False

            metadata = self._load_metadata(key)

            expiration_time = time.time() + ttl
            metadata["expiration_time"] = expiration_time

            self._save_metadata(key, metadata)
            return True

    def _get_file_path(self, key: str) -> str:
        """
        Get the file path for a cache key.

        Args:
            key: Cache key

        Returns:
            File path
        """
        # Hash the key to create a valid filename
        hashed_key = hashlib.md5(key.encode('utf-8')).hexdigest()
        return os.path.join(self.cache_dir, hashed_key)

    def _get_metadata_path(self, key: str) -> str:
        """
        Get the metadata file path for a cache key.

        Args:
            key: Cache key

        Returns:
            Metadata file path
        """
        # Hash the key to create a valid filename
        hashed_key = hashlib.md5(key.encode('utf-8')).hexdigest()
        return os.path.join(self.metadata_dir, f"{hashed_key}.json")

    def _save_value(self, key: str, value: Dict[str, Any]) -> None:
        """
        Save a value to disk.

        Args:
            key: Cache key
            value: Value to save
        """
        file_path = self._get_file_path(key)

        if self.serialization == "json":
            with open(file_path, 'w', encoding='utf-8') as f:
                json.dump(value, f)
        elif self.serialization == "pickle":
            with open(file_path, 'wb') as f:
                pickle.dump(value, f)
        else:
            # Default to JSON
            with open(file_path, 'w', encoding='utf-8') as f:
                json.dump(value, f)

    def _load_value(self, key: str) -> Dict[str, Any]:
        """
        Load a value from disk.

        Args:
            key: Cache key

        Returns:
            Loaded value
        """
        file_path = self._get_file_path(key)

        if self.serialization == "json":
            with open(file_path, 'r', encoding='utf-8') as f:
                return json.load(f)
        elif self.serialization == "pickle":
            with open(file_path, 'rb') as f:
                return pickle.load(f)
        else:
            # Default to JSON
            with open(file_path, 'r', encoding='utf-8') as f:
                return json.load(f)

    def _save_metadata(self, key: str, metadata: Dict[str, Any]) -> None:
        """
        Save metadata to disk.

        Args:
            key: Cache key
            metadata: Metadata to save
        """
        metadata_path = self._get_metadata_path(key)

        with open(metadata_path, 'w', encoding='utf-8') as f:
            json.dump(metadata, f)

    def _load_metadata(self, key: str) -> Dict[str, Any]:
        """
        Load metadata from disk.

        Args:
            key: Cache key

        Returns:
            Loaded metadata
        """
        metadata_path = self._get_metadata_path(key)

        with open(metadata_path, 'r', encoding='utf-8') as f:
            return json.load(f)

    def _load_stats(self) -> None:
        """
        Load statistics from disk.
        """
        if os.path.exists(self.stats_file):
            try:
                with open(self.stats_file, 'r', encoding='utf-8') as f:
                    self.stats = json.load(f)
            except Exception:
                self.stats = {
                    "hits": 0,
                    "misses": 0,
                    "sets": 0,
                    "deletes": 0,
                    "evictions": 0,
                    "clears": 0
                }
        else:
            self.stats = {
                "hits": 0,
                "misses": 0,
                "sets": 0,
                "deletes": 0,
                "evictions": 0,
                "clears": 0
            }

    def _save_stats(self) -> None:
        """
        Save statistics to disk.
        """
        with open(self.stats_file, 'w', encoding='utf-8') as f:
            json.dump(self.stats, f)

    def _evict_item(self) -> None:
        """
        Evict an item from the cache based on the eviction policy.
        """
        with self.lock:
            keys = self.get_keys()
            if not keys:
                return

            try:
                # Load all metadata up front to avoid multiple disk reads
                metadata_map = {}
                for key in keys:
                    try:
                        metadata_map[key] = self._load_metadata(key)
                    except (IOError, json.JSONDecodeError):
                        # Skip corrupted metadata
                        continue

                if self.eviction_policy == "lru":
                    # Least Recently Used
                    key_to_evict = min(
                        metadata_map.keys(),
                        key=lambda k: metadata_map[k].get("last_access_time", 0)
                    )

                elif self.eviction_policy == "lfu":
<<<<<<< HEAD
                    # Get all keys sorted by access count
                    sorted_keys = sorted(
                        keys,
                        key=lambda k: (
                            self._load_metadata(k).get("access_count", 0),
                            -self._load_metadata(k).get("last_access_time", 0)  # Break ties with LRU
                        )
                    )
                    # Pick the first one (least frequently used)
                    key_to_evict = sorted_keys[0] if sorted_keys else None
=======
                    # Least Frequently Used - First by access count, then by creation time
                    def get_score(k):
                        metadata = self._load_metadata(k)
                        count = metadata.get("access_count", 0)
                        # Creation time is used as a tiebreaker - older items are evicted first
                        creation_time = metadata.get("creation_time", float('inf'))
                        # Return tuple of (count, creation_time) for comparison
                        # Python will compare tuples element by element
                        return (count, -creation_time)  # Negative creation_time so older items are evicted first

                    key_to_evict = min(
                        metadata_map.keys(),
                        key=get_score
                    )
>>>>>>> 19d69f5b

                elif self.eviction_policy == "fifo":
                    # First In First Out
                    key_to_evict = min(
                        metadata_map.keys(),
                        key=lambda k: metadata_map[k].get("creation_time", 0)
                    )

                else:
                    # Default to LRU
                    key_to_evict = min(
                        metadata_map.keys(),
                        key=lambda k: metadata_map[k].get("last_access_time", 0)
                    )

                if key_to_evict:
                    self.delete(key_to_evict)
                    self.stats["evictions"] += 1
                    self._save_stats()

<<<<<<< HEAD
            except Exception:
                # If there's any error, just delete the first key
                self.delete(keys[0])
                self.stats["evictions"] += 1
                self._save_stats()
=======
            except Exception as e:
                import logging
                logging.exception("Error during cache eviction. Falling back to deleting the first key.")
                if keys:
                    # If there's any error, just delete the first key
                    self.delete(keys[0])
                    self.stats["evictions"] += 1
                    self._save_stats()
>>>>>>> 19d69f5b

    def _remove_expired_items(self) -> None:
        """
        Remove expired items from the cache.
        """
        with self.lock:
            current_time = time.time()

            # List all metadata files
            for filename in os.listdir(self.metadata_dir):
                if not filename.endswith(".json") or filename == "stats.json":
                    continue

                metadata_path = os.path.join(self.metadata_dir, filename)
                try:
                    with open(metadata_path, 'r') as f:
                        metadata = json.load(f)

                    expiration_time = metadata.get("expiration_time")
                    if expiration_time is not None and current_time > expiration_time:
                        # Get the key and delete both value and metadata
                        key = metadata.get("key")
                        if key:
                            self.delete(key)
                            self.stats["evictions"] += 1
                            self._save_stats()
                except (IOError, json.JSONDecodeError):
                    # Remove corrupted metadata files
                    try:
                        os.remove(metadata_path)
                    except OSError:
                        pass<|MERGE_RESOLUTION|>--- conflicted
+++ resolved
@@ -89,16 +89,6 @@
                     self._save_stats()
                     return None
 
-<<<<<<< HEAD
-                # Update access count and last access time
-                metadata["access_count"] = metadata.get("access_count", 0) + 1
-                metadata["last_access_time"] = time.time()
-                self._save_metadata(key, metadata)
-
-                # Load value
-                value = self._load_value(key)
-
-=======
                 # Load value
                 value = self._load_value(key)
 
@@ -107,12 +97,10 @@
                     metadata["access_count"] = 0
 
                 # Update access count and time
-
                 metadata["access_count"] += 1
                 metadata["last_access_time"] = time.time()
                 self._save_metadata(key, metadata)
 
->>>>>>> 19d69f5b
                 self.stats["hits"] += 1
                 self._save_stats()
                 return value
@@ -151,21 +139,12 @@
             if ttl is not None:
                 expiration_time = time.time() + ttl
 
-<<<<<<< HEAD
-            # If key exists, preserve access count
-=======
             # Always start with access_count of 0 for new items
             # Only preserve access count if key exists and we're updating
->>>>>>> 19d69f5b
             access_count = 0
             if self.exists(key):
                 try:
                     old_metadata = self._load_metadata(key)
-<<<<<<< HEAD
-                    access_count = old_metadata.get("access_count", 0)
-            except (IOError, json.JSONDecodeError):
-                pass
-=======
                     if self.eviction_policy == "lfu":
                         # For LFU, preserve the access count
                         access_count = old_metadata.get("access_count", 0)
@@ -174,7 +153,6 @@
                         access_count = 0
                 except (IOError, json.JSONDecodeError):
                     pass
->>>>>>> 19d69f5b
 
             # Create metadata
             current_time = time.time()
@@ -569,33 +547,19 @@
                     )
 
                 elif self.eviction_policy == "lfu":
-<<<<<<< HEAD
-                    # Get all keys sorted by access count
-                    sorted_keys = sorted(
-                        keys,
-                        key=lambda k: (
-                            self._load_metadata(k).get("access_count", 0),
-                            -self._load_metadata(k).get("last_access_time", 0)  # Break ties with LRU
-                        )
-                    )
-                    # Pick the first one (least frequently used)
-                    key_to_evict = sorted_keys[0] if sorted_keys else None
-=======
                     # Least Frequently Used - First by access count, then by creation time
                     def get_score(k):
-                        metadata = self._load_metadata(k)
+                        metadata = metadata_map[k]
                         count = metadata.get("access_count", 0)
                         # Creation time is used as a tiebreaker - older items are evicted first
                         creation_time = metadata.get("creation_time", float('inf'))
                         # Return tuple of (count, creation_time) for comparison
-                        # Python will compare tuples element by element
                         return (count, -creation_time)  # Negative creation_time so older items are evicted first
 
                     key_to_evict = min(
                         metadata_map.keys(),
                         key=get_score
                     )
->>>>>>> 19d69f5b
 
                 elif self.eviction_policy == "fifo":
                     # First In First Out
@@ -616,13 +580,6 @@
                     self.stats["evictions"] += 1
                     self._save_stats()
 
-<<<<<<< HEAD
-            except Exception:
-                # If there's any error, just delete the first key
-                self.delete(keys[0])
-                self.stats["evictions"] += 1
-                self._save_stats()
-=======
             except Exception as e:
                 import logging
                 logging.exception("Error during cache eviction. Falling back to deleting the first key.")
@@ -631,7 +588,6 @@
                     self.delete(keys[0])
                     self.stats["evictions"] += 1
                     self._save_stats()
->>>>>>> 19d69f5b
 
     def _remove_expired_items(self) -> None:
         """
