--- conflicted
+++ resolved
@@ -79,9 +79,6 @@
                     self._save_stats()
                     return None
 
-<<<<<<< HEAD
-                # Update access time and count in metadata
-=======
                 # Load value
                 value = self._load_value(key)
 
@@ -89,15 +86,10 @@
                 if "access_count" not in metadata:
                     metadata["access_count"] = 0
 
-                # Update access count and time
-                metadata["access_count"] += 1
->>>>>>> 053be38d
+                # Update access time and count in metadata
                 metadata["last_access_time"] = time.time()
                 metadata["access_count"] = metadata.get("access_count", 0) + 1
                 self._save_metadata(key, metadata)
-
-                # Load the actual value
-                value = self._load_value(key)
                 self.stats["hits"] += 1
                 self._save_stats()
                 return value
@@ -563,22 +555,13 @@
                         # Creation time is used as a tiebreaker - older items are evicted first
                         creation_time = metadata.get("creation_time", float("inf"))
                         # Return tuple of (count, creation_time) for comparison
-<<<<<<< HEAD
                         # Python will compare tuples element by element
-                        return (
-                            count,
-                            -creation_time,
-                        )  # Negative creation_time so older items are evicted first
-=======
                         return (count, -creation_time)  # Negative creation_time so older items are evicted first
 
                     key_to_evict = min(
                         metadata_map.keys(),
                         key=get_score
                     )
->>>>>>> 053be38d
-
-                    key_to_evict = min(metadata_map.keys(), key=get_score)
                 elif self.eviction_policy == "fifo":
                     # First In First Out - evict oldest item by creation time
                     key_to_evict = min(
