"""
Disk cache backend for the model cache system.

This module provides a disk-based cache backend.
"""

import os
import json
import time
import shutil
import threading
import pickle
from typing import Dict, Any, Optional, List, Tuple
import re
import hashlib

from .base import CacheBackend


class DiskCache(CacheBackend):
    """
    Disk-based cache backend.
    """
    
    def __init__(
        self,
        cache_dir: str,
        max_size: Optional[int] = None,
        eviction_policy: str = "lru",
        serialization: str = "json",
        **kwargs
    ):
        """
        Initialize the disk cache.
        
        Args:
            cache_dir: Directory to store cache files
            max_size: Maximum number of items in the cache (None for unlimited)
            eviction_policy: Eviction policy (lru, lfu, fifo)
            serialization: Serialization format (json, pickle)
            **kwargs: Additional parameters for the cache
        """
        self.cache_dir = os.path.abspath(cache_dir)
        self.max_size = max_size
        self.eviction_policy = eviction_policy.lower()
        self.serialization = serialization.lower()
        
        # Create cache directory if it doesn't exist
        os.makedirs(self.cache_dir, exist_ok=True)
        
        # Create metadata directory
        self.metadata_dir = os.path.join(self.cache_dir, "_metadata")
        os.makedirs(self.metadata_dir, exist_ok=True)
        
        # Lock for thread safety
        self.lock = threading.RLock()
        
        # Statistics
        self.stats_file = os.path.join(self.metadata_dir, "stats.json")
        self._load_stats()
    
    def get(self, key: str) -> Optional[Dict[str, Any]]:
        """
        Get a value from the cache.
        
        Args:
            key: Cache key
            
        Returns:
            Cached value or None if not found
        """
        with self.lock:
            file_path = self._get_file_path(key)
            metadata_path = self._get_metadata_path(key)
            
            if not os.path.exists(file_path) or not os.path.exists(metadata_path):
                self.stats["misses"] += 1
                self._save_stats()
                return None
            
            try:
                # Load metadata first
                metadata = self._load_metadata(key)
                
                # Check if expired
                if metadata.get("expiration_time") is not None and time.time() > metadata["expiration_time"]:
                    self.delete(key)
                    self.stats["misses"] += 1
                    self._save_stats()
                    return None
                
                # Load value
                value = self._load_value(key)
                
                # Initialize access_count if not present
                if "access_count" not in metadata:
                    metadata["access_count"] = 0
                
<<<<<<< HEAD
                # Update access count and time
=======
                # Update metadata
>>>>>>> c1b96d26
                metadata["access_count"] += 1
                metadata["last_access_time"] = time.time()
                self._save_metadata(key, metadata)
                
                self.stats["hits"] += 1
                self._save_stats()
                return value
            
            except Exception:
                self.stats["misses"] += 1
                self._save_stats()
                return None
    
    def set(
        self,
        key: str,
        value: Dict[str, Any],
        ttl: Optional[int] = None
    ) -> bool:
        """
        Set a value in the cache.
        
        Args:
            key: Cache key
            value: Value to cache
            ttl: Time to live in seconds (None for no expiration)
            
        Returns:
            True if successful, False otherwise
        """
        with self.lock:
            # Check if we need to evict an item first - BEFORE setting the new item
            if self.max_size is not None and not self.exists(key):
                current_size = self.get_size()
                if current_size >= self.max_size:
                    self._evict_item()
            
            # Calculate expiration time
            expiration_time = None
            if ttl is not None:
                expiration_time = time.time() + ttl
            
            # If key exists, preserve access count
            access_count = 0
            try:
                if self.exists(key):
                    old_metadata = self._load_metadata(key)
                    access_count = old_metadata.get("access_count", 0)
            except (IOError, json.JSONDecodeError):
                pass
            
            # Create metadata
            metadata = {
                "key": key,
                "expiration_time": expiration_time,
                "access_count": access_count,
                "last_access_time": time.time(),
                "creation_time": time.time()
            }
            
            # Save value and metadata
            try:
                self._save_value(key, value)
                self._save_metadata(key, metadata)
                
                self.stats["sets"] += 1
                self._save_stats()
                return True
            
            except Exception:
                return False
    
    def delete(self, key: str) -> bool:
        """
        Delete a value from the cache.
        
        Args:
            key: Cache key
            
        Returns:
            True if successful, False otherwise
        """
        with self.lock:
            file_path = self._get_file_path(key)
            metadata_path = self._get_metadata_path(key)
            
            if os.path.exists(file_path):
                try:
                    os.remove(file_path)
                except Exception:
                    pass
            
            if os.path.exists(metadata_path):
                try:
                    os.remove(metadata_path)
                except Exception:
                    pass
            
            self.stats["deletes"] += 1
            self._save_stats()
            return True
    
    def exists(self, key: str) -> bool:
        """
        Check if a key exists in the cache.
        
        Args:
            key: Cache key
            
        Returns:
            True if the key exists, False otherwise
        """
        with self.lock:
            file_path = self._get_file_path(key)
            metadata_path = self._get_metadata_path(key)
            
            if not os.path.exists(file_path) or not os.path.exists(metadata_path):
                return False
            
            # Load metadata
            metadata = self._load_metadata(key)
            
            # Check if expired
            if metadata.get("expiration_time") is not None and time.time() > metadata["expiration_time"]:
                self.delete(key)
                return False
            
            return True
    
    def clear(self) -> bool:
        """
        Clear all values from the cache.
        
        Returns:
            True if successful, False otherwise
        """
        with self.lock:
            try:
                # Remove all files except metadata directory
                for item in os.listdir(self.cache_dir):
                    item_path = os.path.join(self.cache_dir, item)
                    if item != "_metadata" and os.path.exists(item_path):
                        if os.path.isdir(item_path):
                            shutil.rmtree(item_path)
                        else:
                            os.remove(item_path)
                
                # Clear metadata directory
                for item in os.listdir(self.metadata_dir):
                    if item != "stats.json":
                        item_path = os.path.join(self.metadata_dir, item)
                        if os.path.exists(item_path):
                            os.remove(item_path)
                
                self.stats["clears"] += 1
                self._save_stats()
                return True
            
            except Exception as e:
                return False
    
    def get_size(self) -> int:
        """
        Get the size of the cache.
        
        Returns:
            Number of items in the cache
        """
        with self.lock:
            # Remove expired items
            self._remove_expired_items()
            
            # Count files in cache directory
            count = 0
            for item in os.listdir(self.cache_dir):
                item_path = os.path.join(self.cache_dir, item)
                if item != "_metadata" and os.path.isfile(item_path):
                    count += 1
            
            return count
    
    def get_keys(self, pattern: Optional[str] = None) -> List[str]:
        """
        Get all keys in the cache.
        
        Args:
            pattern: Optional pattern to filter keys
            
        Returns:
            List of keys
        """
        keys = []
        
        # List all metadata files to get the actual keys
        for filename in os.listdir(self.metadata_dir):
            if not filename.endswith(".json") or filename == "stats.json":
                continue
            
            try:
                metadata_path = os.path.join(self.metadata_dir, filename)
                with open(metadata_path, 'r') as f:
                    metadata = json.load(f)
                    if "key" in metadata:
                        key = metadata["key"]
                        if pattern is None or re.match(pattern, key):
                            keys.append(key)
            except (IOError, json.JSONDecodeError):
                continue
        
        return keys
    
    def get_stats(self) -> Dict[str, Any]:
        """
        Get statistics about the cache.
        
        Returns:
            Dictionary with cache statistics
        """
        with self.lock:
            stats = self.stats.copy()
            stats["size"] = self.get_size()
            stats["max_size"] = self.max_size
            stats["eviction_policy"] = self.eviction_policy
            stats["serialization"] = self.serialization
            stats["cache_dir"] = self.cache_dir
            
            # Calculate disk usage
            disk_usage = 0
            for root, dirs, files in os.walk(self.cache_dir):
                for file in files:
                    file_path = os.path.join(root, file)
                    disk_usage += os.path.getsize(file_path)
            
            stats["disk_usage"] = disk_usage
            
            return stats
    
    def get_ttl(self, key: str) -> Optional[int]:
        """
        Get the time to live for a key.
        
        Args:
            key: Cache key
            
        Returns:
            Time to live in seconds or None if no expiration
        """
        with self.lock:
            if not self.exists(key):
                return None
            
            metadata = self._load_metadata(key)
            
            if metadata.get("expiration_time") is None:
                return None
            
            ttl = int(metadata["expiration_time"] - time.time())
            return ttl if ttl > 0 else 0
    
    def set_ttl(self, key: str, ttl: int) -> bool:
        """
        Set the time to live for a key.
        
        Args:
            key: Cache key
            ttl: Time to live in seconds
            
        Returns:
            True if successful, False otherwise
        """
        with self.lock:
            if not self.exists(key):
                return False
            
            metadata = self._load_metadata(key)
            
            expiration_time = time.time() + ttl
            metadata["expiration_time"] = expiration_time
            
            self._save_metadata(key, metadata)
            return True
    
    def _get_file_path(self, key: str) -> str:
        """
        Get the file path for a cache key.
        
        Args:
            key: Cache key
            
        Returns:
            File path
        """
        # Hash the key to create a valid filename
        hashed_key = hashlib.md5(key.encode('utf-8')).hexdigest()
        return os.path.join(self.cache_dir, hashed_key)
    
    def _get_metadata_path(self, key: str) -> str:
        """
        Get the metadata file path for a cache key.
        
        Args:
            key: Cache key
            
        Returns:
            Metadata file path
        """
        # Hash the key to create a valid filename
        hashed_key = hashlib.md5(key.encode('utf-8')).hexdigest()
        return os.path.join(self.metadata_dir, f"{hashed_key}.json")
    
    def _save_value(self, key: str, value: Dict[str, Any]) -> None:
        """
        Save a value to disk.
        
        Args:
            key: Cache key
            value: Value to save
        """
        file_path = self._get_file_path(key)
        
        if self.serialization == "json":
            with open(file_path, 'w', encoding='utf-8') as f:
                json.dump(value, f)
        elif self.serialization == "pickle":
            with open(file_path, 'wb') as f:
                pickle.dump(value, f)
        else:
            # Default to JSON
            with open(file_path, 'w', encoding='utf-8') as f:
                json.dump(value, f)
    
    def _load_value(self, key: str) -> Dict[str, Any]:
        """
        Load a value from disk.
        
        Args:
            key: Cache key
            
        Returns:
            Loaded value
        """
        file_path = self._get_file_path(key)
        
        if self.serialization == "json":
            with open(file_path, 'r', encoding='utf-8') as f:
                return json.load(f)
        elif self.serialization == "pickle":
            with open(file_path, 'rb') as f:
                return pickle.load(f)
        else:
            # Default to JSON
            with open(file_path, 'r', encoding='utf-8') as f:
                return json.load(f)
    
    def _save_metadata(self, key: str, metadata: Dict[str, Any]) -> None:
        """
        Save metadata to disk.
        
        Args:
            key: Cache key
            metadata: Metadata to save
        """
        metadata_path = self._get_metadata_path(key)
        
        with open(metadata_path, 'w', encoding='utf-8') as f:
            json.dump(metadata, f)
    
    def _load_metadata(self, key: str) -> Dict[str, Any]:
        """
        Load metadata from disk.
        
        Args:
            key: Cache key
            
        Returns:
            Loaded metadata
        """
        metadata_path = self._get_metadata_path(key)
        
        with open(metadata_path, 'r', encoding='utf-8') as f:
            return json.load(f)
    
    def _load_stats(self) -> None:
        """
        Load statistics from disk.
        """
        if os.path.exists(self.stats_file):
            try:
                with open(self.stats_file, 'r', encoding='utf-8') as f:
                    self.stats = json.load(f)
            except Exception:
                self.stats = {
                    "hits": 0,
                    "misses": 0,
                    "sets": 0,
                    "deletes": 0,
                    "evictions": 0,
                    "clears": 0
                }
        else:
            self.stats = {
                "hits": 0,
                "misses": 0,
                "sets": 0,
                "deletes": 0,
                "evictions": 0,
                "clears": 0
            }
    
    def _save_stats(self) -> None:
        """
        Save statistics to disk.
        """
        with open(self.stats_file, 'w', encoding='utf-8') as f:
            json.dump(self.stats, f)
    
    def _evict_item(self) -> None:
        """
        Evict an item from the cache based on the eviction policy.
        """
        with self.lock:
            keys = self.get_keys()
            if not keys:
                return
            
            try:
                # Load all metadata up front to avoid multiple disk reads
                metadata_map = {}
                for key in keys:
                    try:
                        metadata_map[key] = self._load_metadata(key)
                    except (IOError, json.JSONDecodeError):
                        # Skip corrupted metadata
                        continue
                
                if self.eviction_policy == "lru":
                    # Least Recently Used
                    key_to_evict = min(
                        metadata_map.keys(),
                        key=lambda k: metadata_map[k].get("last_access_time", 0)
                    )
                
                elif self.eviction_policy == "lfu":
                    # Least Frequently Used
                    key_to_evict = min(
                        metadata_map.keys(),
                        key=lambda k: metadata_map[k].get("access_count", 0)
                    )
                
                elif self.eviction_policy == "fifo":
                    # First In First Out
                    key_to_evict = min(
                        metadata_map.keys(),
                        key=lambda k: metadata_map[k].get("creation_time", 0)
                    )
                
                else:
                    # Default to LRU
                    key_to_evict = min(
                        metadata_map.keys(),
                        key=lambda k: metadata_map[k].get("last_access_time", 0)
                    )
                
                if key_to_evict:
                    self.delete(key_to_evict)
                    self.stats["evictions"] += 1
                    self._save_stats()
            
            except Exception as e:
                import logging
                logging.exception("Error during cache eviction. Falling back to deleting the first key.")
                if keys:
                    # If there's any error, just delete the first key
                    self.delete(keys[0])
                    self.stats["evictions"] += 1
                    self._save_stats()
    
    def _remove_expired_items(self) -> None:
        """
        Remove expired items from the cache.
        """
        with self.lock:
            current_time = time.time()
            
            # List all metadata files
            for filename in os.listdir(self.metadata_dir):
                if not filename.endswith(".json") or filename == "stats.json":
                    continue
                
                metadata_path = os.path.join(self.metadata_dir, filename)
                try:
                    with open(metadata_path, 'r') as f:
                        metadata = json.load(f)
                    
                    expiration_time = metadata.get("expiration_time")
                    if expiration_time is not None and current_time > expiration_time:
                        # Get the key and delete both value and metadata
                        key = metadata.get("key")
                        if key:
                            self.delete(key)
                            self.stats["evictions"] += 1
                            self._save_stats()
                except (IOError, json.JSONDecodeError):
                    # Remove corrupted metadata files
                    try:
                        os.remove(metadata_path)
                    except OSError:
                        pass<|MERGE_RESOLUTION|>--- conflicted
+++ resolved
@@ -96,11 +96,8 @@
                 if "access_count" not in metadata:
                     metadata["access_count"] = 0
                 
-<<<<<<< HEAD
                 # Update access count and time
-=======
-                # Update metadata
->>>>>>> c1b96d26
+                
                 metadata["access_count"] += 1
                 metadata["last_access_time"] = time.time()
                 self._save_metadata(key, metadata)
