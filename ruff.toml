# Optimized Ruff configuration for comprehensive linting and formatting

# Core settings
line-length = 88
target-version = "py39"
fix = true
unsafe-fixes = false
cache-dir = ".ruff_cache"

# Extended exclude patterns for better performance
extend-exclude = [
    ".git",
    ".venv",
    "venv",
    "node_modules",
    "__pycache__",
    "*.pyc",
    "*.pyo",
    "*.pyd",
    ".pytest_cache",
    ".mypy_cache",
    "build",
    "dist",
    "*.egg-info"
]

# Comprehensive rule selection replacing Flake8
[lint]
select = [
    "E",   # pycodestyle errors
    "F",   # pyflakes
    "W",   # pycodestyle warnings
    "I",   # isort
    "B",   # flake8-bugbear
    "C",   # flake8-comprehensions
    "T",   # flake8-print
    "UP",  # pyupgrade
    "RUF", # Ruff-specific rules
    "N",   # pep8-naming
    "PT",  # flake8-pytest-style
    "SIM", # flake8-simplify
    "ARG", # flake8-unused-arguments
    "ERA", # eradicate
    "PL",  # pylint
    "TRY", # tryceratops
    "FIX", # autofix
]

ignore = [
    "D203",  # One blank line before class
    "D213",  # Multi-line summary style
    "E501",  # Line length (handled by formatter)
    "PLR0913", # Too many arguments in function definition
]

[lint.isort]
known-first-party = ["src", "tests", "utils"]
combine-as-imports = true
force-single-line = true
lines-between-types = 1

# Simplified per-file-ignores with focused exceptions
[lint.per-file-ignores]
"__init__.py" = ["F401", "E402"]  # Allow unused imports in __init__
"tests/**/*.py" = [
    "S101",     # Allow assert in tests
    "PLR2004",  # Allow magic numbers in tests
    "ARG001",   # Allow unused arguments in tests (fixtures)
]
"**/test_*.py" = [
    "PLR0915",  # Allow long test functions
]
<<<<<<< HEAD
=======
"setup_dev_environment.py" = [
    "T201",     # Allow print statements in setup script
]
>>>>>>> cdedc22f

# Enhanced formatter settings
[format]
quote-style = "double"
indent-style = "space"
docstring-code-format = true
docstring-code-line-length = 88
line-ending = "auto"
preview = true<|MERGE_RESOLUTION|>--- conflicted
+++ resolved
@@ -70,12 +70,9 @@
 "**/test_*.py" = [
     "PLR0915",  # Allow long test functions
 ]
-<<<<<<< HEAD
-=======
 "setup_dev_environment.py" = [
     "T201",     # Allow print statements in setup script
 ]
->>>>>>> cdedc22f
 
 # Enhanced formatter settings
 [format]
