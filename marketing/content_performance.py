--- conflicted
+++ resolved
@@ -4,1133 +4,11 @@
 # The original content had syntax errors that could not be automatically fixed
 # Please review and update this file as needed
 
-<<<<<<< HEAD
-import json
-import logging
-
-# Standard library imports
-import os
-import statistics
-import uuid
-from collections import defaultdict
-from datetime import datetime, timedelta
-from typing import Any, Dict, List, Optional, Tuple, Union
-
-# Local imports
-from interfaces.marketing_interfaces import IContentPerformanceAnalyzer
-from marketing.errors import (
-    ContentNotFoundError,
-    InsufficientDataError,
-    InvalidParameterError,
-    StorageError,
-)
-=======
 
 def main():
     """Initialize the module."""
     pass
->>>>>>> 6124bda3
 
 
-<<<<<<< HEAD
-# Define constants
-ENGAGEMENT_TYPES = {
-    # Awareness metrics
-    "impression": "awareness",
-    "view": "awareness",
-    "reach": "awareness",
-    # Engagement metrics
-    "click": "engagement",
-    "like": "engagement",
-    "comment": "engagement",
-    "share": "engagement",
-    "save": "engagement",
-    "follow": "engagement",
-    # Conversion metrics
-    "lead": "conversion",
-    "signup": "conversion",
-    "download": "conversion",
-    "purchase": "conversion",
-}
-
-# Content performance benchmarks by content type and channel
-DEFAULT_BENCHMARKS = {
-    "blog_post": {
-        "views": 1000,
-        "clicks": 50,
-        "comments": 5,
-        "shares": 10,
-        "conversion_rate": 2.0,  # percentage
-    },
-    "social_media": {
-        "impressions": 1000,
-        "likes": 20,
-        "comments": 5,
-        "shares": 7,
-        "click_through_rate": 1.5,  # percentage
-    },
-    "email": {
-        "opens": 25,  # percentage
-        "clicks": 3,  # percentage
-        "replies": 0.5,  # percentage
-        "conversion_rate": 1.0,  # percentage
-    },
-    "video": {
-        "views": 500,
-        "watch_time": 120,  # seconds
-        "likes": 15,
-        "comments": 3,
-        "shares": 5,
-        "click_through_rate": 1.0,  # percentage
-    },
-}
-
-
-class ContentPerformanceAnalyzer(IContentPerformanceAnalyzer):
-    """
-    Class for tracking and analyzing the performance of marketing content.
-
-    This class provides tools to:
-    1. Track content across different channels
-    2. Record various engagement metrics
-    3. Analyze content performance
-    4. Identify top - performing content
-    5. Compare content performance
-    6. Generate performance reports
-    """
-
-    def __init__(self, storage_path: Optional[str] = None):
-        """
-        Initialize the content performance analyzer.
-
-        Args:
-            storage_path: Optional path to store content data. If None, 
-                data will be stored in memory only.
-        """
-        self.content = {}
-        self.engagements = {}
-        self.storage_path = storage_path
-
-        # Create storage directory if it doesn't exist
-        if storage_path and not os.path.exists(storage_path):
-            os.makedirs(storage_path)
-
-        # Load existing data if available
-        if storage_path:
-            self._load_data()
-
-    def _load_data(self):
-        """Load content and engagement data from storage."""
-        content_path = os.path.join(self.storage_path, "content.json")
-        engagements_path = os.path.join(self.storage_path, "engagements.json")
-
-        try:
-            if os.path.exists(content_path):
-                with open(content_path, "r", encoding="utf - 8") as file:
-                    self.content = json.load(file)
-
-            if os.path.exists(engagements_path):
-                with open(engagements_path, "r", encoding="utf - 8") as file:
-                    self.engagements = json.load(file)
-        except Exception as e:
-            logger.error(f"Error loading content performance data: {e}")
-            raise StorageError(f"Could not load content performance data: {e}")
-
-    def _save_data(self):
-        """Save content and engagement data to storage."""
-        if not self.storage_path:
-            return
-
-        content_path = os.path.join(self.storage_path, "content.json")
-        engagements_path = os.path.join(self.storage_path, "engagements.json")
-
-        try:
-            with open(content_path, "w", encoding="utf - 8") as file:
-                json.dump(self.content, file, indent=2)
-
-            with open(engagements_path, "w", encoding="utf - 8") as file:
-                json.dump(self.engagements, file, indent=2)
-        except Exception as e:
-            logger.error(f"Error saving content performance data: {e}")
-            raise StorageError(f"Could not save content performance data: {e}")
-
-    def track_content(
-        self,
-        content_id: str,
-        content_type: str,
-        title: str,
-        channels: List[str],
-        metadata: Optional[Dict[str, Any]] = None,
-    ) -> Dict[str, Any]:
-        """
-        Register content for performance tracking.
-
-        Args:
-            content_id: Unique identifier for the content
-            content_type: Type of content (blog_post, social_media, email, etc.)
-            title: Title or headline of the content
-            channels: List of channels where the content is published
-            metadata: Optional additional data about the content
-
-        Returns:
-            Dictionary containing the registered content data
-
-        Raises:
-            InvalidParameterError: If required parameters are missing or invalid
-        """
-        # Validate parameters
-        if not content_id:
-            content_id = str(uuid.uuid4())
-
-        if not content_type or not title or not channels:
-            raise InvalidParameterError("Content type, title, 
-                and channels are required parameters")
-
-        # Create content object
-        now = datetime.now()
-        content = {
-            "content_id": content_id,
-            "content_type": content_type,
-            "title": title,
-            "channels": channels,
-            "created_at": now.isoformat(),
-            "updated_at": now.isoformat(),
-            "metadata": metadata or {},
-            "tags": metadata.get("tags", []) if metadata else [],
-        }
-
-        # Store content
-        self.content[content_id] = content
-
-        # Initialize engagements for this content
-        if content_id not in self.engagements:
-            self.engagements[content_id] = []
-
-        # Save to disk if storage path is set
-        self._save_data()
-
-        return content
-
-    def record_engagement(
-        self,
-        content_id: str,
-        engagement_type: str,
-        channel: str,
-        count: int = 1,
-        timestamp: Optional[datetime] = None,
-        metadata: Optional[Dict[str, Any]] = None,
-    ) -> Dict[str, Any]:
-        """
-        Record an engagement with content.
-
-        Args:
-            content_id: ID of the content
-            engagement_type: Type of engagement (view, click, comment, share, conversion, 
-                etc.)
-            channel: Channel where the engagement occurred
-            count: Number of engagements to record (default 1)
-            timestamp: Optional timestamp for the engagement, defaults to current time
-            metadata: Optional additional data about the engagement
-
-        Returns:
-            Dictionary containing the recorded engagement
-
-        Raises:
-            ContentNotFoundError: If the content ID is not found
-            InvalidParameterError: If required parameters are missing or invalid
-        """
-        # Validate content exists
-        if content_id not in self.content:
-            raise ContentNotFoundError(content_id)
-
-        # Validate parameters
-        if not engagement_type or not channel or count < 1:
-            raise InvalidParameterError("Engagement type, channel, 
-                and positive count are required")
-
-        # Set timestamp if not provided
-        if timestamp is None:
-            timestamp = datetime.now()
-
-        # Format timestamp as ISO string if it's a datetime object
-        if isinstance(timestamp, datetime):
-            timestamp = timestamp.isoformat()
-
-        # Create engagement object
-        engagement_id = str(uuid.uuid4())
-        engagement = {
-            "engagement_id": engagement_id,
-            "content_id": content_id,
-            "engagement_type": engagement_type,
-            "channel": channel,
-            "count": count,
-            "timestamp": timestamp,
-            "metadata": metadata or {},
-            "engagement_category": ENGAGEMENT_TYPES.get(engagement_type.lower(), 
-                "other"),
-        }
-
-        # Store engagement
-        if content_id not in self.engagements:
-            self.engagements[content_id] = []
-
-        self.engagements[content_id].append(engagement)
-
-        # Save to disk if storage path is set
-        self._save_data()
-
-        return engagement
-
-    def get_content(self, content_id: str) -> Dict[str, Any]:
-        """
-        Get content details.
-
-        Args:
-            content_id: ID of the content to retrieve
-
-        Returns:
-            Content dictionary
-
-        Raises:
-            ContentNotFoundError: If the content ID is not found
-        """
-        if content_id not in self.content:
-            raise ContentNotFoundError(content_id)
-
-        return self.content[content_id]
-
-    def list_content(
-        self,
-        content_type: Optional[str] = None,
-        channel: Optional[str] = None,
-        date_published_after: Optional[datetime] = None,
-        date_published_before: Optional[datetime] = None,
-        tags: Optional[List[str]] = None,
-    ) -> List[Dict[str, Any]]:
-        """
-        List content with optional filtering.
-
-        Args:
-            content_type: Optional filter for content type
-            channel: Optional filter for content published on a specific channel
-            date_published_after: Optional filter for content published after a date
-            date_published_before: Optional filter for content published before a date
-            tags: Optional filter for content with specific tags
-
-        Returns:
-            List of content dictionaries matching the filters
-        """
-        filtered_content = []
-
-        for content in self.content.values():
-            # Apply content type filter
-            if content_type and content["content_type"] != content_type:
-                continue
-
-            # Apply channel filter
-            if channel and channel not in content["channels"]:
-                continue
-
-            # Apply date filters
-            created_at = datetime.fromisoformat(content["created_at"])
-
-            if date_published_after and created_at < date_published_after:
-                continue
-
-            if date_published_before and created_at > date_published_before:
-                continue
-
-            # Apply tag filter
-            if tags:
-                content_tags = set(content.get("tags", []))
-                if not content_tags.intersection(tags):
-                    continue
-
-            # Add to results
-            filtered_content.append(content)
-
-        return filtered_content
-
-    def get_engagement_metrics(
-        self,
-        content_id: str,
-        engagement_types: Optional[List[str]] = None,
-        channels: Optional[List[str]] = None,
-        start_time: Optional[datetime] = None,
-        end_time: Optional[datetime] = None,
-        group_by: Optional[str] = None,
-        aggregation: str = "sum",
-    ) -> Dict[str, Any]:
-        """
-        Get engagement metrics for content with optional filtering and aggregation.
-
-        Args:
-            content_id: ID of the content
-            engagement_types: Optional list of engagement types to include
-            channels: Optional list of channels to include
-            start_time: Optional start time to filter engagements
-            end_time: Optional end time to filter engagements
-            group_by: Optional grouping ("channel", "engagement_type", "daily", "weekly", 
-                "monthly")
-            aggregation: Aggregation method ("sum", "avg", "min", "max", "count")
-
-        Returns:
-            Dictionary containing the engagement metrics
-
-        Raises:
-            ContentNotFoundError: If the content ID is not found
-            InvalidParameterError: If parameters are invalid
-        """
-        # Check if content exists
-        if content_id not in self.content:
-            raise ContentNotFoundError(content_id)
-
-        # Check if there are engagements for this content
-        if content_id not in self.engagements or not self.engagements[content_id]:
-            return {
-                "content_id": content_id,
-                "metrics": [],
-                "total_count": 0,
-                "aggregate": {},
-                "grouped_data": {},
-            }
-
-        # Initialize result
-        result = {
-            "content_id": content_id,
-            "metrics": [],
-            "total_count": 0,
-            "aggregate": {},
-            "grouped_data": {},
-        }
-
-        # Get engagements for this content
-        content_engagements = self.engagements[content_id]
-
-        # Filter engagements
-        filtered_engagements = []
-        for engagement in content_engagements:
-            # Filter by engagement type
-            if engagement_types and \
-                engagement["engagement_type"] not in engagement_types:
-                continue
-
-            # Filter by channel
-            if channels and engagement["channel"] not in channels:
-                continue
-
-            # Filter by time range
-            if isinstance(engagement["timestamp"], str):
-                engagement_time = datetime.fromisoformat(engagement["timestamp"])
-            else:
-                engagement_time = engagement["timestamp"]
-
-            if start_time and engagement_time < start_time:
-                continue
-
-            if end_time and engagement_time > end_time:
-                continue
-
-            # Add to filtered engagements
-            filtered_engagements.append(engagement)
-            result["metrics"].append(engagement)
-
-        # Set total count
-        result["total_count"] = len(filtered_engagements)
-
-        # Aggregate metrics by engagement type
-        aggregates = defaultdict(list)
-        for engagement in filtered_engagements:
-            engagement_type = engagement["engagement_type"]
-            aggregates[engagement_type].append(engagement["count"])
-
-        # Calculate aggregates
-        for engagement_type, values in aggregates.items():
-            if aggregation == "sum":
-                result["aggregate"][engagement_type] = sum(values)
-            elif aggregation == "avg":
-                result["aggregate"][engagement_type] = sum(values) / len(values)
-            elif aggregation == "min":
-                result["aggregate"][engagement_type] = min(values)
-            elif aggregation == "max":
-                result["aggregate"][engagement_type] = max(values)
-            elif aggregation == "count":
-                result["aggregate"][engagement_type] = len(values)
-            else:
-                result["aggregate"][engagement_type] = sum(values)
-
-        # Group data if requested
-        if group_by:
-            if group_by == "channel":
-                # Group by channel
-                channels_data = defaultdict(lambda: defaultdict(list))
-                for engagement in filtered_engagements:
-                    channel = engagement["channel"]
-                    engagement_type = engagement["engagement_type"]
-                    channels_data[channel][engagement_type].append(engagement["count"])
-
-                # Calculate aggregates for each channel
-                for channel, channel_data in channels_data.items():
-                    result["grouped_data"][channel] = {}
-                    for engagement_type, values in channel_data.items():
-                        if aggregation == "sum":
-                            result["grouped_data"][channel][engagement_type] = \
-                                sum(values)
-                        elif aggregation == "avg":
-                            result["grouped_data"][channel][engagement_type] = \
-                                sum(values) / len(
-                                values
-                            )
-                        elif aggregation == "min":
-                            result["grouped_data"][channel][engagement_type] = \
-                                min(values)
-                        elif aggregation == "max":
-                            result["grouped_data"][channel][engagement_type] = \
-                                max(values)
-                        elif aggregation == "count":
-                            result["grouped_data"][channel][engagement_type] = \
-                                len(values)
-                        else:
-                            result["grouped_data"][channel][engagement_type] = \
-                                sum(values)
-
-            elif group_by == "engagement_type":
-                # Group by engagement type
-                for engagement_type, values in aggregates.items():
-                    if aggregation == "sum":
-                        result["grouped_data"][engagement_type] = sum(values)
-                    elif aggregation == "avg":
-                        result["grouped_data"][engagement_type] = sum(values) / \
-                            len(values)
-                    elif aggregation == "min":
-                        result["grouped_data"][engagement_type] = min(values)
-                    elif aggregation == "max":
-                        result["grouped_data"][engagement_type] = max(values)
-                    elif aggregation == "count":
-                        result["grouped_data"][engagement_type] = len(values)
-                    else:
-                        result["grouped_data"][engagement_type] = sum(values)
-
-            elif group_by in ["daily", "weekly", "monthly"]:
-                # Group by time period
-                time_periods = defaultdict(lambda: defaultdict(list))
-
-                for engagement in filtered_engagements:
-                    if isinstance(engagement["timestamp"], str):
-                        timestamp = datetime.fromisoformat(engagement["timestamp"])
-                    else:
-                        timestamp = engagement["timestamp"]
-
-                    # Format timestamp based on group_by
-                    if group_by == "daily":
-                        period = timestamp.strftime(" % Y-%m-%d")
-                    elif group_by == "weekly":
-                        # Get start of the week (Monday)
-                        start_of_week = timestamp - timedelta(days=timestamp.weekday())
-                        period = start_of_week.strftime(" % Y-%m-%d")
-                    elif group_by == "monthly":
-                        period = timestamp.strftime(" % Y-%m")
-
-                    engagement_type = engagement["engagement_type"]
-                    time_periods[period][engagement_type].append(engagement["count"])
-
-                # Calculate aggregates for each time period
-                for period, period_data in sorted(time_periods.items()):
-                    result["grouped_data"][period] = {}
-                    for engagement_type, values in period_data.items():
-                        if aggregation == "sum":
-                            result["grouped_data"][period][engagement_type] = \
-                                sum(values)
-                        elif aggregation == "avg":
-                            result["grouped_data"][period][engagement_type] = \
-                                sum(values) / len(
-                                values
-                            )
-                        elif aggregation == "min":
-                            result["grouped_data"][period][engagement_type] = \
-                                min(values)
-                        elif aggregation == "max":
-                            result["grouped_data"][period][engagement_type] = \
-                                max(values)
-                        elif aggregation == "count":
-                            result["grouped_data"][period][engagement_type] = \
-                                len(values)
-                        else:
-                            result["grouped_data"][period][engagement_type] = \
-                                sum(values)
-
-        return result
-
-    def analyze_performance(
-        self, content_id: str, benchmark_metrics: Optional[Dict[str, float]] = None
-    ) -> Dict[str, Any]:
-        """
-        Analyze content performance against benchmarks or averages.
-
-        Args:
-            content_id: ID of the content
-            benchmark_metrics: Optional dictionary of benchmark metrics for comparison
-
-        Returns:
-            Dictionary containing the performance analysis
-
-        Raises:
-            ContentNotFoundError: If the content ID is not found
-        """
-        # Check if content exists
-        if content_id not in self.content:
-            raise ContentNotFoundError(content_id)
-
-        content = self.content[content_id]
-        content_type = content["content_type"]
-
-        # Get engagement metrics
-        metrics = self.get_engagement_metrics(content_id=content_id, 
-            group_by="engagement_type")
-
-        # Use provided benchmarks or defaults
-        benchmarks = benchmark_metrics or DEFAULT_BENCHMARKS.get(content_type, {})
-
-        # Calculate performance relative to benchmarks
-        performance = {}
-        for engagement_type, value in metrics["aggregate"].items():
-            benchmark = benchmarks.get(engagement_type, 0)
-
-            if benchmark > 0:
-                performance_pct = (value / benchmark) * 100
-            elif value > 0:
-                performance_pct = float("inf")  # Undefined comparison
-            else:
-                performance_pct = 0
-
-            performance[engagement_type] = {
-                "actual": value,
-                "benchmark": benchmark,
-                "performance_percentage": performance_pct,
-                "difference": value - benchmark,
-            }
-
-        # Calculate overall performance score
-        if performance:
-            pct_values = [
-                p["performance_percentage"]
-                for p in performance.values()
-                if p["performance_percentage"] != float("inf")
-            ]
-            overall_score = sum(pct_values) / len(pct_values) if pct_values else 0
-        else:
-            overall_score = 0
-
-        # Calculate engagement rate
-        views = metrics["aggregate"].get("view", 
-            0) + metrics["aggregate"].get("impression", 0)
-        engagements = sum(
-            metrics["aggregate"].get(e, 0) for e in ["click", "like", "comment", 
-                "share"]
-        )
-
-        engagement_rate = (engagements / views) * 100 if views > 0 else 0
-
-        # Calculate conversion rate
-        conversions = sum(
-            metrics["aggregate"].get(c, 0) for c in ["lead", "signup", "download", 
-                "purchase"]
-        )
-        conversion_rate = (conversions / views) * 100 if views > 0 else 0
-
-        # Create performance analysis result
-        result = {
-            "content_id": content_id,
-            "content_type": content_type,
-            "title": content["title"],
-            "channels": content["channels"],
-            "created_at": content["created_at"],
-            "metrics": metrics["aggregate"],
-            "performance": performance,
-            "engagement_metrics": {
-                "views": views,
-                "engagements": engagements,
-                "conversions": conversions,
-                "engagement_rate": engagement_rate,
-                "conversion_rate": conversion_rate,
-            },
-            "overall_performance_score": overall_score,
-            "performance_rating": self._get_performance_rating(overall_score),
-        }
-
-        # Add performance insights
-        result["insights"] = self._generate_performance_insights(result)
-
-        return result
-
-    def _get_performance_rating(self, score: float) -> str:
-        """Get a performance rating based on score."""
-        if score >= 150:
-            return "exceptional"
-        elif score >= 120:
-            return "excellent"
-        elif score >= 100:
-            return "good"
-        elif score >= 80:
-            return "average"
-        elif score >= 50:
-            return "below_average"
-        else:
-            return "poor"
-
-    def _generate_performance_insights(self, analysis: Dict[str, Any]) -> List[Dict[str, 
-        Any]]:
-        """
-        Generate performance insights based on content analysis.
-
-        Args:
-            analysis: Content performance analysis dictionary
-
-        Returns:
-            List of insight dictionaries with message and type
-        """
-        insights = []
-        metrics = analysis["metrics"]
-        performance = analysis["performance"]
-        engagement_metrics = analysis["engagement_metrics"]
-
-        # Check engagement rate
-        if engagement_metrics["engagement_rate"] > 10:
-            insights.append(
-                {
-                    "type": "positive",
-                    "message": "High engagement rate indicates strong audience interest in this content.",
-                        
-                }
-            )
-        elif engagement_metrics["engagement_rate"] < 1:
-            insights.append(
-                {
-                    "type": "negative",
-                    "message": "Low engagement rate suggests the content isn't resonating with the audience.",
-                        
-                }
-            )
-
-        # Check conversion rate
-        if engagement_metrics["conversion_rate"] > 5:
-            insights.append(
-                {
-                    "type": "positive",
-                    "message": "Excellent conversion rate indicates effective call - to - action and valuable content.",
-                        
-                }
-            )
-        elif engagement_metrics["conversion_rate"] < 0.5 and \
-            engagement_metrics["views"] > 100:
-            insights.append(
-                {
-                    "type": "negative",
-                    "message": "Low conversion rate with good view count suggests a disconnect between content and call - to - action.",
-                        
-                }
-            )
-
-        # Check for high - performing metrics
-        for metric_name, metric_data in performance.items():
-            if metric_data["performance_percentage"] > 150:
-                insights.append(
-                    {
-                        "type": "positive",
-                        "message": f"Exceptional performance in {metric_name} metric at {metric_data['performance_percentage']:.1f}% of benchmark.",
-                            
-                    }
-                )
-
-        # Check for underperforming metrics
-        underperforming = [m for m, 
-            d in performance.items() if d["performance_percentage"] < 50]
-        if underperforming:
-            metrics_list = ", ".join(underperforming)
-            insights.append(
-                {
-                    "type": "negative",
-                    "message": f"Underperforming metrics that need attention: {metrics_list}.",
-                        
-                }
-            )
-
-        # Check for trending potential
-        if metrics.get("share", 0) > metrics.get("like", 0) * 0.2:
-            insights.append(
-                {
-                    "type": "positive",
-                    "message": "High share - to - like ratio indicates viral potential.",
-                        
-                }
-            )
-
-        # Add generic insight if none generated
-        if not insights:
-            if analysis["overall_performance_score"] >= 100:
-                insights.append(
-                    {
-                        "type": "positive",
-                        "message": "Content is performing well across most metrics.",
-                    }
-                )
-            else:
-                insights.append(
-                    {
-                        "type": "neutral",
-                        "message": "Content is performing at or below benchmark levels.",
-                            
-                    }
-                )
-
-        return insights
-
-    def compare_content(
-        self, content_ids: List[str], metrics: Optional[List[str]] = None
-    ) -> Dict[str, Any]:
-        """
-        Compare performance of multiple content items.
-
-        Args:
-            content_ids: List of content IDs to compare
-            metrics: Optional list of metrics to include in the comparison
-
-        Returns:
-            Dictionary containing the content comparison
-
-        Raises:
-            InvalidParameterError: If no valid content IDs are provided
-        """
-        if not content_ids:
-            raise InvalidParameterError("At least one content ID must be provided")
-
-        # Get analysis for each content item
-        content_analyses = {}
-        valid_content_ids = []
-
-        for content_id in content_ids:
-            try:
-                analysis = self.analyze_performance(content_id)
-                content_analyses[content_id] = analysis
-                valid_content_ids.append(content_id)
-            except ContentNotFoundError:
-                continue
-
-        if not valid_content_ids:
-            raise InvalidParameterError("None of the provided content IDs were found")
-
-        # Extract content information
-        content_info = {}
-        for content_id in valid_content_ids:
-            content = self.content[content_id]
-            content_info[content_id] = {
-                "title": content["title"],
-                "content_type": content["content_type"],
-                "channels": content["channels"],
-                "created_at": content["created_at"],
-            }
-
-        # Determine metrics to compare
-        all_metrics = set()
-        for analysis in content_analyses.values():
-            all_metrics.update(analysis["metrics"].keys())
-
-        compare_metrics = metrics or list(all_metrics)
-
-        # Compare metrics across content
-        metrics_comparison = {}
-        for metric_name in compare_metrics:
-            metric_comparison = {
-                "content_values": {},
-                "highest_value": {"content_id": None, "value": 0},
-                "lowest_value": {"content_id": None, "value": float("inf")},
-                "average_value": 0,
-            }
-
-            values = []
-
-            for content_id, analysis in content_analyses.items():
-                value = analysis["metrics"].get(metric_name, 0)
-
-                metric_comparison["content_values"][content_id] = value
-                values.append(value)
-
-                # Update highest value
-                if value > metric_comparison["highest_value"]["value"]:
-                    metric_comparison["highest_value"] = {"content_id": content_id, 
-                        "value": value}
-
-                # Update lowest value
-                if value < metric_comparison["lowest_value"]["value"]:
-                    metric_comparison["lowest_value"] = {"content_id": content_id, 
-                        "value": value}
-
-            # Calculate average
-            metric_comparison["average_value"] = sum(values) / \
-                len(values) if values else 0
-
-            # Set lowest value to 0 if it was not updated
-            if metric_comparison["lowest_value"]["value"] == float("inf"):
-                metric_comparison["lowest_value"] = {"content_id": None, "value": 0}
-
-            metrics_comparison[metric_name] = metric_comparison
-
-        # Rank content by overall performance
-        ranking = []
-        for content_id, analysis in content_analyses.items():
-            ranking.append(
-                {
-                    "content_id": content_id,
-                    "title": content_info[content_id]["title"],
-                    "performance_score": analysis["overall_performance_score"],
-                }
-            )
-
-        # Sort by performance score (highest first)
-        ranking.sort(key=lambda x: x["performance_score"], reverse=True)
-
-        # Create final comparison result
-        result = {
-            "content_ids": valid_content_ids,
-            "content_info": content_info,
-            "metrics_comparison": metrics_comparison,
-            "performance_ranking": ranking,
-        }
-
-        return result
-
-    def identify_top_performing_content(
-        self,
-        content_type: Optional[str] = None,
-        channel: Optional[str] = None,
-        engagement_metric: str = "views",
-        time_period: Optional[Tuple[datetime, datetime]] = None,
-        limit: int = 10,
-    ) -> List[Dict[str, Any]]:
-        """
-        Identify top - performing content based on engagement metrics.
-
-        Args:
-            content_type: Optional filter for content type
-            channel: Optional filter for a specific channel
-            engagement_metric: Metric to use for ranking
-            time_period: Optional tuple of (start_date, end_date) to limit analysis
-            limit: Maximum number of items to return
-
-        Returns:
-            List of top - performing content items with metrics
-        """
-        # Get all content matching filters
-        content_list = self.list_content(content_type=content_type, channel=channel)
-
-        if not content_list:
-            return []
-
-        # Get metrics for each content item
-        content_metrics = []
-
-        for content in content_list:
-            content_id = content["content_id"]
-
-            try:
-                # Get metrics for this content
-                metrics = self.get_engagement_metrics(
-                    content_id=content_id,
-                    start_time=time_period[0] if time_period else None,
-                    end_time=time_period[1] if time_period else None,
-                )
-
-                # Get the value for the ranking metric
-                metric_value = metrics["aggregate"].get(engagement_metric, 0)
-
-                # Add to content metrics
-                content_metrics.append(
-                    {
-                        "content_id": content_id,
-                        "title": content["title"],
-                        "content_type": content["content_type"],
-                        "channels": content["channels"],
-                        "created_at": content["created_at"],
-                        "metric_value": metric_value,
-                        "metrics": metrics["aggregate"],
-                    }
-                )
-            except Exception as e:
-                logger.warning(f"Error getting metrics for content {content_id}: {e}")
-                continue
-
-        # Sort by metric value (highest first)
-        content_metrics.sort(key=lambda x: x["metric_value"], reverse=True)
-
-        # Limit results
-        top_content = content_metrics[:limit]
-
-        return top_content
-
-    def generate_content_report(
-        self,
-        content_id: str,
-        report_type: str = "summary",
-        start_date: Optional[datetime] = None,
-        end_date: Optional[datetime] = None,
-    ) -> Dict[str, Any]:
-        """
-        Generate a content performance report.
-
-        Args:
-            content_id: ID of the content
-            report_type: Type of report to generate ("summary", "detailed", "channel")
-            start_date: Optional start date for report data
-            end_date: Optional end date for report data
-
-        Returns:
-            Dictionary containing the report data
-
-        Raises:
-            ContentNotFoundError: If the content ID is not found
-        """
-        # Check if content exists
-        if content_id not in self.content:
-            raise ContentNotFoundError(content_id)
-
-        content = self.content[content_id]
-
-        # Initialize report
-        report = {
-            "content_id": content_id,
-            "title": content["title"],
-            "content_type": content["content_type"],
-            "channels": content["channels"],
-            "created_at": content["created_at"],
-            "report_type": report_type,
-            "generated_at": datetime.now().isoformat(),
-            "time_period": {
-                "start": start_date.isoformat() if start_date else content["created_at"],
-                    
-                "end": end_date.isoformat() if end_date else datetime.now().isoformat(),
-            },
-        }
-
-        # Add performance analysis
-        analysis = self.analyze_performance(content_id)
-
-        # Create report based on type
-        if report_type == "summary":
-            # Summary report with high - level metrics
-            report["performance_summary"] = {
-                "overall_score": analysis["overall_performance_score"],
-                "rating": analysis["performance_rating"],
-                "engagement_rate": analysis["engagement_metrics"]["engagement_rate"],
-                "conversion_rate": analysis["engagement_metrics"]["conversion_rate"],
-                "top_metrics": [],
-                "insights": analysis["insights"],
-            }
-
-            # Add top metrics
-            sorted_metrics = sorted(analysis["metrics"].items(), key=lambda x: x[1], 
-                reverse=True)
-
-            for metric_name, value in sorted_metrics[:5]:
-                report["performance_summary"]["top_metrics"].append(
-                    {
-                        "name": metric_name,
-                        "value": value,
-                        "benchmark": analysis["performance"]
-                        .get(metric_name, {})
-                        .get("benchmark", 0),
-                        "performance": analysis["performance"]
-                        .get(metric_name, {})
-                        .get("performance_percentage", 0),
-                    }
-                )
-
-            # Add time series data
-            time_metrics = self.get_engagement_metrics(
-                content_id=content_id, start_time=start_date, end_time=end_date, 
-                    group_by="daily"
-            )
-
-            report["time_series"] = time_metrics.get("grouped_data", {})
-
-        elif report_type == "detailed":
-            # Detailed report with all metrics and analysis
-            report["performance_analysis"] = analysis
-
-            # Add time series data with different groupings
-            report["time_series"] = {}
-
-            for group_by in ["daily", "weekly", "monthly"]:
-                time_metrics = self.get_engagement_metrics(
-                    content_id=content_id,
-                    start_time=start_date,
-                    end_time=end_date,
-                    group_by=group_by,
-                )
-
-                report["time_series"][group_by] = time_metrics.get("grouped_data", {})
-
-        elif report_type == "channel":
-            # Channel report with metrics by channel
-            report["channel_performance"] = {}
-
-            for channel in content["channels"]:
-                channel_metrics = self.get_engagement_metrics(
-                    content_id=content_id,
-                    start_time=start_date,
-                    end_time=end_date,
-                    channels=[channel],
-                )
-
-                report["channel_performance"][channel] = {
-                    "metrics": channel_metrics["aggregate"],
-                    "total_engagements": sum(channel_metrics["aggregate"].values()),
-                }
-
-            # Add channel comparison
-            channels_data = []
-
-            for channel, data in report["channel_performance"].items():
-                channels_data.append(
-                    {
-                        "channel": channel,
-                        "total_engagements": data["total_engagements"],
-                        "metrics": data["metrics"],
-                    }
-                )
-
-            # Sort by total engagements (highest first)
-            channels_data.sort(key=lambda x: x["total_engagements"], reverse=True)
-
-            report["channel_comparison"] = channels_data
-
-            # Add recommendations for channels
-            report["channel_recommendations"] = []
-
-            # Find best and worst channels
-            if channels_data:
-                best_channel = channels_data[0]["channel"]
-                worst_channel = \
-                    channels_data[-1]["channel"] if len(channels_data) > 1 else None
-
-                report["channel_recommendations"].append(
-                    {
-                        "type": "positive",
-                        "message": f"The {best_channel} channel is performing best. Consider allocating more resources to this channel.",
-                            
-                    }
-                )
-
-                if worst_channel and worst_channel != best_channel:
-                    report["channel_recommendations"].append(
-                        {
-                            "type": "negative",
-                            "message": f"The {worst_channel} channel is underperforming. Consider reviewing content format or distribution strategy.",
-                                
-                        }
-                    )
-
-        return report
-=======
 if __name__ == "__main__":
-    main()
->>>>>>> 6124bda3
+    main()