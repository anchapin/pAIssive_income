--- conflicted
+++ resolved
@@ -4,1149 +4,11 @@
 # The original content had syntax errors that could not be automatically fixed
 # Please review and update this file as needed
 
-<<<<<<< HEAD
-import json
-import logging
-import math
-import os
-import statistics
-import uuid
-from collections import defaultdict
-from datetime import datetime, timedelta
-from typing import Any, Dict, List, Optional, Tuple, Union
-
-from interfaces.marketing_interfaces import ICampaignTracker
-from marketing.errors import InvalidParameterError, MarketingCampaignError, 
-    MarketingError
-=======
 
 def main():
     """Initialize the module."""
     pass
->>>>>>> 6124bda3
 
 
-<<<<<<< HEAD
-
-class CampaignTrackingError(MarketingError):
-    """Error raised when there's an issue with campaign tracking."""
-
-    def __init__(self, message: str, campaign_id: Optional[str] = None, **kwargs):
-        """
-        Initialize the campaign tracking error.
-
-        Args:
-            message: Human - readable error message
-            campaign_id: ID of the campaign that caused the error
-            **kwargs: Additional arguments to pass to the base class
-        """
-        details = kwargs.pop("details", {})
-        if campaign_id:
-            details["campaign_id"] = campaign_id
-
-        super().__init__(message=message, code="campaign_tracking_error", 
-            details=details, **kwargs)
-
-
-class CampaignNotFoundError(CampaignTrackingError):
-    """Error raised when a campaign is not found."""
-
-    def __init__(self, campaign_id: str, **kwargs):
-        """
-        Initialize the campaign not found error.
-
-        Args:
-            campaign_id: ID of the campaign that was not found
-            **kwargs: Additional arguments to pass to the base class
-        """
-        super().__init__(
-            message=f"Campaign with ID {campaign_id} not found",
-            campaign_id=campaign_id,
-            code="campaign_not_found",
-            **kwargs,
-        )
-
-
-class InvalidMetricError(CampaignTrackingError):
-    """Error raised when an invalid metric is provided."""
-
-    def __init__(self, metric: str, campaign_id: Optional[str] = None, **kwargs):
-        """
-        Initialize the invalid metric error.
-
-        Args:
-            metric: Name of the invalid metric
-            campaign_id: ID of the campaign that caused the error
-            **kwargs: Additional arguments to pass to the base class
-        """
-        details = kwargs.pop("details", {})
-        details["metric"] = metric
-
-        super().__init__(
-            message=f"Invalid metric: {metric}",
-            campaign_id=campaign_id,
-            code="invalid_metric",
-            details=details,
-            **kwargs,
-        )
-
-
-class MetricGroup:
-    """Group of related metrics for a campaign."""
-
-    # Standard metric groups
-    AWARENESS = "awareness"
-    ENGAGEMENT = "engagement"
-    ACQUISITION = "acquisition"
-    CONVERSION = "conversion"
-    RETENTION = "retention"
-    REVENUE = "revenue"
-
-    # Common metrics mapped to groups
-    METRIC_TO_GROUP = {
-        # Awareness metrics
-        "impressions": AWARENESS,
-        "reach": AWARENESS,
-        "website_visits": AWARENESS,
-        "page_views": AWARENESS,
-        "unique_visitors": AWARENESS,
-        "brand_mentions": AWARENESS,
-        # Engagement metrics
-        "clicks": ENGAGEMENT,
-        "likes": ENGAGEMENT,
-        "comments": ENGAGEMENT,
-        "shares": ENGAGEMENT,
-        "time_on_page": ENGAGEMENT,
-        "bounce_rate": ENGAGEMENT,
-        "email_opens": ENGAGEMENT,
-        # Acquisition metrics
-        "new_leads": ACQUISITION,
-        "email_signups": ACQUISITION,
-        "free_trial_signups": ACQUISITION,
-        "cost_per_lead": ACQUISITION,
-        # Conversion metrics
-        "conversions": CONVERSION,
-        "conversion_rate": CONVERSION,
-        "cost_per_acquisition": CONVERSION,
-        "user_signups": CONVERSION,
-        # Retention metrics
-        "active_users": RETENTION,
-        "repeat_purchases": RETENTION,
-        "churn_rate": RETENTION,
-        "customer_lifetime_value": RETENTION,
-        # Revenue metrics
-        "revenue": REVENUE,
-        "average_order_value": REVENUE,
-        "mrr": REVENUE,
-        "arr": REVENUE,
-    }
-
-    # All available groups
-    ALL_GROUPS = {AWARENESS, ENGAGEMENT, ACQUISITION, CONVERSION, RETENTION, REVENUE}
-
-
-class CampaignTracker(ICampaignTracker):
-    """Class for tracking campaign performance metrics."""
-
-    def __init__(self, storage_path: Optional[str] = None):
-        """
-        Initialize the campaign tracker.
-
-        Args:
-            storage_path: Optional path to store campaign data. If None, 
-                data will be stored in memory only.
-        """
-        self.campaigns = {}
-        self.metrics = {}
-        self.storage_path = storage_path
-
-        # Create storage directory if it doesn't exist
-        if storage_path and not os.path.exists(storage_path):
-            os.makedirs(storage_path)
-
-        # Load existing data if available
-        if storage_path and os.path.exists(os.path.join(storage_path, 
-            "campaigns.json")):
-            self._load_campaigns()
-
-        if storage_path and os.path.exists(os.path.join(storage_path, "metrics.json")):
-            self._load_metrics()
-
-    def create_campaign(
-        self,
-        name: str,
-        description: str,
-        channels: List[str],
-        goals: List[Dict[str, Any]],
-        target_metrics: Dict[str, float],
-        start_date: Optional[datetime] = None,
-        end_date: Optional[datetime] = None,
-        budget: Optional[float] = None,
-        tags: Optional[List[str]] = None,
-        metadata: Optional[Dict[str, Any]] = None,
-    ) -> Dict[str, Any]:
-        """
-        Create a new campaign for tracking.
-
-        Args:
-            name: Campaign name
-            description: Campaign description
-            channels: Marketing channels used (e.g., "email", "social_media", "content")
-            goals: List of campaign goals with metrics and targets
-            target_metrics: Dictionary mapping metric names to target values
-            start_date: Optional start date for the campaign, defaults to current time
-            end_date: Optional end date for the campaign
-            budget: Optional campaign budget
-            tags: Optional tags for categorizing the campaign
-            metadata: Optional additional data about the campaign
-
-        Returns:
-            Dictionary containing the created campaign data
-        """
-        campaign_id = str(uuid.uuid4())
-        now = datetime.now()
-
-        if start_date is None:
-            start_date = now
-
-        campaign = {
-            "id": campaign_id,
-            "name": name,
-            "description": description,
-            "channels": channels,
-            "goals": goals,
-            "target_metrics": target_metrics,
-            "start_date": (
-                start_date.isoformat() if isinstance(start_date, 
-                    datetime) else start_date
-            ),
-            "end_date": end_date.isoformat() if isinstance(end_date, 
-                datetime) else end_date,
-            "budget": budget,
-            "tags": tags or [],
-            "metadata": metadata or {},
-            "status": (
-                "active"
-                if start_date <= now and (end_date is None or end_date >= now)
-                else "scheduled"
-            ),
-            "created_at": now.isoformat(),
-            "updated_at": now.isoformat(),
-        }
-
-        self.campaigns[campaign_id] = campaign
-
-        # Initialize metrics for this campaign
-        self.metrics[campaign_id] = {}
-
-        # Save to disk if storage path is set
-        self._save_campaigns()
-        self._save_metrics()
-
-        return campaign
-
-    def update_campaign(self, campaign_id: str, **kwargs) -> Dict[str, Any]:
-        """
-        Update a campaign's details.
-
-        Args:
-            campaign_id: ID of the campaign to update
-            **kwargs: Campaign attributes to update
-
-        Returns:
-            Updated campaign dictionary
-
-        Raises:
-            CampaignNotFoundError: If the campaign is not found
-        """
-        if campaign_id not in self.campaigns:
-            raise CampaignNotFoundError(campaign_id)
-
-        campaign = self.campaigns[campaign_id]
-
-        # Update allowed fields
-        allowed_fields = [
-            "name",
-            "description",
-            "channels",
-            "goals",
-            "target_metrics",
-            "start_date",
-            "end_date",
-            "budget",
-            "tags",
-            "metadata",
-            "status",
-        ]
-
-        for field, value in kwargs.items():
-            if field in allowed_fields:
-                # Handle datetime conversion for dates
-                if field in ["start_date", "end_date"] and isinstance(value, datetime):
-                    campaign[field] = value.isoformat()
-                else:
-                    campaign[field] = value
-
-        # Update timestamp
-        campaign["updated_at"] = datetime.now().isoformat()
-
-        # Save to disk
-        self._save_campaigns()
-
-        return campaign
-
-    def get_campaign(self, campaign_id: str) -> Dict[str, Any]:
-        """
-        Get campaign details.
-
-        Args:
-            campaign_id: ID of the campaign to retrieve
-
-        Returns:
-            Campaign dictionary
-
-        Raises:
-            CampaignNotFoundError: If the campaign is not found
-        """
-        if campaign_id not in self.campaigns:
-            raise CampaignNotFoundError(campaign_id)
-
-        return self.campaigns[campaign_id]
-
-    def list_campaigns(
-        self,
-        status: Optional[str] = None,
-        channel: Optional[str] = None,
-        tag: Optional[str] = None,
-        start_date_after: Optional[datetime] = None,
-        start_date_before: Optional[datetime] = None,
-    ) -> List[Dict[str, Any]]:
-        """
-        List campaigns with optional filtering.
-
-        Args:
-            status: Optional filter for campaign status
-            channel: Optional filter for campaigns using a specific channel
-            tag: Optional filter for campaigns with a specific tag
-            start_date_after: Optional filter for campaigns starting after a date
-            start_date_before: Optional filter for campaigns starting before a date
-
-        Returns:
-            List of campaign dictionaries matching the filters
-        """
-        results = []
-
-        for campaign in self.campaigns.values():
-            # Apply filters
-            if status and campaign.get("status") != status:
-                continue
-
-            if channel and channel not in campaign.get("channels", []):
-                continue
-
-            if tag and tag not in campaign.get("tags", []):
-                continue
-
-            if start_date_after:
-                campaign_start = datetime.fromisoformat(campaign["start_date"])
-                if campaign_start < start_date_after:
-                    continue
-
-            if start_date_before:
-                campaign_start = datetime.fromisoformat(campaign["start_date"])
-                if campaign_start > start_date_before:
-                    continue
-
-            results.append(campaign)
-
-        return results
-
-    def delete_campaign(self, campaign_id: str) -> bool:
-        """
-        Delete a campaign and its associated metrics.
-
-        Args:
-            campaign_id: ID of the campaign to delete
-
-        Returns:
-            True if the campaign was deleted, False otherwise
-
-        Raises:
-            CampaignNotFoundError: If the campaign is not found
-        """
-        if campaign_id not in self.campaigns:
-            raise CampaignNotFoundError(campaign_id)
-
-        # Remove campaign and its metrics
-        del self.campaigns[campaign_id]
-        if campaign_id in self.metrics:
-            del self.metrics[campaign_id]
-
-        # Save to disk
-        self._save_campaigns()
-        self._save_metrics()
-
-        return True
-
-    def record_metric(
-        self,
-        campaign_id: str,
-        metric_name: str,
-        value: float,
-        timestamp: Optional[datetime] = None,
-        channel: Optional[str] = None,
-        metadata: Optional[Dict[str, Any]] = None,
-    ) -> Dict[str, Any]:
-        """
-        Record a metric value for a campaign.
-
-        Args:
-            campaign_id: ID of the campaign
-            metric_name: Name of the metric to record
-            value: Value of the metric
-            timestamp: Optional timestamp for the metric, defaults to current time
-            channel: Optional channel to associate with the metric
-            metadata: Optional additional data about the metric
-
-        Returns:
-            Dictionary containing the recorded metric
-
-        Raises:
-            CampaignNotFoundError: If the campaign is not found
-        """
-        if campaign_id not in self.campaigns:
-            raise CampaignNotFoundError(campaign_id)
-
-        # Default timestamp to now if not provided
-        if timestamp is None:
-            timestamp = datetime.now()
-
-        # Create unique ID for this metric record
-        metric_id = str(uuid.uuid4())
-
-        # Initialize metrics dictionary for this campaign if it doesn't exist
-        if campaign_id not in self.metrics:
-            self.metrics[campaign_id] = {}
-
-        # Get metric group
-        metric_group = MetricGroup.METRIC_TO_GROUP.get(metric_name.lower(), "custom")
-
-        # Create metric record
-        metric_record = {
-            "id": metric_id,
-            "campaign_id": campaign_id,
-            "name": metric_name,
-            "group": metric_group,
-            "value": value,
-            "timestamp": timestamp.isoformat() if isinstance(timestamp, 
-                datetime) else timestamp,
-            "channel": channel,
-            "metadata": metadata or {},
-        }
-
-        # Add to metrics dictionary
-        self.metrics[campaign_id][metric_id] = metric_record
-
-        # Save to disk
-        self._save_metrics()
-
-        return metric_record
-
-    def get_metrics(
-        self,
-        campaign_id: str,
-        metric_name: Optional[str] = None,
-        start_time: Optional[datetime] = None,
-        end_time: Optional[datetime] = None,
-        channel: Optional[str] = None,
-        group_by: Optional[str] = None,
-        aggregation: str = "sum",
-    ) -> Dict[str, Any]:
-        """
-        Get metrics for a campaign with optional filtering and aggregation.
-
-        Args:
-            campaign_id: ID of the campaign
-            metric_name: Optional name of a specific metric to retrieve
-            start_time: Optional start time to filter metrics
-            end_time: Optional end time to filter metrics
-            channel: Optional channel to filter metrics
-            group_by: Optional grouping ("channel", "daily", "weekly", "monthly")
-            aggregation: Aggregation method ("sum", "avg", "min", "max", "count")
-
-        Returns:
-            Dictionary containing the campaign metrics data
-
-        Raises:
-            CampaignNotFoundError: If the campaign is not found
-            InvalidParameterError: If an invalid parameter is provided
-        """
-        if campaign_id not in self.campaigns:
-            raise CampaignNotFoundError(campaign_id)
-
-        # Validate aggregation method
-        valid_aggregations = ["sum", "avg", "min", "max", "count"]
-        if aggregation not in valid_aggregations:
-            raise InvalidParameterError(
-                f"Invalid aggregation method: {aggregation}. Must be one of {valid_aggregations}"
-            )
-
-        # Validate group_by parameter
-        valid_groupings = [None, "channel", "daily", "weekly", "monthly", "metric"]
-        if group_by not in valid_groupings:
-            raise InvalidParameterError(
-                f"Invalid group_by value: {group_by}. Must be one of {valid_groupings}"
-            )
-
-        # Initialize result
-        result = {
-            "campaign_id": campaign_id,
-            "campaign_name": self.campaigns[campaign_id]["name"],
-            "metrics": [],
-            "total_count": 0,
-        }
-
-        # Initialize grouped data if requested
-        if group_by:
-            result["grouped_data"] = {}
-
-        # Initialize aggregates for each metric
-        aggregates = defaultdict(list)
-
-        # Get campaign metrics
-        campaign_metrics = self.metrics.get(campaign_id, {}).values()
-
-        # Apply filters
-        filtered_metrics = []
-        for metric in campaign_metrics:
-            # Filter by metric name
-            if metric_name and metric["name"] != metric_name:
-                continue
-
-            # Filter by channel
-            if channel and metric.get("channel") != channel:
-                continue
-
-            # Filter by time range
-            metric_time = datetime.fromisoformat(metric["timestamp"])
-
-            if start_time and metric_time < start_time:
-                continue
-
-            if end_time and metric_time > end_time:
-                continue
-
-            # Add to filtered metrics
-            filtered_metrics.append(metric)
-
-            # Add to result metrics list
-            result["metrics"].append(metric)
-
-            # Add to aggregates
-            aggregates[metric["name"]].append(metric["value"])
-
-        # Set total count
-        result["total_count"] = len(filtered_metrics)
-
-        # Perform aggregations
-        result["aggregate"] = {}
-        for metric_name, values in aggregates.items():
-            if aggregation == "sum":
-                result["aggregate"][metric_name] = sum(values)
-            elif aggregation == "avg":
-                result["aggregate"][metric_name] = sum(values) / \
-                    len(values) if values else 0
-            elif aggregation == "min":
-                result["aggregate"][metric_name] = min(values) if values else 0
-            elif aggregation == "max":
-                result["aggregate"][metric_name] = max(values) if values else 0
-            elif aggregation == "count":
-                result["aggregate"][metric_name] = len(values)
-
-        # Group data if requested
-        if group_by:
-            if group_by == "channel":
-                # Group by channel
-                channels = {}
-                for metric in filtered_metrics:
-                    channel = metric.get("channel", "unknown")
-                    if channel not in channels:
-                        channels[channel] = defaultdict(list)
-                    channels[channel][metric["name"]].append(metric["value"])
-
-                # Calculate aggregates for each channel
-                for channel_name, channel_metrics in channels.items():
-                    result["grouped_data"][channel_name] = {}
-                    for metric_name, values in channel_metrics.items():
-                        if aggregation == "sum":
-                            result["grouped_data"][channel_name][metric_name] = \
-                                sum(values)
-                        elif aggregation == "avg":
-                            result["grouped_data"][channel_name][metric_name] = \
-                                sum(values) / len(
-                                values
-                            )
-                        elif aggregation == "min":
-                            result["grouped_data"][channel_name][metric_name] = \
-                                min(values)
-                        elif aggregation == "max":
-                            result["grouped_data"][channel_name][metric_name] = \
-                                max(values)
-                        elif aggregation == "count":
-                            result["grouped_data"][channel_name][metric_name] = \
-                                len(values)
-
-            elif group_by == "metric":
-                # Group by metric name
-                metrics_dict = {}
-                for metric in filtered_metrics:
-                    metric_name = metric["name"]
-                    if metric_name not in metrics_dict:
-                        metrics_dict[metric_name] = {
-                            "values": [],
-                            "group": metric.get("group", "custom"),
-                        }
-                    metrics_dict[metric_name]["values"].append(metric["value"])
-
-                # Calculate aggregates for each metric
-                for metric_name, metric_data in metrics_dict.items():
-                    values = metric_data["values"]
-                    result["grouped_data"][metric_name] = {
-                        "group": metric_data["group"],
-                        "aggregate": 0,
-                    }
-
-                    if aggregation == "sum":
-                        result["grouped_data"][metric_name]["aggregate"] = sum(values)
-                    elif aggregation == "avg":
-                        result["grouped_data"][metric_name]["aggregate"] = \
-                            sum(values) / len(values)
-                    elif aggregation == "min":
-                        result["grouped_data"][metric_name]["aggregate"] = min(values)
-                    elif aggregation == "max":
-                        result["grouped_data"][metric_name]["aggregate"] = max(values)
-                    elif aggregation == "count":
-                        result["grouped_data"][metric_name]["aggregate"] = len(values)
-
-            else:
-                # Group by time period
-                time_periods = {}
-
-                for metric in filtered_metrics:
-                    metric_time = datetime.fromisoformat(metric["timestamp"])
-
-                    if group_by == "daily":
-                        period_key = metric_time.date().isoformat()
-                    elif group_by == "weekly":
-                        # Get start of week (Monday)
-                        start_of_week = metric_time - \
-                            timedelta(days=metric_time.weekday())
-                        period_key = start_of_week.date().isoformat()
-                    elif group_by == "monthly":
-                        period_key = f"{metric_time.year}-{metric_time.month:02d}"
-
-                    if period_key not in time_periods:
-                        time_periods[period_key] = defaultdict(list)
-
-                    time_periods[period_key][metric["name"]].append(metric["value"])
-
-                # Calculate aggregates for each time period
-                for period, period_metrics in time_periods.items():
-                    result["grouped_data"][period] = {}
-                    for metric_name, values in period_metrics.items():
-                        if aggregation == "sum":
-                            result["grouped_data"][period][metric_name] = sum(values)
-                        elif aggregation == "avg":
-                            result["grouped_data"][period][metric_name] = \
-                                sum(values) / len(values)
-                        elif aggregation == "min":
-                            result["grouped_data"][period][metric_name] = min(values)
-                        elif aggregation == "max":
-                            result["grouped_data"][period][metric_name] = max(values)
-                        elif aggregation == "count":
-                            result["grouped_data"][period][metric_name] = len(values)
-
-        return result
-
-    def analyze_performance(
-        self,
-        campaign_id: str,
-        metrics: Optional[List[str]] = None,
-    ) -> Dict[str, Any]:
-        """
-        Analyze campaign performance against target metrics.
-
-        Args:
-            campaign_id: ID of the campaign
-            metrics: Optional list of metrics to include in the analysis
-
-        Returns:
-            Dictionary containing the performance analysis
-
-        Raises:
-            CampaignNotFoundError: If the campaign is not found
-        """
-        if campaign_id not in self.campaigns:
-            raise CampaignNotFoundError(campaign_id)
-
-        campaign = self.campaigns[campaign_id]
-        target_metrics = campaign["target_metrics"]
-
-        # Get current metrics data
-        metrics_data = self.get_metrics(
-            campaign_id=campaign_id, group_by="metric", aggregation="sum"
-        )
-
-        # Initialize result
-        result = {
-            "campaign_id": campaign_id,
-            "campaign_name": campaign["name"],
-            "overall_performance": 0,
-            "metrics_performance": {},
-            "metrics_achievement": {},
-            "metrics_remaining": {},
-            "groups_performance": {},
-        }
-
-        # Filter metrics if requested
-        metric_names = metrics or list(target_metrics.keys())
-
-        # Calculate performance for each metric
-        performance_scores = []
-        for metric_name in metric_names:
-            if metric_name not in target_metrics:
-                continue
-
-            target_value = target_metrics[metric_name]
-            current_value = 0
-
-            # Get current value from metrics data
-            if "grouped_data" in metrics_data and \
-                metric_name in metrics_data["grouped_data"]:
-                current_value = metrics_data["grouped_data"][metric_name]["aggregate"]
-
-            # Calculate achievement percentage
-            achievement = 0
-            if target_value > 0:
-                achievement = min(100, (current_value / target_value) * 100)
-
-            # Calculate remaining value
-            remaining = max(0, target_value - current_value)
-
-            # Store results
-            result["metrics_performance"][metric_name] = {
-                "target": target_value,
-                "current": current_value,
-                "achievement_percentage": achievement,
-                "remaining": remaining,
-                "group": MetricGroup.METRIC_TO_GROUP.get(metric_name.lower(), "custom"),
-            }
-
-            result["metrics_achievement"][metric_name] = achievement
-            result["metrics_remaining"][metric_name] = remaining
-
-            # Add to performance scores
-            performance_scores.append(achievement)
-
-            # Add to group performance
-            group = MetricGroup.METRIC_TO_GROUP.get(metric_name.lower(), "custom")
-            if group not in result["groups_performance"]:
-                result["groups_performance"][group] = {"metrics": [], 
-                    "average_achievement": 0}
-
-            result["groups_performance"][group]["metrics"].append(metric_name)
-
-        # Calculate overall performance
-        result["overall_performance"] = (
-            sum(performance_scores) / \
-                len(performance_scores) if performance_scores else 0
-        )
-
-        # Calculate group average achievements
-        for group, group_data in result["groups_performance"].items():
-            metrics_list = group_data["metrics"]
-            achievements = [result["metrics_achievement"][m] for m in metrics_list]
-            group_data["average_achievement"] = (
-                sum(achievements) / len(achievements) if achievements else 0
-            )
-
-        return result
-
-    def compare_campaigns(
-        self, campaign_ids: List[str], metrics: Optional[List[str]] = None
-    ) -> Dict[str, Any]:
-        """
-        Compare performance of multiple campaigns.
-
-        Args:
-            campaign_ids: List of campaign IDs to compare
-            metrics: Optional list of metrics to include in the comparison
-
-        Returns:
-            Dictionary containing the campaign comparison
-
-        Raises:
-            CampaignNotFoundError: If any campaign is not found
-        """
-        # Validate campaigns
-        for campaign_id in campaign_ids:
-            if campaign_id not in self.campaigns:
-                raise CampaignNotFoundError(campaign_id)
-
-        # Initialize result
-        result = {
-            "campaign_ids": campaign_ids,
-            "campaigns": {},
-            "metrics_comparison": {},
-            "overall_ranking": [],
-        }
-
-        # Add campaign info
-        for campaign_id in campaign_ids:
-            campaign = self.campaigns[campaign_id]
-            result["campaigns"][campaign_id] = {
-                "name": campaign["name"],
-                "status": campaign["status"],
-                "start_date": campaign["start_date"],
-                "end_date": campaign.get("end_date"),
-                "channels": campaign["channels"],
-                "budget": campaign.get("budget"),
-            }
-
-        # Get all metrics from all campaigns
-        all_metrics = set()
-        for campaign_id in campaign_ids:
-            campaign = self.campaigns[campaign_id]
-            all_metrics.update(campaign.get("target_metrics", {}).keys())
-
-            # Add metrics from recorded data
-            if campaign_id in self.metrics:
-                for metric_record in self.metrics[campaign_id].values():
-                    all_metrics.add(metric_record["name"])
-
-        # Filter metrics if requested
-        metric_names = metrics if metrics is not None else list(all_metrics)
-
-        # Get performance analysis for each campaign
-        campaign_analyses = {}
-        for campaign_id in campaign_ids:
-            try:
-                analysis = self.analyze_performance(campaign_id, metric_names)
-                campaign_analyses[campaign_id] = analysis
-            except Exception as e:
-                logger.warning(f"Error analyzing campaign {campaign_id}: {e}")
-                campaign_analyses[campaign_id] = {
-                    "overall_performance": 0,
-                    "metrics_performance": {},
-                }
-
-        # Compare metrics across campaigns
-        for metric_name in metric_names:
-            metric_comparison = {
-                "campaign_values": {},
-                "highest_value": {"campaign_id": None, "value": 0},
-                "highest_achievement": {"campaign_id": None, "percentage": 0},
-                "average_value": 0,
-                "average_achievement": 0,
-            }
-
-            values = []
-            achievements = []
-
-            for campaign_id in campaign_ids:
-                analysis = campaign_analyses[campaign_id]
-                performance = analysis.get("metrics_performance", {}).get(metric_name, 
-                    {})
-
-                if performance:
-                    current_value = performance.get("current", 0)
-                    achievement = performance.get("achievement_percentage", 0)
-
-                    metric_comparison["campaign_values"][campaign_id] = {
-                        "current": current_value,
-                        "target": performance.get("target", 0),
-                        "achievement": achievement,
-                    }
-
-                    values.append(current_value)
-                    achievements.append(achievement)
-
-                    # Update highest value
-                    if current_value > metric_comparison["highest_value"]["value"]:
-                        metric_comparison["highest_value"] = {
-                            "campaign_id": campaign_id,
-                            "value": current_value,
-                        }
-
-                    # Update highest achievement
-                    if achievement > metric_comparison["highest_achievement"]["percentage"]:
-                        metric_comparison["highest_achievement"] = {
-                            "campaign_id": campaign_id,
-                            "percentage": achievement,
-                        }
-
-            # Calculate averages
-            metric_comparison["average_value"] = sum(values) / \
-                len(values) if values else 0
-            metric_comparison["average_achievement"] = (
-                sum(achievements) / len(achievements) if achievements else 0
-            )
-
-            # Add to result
-            result["metrics_comparison"][metric_name] = metric_comparison
-
-        # Create overall ranking
-        ranking = []
-        for campaign_id in campaign_ids:
-            analysis = campaign_analyses[campaign_id]
-            ranking.append(
-                {
-                    "campaign_id": campaign_id,
-                    "name": result["campaigns"][campaign_id]["name"],
-                    "performance": analysis.get("overall_performance", 0),
-                }
-            )
-
-        # Sort by performance (highest first)
-        ranking.sort(key=lambda x: x["performance"], reverse=True)
-        result["overall_ranking"] = ranking
-
-        return result
-
-    def generate_report(
-        self,
-        campaign_id: str,
-        report_type: str = "summary",
-        start_date: Optional[datetime] = None,
-        end_date: Optional[datetime] = None,
-    ) -> Dict[str, Any]:
-        """
-        Generate a campaign performance report.
-
-        Args:
-            campaign_id: ID of the campaign
-            report_type: Type of report to generate ("summary", "detailed", "goals")
-            start_date: Optional start date for report data
-            end_date: Optional end date for report data
-
-        Returns:
-            Dictionary containing the report data
-
-        Raises:
-            CampaignNotFoundError: If the campaign is not found
-        """
-        if campaign_id not in self.campaigns:
-            raise CampaignNotFoundError(campaign_id)
-
-        campaign = self.campaigns[campaign_id]
-
-        # Initialize report
-        report = {
-            "campaign_id": campaign_id,
-            "campaign_name": campaign["name"],
-            "report_type": report_type,
-            "generated_at": datetime.now().isoformat(),
-            "time_period": {
-                "start": start_date.isoformat() if start_date else campaign["start_date"],
-                    
-                "end": (
-                    end_date.isoformat()
-                    if end_date
-                    else (campaign.get("end_date") or datetime.now().isoformat())
-                ),
-            },
-            "performance_summary": {},
-        }
-
-        # Get metrics
-        metrics_data = self.get_metrics(
-            campaign_id=campaign_id, start_time=start_date, end_time=end_date, 
-                group_by="metric"
-        )
-
-        # Get performance analysis
-        performance = self.analyze_performance(campaign_id)
-
-        # Add performance summary
-        report["performance_summary"] = {
-            "overall_performance": performance["overall_performance"],
-            "top_metrics": [],
-            "bottom_metrics": [],
-            "metrics_by_group": {},
-        }
-
-        # Add metrics by group
-        for group, group_data in performance["groups_performance"].items():
-            report["performance_summary"]["metrics_by_group"][group] = {
-                "metrics": [],
-                "average_achievement": group_data["average_achievement"],
-            }
-
-            for metric_name in group_data["metrics"]:
-                metric_perf = performance["metrics_performance"][metric_name]
-                report["performance_summary"]["metrics_by_group"][group]["metrics"].append(
-                    {
-                        "name": metric_name,
-                        "current": metric_perf["current"],
-                        "target": metric_perf["target"],
-                        "achievement": metric_perf["achievement_percentage"],
-                    }
-                )
-
-        # Sort metrics by achievement
-        sorted_metrics = sorted(
-            performance["metrics_achievement"].items(), key=lambda x: x[1], reverse=True
-        )
-
-        # Add top 5 metrics
-        top_metrics = sorted_metrics[:5]
-        for metric_name, achievement in top_metrics:
-            metric_perf = performance["metrics_performance"][metric_name]
-            report["performance_summary"]["top_metrics"].append(
-                {
-                    "name": metric_name,
-                    "current": metric_perf["current"],
-                    "target": metric_perf["target"],
-                    "achievement": achievement,
-                }
-            )
-
-        # Add bottom 5 metrics
-        bottom_metrics = \
-            sorted_metrics[-5:] if len(sorted_metrics) >= 5 else sorted_metrics
-        for metric_name, achievement in bottom_metrics:
-            metric_perf = performance["metrics_performance"][metric_name]
-            report["performance_summary"]["bottom_metrics"].append(
-                {
-                    "name": metric_name,
-                    "current": metric_perf["current"],
-                    "target": metric_perf["target"],
-                    "achievement": achievement,
-                }
-            )
-
-        # Add additional details based on report type
-        if report_type == "detailed":
-            # Add time - based data
-            time_metrics = self.get_metrics(
-                campaign_id=campaign_id,
-                start_time=start_date,
-                end_time=end_date,
-                group_by="daily" if (end_date - start_date).days <= 30 else "weekly",
-            )
-
-            report["time_series"] = time_metrics.get("grouped_data", {})
-
-            # Add channel data
-            channel_metrics = self.get_metrics(
-                campaign_id=campaign_id,
-                start_time=start_date,
-                end_time=end_date,
-                group_by="channel",
-            )
-
-            report["channel_performance"] = channel_metrics.get("grouped_data", {})
-
-            # Add all metrics
-            report["all_metrics"] = {}
-            for metric_name, metric_data in performance["metrics_performance"].items():
-                report["all_metrics"][metric_name] = {
-                    "current": metric_data["current"],
-                    "target": metric_data["target"],
-                    "achievement": metric_data["achievement_percentage"],
-                    "remaining": metric_data["remaining"],
-                    "group": metric_data["group"],
-                }
-
-        elif report_type == "goals":
-            # Add goals - focused data
-            report["goals"] = []
-
-            for goal in campaign["goals"]:
-                goal_metrics = {}
-                goal_achievement = 0
-                metrics_count = 0
-
-                for metric_name in goal.get("metrics", []):
-                    if metric_name in performance["metrics_performance"]:
-                        metric_perf = performance["metrics_performance"][metric_name]
-                        goal_metrics[metric_name] = {
-                            "current": metric_perf["current"],
-                            "target": metric_perf["target"],
-                            "achievement": metric_perf["achievement_percentage"],
-                        }
-
-                        goal_achievement += metric_perf["achievement_percentage"]
-                        metrics_count += 1
-
-                avg_achievement = goal_achievement / \
-                    metrics_count if metrics_count > 0 else 0
-
-                report["goals"].append(
-                    {
-                        "name": goal["name"],
-                        "description": goal.get("description", ""),
-                        "metrics": goal_metrics,
-                        "average_achievement": avg_achievement,
-                    }
-                )
-
-        return report
-
-    def _load_campaigns(self) -> None:
-        """Load campaigns from disk."""
-        if not self.storage_path:
-            return
-
-        campaigns_path = os.path.join(self.storage_path, "campaigns.json")
-
-        try:
-            with open(campaigns_path, "r") as f:
-                self.campaigns = json.load(f)
-        except Exception as e:
-            logger.error(f"Error loading campaigns: {e}")
-            self.campaigns = {}
-
-    def _save_campaigns(self) -> None:
-        """Save campaigns to disk."""
-        if not self.storage_path:
-            return
-
-        campaigns_path = os.path.join(self.storage_path, "campaigns.json")
-
-        try:
-            with open(campaigns_path, "w") as f:
-                json.dump(self.campaigns, f, indent=2)
-        except Exception as e:
-            logger.error(f"Error saving campaigns: {e}")
-
-    def _load_metrics(self) -> None:
-        """Load metrics from disk."""
-        if not self.storage_path:
-            return
-
-        metrics_path = os.path.join(self.storage_path, "metrics.json")
-
-        try:
-            with open(metrics_path, "r") as f:
-                self.metrics = json.load(f)
-        except Exception as e:
-            logger.error(f"Error loading metrics: {e}")
-            self.metrics = {}
-
-    def _save_metrics(self) -> None:
-        """Save metrics to disk."""
-        if not self.storage_path:
-            return
-
-        metrics_path = os.path.join(self.storage_path, "metrics.json")
-
-        try:
-            with open(metrics_path, "w") as f:
-                json.dump(self.metrics, f, indent=2)
-        except Exception as e:
-            logger.error(f"Error saving metrics: {e}")
-=======
 if __name__ == "__main__":
-    main()
->>>>>>> 6124bda3
+    main()