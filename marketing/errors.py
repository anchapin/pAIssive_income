"""
Error handling for the Marketing module.

This module provides custom exceptions and error handling utilities
specific to the Marketing module.
"""

import sys
import os
from typing import Dict, Any, Optional, List, Type, Union
import logging

# Add the project root to the Python path to import the errors module
sys.path.insert(0, os.path.abspath(os.path.join(os.path.dirname(__file__), '..')))
from errors import (
    MarketingError, ValidationError, handle_exception
)

# Set up logging
logger = logging.getLogger(__name__)

# Re-export the error classes for convenience
__all__ = [
    'MarketingError',
    'ValidationError',
    'handle_exception',
    'ContentGenerationError',
    'StrategyGenerationError',
    'ChannelStrategyError',
    'ContentTemplateError',
    'ContentOptimizationError',
    'UserPersonaError',
    'MarketingCampaignError',
    'InvalidTestConfigurationError',
    'TestNotFoundError',
    'ContentNotFoundError',
    'InvalidParameterError',
    'InsufficientDataError',
<<<<<<< HEAD
    'StorageError'
=======
    'StorageError',
    'PlatformNotFoundError',
    'PlatformNotSupportedError',
    'AuthenticationError',
    'ContentValidationError',
    'PostNotFoundError',
    'PostingError',
    'DeletionError',
    'SchedulingError',
    'NotSupportedError'
>>>>>>> 891bf672
]


class InvalidTestConfigurationError(MarketingError):
    """Error raised when there's an invalid test configuration."""

    def __init__(
        self,
        message: str,
        test_id: Optional[str] = None,
        **kwargs
    ):
        """
        Initialize the invalid test configuration error.

        Args:
            message: Human-readable error message
            test_id: ID of the test with invalid configuration
            **kwargs: Additional arguments to pass to the base class
        """
        details = kwargs.pop("details", {})
        if test_id:
            details["test_id"] = test_id

        super().__init__(
            message=message,
            code="invalid_test_configuration_error",
            details=details,
            **kwargs
        )


class TestNotFoundError(MarketingError):
    """Error raised when a test is not found."""

    def __init__(
        self,
        message: str,
        test_id: Optional[str] = None,
        **kwargs
    ):
        """
        Initialize the test not found error.

        Args:
            message: Human-readable error message
            test_id: ID of the test that was not found
            **kwargs: Additional arguments to pass to the base class
        """
        details = kwargs.pop("details", {})
        if test_id:
            details["test_id"] = test_id

        super().__init__(
            message=message,
            code="test_not_found_error",
            details=details,
            **kwargs
        )


class ContentGenerationError(MarketingError):
    """Error raised when there's an issue with content generation."""

    def __init__(
        self,
        message: str,
        content_type: Optional[str] = None,
        **kwargs
    ):
        """
        Initialize the content generation error.

        Args:
            message: Human-readable error message
            content_type: Type of content that caused the error
            **kwargs: Additional arguments to pass to the base class
        """
        details = kwargs.pop("details", {})
        if content_type:
            details["content_type"] = content_type

        super().__init__(
            message=message,
            code="content_generation_error",
            details=details,
            **kwargs
        )


class StrategyGenerationError(MarketingError):
    """Error raised when there's an issue with marketing strategy generation."""

    def __init__(
        self,
        message: str,
        strategy_type: Optional[str] = None,
        **kwargs
    ):
        """
        Initialize the strategy generation error.

        Args:
            message: Human-readable error message
            strategy_type: Type of strategy that caused the error
            **kwargs: Additional arguments to pass to the base class
        """
        details = kwargs.pop("details", {})
        if strategy_type:
            details["strategy_type"] = strategy_type

        super().__init__(
            message=message,
            code="strategy_generation_error",
            details=details,
            **kwargs
        )


class ChannelStrategyError(MarketingError):
    """Error raised when there's an issue with a marketing channel strategy."""

    def __init__(
        self,
        message: str,
        channel: Optional[str] = None,
        **kwargs
    ):
        """
        Initialize the channel strategy error.

        Args:
            message: Human-readable error message
            channel: Marketing channel that caused the error
            **kwargs: Additional arguments to pass to the base class
        """
        details = kwargs.pop("details", {})
        if channel:
            details["channel"] = channel

        super().__init__(
            message=message,
            code="channel_strategy_error",
            details=details,
            **kwargs
        )


class ContentTemplateError(MarketingError):
    """Error raised when there's an issue with a content template."""

    def __init__(
        self,
        message: str,
        template_type: Optional[str] = None,
        **kwargs
    ):
        """
        Initialize the content template error.

        Args:
            message: Human-readable error message
            template_type: Type of template that caused the error
            **kwargs: Additional arguments to pass to the base class
        """
        details = kwargs.pop("details", {})
        if template_type:
            details["template_type"] = template_type

        # Only set code if it's not already provided in kwargs
        if 'code' not in kwargs:
            kwargs['code'] = "content_template_error"

        super().__init__(
            message=message,
            details=details,
            **kwargs
        )


class ContentOptimizationError(MarketingError):
    """Error raised when there's an issue with content optimization."""

    def __init__(
        self,
        message: str,
        optimization_type: Optional[str] = None,
        **kwargs
    ):
        """
        Initialize the content optimization error.

        Args:
            message: Human-readable error message
            optimization_type: Type of optimization that caused the error
            **kwargs: Additional arguments to pass to the base class
        """
        details = kwargs.pop("details", {})
        if optimization_type:
            details["optimization_type"] = optimization_type

        super().__init__(
            message=message,
            code="content_optimization_error",
            details=details,
            **kwargs
        )


class UserPersonaError(MarketingError):
    """Error raised when there's an issue with user persona creation or analysis."""

    def __init__(
        self,
        message: str,
        persona_name: Optional[str] = None,
        **kwargs
    ):
        """
        Initialize the user persona error.

        Args:
            message: Human-readable error message
            persona_name: Name of the persona that caused the error
            **kwargs: Additional arguments to pass to the base class
        """
        details = kwargs.pop("details", {})
        if persona_name:
            details["persona_name"] = persona_name

        super().__init__(
            message=message,
            code="user_persona_error",
            details=details,
            **kwargs
        )


class MarketingCampaignError(MarketingError):
    """Error raised when there's an issue with a marketing campaign."""

    def __init__(
        self,
        message: str,
        campaign_id: Optional[str] = None,
        **kwargs
    ):
        """
        Initialize the marketing campaign error.

        Args:
            message: Human-readable error message
            campaign_id: ID of the campaign that caused the error
            **kwargs: Additional arguments to pass to the base class
        """
        details = kwargs.pop("details", {})
        if campaign_id:
            details["campaign_id"] = campaign_id

        super().__init__(
            message=message,
            code="marketing_campaign_error",
            details=details,
            **kwargs
        )


<<<<<<< HEAD
class InvalidTestConfigurationError(MarketingError):
    """Error raised when an A/B test configuration is invalid."""

    def __init__(
        self,
        message: str,
        **kwargs
    ):
        """
        Initialize the invalid test configuration error.

        Args:
            message: Human-readable error message
            **kwargs: Additional arguments to pass to the base class
        """
        super().__init__(
            message=message,
            code="invalid_test_configuration",
            **kwargs
        )


class TestNotFoundError(MarketingError):
    """Error raised when an A/B test is not found."""

    def __init__(
        self,
        test_id: str,
        **kwargs
    ):
        """
        Initialize the test not found error.

        Args:
            test_id: ID of the test that was not found
            **kwargs: Additional arguments to pass to the base class
        """
        super().__init__(
            message=f"A/B test with ID '{test_id}' not found",
            code="test_not_found",
            **kwargs
        )


class PlatformNotSupportedError(Exception):
    """Exception raised when a social media platform is not supported."""

    def __init__(self, platform: str):
        self.platform = platform
        super().__init__(f"Social media platform '{platform}' is not supported")
=======
class InvalidParameterError(MarketingError):
    """Error raised when a parameter is invalid."""
>>>>>>> 891bf672

    def __init__(
        self,
        message: str,
        parameter_name: Optional[str] = None,
        **kwargs
    ):
        """
        Initialize the invalid parameter error.

<<<<<<< HEAD
class PlatformNotFoundError(Exception):
    """Exception raised when a social media platform connection is not found."""

    def __init__(self, platform_id: str):
        self.platform_id = platform_id
        super().__init__(f"Social media platform with ID '{platform_id}' not found")
=======
        Args:
            message: Human-readable error message
            parameter_name: Name of the parameter that is invalid
            **kwargs: Additional arguments to pass to the base class
        """
        details = kwargs.pop("details", {})
        if parameter_name:
            details["parameter_name"] = parameter_name
>>>>>>> 891bf672

        super().__init__(
            message=message,
            code="invalid_parameter_error",
            details=details,
            **kwargs
        )

<<<<<<< HEAD
class AuthenticationError(Exception):
    """Exception raised when authentication with a social media platform fails."""

    def __init__(self, platform: str, message: str = "Authentication failed"):
        self.platform = platform
        self.message = message
        super().__init__(f"{message} for platform '{platform}'")
=======
>>>>>>> 891bf672

class ContentNotFoundError(MarketingError):
    """Error raised when specific content is not found."""

<<<<<<< HEAD
class PostNotFoundError(Exception):
    """Exception raised when a social media post is not found."""

    def __init__(self, platform_id: str, post_id: str):
        self.platform_id = platform_id
        self.post_id = post_id
        super().__init__(f"Post with ID '{post_id}' not found on platform '{platform_id}'")
=======
    def __init__(
        self,
        message: str,
        content_id: Optional[str] = None,
        content_type: Optional[str] = None,
        **kwargs
    ):
        """
        Initialize the content not found error.
>>>>>>> 891bf672

        Args:
            message: Human-readable error message
            content_id: ID of the content that was not found
            content_type: Type of content that was not found
            **kwargs: Additional arguments to pass to the base class
        """
        details = kwargs.pop("details", {})
        if content_id:
            details["content_id"] = content_id
        if content_type:
            details["content_type"] = content_type

<<<<<<< HEAD
class ContentValidationError(Exception):
    """Exception raised when social media content validation fails."""

    def __init__(self, platform: str, message: str):
        self.platform = platform
        self.message = message
        super().__init__(f"Content validation failed for platform '{platform}': {message}")


class PostingError(Exception):
    """Exception raised when posting to a social media platform fails."""

    def __init__(self, platform: str, message: str):
        self.platform = platform
        self.message = message
        super().__init__(f"Failed to post to platform '{platform}': {message}")
=======
        super().__init__(
            message=message,
            code="content_not_found_error",
            details=details,
            **kwargs
        )


class StorageError(MarketingError):
    """Error raised when there is an issue with data storage or retrieval."""
>>>>>>> 891bf672

    def __init__(
        self,
        message: str,
        storage_type: Optional[str] = None,
        operation: Optional[str] = None,
        **kwargs
    ):
        """
        Initialize the storage error.

<<<<<<< HEAD
class DeletionError(Exception):
    """Exception raised when deleting a post from a social media platform fails."""

    def __init__(self, platform: str, post_id: str, message: str):
        self.platform = platform
        self.post_id = post_id
        self.message = message
        super().__init__(f"Failed to delete post '{post_id}' from platform '{platform}': {message}")


class SchedulingError(Exception):
    """Exception raised when scheduling a post or campaign fails."""

    def __init__(self, message: str):
        self.message = message
        super().__init__(f"Failed to schedule content: {message}")
=======
        Args:
            message: Human-readable error message
            storage_type: Type of storage that encountered the error
            operation: Operation that was being performed
            **kwargs: Additional arguments to pass to the base class
        """
        details = kwargs.pop("details", {})
        if storage_type:
            details["storage_type"] = storage_type
        if operation:
            details["operation"] = operation

        super().__init__(
            message=message,
            code="storage_error",
            details=details,
            **kwargs
        )


class InsufficientDataError(MarketingError):
    """Error raised when there is insufficient data for analysis."""

    def __init__(
        self,
        message: str,
        data_type: Optional[str] = None,
        min_required: Optional[int] = None,
        **kwargs
    ):
        """
        Initialize the insufficient data error.

        Args:
            message: Human-readable error message
            data_type: Type of data that is insufficient
            min_required: Minimum amount of data required
            **kwargs: Additional arguments to pass to the base class
        """
        details = kwargs.pop("details", {})
        if data_type:
            details["data_type"] = data_type
        if min_required is not None:
            details["min_required"] = min_required

        super().__init__(
            message=message,
            code="insufficient_data_error",
            details=details,
            **kwargs
        )


class ContentValidationError(MarketingError):
    """Error raised when content validation fails."""

    def __init__(
        self,
        message: str,
        content_type: Optional[str] = None,
        validation_errors: Optional[List[str]] = None,
        **kwargs
    ):
        """
        Initialize the content validation error.

        Args:
            message: Human-readable error message
            content_type: Type of content that failed validation
            validation_errors: List of specific validation errors
            **kwargs: Additional arguments to pass to the base class
        """
        details = kwargs.pop("details", {})
        if content_type:
            details["content_type"] = content_type
        if validation_errors:
            details["validation_errors"] = validation_errors

        super().__init__(
            message=message,
            code="content_validation_error",
            details=details,
            **kwargs
        )


class PlatformNotFoundError(MarketingError):
    """Error raised when a social media platform connection is not found."""
    
    def __init__(
        self,
        platform_id: str,
        message: Optional[str] = None,
        **kwargs
    ):
        """
        Initialize the platform not found error.

        Args:
            platform_id: ID of the platform that was not found
            message: Optional custom message
            **kwargs: Additional arguments to pass to the base class
        """
        details = kwargs.pop("details", {})
        details["platform_id"] = platform_id
        
        if message is None:
            message = f"Social media platform with ID '{platform_id}' not found"

        super().__init__(
            message=message,
            code="platform_not_found_error",
            details=details,
            **kwargs
        )
>>>>>>> 891bf672


class AuthenticationError(MarketingError):
    """Error raised when there's an authentication issue with a third-party service."""

    def __init__(
        self,
        message: str,
        service_name: Optional[str] = None,
        **kwargs
    ):
        """
        Initialize the authentication error.

        Args:
            message: Human-readable error message
            service_name: Name of the service that failed authentication
            **kwargs: Additional arguments to pass to the base class
        """
        details = kwargs.pop("details", {})
        if service_name:
            details["service_name"] = service_name

        super().__init__(
            message=message,
            code="authentication_error",
            details=details,
            **kwargs
        )


class PostNotFoundError(MarketingError):
    """Error raised when a social media post is not found."""

    def __init__(
        self,
        message: str,
        post_id: Optional[str] = None,
        platform: Optional[str] = None,
        **kwargs
    ):
        """
        Initialize the post not found error.

        Args:
            message: Human-readable error message
            post_id: ID of the post that was not found
            platform: Social media platform where the post should exist
            **kwargs: Additional arguments to pass to the base class
        """
        details = kwargs.pop("details", {})
        if post_id:
            details["post_id"] = post_id
        if platform:
            details["platform"] = platform

        super().__init__(
            message=message,
            code="post_not_found_error",
            details=details,
            **kwargs
        )


class PostingError(MarketingError):
    """Error raised when there's an error posting content to a platform."""

    def __init__(
        self,
        message: str,
        platform: Optional[str] = None,
        content_id: Optional[str] = None,
        error_details: Optional[Dict[str, Any]] = None,
        **kwargs
    ):
        """
        Initialize the posting error.

        Args:
            message: Human-readable error message
            platform: The platform where the posting failed
            content_id: ID of the content that failed to post
            error_details: Additional details about the error
            **kwargs: Additional arguments to pass to the base class
        """
        details = kwargs.pop("details", {})
        if platform:
            details["platform"] = platform
        if content_id:
            details["content_id"] = content_id
        if error_details:
            details["error_details"] = error_details

        super().__init__(
            message=message,
            code="posting_error",
            details=details,
            **kwargs
        )


class DeletionError(MarketingError):
    """Error raised when content or entity deletion fails."""

    def __init__(
        self,
        message: str,
        content_type: Optional[str] = None,
        content_id: Optional[str] = None,
        platform: Optional[str] = None,
        **kwargs
    ):
        """
        Initialize the deletion error.

        Args:
            message: Human-readable error message
            content_type: Type of content that failed to delete
            content_id: ID of the content that failed to delete
            platform: The platform where deletion failed
            **kwargs: Additional arguments to pass to the base class
        """
        details = kwargs.pop("details", {})
        if content_type:
            details["content_type"] = content_type
        if content_id:
            details["content_id"] = content_id
        if platform:
            details["platform"] = platform

        super().__init__(
            message=message,
            code="deletion_error",
            details=details,
            **kwargs
        )


class SchedulingError(MarketingError):
    """Error raised when there's an issue with scheduling content."""

    def __init__(
        self,
        message: str,
        content_id: Optional[str] = None,
        schedule_time: Optional[str] = None,
        platform: Optional[str] = None,
        **kwargs
    ):
        """
        Initialize the scheduling error.

        Args:
            message: Human-readable error message
            content_id: ID of the content that failed to schedule
            schedule_time: The time when the content was supposed to be scheduled
            platform: The platform where scheduling failed
            **kwargs: Additional arguments to pass to the base class
        """
        details = kwargs.pop("details", {})
        if content_id:
            details["content_id"] = content_id
        if schedule_time:
            details["schedule_time"] = schedule_time
        if platform:
            details["platform"] = platform

        super().__init__(
            message=message,
            code="scheduling_error",
            details=details,
            **kwargs
        )


class NotSupportedError(MarketingError):
    """Error raised when a feature or operation is not supported."""

    def __init__(
        self,
        message: str,
        feature: Optional[str] = None,
        platform: Optional[str] = None,
        **kwargs
    ):
        """
        Initialize the not supported error.

        Args:
            message: Human-readable error message
            feature: The feature that is not supported
            platform: The platform or context where the feature is not supported
            **kwargs: Additional arguments to pass to the base class
        """
        details = kwargs.pop("details", {})
        if feature:
            details["feature"] = feature
        if platform:
            details["platform"] = platform

        super().__init__(
            message=message,
            code="not_supported_error",
            details=details,
            **kwargs
        )


class PlatformNotSupportedError(Exception):
    """Exception raised when a feature is not supported by a platform."""

    def __init__(self, platform: str, feature: str):
        self.platform = platform
        self.feature = feature
        super().__init__(f"Feature '{feature}' is not supported by platform '{platform}'")


class ContentNotFoundError(MarketingError):
    """Error raised when content is not found."""

    def __init__(
        self,
        content_id: str,
        **kwargs
    ):
        """
        Initialize the content not found error.

        Args:
            content_id: ID of the content that was not found
            **kwargs: Additional arguments to pass to the base class
        """
        super().__init__(
            message=f"Content with ID '{content_id}' not found",
            code="content_not_found",
            **kwargs
        )


class InvalidParameterError(MarketingError):
    """Error raised when a parameter is invalid."""

    def __init__(
        self,
        message: str,
        parameter: Optional[str] = None,
        **kwargs
    ):
        """
        Initialize the invalid parameter error.

        Args:
            message: Human-readable error message
            parameter: Optional name of the invalid parameter
            **kwargs: Additional arguments to pass to the base class
        """
        details = kwargs.pop("details", {})
        if parameter:
            details["parameter"] = parameter

        super().__init__(
            message=message,
            code="invalid_parameter",
            details=details,
            **kwargs
        )


class InsufficientDataError(MarketingError):
    """Error raised when there is not enough data for an operation."""

    def __init__(
        self,
        message: str,
        **kwargs
    ):
        """
        Initialize the insufficient data error.

        Args:
            message: Human-readable error message
            **kwargs: Additional arguments to pass to the base class
        """
        super().__init__(
            message=message,
            code="insufficient_data",
            **kwargs
        )


class StorageError(MarketingError):
    """Error raised when there is an issue with storage operations."""

    def __init__(
        self,
        message: str,
        **kwargs
    ):
        """
        Initialize the storage error.

        Args:
            message: Human-readable error message
            **kwargs: Additional arguments to pass to the base class
        """
        super().__init__(
            message=message,
            code="storage_error",
            **kwargs
        )<|MERGE_RESOLUTION|>--- conflicted
+++ resolved
@@ -36,9 +36,6 @@
     'ContentNotFoundError',
     'InvalidParameterError',
     'InsufficientDataError',
-<<<<<<< HEAD
-    'StorageError'
-=======
     'StorageError',
     'PlatformNotFoundError',
     'PlatformNotSupportedError',
@@ -49,7 +46,6 @@
     'DeletionError',
     'SchedulingError',
     'NotSupportedError'
->>>>>>> 891bf672
 ]
 
 
@@ -317,61 +313,8 @@
         )
 
 
-<<<<<<< HEAD
-class InvalidTestConfigurationError(MarketingError):
-    """Error raised when an A/B test configuration is invalid."""
-
-    def __init__(
-        self,
-        message: str,
-        **kwargs
-    ):
-        """
-        Initialize the invalid test configuration error.
-
-        Args:
-            message: Human-readable error message
-            **kwargs: Additional arguments to pass to the base class
-        """
-        super().__init__(
-            message=message,
-            code="invalid_test_configuration",
-            **kwargs
-        )
-
-
-class TestNotFoundError(MarketingError):
-    """Error raised when an A/B test is not found."""
-
-    def __init__(
-        self,
-        test_id: str,
-        **kwargs
-    ):
-        """
-        Initialize the test not found error.
-
-        Args:
-            test_id: ID of the test that was not found
-            **kwargs: Additional arguments to pass to the base class
-        """
-        super().__init__(
-            message=f"A/B test with ID '{test_id}' not found",
-            code="test_not_found",
-            **kwargs
-        )
-
-
-class PlatformNotSupportedError(Exception):
-    """Exception raised when a social media platform is not supported."""
-
-    def __init__(self, platform: str):
-        self.platform = platform
-        super().__init__(f"Social media platform '{platform}' is not supported")
-=======
 class InvalidParameterError(MarketingError):
     """Error raised when a parameter is invalid."""
->>>>>>> 891bf672
 
     def __init__(
         self,
@@ -382,14 +325,6 @@
         """
         Initialize the invalid parameter error.
 
-<<<<<<< HEAD
-class PlatformNotFoundError(Exception):
-    """Exception raised when a social media platform connection is not found."""
-
-    def __init__(self, platform_id: str):
-        self.platform_id = platform_id
-        super().__init__(f"Social media platform with ID '{platform_id}' not found")
-=======
         Args:
             message: Human-readable error message
             parameter_name: Name of the parameter that is invalid
@@ -398,7 +333,6 @@
         details = kwargs.pop("details", {})
         if parameter_name:
             details["parameter_name"] = parameter_name
->>>>>>> 891bf672
 
         super().__init__(
             message=message,
@@ -407,29 +341,10 @@
             **kwargs
         )
 
-<<<<<<< HEAD
-class AuthenticationError(Exception):
-    """Exception raised when authentication with a social media platform fails."""
-
-    def __init__(self, platform: str, message: str = "Authentication failed"):
-        self.platform = platform
-        self.message = message
-        super().__init__(f"{message} for platform '{platform}'")
-=======
->>>>>>> 891bf672
 
 class ContentNotFoundError(MarketingError):
     """Error raised when specific content is not found."""
 
-<<<<<<< HEAD
-class PostNotFoundError(Exception):
-    """Exception raised when a social media post is not found."""
-
-    def __init__(self, platform_id: str, post_id: str):
-        self.platform_id = platform_id
-        self.post_id = post_id
-        super().__init__(f"Post with ID '{post_id}' not found on platform '{platform_id}'")
-=======
     def __init__(
         self,
         message: str,
@@ -439,7 +354,6 @@
     ):
         """
         Initialize the content not found error.
->>>>>>> 891bf672
 
         Args:
             message: Human-readable error message
@@ -453,24 +367,6 @@
         if content_type:
             details["content_type"] = content_type
 
-<<<<<<< HEAD
-class ContentValidationError(Exception):
-    """Exception raised when social media content validation fails."""
-
-    def __init__(self, platform: str, message: str):
-        self.platform = platform
-        self.message = message
-        super().__init__(f"Content validation failed for platform '{platform}': {message}")
-
-
-class PostingError(Exception):
-    """Exception raised when posting to a social media platform fails."""
-
-    def __init__(self, platform: str, message: str):
-        self.platform = platform
-        self.message = message
-        super().__init__(f"Failed to post to platform '{platform}': {message}")
-=======
         super().__init__(
             message=message,
             code="content_not_found_error",
@@ -481,7 +377,6 @@
 
 class StorageError(MarketingError):
     """Error raised when there is an issue with data storage or retrieval."""
->>>>>>> 891bf672
 
     def __init__(
         self,
@@ -493,24 +388,6 @@
         """
         Initialize the storage error.
 
-<<<<<<< HEAD
-class DeletionError(Exception):
-    """Exception raised when deleting a post from a social media platform fails."""
-
-    def __init__(self, platform: str, post_id: str, message: str):
-        self.platform = platform
-        self.post_id = post_id
-        self.message = message
-        super().__init__(f"Failed to delete post '{post_id}' from platform '{platform}': {message}")
-
-
-class SchedulingError(Exception):
-    """Exception raised when scheduling a post or campaign fails."""
-
-    def __init__(self, message: str):
-        self.message = message
-        super().__init__(f"Failed to schedule content: {message}")
-=======
         Args:
             message: Human-readable error message
             storage_type: Type of storage that encountered the error
@@ -599,7 +476,7 @@
 
 class PlatformNotFoundError(MarketingError):
     """Error raised when a social media platform connection is not found."""
-    
+
     def __init__(
         self,
         platform_id: str,
@@ -616,7 +493,7 @@
         """
         details = kwargs.pop("details", {})
         details["platform_id"] = platform_id
-        
+
         if message is None:
             message = f"Social media platform with ID '{platform_id}' not found"
 
@@ -626,7 +503,6 @@
             details=details,
             **kwargs
         )
->>>>>>> 891bf672
 
 
 class AuthenticationError(MarketingError):
@@ -841,99 +717,4 @@
     def __init__(self, platform: str, feature: str):
         self.platform = platform
         self.feature = feature
-        super().__init__(f"Feature '{feature}' is not supported by platform '{platform}'")
-
-
-class ContentNotFoundError(MarketingError):
-    """Error raised when content is not found."""
-
-    def __init__(
-        self,
-        content_id: str,
-        **kwargs
-    ):
-        """
-        Initialize the content not found error.
-
-        Args:
-            content_id: ID of the content that was not found
-            **kwargs: Additional arguments to pass to the base class
-        """
-        super().__init__(
-            message=f"Content with ID '{content_id}' not found",
-            code="content_not_found",
-            **kwargs
-        )
-
-
-class InvalidParameterError(MarketingError):
-    """Error raised when a parameter is invalid."""
-
-    def __init__(
-        self,
-        message: str,
-        parameter: Optional[str] = None,
-        **kwargs
-    ):
-        """
-        Initialize the invalid parameter error.
-
-        Args:
-            message: Human-readable error message
-            parameter: Optional name of the invalid parameter
-            **kwargs: Additional arguments to pass to the base class
-        """
-        details = kwargs.pop("details", {})
-        if parameter:
-            details["parameter"] = parameter
-
-        super().__init__(
-            message=message,
-            code="invalid_parameter",
-            details=details,
-            **kwargs
-        )
-
-
-class InsufficientDataError(MarketingError):
-    """Error raised when there is not enough data for an operation."""
-
-    def __init__(
-        self,
-        message: str,
-        **kwargs
-    ):
-        """
-        Initialize the insufficient data error.
-
-        Args:
-            message: Human-readable error message
-            **kwargs: Additional arguments to pass to the base class
-        """
-        super().__init__(
-            message=message,
-            code="insufficient_data",
-            **kwargs
-        )
-
-
-class StorageError(MarketingError):
-    """Error raised when there is an issue with storage operations."""
-
-    def __init__(
-        self,
-        message: str,
-        **kwargs
-    ):
-        """
-        Initialize the storage error.
-
-        Args:
-            message: Human-readable error message
-            **kwargs: Additional arguments to pass to the base class
-        """
-        super().__init__(
-            message=message,
-            code="storage_error",
-            **kwargs
-        )+        super().__init__(f"Feature '{feature}' is not supported by platform '{platform}'")