"""statistical_analysis.py - Module for the pAIssive Income project."""

# This file was automatically fixed by the syntax error correction script
# The original content had syntax errors that could not be automatically fixed
# Please review and update this file as needed

<<<<<<< HEAD
These tools are designed to support data - driven decision making in marketing,
particularly for A / B testing, campaign performance analysis, and ROI calculations.
"""

import logging
import math
from typing import Any, Callable, Dict, List, Optional, Tuple, Union

import numpy as np
from scipy import stats

# Configure logger
logger = logging.getLogger(__name__)


class StatisticalAnalysisError(Exception):
    """Base exception for statistical analysis errors."""

    pass


class InsufficientDataError(StatisticalAnalysisError):
    """Raised when there is not enough data for statistical analysis."""

    pass


class InvalidParameterError(StatisticalAnalysisError):
    """Raised when an invalid parameter is provided."""

    pass


class StatisticalAnalysis:
    """
    Statistical analysis framework for marketing data.

    This class provides methods for statistical testing, confidence intervals,
    effect size calculations, and other statistical analyses relevant to
    marketing decision making.
    """

    def __init__(self, default_alpha: float = 0.05):
        """
        Initialize the statistical analysis framework.

        Args:
            default_alpha: Default significance level (default: 0.05)
        """
        self.default_alpha = default_alpha
        self.logger = logging.getLogger(__name__)

    # -------------------------------------------------------------------------
    # Utility Methods
    # -------------------------------------------------------------------------

    def validate_data(
        self,
        data: Any,
        data_type: type,
        min_value: Optional[float] = None,
        max_value: Optional[float] = None,
        min_length: Optional[int] = None,
        allow_none: bool = False,
    ) -> bool:
        """
        Validate data based on type and constraints.

        Args:
            data: Data to validate
            data_type: Expected data type
            min_value: Minimum allowed value (for numeric types)
            max_value: Maximum allowed value (for numeric types)
            min_length: Minimum length (for sequences)
            allow_none: Whether None is allowed

        Returns:
            True if data is valid

        Raises:
            InvalidParameterError: If data is invalid
        """
        # Check for None
        if data is None:
            if allow_none:
                return True
            raise InvalidParameterError("Data cannot be None")

        # Check type
        if not isinstance(data, data_type):
            if isinstance(data_type, tuple):
                expected_types = ", ".join(t.__name__ for t in data_type)
                raise InvalidParameterError(
                    f"Expected one of: {expected_types}, got {type(data).__name__}"
                )
            else:
                raise InvalidParameterError(
                    f"Expected {data_type.__name__}, got {type(data).__name__}"
                )

        # Check numeric constraints
        if min_value is not None and isinstance(data, (int, float)):
            if data < min_value:
                raise InvalidParameterError(f"Value must be at least {min_value}")

        if max_value is not None and isinstance(data, (int, float)):
            if data > max_value:
                raise InvalidParameterError(f"Value must be at most {max_value}")

        # Check sequence length
        if min_length is not None and hasattr(data, "__len__"):
            if len(data) < min_length:
                raise InvalidParameterError(
                    f"Sequence must have at least {min_length} elements")

        return True

    def check_sufficient_data(self, data: Union[List, np.ndarray], 
        min_samples: int = 30) -> bool:
        """
        Check if there is sufficient data for statistical analysis.

        Args:
            data: Data to check
            min_samples: Minimum number of samples required

        Returns:
            True if there is sufficient data

        Raises:
            InsufficientDataError: If there is not enough data
        """
        if len(data) < min_samples:
            raise InsufficientDataError(
                f"Insufficient data: {len(data)} samples, 
                    minimum required: {min_samples}"
            )
        return True

    # -------------------------------------------------------------------------
    # Basic Statistical Methods
    # -------------------------------------------------------------------------

    def mean_and_std(self, data: Union[List[float], np.ndarray]) -> Tuple[float, float]:
        """
        Calculate mean and standard deviation.

        Args:
            data: Numeric data

        Returns:
            Tuple of (mean, standard_deviation)
        """
        self.validate_data(data, (list, np.ndarray), min_length=1)
        return np.mean(data), np.std(data, ddof=1)  # ddof=1 for sample std dev

    def median_and_iqr(self, data: Union[List[float], np.ndarray]) -> Tuple[float, 
        float]:
        """
        Calculate median and interquartile range.

        Args:
            data: Numeric data

        Returns:
            Tuple of (median, iqr)
        """
        self.validate_data(data, (list, np.ndarray), min_length=1)

        # Convert to numpy array for consistent handling
        data_array = np.array(data)

        # Sort the data
        sorted_data = np.sort(data_array)

        # Calculate median
        n = len(sorted_data)
        median = np.median(sorted_data)

        # Calculate quartiles using linear interpolation method
        # This matches the expected test values
        q1 = np.percentile(sorted_data, 25, method="linear")
        q3 = np.percentile(sorted_data, 75, method="linear")
        iqr = q3 - q1

        return median, iqr

    def summary_statistics(self, data: Union[List[float], np.ndarray]) -> Dict[str, 
        float]:
        """
        Calculate summary statistics for a dataset.

        Args:
            data: Numeric data

        Returns:
            Dictionary of summary statistics
        """
        self.validate_data(data, (list, np.ndarray), min_length=1)

        # Convert to numpy array for consistent handling
        data_array = np.array(data)

        # Calculate quartiles using linear interpolation method
        q1 = np.percentile(data_array, 25, method="linear")
        q3 = np.percentile(data_array, 75, method="linear")

        return {
            "count": len(data_array),
            "mean": np.mean(data_array),
            "median": np.median(data_array),
            "std": np.std(data_array, ddof=1),
            "min": np.min(data_array),
            "max": np.max(data_array),
            "q1": q1,
            "q3": q3,
            "iqr": q3 - q1,
            "skewness": stats.skew(data_array),
            "kurtosis": stats.kurtosis(data_array),
        }

    # -------------------------------------------------------------------------
    # Statistical Tests
    # -------------------------------------------------------------------------

    def chi_square_test(
        self,
        observed: Union[List[List[int]], np.ndarray],
        expected: Optional[Union[List[List[float]], np.ndarray]] = None,
    ) -> Dict[str, Any]:
        """
        Perform a chi - square test for independence or goodness of fit.

        For a contingency table (observed counts), this tests for independence
        between rows and columns. For a 1D array compared against expected values,
        this tests for goodness of fit.

        Args:
            observed: Observed frequencies (counts) as a 2D array or list of lists
            expected: Expected frequencies (optional) - if not provided, 
                will be calculated
                     assuming independence between rows and columns

        Returns:
            Dictionary with test results including:
            - chi2: Chi - square statistic
            - p_value: P - value for the test
            - dof: Degrees of freedom
            - expected: Expected frequencies
            - residuals: Standardized residuals
            - is_significant: Whether the result is significant at alpha level

        Raises:
            InvalidParameterError: If inputs are invalid
            InsufficientDataError: If there is not enough data
        """
        # Validate inputs
        if isinstance(observed, list):
            observed = np.array(observed)

        self.validate_data(observed, np.ndarray, min_length=1)

        # Check if we have a 1D or 2D array
        if observed.ndim == 1:
            # For 1D arrays, we need expected values
            if expected is None:
                raise InvalidParameterError(
                    "Expected frequencies must be provided for 1D observed data"
                )

            if isinstance(expected, list):
                expected = np.array(expected)

            self.validate_data(expected, np.ndarray, min_length=1)

            if len(observed) != len(expected):
                raise InvalidParameterError(
                    "Observed and expected arrays must have the same length"
                )

            # Ensure we have sufficient data
            if np.sum(observed) < 20:
                raise InsufficientDataError(
                    "Chi - square test requires at least 20 total observations"
                )

            # Check if any expected value is too small
            if np.any(expected < 5):
                self.logger.warning(
                    "Some expected frequencies are less than 5, 
                        chi - square may not be valid"
                )

            # Calculate chi - square statistic
            chi2_stat = np.sum((observed - expected) ** 2 / expected)
            dof = len(observed) - 1

        elif observed.ndim == 2:
            # For contingency tables
            if expected is not None and isinstance(expected, list):
                expected = np.array(expected)

            # Check for sufficient data
            if np.sum(observed) < 20:
                raise InsufficientDataError(
                    "Chi - square test requires at least 20 total observations"
                )

            # Calculate expected frequencies if not provided
            if expected is None:
                row_sums = np.sum(observed, axis=1, keepdims=True)
                col_sums = np.sum(observed, axis=0, keepdims=True)
                total = np.sum(observed)
                expected = row_sums * col_sums / total

            # Check if any expected value is too small
            if np.any(expected < 5):
                self.logger.warning(
                    "Some expected frequencies are less than 5, 
                        chi - square may not be valid"
                )

            # Calculate chi - square statistic
            chi2_stat = np.sum((observed - expected) ** 2 / expected)
            dof = (observed.shape[0] - 1) * (observed.shape[1] - 1)

        else:
            raise InvalidParameterError("Observed data must be a 1D or 2D array")

        # Calculate p - value
        p_value = 1 - stats.chi2.cdf(chi2_stat, dof)

        # Calculate standardized residuals
        residuals = (observed - expected) / np.sqrt(expected)

        # Determine significance
        is_significant = p_value < self.default_alpha

        return {
            "chi2": chi2_stat,
            "p_value": p_value,
            "dof": dof,
            "expected": expected.tolist() if isinstance(expected, 
                np.ndarray) else expected,
            "residuals": residuals.tolist() if isinstance(residuals, 
                np.ndarray) else residuals,
            "is_significant": is_significant,
            "test_name": "chi_square",
            "alpha": self.default_alpha,
        }

    def fishers_exact_test(
        self, table: Union[List[List[int]], np.ndarray], 
            alternative: str = "two - sided"
    ) -> Dict[str, Any]:
        """
        Perform Fisher's exact test on a 2x2 contingency table.

        This test is used when sample sizes are small and the chi - square test
        may not be valid. It calculates the exact probability of observing a
        table at least as extreme as the one provided.

        Args:
            table: 2x2 contingency table as a list of lists or numpy array
            alternative: Alternative hypothesis, one of:
                        "two - sided" (default): two - tailed test
                        "less": one - \
                            tailed test (probability of a more extreme table with a smaller odds ratio)
                        "greater": one - \
                            tailed test (probability of a more extreme table with a larger odds ratio)

        Returns:
            Dictionary with test results including:
            - odds_ratio: The odds ratio
            - p_value: P - value for the test
            - is_significant: Whether the result is significant at alpha level

        Raises:
            InvalidParameterError: If inputs are invalid
        """
        # Validate inputs
        if isinstance(table, list):
            table = np.array(table)

        self.validate_data(table, np.ndarray, min_length=1)

        if table.shape != (2, 2):
            raise InvalidParameterError(
                "Fisher's exact test requires a 2x2 contingency table")

        if alternative not in ["two - sided", "less", "greater"]:
            raise InvalidParameterError(
                "Alternative must be one of: 'two - sided', 'less', 'greater'"
            )

        # Calculate odds ratio and p - value
        odds_ratio, p_value = stats.fisher_exact(table, alternative=alternative)

        # Determine significance
        is_significant = p_value < self.default_alpha

        return {
            "odds_ratio": odds_ratio,
            "p_value": p_value,
            "is_significant": is_significant,
            "test_name": "fishers_exact",
            "alternative": alternative,
            "alpha": self.default_alpha,
            "table": table.tolist() if isinstance(table, np.ndarray) else table,
        }

    def z_test_proportions(
        self,
        count1: int,
        nobs1: int,
        count2: int = None,
        nobs2: int = None,
        value: float = None,
        alternative: str = "two - sided",
    ) -> Dict[str, Any]:
        """
        Perform a z - test for proportions.

        This test can be used to:
        1. Compare a single proportion to a known value (one - sample test)
        2. Compare two proportions (two - sample test)

        Args:
            count1: Number of successes in first sample
            nobs1: Number of observations in first sample
            count2: Number of successes in second sample (for two - sample test)
            nobs2: Number of observations in second sample (for two - sample test)
            value: Known proportion to compare against (for one - sample test)
            alternative: Alternative hypothesis, one of:
                        "two - sided" (default): two - tailed test
                        "less": one - \
                            tailed test (proportion is less than value or proportion2)
                        "greater": one - \
                            tailed test (proportion is greater than value or proportion2)

        Returns:
            Dictionary with test results including:
            - z_score: Z - statistic
            - p_value: P - value for the test
            - proportion1: First sample proportion
            - proportion2: Second sample proportion or comparison value
            - is_significant: Whether the result is significant at alpha level

        Raises:
            InvalidParameterError: If inputs are invalid
        """
        # Validate inputs
        self.validate_data(count1, int, min_value=0)
        self.validate_data(nobs1, int, min_value=count1)

        if alternative not in ["two - sided", "less", "greater"]:
            raise InvalidParameterError(
                "Alternative must be one of: 'two - sided', 'less', 'greater'"
            )

        # Calculate first proportion
        proportion1 = count1 / nobs1

        # Determine test type
        if count2 is not None and nobs2 is not None:
            # Two - sample test
            self.validate_data(count2, int, min_value=0)
            self.validate_data(nobs2, int, min_value=count2)

            proportion2 = count2 / nobs2

            # Check normal approximation conditions
            if (
                nobs1 * proportion1 < 5
                or nobs1 * (1 - proportion1) < 5
                or nobs2 * proportion2 < 5
                or nobs2 * (1 - proportion2) < 5
            ):
                self.logger.warning(
                    "Normal approximation may not be valid due to small expected counts"
                )

            # Calculate pooled proportion
            pooled_prop = (count1 + count2) / (nobs1 + nobs2)

            # Calculate standard error
            se = math.sqrt(pooled_prop * (1 - pooled_prop) * (1 / nobs1 + 1 / nobs2))

            # Calculate z - score
            z_score = (proportion1 - proportion2) / se

            # Calculate p - value
            if alternative == "two - sided":
                p_value = 2 * (1 - stats.norm.cdf(abs(z_score)))
            elif alternative == "less":
                p_value = stats.norm.cdf(z_score)
            else:  # alternative == "greater"
                p_value = 1 - stats.norm.cdf(z_score)

            result = {
                "z_score": z_score,
                "p_value": p_value,
                "proportion1": proportion1,
                "proportion2": proportion2,
                "difference": proportion1 - proportion2,
                "pooled_proportion": pooled_prop,
                "standard_error": se,
                "test_type": "two - sample",
            }

        elif value is not None:
            # One - sample test
            self.validate_data(value, float, min_value=0.0, max_value=1.0)

            # Check normal approximation conditions
            if nobs1 * value < 5 or nobs1 * (1 - value) < 5:
                self.logger.warning(
                    "Normal approximation may not be valid due to small expected counts"
                )

            # Calculate standard error
            se = math.sqrt(value * (1 - value) / nobs1)

            # Calculate z - score
            z_score = (proportion1 - value) / se

            # Calculate p - value
            if alternative == "two - sided":
                p_value = 2 * (1 - stats.norm.cdf(abs(z_score)))
            elif alternative == "less":
                p_value = stats.norm.cdf(z_score)
            else:  # alternative == "greater"
                p_value = 1 - stats.norm.cdf(z_score)

            result = {
                "z_score": z_score,
                "p_value": p_value,
                "proportion1": proportion1,
                "proportion2": value,
                "difference": proportion1 - value,
                "standard_error": se,
                "test_type": "one - sample",
            }

        else:
            raise InvalidParameterError("Either (count2, 
                nobs2) or value must be provided")

        # Add common fields
        result.update(
            {
                "is_significant": result["p_value"] < self.default_alpha,
                "test_name": "z_test_proportions",
                "alternative": alternative,
                "alpha": self.default_alpha,
                "count1": count1,
                "nobs1": nobs1,
            }
        )

        # Add count2 and nobs2 if provided
        if count2 is not None and nobs2 is not None:
            result.update({"count2": count2, "nobs2": nobs2})

        return result

    # -------------------------------------------------------------------------
    # Confidence Intervals
    # -------------------------------------------------------------------------

    def confidence_interval_mean(
        self, data: Union[List[float], np.ndarray], confidence_level: float = 0.95
    ) -> Dict[str, Any]:
        """
        Calculate confidence interval for the mean of a dataset.

        Args:
            data: Numeric data
            confidence_level: Confidence level (default: 0.95)

        Returns:
            Dictionary with confidence interval information including:
            - mean: Sample mean
            - lower_bound: Lower bound of the confidence interval
            - upper_bound: Upper bound of the confidence interval
            - confidence_level: Confidence level
            - standard_error: Standard error of the mean
            - margin_of_error: Margin of error
            - degrees_of_freedom: Degrees of freedom

        Raises:
            InvalidParameterError: If inputs are invalid
            InsufficientDataError: If there is not enough data
        """
        # Validate inputs
        self.validate_data(data, (list, np.ndarray), min_length=1)
        self.validate_data(confidence_level, float, min_value=0.0, max_value=1.0)

        # Convert to numpy array for consistent handling
        data_array = np.array(data)

        # Check for sufficient data
        n = len(data_array)
        if n < 2:
            raise InsufficientDataError(
                "At least 2 data points are required for confidence interval calculation"
            )

        # Calculate mean and standard deviation
        mean = np.mean(data_array)
        std_dev = np.std(data_array, ddof=1)  # ddof=1 for sample std dev

        # Calculate standard error of the mean
        standard_error = std_dev / math.sqrt(n)

        # Calculate degrees of freedom
        degrees_of_freedom = n - 1

        # Calculate t - value for the given confidence level
        alpha = 1 - confidence_level
        t_value = stats.t.ppf(1 - alpha / 2, degrees_of_freedom)

        # Calculate margin of error
        margin_of_error = t_value * standard_error

        # Calculate confidence interval
        lower_bound = mean - margin_of_error
        upper_bound = mean + margin_of_error

        return {
            "mean": mean,
            "lower_bound": lower_bound,
            "upper_bound": upper_bound,
            "confidence_level": confidence_level,
            "standard_error": standard_error,
            "margin_of_error": margin_of_error,
            "degrees_of_freedom": degrees_of_freedom,
            "sample_size": n,
            "standard_deviation": std_dev,
            "t_value": t_value,
        }

    def confidence_interval_proportion(
        self, count: int, nobs: int, confidence_level: float = 0.95, 
            method: str = "normal"
    ) -> Dict[str, Any]:
        """
        Calculate confidence interval for a proportion.

        Args:
            count: Number of successes
            nobs: Number of observations
            confidence_level: Confidence level (default: 0.95)
            method: Method to use for calculation:
                   "normal": Normal approximation (default)
                   "wilson": Wilson score interval (better for small samples)
                   "agresti - coull": Agresti - Coull interval (adjusted Wald)
                   "exact": Exact (Clopper - Pearson) interval

        Returns:
            Dictionary with confidence interval information including:
            - proportion: Sample proportion
            - lower_bound: Lower bound of the confidence interval
            - upper_bound: Upper bound of the confidence interval
            - confidence_level: Confidence level
            - method: Method used for calculation

        Raises:
            InvalidParameterError: If inputs are invalid
        """
        # Validate inputs
        self.validate_data(count, int, min_value=0)
        self.validate_data(nobs, int, min_value=count)
        self.validate_data(confidence_level, float, min_value=0.0, max_value=1.0)

        if method not in ["normal", "wilson", "agresti - coull", "exact"]:
            raise InvalidParameterError(
                "Method must be one of: 'normal', 'wilson', 'agresti - coull', 'exact'"
            )

        # Calculate proportion
        proportion = count / nobs

        # Calculate alpha
        alpha = 1 - confidence_level

        # Calculate z - value for the given confidence level
        z_value = stats.norm.ppf(1 - alpha / 2)

        # Calculate confidence interval based on the specified method
        if method == "normal":
            # Check if normal approximation is valid
            if nobs * proportion < 5 or nobs * (1 - proportion) < 5:
                self.logger.warning(
                    "Normal approximation may not be valid due to small expected counts"
                )

            # Calculate standard error
            standard_error = math.sqrt(proportion * (1 - proportion) / nobs)

            # Calculate margin of error
            margin_of_error = z_value * standard_error

            # Calculate confidence interval
            lower_bound = max(0.0, proportion - margin_of_error)
            upper_bound = min(1.0, proportion + margin_of_error)

            result = {"standard_error": standard_error, 
                "margin_of_error": margin_of_error}

        elif method == "wilson":
            # Wilson score interval (better for small samples)
            denominator = 1 + z_value** 2 / nobs
            center = (proportion + z_value** 2 / (2 * nobs)) / denominator
            margin = (
                z_value
                * math.sqrt(proportion * (1 - proportion) / nobs + \
                    z_value** 2 / (4 * nobs** 2))
                / denominator
            )

            lower_bound = max(0.0, center - margin)
            upper_bound = min(1.0, center + margin)

            result = {"center": center, "margin": margin}

        elif method == "agresti - coull":
            # Agresti - Coull interval (adjusted Wald)
            n_tilde = nobs + z_value** 2
            p_tilde = (count + z_value** 2 / 2) / n_tilde

            # Calculate standard error
            standard_error = math.sqrt(p_tilde * (1 - p_tilde) / n_tilde)

            # Calculate margin of error
            margin_of_error = z_value * standard_error

            # Calculate confidence interval
            lower_bound = max(0.0, p_tilde - margin_of_error)
            upper_bound = min(1.0, p_tilde + margin_of_error)

            result = {
                "adjusted_proportion": p_tilde,
                "adjusted_sample_size": n_tilde,
                "standard_error": standard_error,
                "margin_of_error": margin_of_error,
            }

        else:  # method == "exact"
            # Exact (Clopper - Pearson) interval
            lower_bound = stats.beta.ppf(alpha / 2, count, 
                nobs - count + 1) if count > 0 else 0.0
            upper_bound = (
                stats.beta.ppf(1 - alpha / 2, count + 1, 
                    nobs - count) if count < nobs else 1.0
            )

            result = {}

        # Add common fields
        result.update(
            {
                "proportion": proportion,
                "lower_bound": lower_bound,
                "upper_bound": upper_bound,
                "confidence_level": confidence_level,
                "method": method,
                "count": count,
                "nobs": nobs,
                "z_value": z_value,
            }
        )

        return result

    def confidence_interval_difference_proportions(
        self,
        count1: int,
        nobs1: int,
        count2: int,
        nobs2: int,
        confidence_level: float = 0.95,
        method: str = "normal",
    ) -> Dict[str, Any]:
        """
        Calculate confidence interval for the difference between two proportions.

        Args:
            count1: Number of successes in first sample
            nobs1: Number of observations in first sample
            count2: Number of successes in second sample
            nobs2: Number of observations in second sample
            confidence_level: Confidence level (default: 0.95)
            method: Method to use for calculation:
                   "normal": Normal approximation (default)
                   "agresti - \
                       caffo": Agresti - Caffo interval (better for small samples)

        Returns:
            Dictionary with confidence interval information including:
            - proportion1: First sample proportion
            - proportion2: Second sample proportion
            - difference: Difference between proportions (proportion1 - proportion2)
            - lower_bound: Lower bound of the confidence interval
            - upper_bound: Upper bound of the confidence interval
            - confidence_level: Confidence level
            - method: Method used for calculation

        Raises:
            InvalidParameterError: If inputs are invalid
        """
        # Validate inputs
        self.validate_data(count1, int, min_value=0)
        self.validate_data(nobs1, int, min_value=count1)
        self.validate_data(count2, int, min_value=0)
        self.validate_data(nobs2, int, min_value=count2)
        self.validate_data(confidence_level, float, min_value=0.0, max_value=1.0)

        if method not in ["normal", "agresti - caffo"]:
            raise InvalidParameterError("Method must be one of: 'normal', 
                'agresti - caffo'")

        # Calculate proportions
        proportion1 = count1 / nobs1
        proportion2 = count2 / nobs2
        difference = proportion1 - proportion2

        # Calculate alpha
        alpha = 1 - confidence_level

        # Calculate z - value for the given confidence level
        z_value = stats.norm.ppf(1 - alpha / 2)

        # Calculate confidence interval based on the specified method
        if method == "normal":
            # Check if normal approximation is valid
            if (
                nobs1 * proportion1 < 5
                or nobs1 * (1 - proportion1) < 5
                or nobs2 * proportion2 < 5
                or nobs2 * (1 - proportion2) < 5
            ):
                self.logger.warning(
                    "Normal approximation may not be valid due to small expected counts"
                )

            # Calculate standard error
            standard_error = math.sqrt(
                proportion1 * (1 - proportion1) / nobs1 + \
                    proportion2 * (1 - proportion2) / nobs2
            )

            # Calculate margin of error
            margin_of_error = z_value * standard_error

            # Calculate confidence interval
            lower_bound = difference - margin_of_error
            upper_bound = difference + margin_of_error

            result = {"standard_error": standard_error, 
                "margin_of_error": margin_of_error}

        else:  # method == "agresti - caffo"
            # Agresti - Caffo interval (better for small samples)
            # Add 1 to each cell of the 2x2 table
            adjusted_count1 = count1 + 1
            adjusted_nobs1 = nobs1 + 2
            adjusted_count2 = count2 + 1
            adjusted_nobs2 = nobs2 + 2

            # Calculate adjusted proportions
            adjusted_proportion1 = adjusted_count1 / adjusted_nobs1
            adjusted_proportion2 = adjusted_count2 / adjusted_nobs2
            adjusted_difference = adjusted_proportion1 - adjusted_proportion2

            # Calculate standard error
            standard_error = math.sqrt(
                adjusted_proportion1 * (1 - adjusted_proportion1) / adjusted_nobs1
                + adjusted_proportion2 * (1 - adjusted_proportion2) / adjusted_nobs2
            )

            # Calculate margin of error
            margin_of_error = z_value * standard_error

            # Calculate confidence interval
            lower_bound = adjusted_difference - margin_of_error
            upper_bound = adjusted_difference + margin_of_error

            result = {
                "adjusted_proportion1": adjusted_proportion1,
                "adjusted_proportion2": adjusted_proportion2,
                "adjusted_difference": adjusted_difference,
                "standard_error": standard_error,
                "margin_of_error": margin_of_error,
            }

        # Add common fields
        result.update(
            {
                "proportion1": proportion1,
                "proportion2": proportion2,
                "difference": difference,
                "lower_bound": lower_bound,
                "upper_bound": upper_bound,
                "confidence_level": confidence_level,
                "method": method,
                "count1": count1,
                "nobs1": nobs1,
                "count2": count2,
                "nobs2": nobs2,
                "z_value": z_value,
            }
        )

        return result

    # -------------------------------------------------------------------------
    # Effect Size Calculations
    # -------------------------------------------------------------------------

    def cohens_d(
        self,
        group1: Union[List[float], np.ndarray],
        group2: Union[List[float], np.ndarray],
        correction: bool = False,
    ) -> Dict[str, Any]:
        """
        Calculate Cohen's d effect size for the difference between two groups.

        Cohen's d measures the standardized difference between two means,
        expressed in standard deviation units.

        Args:
            group1: First group data
            group2: Second group data
            correction: Whether to apply Hedges' correction for small samples

        Returns:
            Dictionary with effect size information including:
            - effect_size: Cohen's d value
            - interpretation: Qualitative interpretation of the effect size
            - mean1: Mean of first group
            - mean2: Mean of second group
            - std1: Standard deviation of first group
            - std2: Standard deviation of second group
            - pooled_std: Pooled standard deviation
            - n1: Size of first group
            - n2: Size of second group

        Raises:
            InvalidParameterError: If inputs are invalid
            InsufficientDataError: If there is not enough data
        """
        # Validate inputs
        self.validate_data(group1, (list, np.ndarray), min_length=1)
        self.validate_data(group2, (list, np.ndarray), min_length=1)

        # Convert to numpy arrays for consistent handling
        group1_array = np.array(group1)
        group2_array = np.array(group2)

        # Check for sufficient data
        n1 = len(group1_array)
        n2 = len(group2_array)

        if n1 < 2 or n2 < 2:
            raise InsufficientDataError(
                "Each group must have at least 2 data points for effect size calculation"
            )

        # Calculate means and standard deviations
        mean1 = np.mean(group1_array)
        mean2 = np.mean(group2_array)
        std1 = np.std(group1_array, ddof=1)  # ddof=1 for sample std dev
        std2 = np.std(group2_array, ddof=1)

        # Calculate pooled standard deviation
        pooled_std = np.sqrt(((n1 - 1) * std1** 2 + \
            (n2 - 1) * std2** 2) / (n1 + n2 - 2))

        # Calculate Cohen's d
        d = (mean1 - mean2) / pooled_std

        # Apply Hedges' correction for small samples if requested
        if correction:
            # Hedges' g correction factor
            correction_factor = 1 - (3 / (4 * (n1 + n2 - 2) - 1))
            d = d * correction_factor

        # Interpret effect size
        if abs(d) < 0.2:
            interpretation = "negligible"
        elif abs(d) < 0.5:
            interpretation = "small"
        elif abs(d) < 0.8:
            interpretation = "medium"
        else:
            interpretation = "large"

        return {
            "effect_size": d,
            "interpretation": interpretation,
            "mean1": mean1,
            "mean2": mean2,
            "std1": std1,
            "std2": std2,
            "pooled_std": pooled_std,
            "n1": n1,
            "n2": n2,
            "correction_applied": correction,
        }

    def odds_ratio(
        self, table: Union[List[List[int]], np.ndarray], ci_level: float = 0.95
    ) -> Dict[str, Any]:
        """
        Calculate odds ratio for a 2x2 contingency table.

        The odds ratio is a measure of association between exposure and outcome.

        Args:
            table: 2x2 contingency table as [[a, b], [c, d]] where:
                  a = exposed cases, b = exposed non - cases
                  c = unexposed cases, d = unexposed non - cases
            ci_level: Confidence level for confidence interval

        Returns:
            Dictionary with effect size information including:
            - odds_ratio: Odds ratio value
            - log_odds_ratio: Natural logarithm of the odds ratio
            - se_log_odds_ratio: Standard error of the log odds ratio
            - ci_lower: Lower bound of the confidence interval
            - ci_upper: Upper bound of the confidence interval
            - interpretation: Qualitative interpretation of the odds ratio

        Raises:
            InvalidParameterError: If inputs are invalid
        """
        # Validate inputs
        if isinstance(table, list):
            table = np.array(table)

        self.validate_data(table, np.ndarray, min_length=1)
        self.validate_data(ci_level, float, min_value=0.0, max_value=1.0)

        if table.shape != (2, 2):
            raise InvalidParameterError(
                "Odds ratio calculation requires a 2x2 contingency table")

        # Extract values from the table
        a, b = table[0]
        c, d = table[1]

        # Check for zero cells
        if b == 0 or c == 0:
            # Apply Haldane correction (add 0.5 to all cells)
            self.logger.warning(
                "Zero cell detected, 
                    applying Haldane correction (adding 0.5 to all cells)"
            )
            a += 0.5
            b += 0.5
            c += 0.5
            d += 0.5

        # Calculate odds ratio
        or_value = (a * d) / (b * c)

        # Calculate log odds ratio and its standard error
        log_or = np.log(or_value)
        se_log_or = np.sqrt(1 / a + 1 / b + 1 / c + 1 / d)

        # Calculate confidence interval
        z_value = stats.norm.ppf(1 - (1 - ci_level) / 2)
        ci_lower = np.exp(log_or - z_value * se_log_or)
        ci_upper = np.exp(log_or + z_value * se_log_or)

        # Interpret odds ratio
        if or_value < 1:
            interpretation = "negative association"
        elif or_value > 1:
            interpretation = "positive association"
        else:
            interpretation = "no association"

        # Add strength of association
        if abs(np.log(or_value)) < np.log(1.5):
            interpretation += " (weak)"
        elif abs(np.log(or_value)) < np.log(3.5):
            interpretation += " (moderate)"
        else:
            interpretation += " (strong)"

        return {
            "odds_ratio": or_value,
            "log_odds_ratio": log_or,
            "se_log_odds_ratio": se_log_or,
            "ci_lower": ci_lower,
            "ci_upper": ci_upper,
            "ci_level": ci_level,
            "interpretation": interpretation,
            "table": table.tolist() if isinstance(table, np.ndarray) else table,
        }

    def relative_risk(
        self, table: Union[List[List[int]], np.ndarray], ci_level: float = 0.95
    ) -> Dict[str, Any]:
        """
        Calculate relative risk (risk ratio) for a 2x2 contingency table.

        The relative risk is the ratio of the probability of an outcome in an
        exposed group to the probability of an outcome in an unexposed group.

        Args:
            table: 2x2 contingency table as [[a, b], [c, d]] where:
                  a = exposed cases, b = exposed non - cases
                  c = unexposed cases, d = unexposed non - cases
            ci_level: Confidence level for confidence interval

        Returns:
            Dictionary with effect size information including:
            - relative_risk: Relative risk value
            - log_relative_risk: Natural logarithm of the relative risk
            - se_log_relative_risk: Standard error of the log relative risk
            - ci_lower: Lower bound of the confidence interval
            - ci_upper: Upper bound of the confidence interval
            - interpretation: Qualitative interpretation of the relative risk

        Raises:
            InvalidParameterError: If inputs are invalid
        """
        # Validate inputs
        if isinstance(table, list):
            table = np.array(table)

        self.validate_data(table, np.ndarray, min_length=1)
        self.validate_data(ci_level, float, min_value=0.0, max_value=1.0)

        if table.shape != (2, 2):
            raise InvalidParameterError(
                "Relative risk calculation requires a 2x2 contingency table"
            )

        # Extract values from the table
        a, b = table[0]
        c, d = table[1]

        # Calculate risk in exposed and unexposed groups
        if a + b == 0:
            raise InvalidParameterError("No exposed subjects in the table")
        if c + d == 0:
            raise InvalidParameterError("No unexposed subjects in the table")

        risk_exposed = a / (a + b)
        risk_unexposed = c / (c + d)

        # Check for zero risk
        if risk_unexposed == 0:
            # Apply correction
            self.logger.warning("Zero risk in unexposed group, applying correction")
            c += 0.5
            d += 0.5
            risk_unexposed = c / (c + d)

        # Calculate relative risk
        rr_value = risk_exposed / risk_unexposed

        # Calculate log relative risk and its standard error
        log_rr = np.log(rr_value)
        se_log_rr = np.sqrt((b / (a * (a + b))) + (d / (c * (c + d))))

        # Calculate confidence interval
        z_value = stats.norm.ppf(1 - (1 - ci_level) / 2)
        ci_lower = np.exp(log_rr - z_value * se_log_rr)
        ci_upper = np.exp(log_rr + z_value * se_log_rr)

        # Interpret relative risk
        if rr_value < 1:
            interpretation = "protective effect"
        elif rr_value > 1:
            interpretation = "increased risk"
        else:
            interpretation = "no effect"

        # Add strength of effect
        if abs(np.log(rr_value)) < np.log(1.5):
            interpretation += " (weak)"
        elif abs(np.log(rr_value)) < np.log(3):
            interpretation += " (moderate)"
        else:
            interpretation += " (strong)"

        return {
            "relative_risk": rr_value,
            "log_relative_risk": log_rr,
            "se_log_relative_risk": se_log_rr,
            "ci_lower": ci_lower,
            "ci_upper": ci_upper,
            "ci_level": ci_level,
            "risk_exposed": risk_exposed,
            "risk_unexposed": risk_unexposed,
            "interpretation": interpretation,
            "table": table.tolist() if isinstance(table, np.ndarray) else table,
        }

    def number_needed_to_treat(
        self, table: Union[List[List[int]], np.ndarray], ci_level: float = 0.95
    ) -> Dict[str, Any]:
        """
        Calculate Number Needed to Treat (NNT) for a 2x2 contingency table.

        NNT is the average number of patients who need to be treated to
        prevent one additional bad outcome.

        Args:
            table: 2x2 contingency table as [[a, b], [c, d]] where:
                  a = treatment cases, b = treatment non - cases
                  c = control cases, d = control non - cases
            ci_level: Confidence level for confidence interval

        Returns:
            Dictionary with effect size information including:
            - nnt: Number Needed to Treat
            - arr: Absolute Risk Reduction
            - ci_lower: Lower bound of the confidence interval
            - ci_upper: Upper bound of the confidence interval
            - interpretation: Qualitative interpretation of the NNT

        Raises:
            InvalidParameterError: If inputs are invalid
        """
        # Validate inputs
        if isinstance(table, list):
            table = np.array(table)

        self.validate_data(table, np.ndarray, min_length=1)
        self.validate_data(ci_level, float, min_value=0.0, max_value=1.0)

        if table.shape != (2, 2):
            raise InvalidParameterError(
                "NNT calculation requires a 2x2 contingency table")

        # Extract values from the table
        a, b = table[0]  # treatment group
        c, d = table[1]  # control group

        # Calculate risk in treatment and control groups
        if a + b == 0:
            raise InvalidParameterError("No subjects in the treatment group")
        if c + d == 0:
            raise InvalidParameterError("No subjects in the control group")

        risk_treatment = a / (a + b)
        risk_control = c / (c + d)

        # Calculate Absolute Risk Reduction (ARR)
        arr = risk_control - risk_treatment

        # Calculate NNT
        if arr == 0:
            nnt = float("inf")
            ci_lower = float("inf")
            ci_upper = float("inf")
            interpretation = "no effect (infinite NNT)"
        else:
            nnt = 1 / abs(arr)

            # Calculate confidence interval for ARR
            se_arr = np.sqrt(
                (risk_treatment * (1 - risk_treatment) / (a + b))
                + (risk_control * (1 - risk_control) / (c + d))
            )

            z_value = stats.norm.ppf(1 - (1 - ci_level) / 2)
            arr_ci_lower = arr - z_value * se_arr
            arr_ci_upper = arr + z_value * se_arr

            # Convert ARR CI to NNT CI (note: CI bounds are inverted for negative ARR)
            if arr > 0:
                ci_lower = 1 / arr_ci_upper if arr_ci_upper > 0 else float("inf")
                ci_upper = 1 / arr_ci_lower if arr_ci_lower > 0 else float("inf")
            else:
                ci_lower = 1 / arr_ci_lower if arr_ci_lower < 0 else float(" - inf")
                ci_upper = 1 / arr_ci_upper if arr_ci_upper < 0 else float(" - inf")

            # Interpret NNT
            if arr > 0:
                interpretation = \
                    f"beneficial (need to treat {int(nnt) if nnt < float('inf') else 'infinite'} patients to prevent one bad outcome)"
            else:
                interpretation = \
                    f"harmful (treating {int(nnt) if nnt < float('inf') else 'infinite'} patients leads to one additional bad outcome)"

        return {
            "nnt": nnt,
            "arr": arr,
            "risk_treatment": risk_treatment,
            "risk_control": risk_control,
            "ci_lower": ci_lower,
            "ci_upper": ci_upper,
            "ci_level": ci_level,
            "interpretation": interpretation,
            "table": table.tolist() if isinstance(table, np.ndarray) else table,
        }

    # -------------------------------------------------------------------------
    # Power Analysis
    # -------------------------------------------------------------------------

    def sample_size_for_proportion_test(
        self,
        effect_size: float,
        alpha: float = 0.05,
        power: float = 0.8,
        alternative: str = "two - sided",
        p_null: float = 0.5,
    ) -> Dict[str, Any]:
        """
        Calculate the required sample size for a proportion test.

        This method calculates the sample size needed to detect a specified effect size
        with the desired statistical power for a proportion test.

        Args:
            effect_size: Minimum detectable effect size (difference in proportions)
            alpha: Significance level (Type I error rate, default: 0.05)
            power: Statistical power (1 - Type II error rate, default: 0.8)
            alternative: Alternative hypothesis, one of:
                        "two - sided" (default): two - tailed test
                        "one - sided": one - tailed test
            p_null: Null hypothesis proportion (default: 0.5)

        Returns:
            Dictionary with sample size calculation results including:
            - sample_size: Required sample size
            - effect_size: Specified effect size
            - alpha: Significance level
            - power: Statistical power
            - alternative: Alternative hypothesis
            - p_null: Null hypothesis proportion
            - p_alt: Alternative hypothesis proportion
            - test_type: Type of test ("proportion")

        Raises:
            InvalidParameterError: If inputs are invalid
        """
        # Validate inputs
        self.validate_data(effect_size, float, min_value=0.0, max_value=1.0)
        self.validate_data(alpha, float, min_value=0.001, max_value=0.5)
        self.validate_data(power, float, min_value=0.0, max_value=1.0)
        self.validate_data(p_null, float, min_value=0.0, max_value=1.0)

        if alternative not in ["two - sided", "one - sided"]:
            raise InvalidParameterError("Alternative must be one of: 'two - sided', 
                'one - sided'")

        # Calculate alternative proportion
        p_alt = p_null + effect_size

        # Ensure p_alt is within valid range
        if p_alt < 0 or p_alt > 1:
            raise InvalidParameterError(
                f"Alternative proportion (p_null + \
                    effect_size = {p_alt}) must be between 0 and 1"
            )

        # Calculate z - values for alpha and power
        z_alpha = (
            stats.norm.ppf(1 - alpha / 2)
            if alternative == "two - sided"
            else stats.norm.ppf(1 - alpha)
        )
        z_beta = stats.norm.ppf(power)

        # Calculate pooled proportion
        p_pooled = (p_null + p_alt) / 2

        # Calculate sample size
        numerator = (
            z_alpha * math.sqrt(2 * p_pooled * (1 - p_pooled))
            + z_beta * math.sqrt(p_null * (1 - p_null) + p_alt * (1 - p_alt))
        ) ** 2
        denominator = (p_null - p_alt) ** 2

        # Calculate sample size and round up
        sample_size = math.ceil(numerator / denominator)

        return {
            "sample_size": sample_size,
            "effect_size": effect_size,
            "alpha": alpha,
            "power": power,
            "alternative": alternative,
            "p_null": p_null,
            "p_alt": p_alt,
            "test_type": "proportion",
        }

    def sample_size_for_mean_test(
        self,
        effect_size: float,
        std_dev: float,
        alpha: float = 0.05,
        power: float = 0.8,
        alternative: str = "two - sided",
    ) -> Dict[str, Any]:
        """
        Calculate the required sample size for a mean test.

        This method calculates the sample size needed to detect a specified effect size
        with the desired statistical power for a mean test (t - test).

        Args:
            effect_size: Minimum detectable effect size (difference in means)
            std_dev: Standard deviation of the population
            alpha: Significance level (Type I error rate, default: 0.05)
            power: Statistical power (1 - Type II error rate, default: 0.8)
            alternative: Alternative hypothesis, one of:
                        "two - sided" (default): two - tailed test
                        "one - sided": one - tailed test

        Returns:
            Dictionary with sample size calculation results including:
            - sample_size: Required sample size
            - effect_size: Specified effect size
            - std_dev: Standard deviation
            - alpha: Significance level
            - power: Statistical power
            - alternative: Alternative hypothesis
            - test_type: Type of test ("mean")

        Raises:
            InvalidParameterError: If inputs are invalid
        """
        # Validate inputs
        self.validate_data(effect_size, float, min_value=0.0)
        self.validate_data(std_dev, float, min_value=0.0)
        self.validate_data(alpha, float, min_value=0.001, max_value=0.5)
        self.validate_data(power, float, min_value=0.0, max_value=1.0)

        if alternative not in ["two - sided", "one - sided"]:
            raise InvalidParameterError("Alternative must be one of: 'two - sided', 
                'one - sided'")

        # Calculate standardized effect size (Cohen's d)
        d = effect_size / std_dev

        # Calculate z - values for alpha and power
        z_alpha = (
            stats.norm.ppf(1 - alpha / 2)
            if alternative == "two - sided"
            else stats.norm.ppf(1 - alpha)
        )
        z_beta = stats.norm.ppf(power)

        # Calculate sample size
        sample_size = math.ceil(2 * ((z_alpha + z_beta) / d) ** 2)

        return {
            "sample_size": sample_size,
            "effect_size": effect_size,
            "std_dev": std_dev,
            "standardized_effect_size": d,
            "alpha": alpha,
            "power": power,
            "alternative": alternative,
            "test_type": "mean",
        }

    def sample_size_for_correlation(
        self,
        effect_size: float,
        alpha: float = 0.05,
        power: float = 0.8,
        alternative: str = "two - sided",
    ) -> Dict[str, Any]:
        """
        Calculate the required sample size for a correlation test.

        This method calculates the sample size needed to detect a specified correlation
        coefficient with the desired statistical power.

        Args:
            effect_size: Minimum detectable correlation coefficient (r)
            alpha: Significance level (Type I error rate, default: 0.05)
            power: Statistical power (1 - Type II error rate, default: 0.8)
            alternative: Alternative hypothesis, one of:
                        "two - sided" (default): two - tailed test
                        "one - sided": one - tailed test

        Returns:
            Dictionary with sample size calculation results including:
            - sample_size: Required sample size
            - effect_size: Specified effect size (correlation coefficient)
            - alpha: Significance level
            - power: Statistical power
            - alternative: Alternative hypothesis
            - test_type: Type of test ("correlation")

        Raises:
            InvalidParameterError: If inputs are invalid
        """
        # Validate inputs
        self.validate_data(effect_size, float, min_value=-1.0, max_value=1.0)
        self.validate_data(alpha, float, min_value=0.001, max_value=0.5)
        self.validate_data(power, float, min_value=0.0, max_value=1.0)

        if alternative not in ["two - sided", "one - sided"]:
            raise InvalidParameterError("Alternative must be one of: 'two - sided', 
                'one - sided'")

        # Use absolute value of correlation for calculation
        r = abs(effect_size)

        # Calculate z - values for alpha and power
        z_alpha = (
            stats.norm.ppf(1 - alpha / 2)
            if alternative == "two - sided"
            else stats.norm.ppf(1 - alpha)
        )
        z_beta = stats.norm.ppf(power)

        # Fisher's z transformation of r
        z_r = 0.5 * math.log((1 + r) / (1 - r))

        # Calculate sample size
        sample_size = math.ceil(((z_alpha + z_beta) / z_r) ** 2 + 3)

        return {
            "sample_size": sample_size,
            "effect_size": effect_size,
            "alpha": alpha,
            "power": power,
            "alternative": alternative,
            "test_type": "correlation",
        }

    def minimum_detectable_effect_size(
        self,
        sample_size: int,
        alpha: float = 0.05,
        power: float = 0.8,
        test_type: str = "proportion",
        alternative: str = "two - sided",
        **kwargs,
    ) -> Dict[str, Any]:
        """
        Calculate the minimum detectable effect size for a given sample size.

        This method calculates the smallest effect size that can be detected with
        the specified statistical power given a fixed sample size.

        Args:
            sample_size: Available sample size
            alpha: Significance level (Type I error rate, default: 0.05)
            power: Statistical power (1 - Type II error rate, default: 0.8)
            test_type: Type of test, one of:
                      "proportion": Test for proportions
                      "mean": Test for means (t - test)
                      "correlation": Test for correlation
            alternative: Alternative hypothesis, one of:
                        "two - sided" (default): two - tailed test
                        "one - sided": one - tailed test
            **kwargs: Additional parameters specific to the test type:
                     - For "proportion": p_null (default: 0.5)
                     - For "mean": std_dev (required)

        Returns:
            Dictionary with effect size calculation results including:
            - effect_size: Minimum detectable effect size
            - sample_size: Specified sample size
            - alpha: Significance level
            - power: Statistical power
            - test_type: Type of test
            - alternative: Alternative hypothesis
            - Additional test - specific parameters

        Raises:
            InvalidParameterError: If inputs are invalid
        """
        # Validate inputs
        self.validate_data(sample_size, int, min_value=2)
        self.validate_data(alpha, float, min_value=0.001, max_value=0.5)
        self.validate_data(power, float, min_value=0.0, max_value=1.0)

        if test_type not in ["proportion", "mean", "correlation"]:
            raise InvalidParameterError(
                "Test type must be one of: 'proportion', 'mean', 'correlation'"
            )

        if alternative not in ["two - sided", "one - sided"]:
            raise InvalidParameterError("Alternative must be one of: 'two - sided', 
                'one - sided'")

        # Calculate z - values for alpha and power
        z_alpha = (
            stats.norm.ppf(1 - alpha / 2)
            if alternative == "two - sided"
            else stats.norm.ppf(1 - alpha)
        )
        z_beta = stats.norm.ppf(power)

        result = {
            "sample_size": sample_size,
            "alpha": alpha,
            "power": power,
            "test_type": test_type,
            "alternative": alternative,
        }

        if test_type == "proportion":
            # Get null proportion
            p_null = kwargs.get("p_null", 0.5)
            self.validate_data(p_null, float, min_value=0.0, max_value=1.0)

            # Calculate minimum detectable effect size for proportion test
            # This is an approximation using the normal approximation
            effect_size = (z_alpha + \
                z_beta) * math.sqrt(2 * p_null * (1 - p_null) / sample_size)

            result.update({"effect_size": effect_size, "p_null": p_null})

        elif test_type == "mean":
            # Get standard deviation
            if "std_dev" not in kwargs:
                raise InvalidParameterError(
                    "Standard deviation (std_dev) must be provided for mean test"
                )

            std_dev = kwargs["std_dev"]
            self.validate_data(std_dev, float, min_value=0.0)

            # Calculate minimum detectable effect size for mean test
            effect_size = (z_alpha + z_beta) * std_dev * math.sqrt(2 / sample_size)

            result.update({"effect_size": effect_size, "std_dev": std_dev})

        elif test_type == "correlation":
            # Calculate minimum detectable correlation coefficient
            # Using Fisher's z transformation
            z_min = (z_alpha + z_beta) / math.sqrt(sample_size - 3)

            # Convert back from Fisher's z to correlation coefficient
            effect_size = (math.exp(2 * z_min) - 1) / (math.exp(2 * z_min) + 1)

            result["effect_size"] = effect_size

        return result

    def power_analysis(
        self,
        test_type: str,
        effect_size: float,
        sample_size: int,
        alpha: float = 0.05,
        alternative: str = "two - sided",
        **kwargs,
    ) -> Dict[str, Any]:
        """
        Calculate statistical power for a given test, effect size, and sample size.

        This method calculates the probability of correctly rejecting the null hypothesis
        (statistical power) for a specified test, effect size, and sample size.

        Args:
            test_type: Type of test, one of:
                      "proportion": Test for proportions
                      "mean": Test for means (t - test)
                      "correlation": Test for correlation
            effect_size: Effect size to detect
            sample_size: Available sample size
            alpha: Significance level (Type I error rate, default: 0.05)
            alternative: Alternative hypothesis, one of:
                        "two - sided" (default): two - tailed test
                        "one - sided": one - tailed test
            **kwargs: Additional parameters specific to the test type:
                     - For "proportion": p_null (default: 0.5)
                     - For "mean": std_dev (required)

        Returns:
            Dictionary with power analysis results including:
            - power: Statistical power (1 - Type II error rate)
            - effect_size: Specified effect size
            - sample_size: Specified sample size
            - alpha: Significance level
            - test_type: Type of test
            - alternative: Alternative hypothesis
            - Additional test - specific parameters

        Raises:
            InvalidParameterError: If inputs are invalid
        """
        # Validate inputs
        self.validate_data(effect_size, float)
        self.validate_data(sample_size, int, min_value=2)
        self.validate_data(alpha, float, min_value=0.001, max_value=0.5)

        if test_type not in ["proportion", "mean", "correlation"]:
            raise InvalidParameterError(
                "Test type must be one of: 'proportion', 'mean', 'correlation'"
            )

        if alternative not in ["two - sided", "one - sided"]:
            raise InvalidParameterError("Alternative must be one of: 'two - sided', 
                'one - sided'")

        # Calculate critical value
        z_alpha = (
            stats.norm.ppf(1 - alpha / 2)
            if alternative == "two - sided"
            else stats.norm.ppf(1 - alpha)
        )

        result = {
            "effect_size": effect_size,
            "sample_size": sample_size,
            "alpha": alpha,
            "test_type": test_type,
            "alternative": alternative,
        }

        if test_type == "proportion":
            # Get null proportion
            p_null = kwargs.get("p_null", 0.5)
            self.validate_data(p_null, float, min_value=0.0, max_value=1.0)

            # Calculate alternative proportion
            p_alt = p_null + effect_size

            # Ensure p_alt is within valid range
            if p_alt < 0 or p_alt > 1:
                raise InvalidParameterError(
                    f"Alternative proportion (p_null + \
                        effect_size = {p_alt}) must be between 0 and 1"
                )

            # Calculate standard error under null and alternative
            se_null = math.sqrt(p_null * (1 - p_null) / sample_size)
            se_alt = math.sqrt(p_alt * (1 - p_alt) / sample_size)

            # Calculate non - centrality parameter
            if alternative == "two - sided":
                # For two - sided test, we need to consider both tails
                critical_value = p_null + z_alpha * se_null
                z_power = (p_alt - critical_value) / se_alt
                power = stats.norm.cdf(z_power)

                # For the other tail
                critical_value_lower = p_null - z_alpha * se_null
                z_power_lower = (critical_value_lower - p_alt) / se_alt
                power_lower = stats.norm.cdf(z_power_lower)

                # Total power is the sum of powers in both tails
                power = power + power_lower
            else:
                # For one - sided test
                if effect_size > 0:  # Greater alternative
                    critical_value = p_null + z_alpha * se_null
                    z_power = (p_alt - critical_value) / se_alt
                    power = stats.norm.cdf(z_power)
                else:  # Less alternative
                    critical_value = p_null - z_alpha * se_null
                    z_power = (critical_value - p_alt) / se_alt
                    power = stats.norm.cdf(z_power)

            result.update({"power": power, "p_null": p_null, "p_alt": p_alt})

        elif test_type == "mean":
            # Get standard deviation
            if "std_dev" not in kwargs:
                raise InvalidParameterError(
                    "Standard deviation (std_dev) must be provided for mean test"
                )

            std_dev = kwargs["std_dev"]
            self.validate_data(std_dev, float, min_value=0.0)

            # Calculate standardized effect size (Cohen's d)
            d = effect_size / std_dev

            # Calculate non - centrality parameter
            ncp = d * math.sqrt(sample_size / 2)

            # Calculate power
            if alternative == "two - sided":
                power = stats.norm.cdf(ncp - z_alpha) + stats.norm.cdf(-ncp - z_alpha)
            else:
                if effect_size > 0:  # Greater alternative
                    power = stats.norm.cdf(ncp - z_alpha)
                else:  # Less alternative
                    power = stats.norm.cdf(-ncp - z_alpha)

            result.update({"power": power, "std_dev": std_dev, 
                "standardized_effect_size": d})

        elif test_type == "correlation":
            # Use absolute value of correlation for calculation
            r = abs(effect_size)

            # Fisher's z transformation of r
            z_r = 0.5 * math.log((1 + r) / (1 - r))

            # Calculate standard error
            se = 1 / math.sqrt(sample_size - 3)

            # Calculate non - centrality parameter
            ncp = z_r / se

            # Calculate power
            if alternative == "two - sided":
                power = stats.norm.cdf(ncp - z_alpha) + stats.norm.cdf(-ncp - z_alpha)
            else:
                power = stats.norm.cdf(ncp - z_alpha)

            result["power"] = power

        return result

    def type_error_rates(
        self,
        test_type: str,
        effect_size: float,
        sample_size: int,
        alpha: float = 0.05,
        alternative: str = "two - sided",
        **kwargs,
    ) -> Dict[str, Any]:
        """
        Calculate Type I and Type II error rates for a statistical test.

        This method calculates the probability of Type I error (false positive) and
        Type II error (false negative) for a specified test, effect size, 
            and sample size.

        Args:
            test_type: Type of test, one of:
                      "proportion": Test for proportions
                      "mean": Test for means (t - test)
                      "correlation": Test for correlation
            effect_size: Effect size to detect
            sample_size: Available sample size
            alpha: Significance level (Type I error rate, default: 0.05)
            alternative: Alternative hypothesis, one of:
                        "two - sided" (default): two - tailed test
                        "one - sided": one - tailed test
            **kwargs: Additional parameters specific to the test type:
                     - For "proportion": p_null (default: 0.5)
                     - For "mean": std_dev (required)

        Returns:
            Dictionary with error rate analysis results including:
            - type_i_error: Type I error rate (alpha)
            - type_ii_error: Type II error rate (beta)
            - power: Statistical power (1 - beta)
            - effect_size: Specified effect size
            - sample_size: Specified sample size
            - test_type: Type of test
            - alternative: Alternative hypothesis
            - Additional test - specific parameters

        Raises:
            InvalidParameterError: If inputs are invalid
        """
        # Calculate power
        power_result = self.power_analysis(
            test_type=test_type,
            effect_size=effect_size,
            sample_size=sample_size,
            alpha=alpha,
            alternative=alternative,
            **kwargs,
        )

        # Calculate Type II error rate (beta)
        type_ii_error = 1 - power_result["power"]

        # Create result dictionary
        result = {
            "type_i_error": alpha,
            "type_ii_error": type_ii_error,
            "power": power_result["power"],
            "effect_size": effect_size,
            "sample_size": sample_size,
            "test_type": test_type,
            "alternative": alternative,
        }

        # Add test - specific parameters
        if test_type == "proportion":
            result["p_null"] = power_result.get("p_null", 0.5)
            result["p_alt"] = power_result.get("p_alt")
        elif test_type == "mean":
            result["std_dev"] = power_result.get("std_dev")
            result["standardized_effect_size"] = \
                power_result.get("standardized_effect_size")

        return result

    # -------------------------------------------------------------------------
    # Multiple Comparison Corrections
    # -------------------------------------------------------------------------

    def bonferroni_correction(self, p_values: Union[List[float], 
        np.ndarray]) -> Dict[str, Any]:
        """
        Apply Bonferroni correction to a set of p - values.

        The Bonferroni correction is a simple but conservative method to control
        the family - wise error rate (FWER) when performing multiple hypothesis tests.
        It multiplies each p - value by the number of tests to maintain the overall
        significance level.

        Args:
            p_values: List or array of p - values from multiple hypothesis tests

        Returns:
            Dictionary with correction results including:
            - original_p_values: Original p - values
            - adjusted_p_values: Bonferroni - adjusted p - values
            - \
                significant: Boolean array indicating which tests are significant after correction
            - alpha: Significance level
            - n_tests: Number of tests
            - correction_method: Name of the correction method

        Raises:
            InvalidParameterError: If inputs are invalid
        """
        # Validate inputs
        self.validate_data(p_values, (list, np.ndarray), min_length=1)

        # Convert to numpy array for consistent handling
        p_values_array = np.array(p_values)

        # Check if p - values are valid
        if np.any((p_values_array < 0) | (p_values_array > 1)):
            raise InvalidParameterError("P - values must be between 0 and 1")

        # Get number of tests
        n_tests = len(p_values_array)

        # Apply Bonferroni correction
        adjusted_p_values = np.minimum(p_values_array * n_tests, 1.0)

        # Determine which tests are significant after correction
        significant = adjusted_p_values < self.default_alpha

        return {
            "original_p_values": p_values_array.tolist(),
            "adjusted_p_values": adjusted_p_values.tolist(),
            "significant": significant.tolist(),
            "alpha": self.default_alpha,
            "n_tests": n_tests,
            "correction_method": "bonferroni",
        }

    def holm_bonferroni_correction(
        self, p_values: Union[List[float], np.ndarray]
    ) -> Dict[str, Any]:
        """
        Apply Holm - Bonferroni correction to a set of p - values.

        The Holm - Bonferroni method is a step - down procedure that is more powerful
        than the standard Bonferroni correction while still controlling the
        family - wise error rate (FWER).

        Args:
            p_values: List or array of p - values from multiple hypothesis tests

        Returns:
            Dictionary with correction results including:
            - original_p_values: Original p - values
            - adjusted_p_values: Holm - Bonferroni - adjusted p - values
            - \
                significant: Boolean array indicating which tests are significant after correction
            - alpha: Significance level
            - n_tests: Number of tests
            - correction_method: Name of the correction method

        Raises:
            InvalidParameterError: If inputs are invalid
        """
        # Validate inputs
        self.validate_data(p_values, (list, np.ndarray), min_length=1)

        # Convert to numpy array for consistent handling
        p_values_array = np.array(p_values)

        # Check if p - values are valid
        if np.any((p_values_array < 0) | (p_values_array > 1)):
            raise InvalidParameterError("P - values must be between 0 and 1")

        # Get number of tests
        n_tests = len(p_values_array)

        # Get the indices that would sort p - values in ascending order
        sorted_indices = np.argsort(p_values_array)

        # Initialize adjusted p - values array
        adjusted_p_values = np.ones_like(p_values_array)

        # Apply Holm - Bonferroni correction
        for i, idx in enumerate(sorted_indices):
            # Adjust p - value: p * (n - rank + 1)
            adjusted_p_values[idx] = min(p_values_array[idx] * (n_tests - i), 1.0)

        # Ensure adjusted p - values are monotonically increasing
        for i in range(1, n_tests):
            idx_prev = sorted_indices[i - 1]
            idx_curr = sorted_indices[i]
            adjusted_p_values[idx_curr] = max(
                adjusted_p_values[idx_curr], adjusted_p_values[idx_prev]
            )

        # Determine which tests are significant after correction
        significant = adjusted_p_values < self.default_alpha

        return {
            "original_p_values": p_values_array.tolist(),
            "adjusted_p_values": adjusted_p_values.tolist(),
            "significant": significant.tolist(),
            "alpha": self.default_alpha,
            "n_tests": n_tests,
            "correction_method": "holm - bonferroni",
        }

    def benjamini_hochberg_correction(
        self, p_values: Union[List[float], np.ndarray]
    ) -> Dict[str, Any]:
        """
        Apply Benjamini - Hochberg correction to a set of p - values.

        The Benjamini - Hochberg procedure controls the false discovery rate (FDR),
        which is the expected proportion of false positives among all rejected hypotheses.
        This method is less conservative than FWER - \
            controlling methods like Bonferroni.

        Args:
            p_values: List or array of p - values from multiple hypothesis tests

        Returns:
            Dictionary with correction results including:
            - original_p_values: Original p - values
            - adjusted_p_values: Benjamini - Hochberg - adjusted p - values
            - \
                significant: Boolean array indicating which tests are significant after correction
            - alpha: Significance level
            - n_tests: Number of tests
            - correction_method: Name of the correction method

        Raises:
            InvalidParameterError: If inputs are invalid
        """
        # Validate inputs
        self.validate_data(p_values, (list, np.ndarray), min_length=1)

        # Convert to numpy array for consistent handling
        p_values_array = np.array(p_values)

        # Check if p - values are valid
        if np.any((p_values_array < 0) | (p_values_array > 1)):
            raise InvalidParameterError("P - values must be between 0 and 1")

        # Get number of tests
        n_tests = len(p_values_array)

        # Get the indices that would sort p - values in ascending order
        sorted_indices = np.argsort(p_values_array)

        # Initialize adjusted p - values array
        adjusted_p_values = np.ones_like(p_values_array)

        # Apply Benjamini - Hochberg correction
        for i, idx in enumerate(sorted_indices):
            # Adjust p - value: p * n / rank
            rank = i + 1
            adjusted_p_values[idx] = p_values_array[idx] * n_tests / rank

        # Ensure adjusted p - values are monotonically decreasing
        for i in range(n_tests - 2, -1, -1):
            idx_next = sorted_indices[i + 1]
            idx_curr = sorted_indices[i]
            adjusted_p_values[idx_curr] = min(
                adjusted_p_values[idx_curr], adjusted_p_values[idx_next]
            )

        # Cap adjusted p - values at 1.0
        adjusted_p_values = np.minimum(adjusted_p_values, 1.0)

        # Determine which tests are significant after correction
        significant = adjusted_p_values < self.default_alpha

        return {
            "original_p_values": p_values_array.tolist(),
            "adjusted_p_values": adjusted_p_values.tolist(),
            "significant": significant.tolist(),
            "alpha": self.default_alpha,
            "n_tests": n_tests,
            "correction_method": "benjamini - hochberg",
        }

    def benjamini_yekutieli_correction(
        self, p_values: Union[List[float], np.ndarray]
    ) -> Dict[str, Any]:
        """
        Apply Benjamini - Yekutieli correction to a set of p - values.

        The Benjamini - Yekutieli procedure is a more conservative version of the
        Benjamini - Hochberg procedure that controls the false discovery rate (FDR)
        under arbitrary dependence assumptions.

        Args:
            p_values: List or array of p - values from multiple hypothesis tests

        Returns:
            Dictionary with correction results including:
            - original_p_values: Original p - values
            - adjusted_p_values: Benjamini - Yekutieli - adjusted p - values
            - \
                significant: Boolean array indicating which tests are significant after correction
            - alpha: Significance level
            - n_tests: Number of tests
            - correction_method: Name of the correction method

        Raises:
            InvalidParameterError: If inputs are invalid
        """
        # Validate inputs
        self.validate_data(p_values, (list, np.ndarray), min_length=1)

        # Convert to numpy array for consistent handling
        p_values_array = np.array(p_values)

        # Check if p - values are valid
        if np.any((p_values_array < 0) | (p_values_array > 1)):
            raise InvalidParameterError("P - values must be between 0 and 1")

        # Get number of tests
        n_tests = len(p_values_array)

        # Calculate the correction factor (sum of 1 / i)
        correction_factor = np.sum(1.0 / np.arange(1, n_tests + 1))

        # Get the indices that would sort p - values in ascending order
        sorted_indices = np.argsort(p_values_array)

        # Initialize adjusted p - values array
        adjusted_p_values = np.ones_like(p_values_array)

        # Apply Benjamini - Yekutieli correction
        for i, idx in enumerate(sorted_indices):
            # Adjust p - value: p * n * c / rank
            rank = i + 1
            adjusted_p_values[idx] = p_values_array[idx] * \
                n_tests * correction_factor / rank

        # Ensure adjusted p - values are monotonically decreasing
        for i in range(n_tests - 2, -1, -1):
            idx_next = sorted_indices[i + 1]
            idx_curr = sorted_indices[i]
            adjusted_p_values[idx_curr] = min(
                adjusted_p_values[idx_curr], adjusted_p_values[idx_next]
            )

        # Cap adjusted p - values at 1.0
        adjusted_p_values = np.minimum(adjusted_p_values, 1.0)

        # Determine which tests are significant after correction
        significant = adjusted_p_values < self.default_alpha

        return {
            "original_p_values": p_values_array.tolist(),
            "adjusted_p_values": adjusted_p_values.tolist(),
            "significant": significant.tolist(),
            "alpha": self.default_alpha,
            "n_tests": n_tests,
            "correction_factor": correction_factor,
            "correction_method": "benjamini - yekutieli",
        }

    def sidak_correction(self, p_values: Union[List[float], np.ndarray]) -> Dict[str, 
        Any]:
        """
        Apply Šidák correction to a set of p - values.

        The Šidák correction is a method to control the family - wise error rate (FWER)
        that is slightly less conservative than the Bonferroni correction.

        Args:
            p_values: List or array of p - values from multiple hypothesis tests

        Returns:
            Dictionary with correction results including:
            - original_p_values: Original p - values
            - adjusted_p_values: Šidák - adjusted p - values
            - \
                significant: Boolean array indicating which tests are significant after correction
            - alpha: Significance level
            - n_tests: Number of tests
            - correction_method: Name of the correction method

        Raises:
            InvalidParameterError: If inputs are invalid
        """
        # Validate inputs
        self.validate_data(p_values, (list, np.ndarray), min_length=1)

        # Convert to numpy array for consistent handling
        p_values_array = np.array(p_values)

        # Check if p - values are valid
        if np.any((p_values_array < 0) | (p_values_array > 1)):
            raise InvalidParameterError("P - values must be between 0 and 1")

        # Get number of tests
        n_tests = len(p_values_array)

        # Apply Šidák correction
        adjusted_p_values = 1.0 - (1.0 - p_values_array) ** n_tests

        # Determine which tests are significant after correction
        significant = adjusted_p_values < self.default_alpha

        return {
            "original_p_values": p_values_array.tolist(),
            "adjusted_p_values": adjusted_p_values.tolist(),
            "significant": significant.tolist(),
            "alpha": self.default_alpha,
            "n_tests": n_tests,
            "correction_method": "sidak",
        }

    def adjust_alpha(
        self, alpha: float, n_tests: int, method: str = "bonferroni"
    ) -> Dict[str, Any]:
        """
        Adjust the significance level (alpha) for multiple comparisons.

        This method calculates an adjusted significance level to maintain
        the overall error rate when performing multiple hypothesis tests.

        Args:
            alpha: Original significance level
            n_tests: Number of tests being performed
            method: Method to use for adjustment, one of:
                   "bonferroni": Bonferroni correction (default)
                   "sidak": Šidák correction
                   "none": No correction

        Returns:
            Dictionary with adjustment results including:
            - original_alpha: Original significance level
            - adjusted_alpha: Adjusted significance level
            - n_tests: Number of tests
            - adjustment_method: Method used for adjustment

        Raises:
            InvalidParameterError: If inputs are invalid
        """
        # Validate inputs
        self.validate_data(alpha, float, min_value=0.0, max_value=1.0)
        self.validate_data(n_tests, int, min_value=1)

        if method not in ["bonferroni", "sidak", "none"]:
            raise InvalidParameterError("Method must be one of: 'bonferroni', 'sidak', 
                'none'")

        # Initialize result dictionary
        result = {"original_alpha": alpha, "n_tests": n_tests, 
            "adjustment_method": method}

        # Apply the selected adjustment method
        if method == "bonferroni":
            # Bonferroni correction: alpha / n
            adjusted_alpha = alpha / n_tests
            result["adjusted_alpha"] = adjusted_alpha

        elif method == "sidak":
            # Šidák correction: 1 - (1 - alpha)^(1 / n)
            adjusted_alpha = 1.0 - (1.0 - alpha) ** (1.0 / n_tests)
            result["adjusted_alpha"] = adjusted_alpha

        else:  # method == "none"
            # No correction
            result["adjusted_alpha"] = alpha

        return result

    # -------------------------------------------------------------------------
    # Sequential Analysis
    # -------------------------------------------------------------------------

    def obrien_fleming_boundary(self, num_looks: int, alpha: float = 0.05) -> Dict[str, 
        Any]:
        """
        Calculate O'Brien - Fleming stopping boundaries for group sequential testing.

        The O'Brien - \
            Fleming approach uses more conservative boundaries early in the trial
        and less conservative boundaries later, making it harder to stop early.

        Args:
            num_looks: Number of interim analyses (including final analysis)
            alpha: Overall significance level (default: 0.05)

        Returns:
            Dictionary with boundary calculation results including:
            - boundaries: List of alpha spending at each look
            - cumulative_alpha: Cumulative alpha spent at each look
            - z_boundaries: Z - score boundaries at each look
            - information_fractions: Fraction of information at each look
            - num_looks: Number of looks
            - alpha: Overall significance level
            - method: Name of the boundary method

        Raises:
            InvalidParameterError: If inputs are invalid
        """
        # Validate inputs
        self.validate_data(num_looks, int, min_value=1)
        self.validate_data(alpha, float, min_value=0.001, max_value=0.5)

        # Calculate information fractions (assuming equal spacing)
        information_fractions = np.array([(i + \
            1) / num_looks for i in range(num_looks)])

        # Calculate O'Brien - Fleming boundaries
        z_boundaries = []
        boundaries = []
        cumulative_alpha = []

        for i, fraction in enumerate(information_fractions):
            # O'Brien - Fleming Z - score boundary
            z_boundary = stats.norm.ppf(1 - alpha / 2) / np.sqrt(fraction)
            z_boundaries.append(z_boundary)

            # Convert Z - score to alpha level
            if i == 0:
                # First look
                boundary = 2 * (1 - stats.norm.cdf(z_boundary))
                cumulative = boundary
            else:
                # Subsequent looks
                # Calculate incremental alpha spent at this look
                boundary = 2 * (1 - \
                    stats.norm.cdf(z_boundary)) - cumulative_alpha[i - 1]
                cumulative = cumulative_alpha[i - 1] + boundary

            boundaries.append(boundary)
            cumulative_alpha.append(cumulative)

        return {
            "boundaries": boundaries,
            "cumulative_alpha": cumulative_alpha,
            "z_boundaries": z_boundaries,
            "information_fractions": information_fractions.tolist(),
            "num_looks": num_looks,
            "alpha": alpha,
            "method": "obrien_fleming",
        }

    def pocock_boundary(self, num_looks: int, alpha: float = 0.05) -> Dict[str, Any]:
        """
        Calculate Pocock stopping boundaries for group sequential testing.

        The Pocock approach uses constant boundaries across all looks,
        making it easier to stop early compared to O'Brien - Fleming.

        Args:
            num_looks: Number of interim analyses (including final analysis)
            alpha: Overall significance level (default: 0.05)

        Returns:
            Dictionary with boundary calculation results including:
            - boundaries: List of alpha spending at each look
            - cumulative_alpha: Cumulative alpha spent at each look
            - z_boundaries: Z - score boundaries at each look
            - information_fractions: Fraction of information at each look
            - num_looks: Number of looks
            - alpha: Overall significance level
            - method: Name of the boundary method

        Raises:
            InvalidParameterError: If inputs are invalid
        """
        # Validate inputs
        self.validate_data(num_looks, int, min_value=1)
        self.validate_data(alpha, float, min_value=0.001, max_value=0.5)

        # Calculate information fractions (assuming equal spacing)
        information_fractions = np.array([(i + \
            1) / num_looks for i in range(num_looks)])

        # Calculate Pocock boundaries
        # For Pocock, the same nominal p - value is used at each look
        # We need to find the nominal p - value that gives the overall alpha

        # Function to solve for the nominal p - value
        def cumulative_alpha_error(nominal_p):
            # Convert nominal p - value to z - score
            z = stats.norm.ppf(1 - nominal_p / 2)

            # Calculate cumulative alpha spent over all looks
            cum_alpha = 0
            for i in range(num_looks):
                if i == 0:
                    # First look
                    cum_alpha = 2 * (1 - stats.norm.cdf(z))
                else:
                    # Subsequent looks - this is an approximation
                    # In practice, more complex calculations involving multivariate normal
                    # distributions would be used
                    cum_alpha += 2 * (1 - stats.norm.cdf(z)) / (num_looks - i)

            return cum_alpha - alpha

        # Solve for nominal p - value
        from scipy.optimize import brentq

        try:
            nominal_p = brentq(cumulative_alpha_error, 0.00001, 0.1)
        except ValueError:
            # If brentq fails, use a simple approximation
            nominal_p = alpha / num_looks

        # Calculate z - score boundary
        z_boundary = stats.norm.ppf(1 - nominal_p / 2)

        # Create results
        z_boundaries = [z_boundary] * num_looks
        boundaries = [nominal_p] * num_looks
        cumulative_alpha = [nominal_p * (i + 1) for i in range(num_looks)]

        return {
            "boundaries": boundaries,
            "cumulative_alpha": cumulative_alpha,
            "z_boundaries": z_boundaries,
            "information_fractions": information_fractions.tolist(),
            "num_looks": num_looks,
            "alpha": alpha,
            "method": "pocock",
        }

    def alpha_spending_function(
        self,
        information_fractions: Union[List[float], np.ndarray],
        alpha: float = 0.05,
        method: str = "obrien_fleming",
    ) -> Dict[str, Any]:
        """
        Calculate alpha spending function for group sequential testing.

        Alpha spending functions determine how much of the total Type I error
        is "spent" at each interim analysis.

        Args:
            information_fractions: List or array of information fractions at each look
                                  (values between 0 and 1, 
                                      with the last value typically being 1)
            alpha: Overall significance level (default: 0.05)
            method: Method to use for alpha spending, one of:
                   "obrien_fleming": O'Brien - Fleming spending function (default)
                   "pocock": Pocock spending function
                   "hwang_shih_decosta": Hwang - Shih - DeCosta spending function
                   "linear": Linear spending function

        Returns:
            Dictionary with alpha spending results including:
            - alpha_spent: List of alpha spent at each look
            - cumulative_alpha: Cumulative alpha spent at each look
            - information_fractions: Information fractions at each look
            - num_looks: Number of looks
            - alpha: Overall significance level
            - method: Method used for alpha spending

        Raises:
            InvalidParameterError: If inputs are invalid
        """
        # Validate inputs
        self.validate_data(information_fractions, (list, np.ndarray), min_length=1)
        self.validate_data(alpha, float, min_value=0.001, max_value=0.5)

        if method not in ["obrien_fleming", "pocock", "hwang_shih_decosta", "linear"]:
            raise InvalidParameterError(
                "Method must be one of: 'obrien_fleming', 'pocock', 'hwang_shih_decosta', 
                    'linear'"
            )

        # Convert to numpy array for consistent handling
        info_fractions = np.array(information_fractions)

        # Check if information fractions are valid
        if np.any((info_fractions < 0) | (info_fractions > 1)):
            raise InvalidParameterError("Information fractions must be between 0 and 1")

        # Check if information fractions are in ascending order
        if not np.all(np.diff(info_fractions) >= 0):
            raise InvalidParameterError(
                "Information fractions must be in ascending order")

        # Number of looks
        num_looks = len(info_fractions)

        # Calculate cumulative alpha spent at each look
        cumulative_alpha = np.zeros(num_looks)

        if method == "obrien_fleming":
            # O'Brien - Fleming spending function
            for i, t in enumerate(info_fractions):
                if t > 0:
                    cumulative_alpha[i] = 2 * (
                        1 - stats.norm.cdf(stats.norm.ppf(1 - alpha / 2) / np.sqrt(t))
                    )
                else:
                    cumulative_alpha[i] = 0

        elif method == "pocock":
            # Pocock spending function
            for i, t in enumerate(info_fractions):
                cumulative_alpha[i] = alpha * np.log(1 + (np.e - 1) * t)

        elif method == "hwang_shih_decosta":
            # Hwang - Shih - DeCosta spending function
            for i, t in enumerate(info_fractions):
                if t > 0:
                    cumulative_alpha[i] = alpha * t** 1.5
                else:
                    cumulative_alpha[i] = 0

        elif method == "linear":
            # Linear spending function
            for i, t in enumerate(info_fractions):
                cumulative_alpha[i] = alpha * t

        # Calculate incremental alpha spent at each look
        alpha_spent = np.zeros(num_looks)
        alpha_spent[0] = cumulative_alpha[0]
        for i in range(1, num_looks):
            alpha_spent[i] = cumulative_alpha[i] - cumulative_alpha[i - 1]

        return {
            "alpha_spent": alpha_spent.tolist(),
            "cumulative_alpha": cumulative_alpha.tolist(),
            "information_fractions": info_fractions.tolist(),
            "num_looks": num_looks,
            "alpha": alpha,
            "method": method,
        }

    def sequential_test_analysis(
        self,
        z_scores: Union[List[float], np.ndarray],
        information_fractions: Union[List[float], np.ndarray] = None,
        alpha: float = 0.05,
        method: str = "obrien_fleming",
    ) -> Dict[str, Any]:
        """
        Analyze results from a sequential test with multiple looks.

        This method evaluates whether stopping boundaries were crossed at any look
        and provides adjusted p - values for sequential testing.

        Args:
            z_scores: List or array of Z - scores at each look
            information_fractions: List or array of information fractions at each look
                                  (values between 0 and 1, 
                                      with the last value typically being 1)
                                  If None, assumes equal spacing
            alpha: Overall significance level (default: 0.05)
            method: Method to use for boundary calculation, one of:
                   "obrien_fleming": O'Brien - Fleming boundaries (default)
                   "pocock": Pocock boundaries

        Returns:
            Dictionary with sequential test analysis results including:
            - z_scores: Z - scores at each look
            - boundaries: Stopping boundaries at each look
            - \
                crossed: Boolean array indicating whether boundaries were crossed at each look
            - adjusted_p_values: P - values adjusted for sequential testing
            - information_fractions: Information fractions at each look
            - num_looks: Number of looks
            - alpha: Overall significance level
            - method: Method used for boundary calculation
            - stop_early: Whether the test should have stopped early
            - \
                first_significant_look: Index of the first look where boundaries were crossed (or None)

        Raises:
            InvalidParameterError: If inputs are invalid
        """
        # Validate inputs
        self.validate_data(z_scores, (list, np.ndarray), min_length=1)
        self.validate_data(alpha, float, min_value=0.001, max_value=0.5)

        if method not in ["obrien_fleming", "pocock"]:
            raise InvalidParameterError("Method must be one of: 'obrien_fleming', 
                'pocock'")

        # Convert to numpy array for consistent handling
        z_scores_array = np.array(z_scores)

        # Number of looks
        num_looks = len(z_scores_array)

        # If information fractions not provided, assume equal spacing
        if information_fractions is None:
            info_fractions = np.array([(i + 1) / num_looks for i in range(num_looks)])
        else:
            self.validate_data(information_fractions, (list, np.ndarray), 
                min_length=num_looks)
            info_fractions = np.array(information_fractions)

            # Check if information fractions are valid
            if np.any((info_fractions < 0) | (info_fractions > 1)):
                raise InvalidParameterError(
                    "Information fractions must be between 0 and 1")

            # Check if information fractions are in ascending order
            if not np.all(np.diff(info_fractions) >= 0):
                raise InvalidParameterError(
                    "Information fractions must be in ascending order")

        # Calculate boundaries based on method
        if method == "obrien_fleming":
            # O'Brien - Fleming boundaries
            boundaries = stats.norm.ppf(1 - alpha / 2) / np.sqrt(info_fractions)
        else:  # method == "pocock"
            # Pocock boundaries - constant across all looks
            # This is an approximation; in practice, more complex calculations would be used
            nominal_p = alpha / num_looks
            z_boundary = stats.norm.ppf(1 - nominal_p / 2)
            boundaries = np.array([z_boundary] * num_looks)

        # Check if boundaries were crossed at each look
        crossed = np.abs(z_scores_array) >= boundaries

        # Find the first look where boundaries were crossed (if any)
        first_significant_look = None
        for i, is_crossed in enumerate(crossed):
            if is_crossed:
                first_significant_look = i
                break

        # Determine if the test should have stopped early
        stop_early = \
            first_significant_look is not None and first_significant_look < num_looks - 1

        # Calculate adjusted p - values
        adjusted_p_values = []
        for i, z in enumerate(z_scores_array):
            # For each look, calculate the adjusted p - value
            # This is an approximation; in practice, more complex calculations would be used
            if method == "obrien_fleming":
                # O'Brien - Fleming adjustment
                adjusted_p = 2 * (1 - \
                    stats.norm.cdf(np.abs(z) * np.sqrt(info_fractions[i])))
            else:  # method == "pocock"
                # Pocock adjustment
                adjusted_p = 2 * (1 - stats.norm.cdf(np.abs(z))) * num_looks
                adjusted_p = min(adjusted_p, 1.0)  # Cap at 1.0

            adjusted_p_values.append(adjusted_p)

        return {
            "z_scores": z_scores_array.tolist(),
            "boundaries": boundaries.tolist(),
            "crossed": crossed.tolist(),
            "adjusted_p_values": adjusted_p_values,
            "information_fractions": info_fractions.tolist(),
            "num_looks": num_looks,
            "alpha": alpha,
            "method": method,
            "stop_early": stop_early,
            "first_significant_look": first_significant_look,
        }

    def conditional_power(
        self,
        current_z: float,
        information_fraction: float,
        target_effect: float = None,
        observed_effect: float = None,
        alpha: float = 0.05,
    ) -> Dict[str, Any]:
        """
        Calculate conditional power for a sequential test.

        Conditional power is the probability of rejecting the null hypothesis at the
        final analysis, given the current data.

        Args:
            current_z: Current Z - score
            information_fraction: Current fraction of information (between 0 and 1)
            target_effect: Target effect size (standardized) to detect
                          If None, uses observed_effect
            observed_effect: Observed effect size (standardized) from current data
                            If None and target_effect is None, 
                                uses current_z / sqrt(information_fraction)
            alpha: Significance level (default: 0.05)

        Returns:
            Dictionary with conditional power calculation results including:
            - conditional_power: Probability of rejecting null at final analysis
            - current_z: Current Z - score
            - information_fraction: Current fraction of information
            - target_effect: Target effect size used in calculation
            - observed_effect: Observed effect size from current data
            - alpha: Significance level
            - z_critical: Critical Z - score for final analysis

        Raises:
            InvalidParameterError: If inputs are invalid
        """
        # Validate inputs
        self.validate_data(current_z, float)
        self.validate_data(information_fraction, float, min_value=0.0, max_value=1.0)
        self.validate_data(alpha, float, min_value=0.001, max_value=0.5)

        if target_effect is not None:
            self.validate_data(target_effect, float)

        if observed_effect is not None:
            self.validate_data(observed_effect, float)

        # Critical Z - score for final analysis
        z_critical = stats.norm.ppf(1 - alpha / 2)

        # Determine effect size to use in calculation
        if target_effect is not None:
            effect = target_effect
        elif observed_effect is not None:
            effect = observed_effect
        else:
            # Estimate effect size from current data
            effect = current_z / np.sqrt(information_fraction)

        # Calculate conditional power
        remaining_info = 1 - information_fraction

        # Mean of the distribution of the final Z - score, conditional on current Z
        conditional_mean = current_z * np.sqrt(information_fraction / 1) + \
            effect * np.sqrt(
            remaining_info
        )

        # Standard deviation of the distribution of the final Z - score, conditional on current Z
        conditional_sd = np.sqrt(remaining_info)

        # Calculate probability that final Z > z_critical
        cp_upper = 1 - stats.norm.cdf((z_critical - conditional_mean) / conditional_sd)

        # Calculate probability that final Z < -z_critical
        cp_lower = stats.norm.cdf((-z_critical - conditional_mean) / conditional_sd)

        # Total conditional power (probability of rejecting null)
        conditional_power = cp_upper + cp_lower

        return {
            "conditional_power": conditional_power,
            "current_z": current_z,
            "information_fraction": information_fraction,
            "target_effect": effect,
            "observed_effect": (
                observed_effect
                if observed_effect is not None
                else current_z / np.sqrt(information_fraction)
            ),
            "alpha": alpha,
            "z_critical": z_critical,
        }

    def futility_boundary(
        self,
        information_fractions: Union[List[float], np.ndarray],
        beta: float = 0.2,
        method: str = "obrien_fleming",
    ) -> Dict[str, Any]:
        """
        Calculate futility boundaries for group sequential testing.

        Futility boundaries are used to stop a trial early for lack of efficacy.

        Args:
            information_fractions: List or array of information fractions at each look
                                  (values between 0 and 1, 
                                      with the last value typically being 1)
            beta: Type II error rate (1 - power, default: 0.2)
            method: Method to use for boundary calculation, one of:
                   "obrien_fleming": O'Brien - Fleming - like boundaries (default)
                   "pocock": Pocock - like boundaries

        Returns:
            Dictionary with futility boundary calculation results including:
            - futility_boundaries: Z - score boundaries for futility at each look
            - information_fractions: Information fractions at each look
            - num_looks: Number of looks
            - beta: Type II error rate
            - method: Method used for boundary calculation

        Raises:
            InvalidParameterError: If inputs are invalid
        """
        # Validate inputs
        self.validate_data(information_fractions, (list, np.ndarray), min_length=1)
        self.validate_data(beta, float, min_value=0.001, max_value=0.5)

        if method not in ["obrien_fleming", "pocock"]:
            raise InvalidParameterError("Method must be one of: 'obrien_fleming', 
                'pocock'")

        # Convert to numpy array for consistent handling
        info_fractions = np.array(information_fractions)

        # Check if information fractions are valid
        if np.any((info_fractions < 0) | (info_fractions > 1)):
            raise InvalidParameterError("Information fractions must be between 0 and 1")

        # Check if information fractions are in ascending order
        if not np.all(np.diff(info_fractions) >= 0):
            raise InvalidParameterError(
                "Information fractions must be in ascending order")

        # Number of looks
        num_looks = len(info_fractions)

        # Calculate futility boundaries
        futility_boundaries = np.zeros(num_looks)

        if method == "obrien_fleming":
            # O'Brien - Fleming - like futility boundaries
            for i, t in enumerate(info_fractions):
                if t < 1:  # No futility boundary at final analysis
                    futility_boundaries[i] = stats.norm.ppf(beta) / np.sqrt(1 - t)
                else:
                    futility_boundaries[i] = float(
                        " - inf"
                    )  # No stopping for futility at final analysis
        else:  # method == "pocock"
            # Pocock - like futility boundaries - constant across all looks
            z_boundary = stats.norm.ppf(beta)
            futility_boundaries = np.array([z_boundary] * (num_looks - 1) + \
                [float(" - inf")])

        return {
            "futility_boundaries": futility_boundaries.tolist(),
            "information_fractions": info_fractions.tolist(),
            "num_looks": num_looks,
            "beta": beta,
            "method": method,
        }

    def log_likelihood_ratio_test(
        self, model1_loglik: float, model2_loglik: float, df1: int, df2: int
    ) -> Dict[str, Any]:
        """
        Perform a log - likelihood ratio test for nested model comparison.

        This test compares two nested models to determine if the more complex model
        (
            with more parameters) provides a significantly better fit than the simpler model.
        The test statistic follows a chi - square distribution with degrees of freedom
        equal to the difference in the number of parameters between the models.

        Args:
            model1_loglik: Log - likelihood of the simpler model (null model)
            model2_loglik: Log - \
                likelihood of the more complex model (alternative model)
            df1: Degrees of freedom (number of parameters) in the simpler model
            df2: Degrees of freedom (number of parameters) in the more complex model

        Returns:
            Dictionary with test results including:
            - \
                test_statistic: Log - likelihood ratio test statistic (2 * (loglik2 - loglik1))
            - p_value: P - value for the test
            - df_diff: Difference in degrees of freedom between models
            - is_significant: Whether the result is significant at alpha level
            - model_selection: Dictionary with model selection criteria (AIC, BIC)
            - test_name: Name of the test

        Raises:
            InvalidParameterError: If inputs are invalid
        """
        # Validate inputs
        self.validate_data(model1_loglik, float)
        self.validate_data(model2_loglik, float)
        self.validate_data(df1, int, min_value=1)
        self.validate_data(df2, int, min_value=1)

        if df2 <= df1:
            raise InvalidParameterError(
                "The more complex model (
                    model2) must have more parameters than the simpler model (model1)"
            )

        # Calculate test statistic: 2 * (loglik2 - loglik1)
        # The factor of 2 makes the statistic follow a chi - square distribution
        test_statistic = 2 * (model2_loglik - model1_loglik)

        # Calculate degrees of freedom difference
        df_diff = df2 - df1

        # Calculate p - value from chi - square distribution
        # We use 1 - cdf because we're testing if test_statistic is significantly large
        p_value = 1 - stats.chi2.cdf(test_statistic, df_diff)

        # Determine significance
        is_significant = p_value < self.default_alpha

        # Calculate model selection criteria
        # AIC = -2 * loglik + 2 * k (where k is the number of parameters)
        # BIC = -2 * loglik + k * ln(n) (where n is the sample size, which we don't have)
        # Since we don't have sample size, we'll use a placeholder value of 100
        # In practice, the actual sample size should be provided
        sample_size = 100  # Placeholder - in real usage, this should be provided

        aic1 = -2 * model1_loglik + 2 * df1
        aic2 = -2 * model2_loglik + 2 * df2

        bic1 = -2 * model1_loglik + df1 * np.log(sample_size)
        bic2 = -2 * model2_loglik + df2 * np.log(sample_size)

        # Determine which model is preferred by each criterion
        # Lower values of AIC and BIC indicate better models
        aic_preferred = "model1" if aic1 < aic2 else "model2"
        bic_preferred = "model1" if bic1 < bic2 else "model2"

        # Return results
        return {
            "test_statistic": test_statistic,
            "p_value": p_value,
            "df_diff": df_diff,
            "df1": df1,
            "df2": df2,
            "loglik1": model1_loglik,
            "loglik2": model2_loglik,
            "is_significant": is_significant,
            "model_selection": {
                "aic1": aic1,
                "aic2": aic2,
                "bic1": bic1,
                "bic2": bic2,
                "aic_preferred": aic_preferred,
                "bic_preferred": bic_preferred,
                "sample_size_used": sample_size,
            },
            "test_name": "log_likelihood_ratio",
            "alpha": self.default_alpha,
        }

    def model_selection_criteria(
        self, loglik: float, df: int, sample_size: int
    ) -> Dict[str, float]:
        """
        Calculate model selection criteria for a given model.

        This method calculates various information criteria used for model selection,
        including AIC (Akaike Information Criterion), 
            BIC (Bayesian Information Criterion),
        and others.

        Args:
            loglik: Log - likelihood of the model
            df: Degrees of freedom (number of parameters) in the model
            sample_size: Number of observations used to fit the model

        Returns:
            Dictionary with model selection criteria including:
            - aic: Akaike Information Criterion
            - bic: Bayesian Information Criterion
            - aicc: AIC with correction for small sample sizes
            - hqic: Hannan - Quinn Information Criterion

        Raises:
            InvalidParameterError: If inputs are invalid
        """
        # Validate inputs
        self.validate_data(loglik, float)
        self.validate_data(df, int, min_value=1)
        self.validate_data(sample_size, int, min_value=df + 1)

        # Calculate AIC: -2 * loglik + 2 * k
        aic = -2 * loglik + 2 * df

        # Calculate BIC: -2 * loglik + k * ln(n)
        bic = -2 * loglik + df * np.log(sample_size)

        # Calculate AICc: AIC + (2k(k + 1)) / (n - k-1)
        # This is a correction for small sample sizes
        aicc = aic + (2 * df * (df + 1)) / (sample_size - df - 1)

        # Calculate HQIC: -2 * loglik + 2k * ln(ln(n))
        hqic = -2 * loglik + 2 * df * np.log(np.log(sample_size))

        return {
            "aic": aic,
            "bic": bic,
            "aicc": aicc,
            "hqic": hqic,
            "loglik": loglik,
            "df": df,
            "sample_size": sample_size,
        }

    def optional_stopping_correction(
        self, p_value: float, num_looks: int, method: str = "bonferroni"
    ) -> Dict[str, Any]:
        """
        Apply correction for optional stopping in sequential testing.

        This method adjusts p - values to account for multiple looks at the data,
        which can inflate Type I error rates.

        Args:
            p_value: Uncorrected p - value
            num_looks: Number of potential looks at the data
            method: Method to use for correction, one of:
                   "bonferroni": Bonferroni correction (default)
                   "sidak": Šidák correction
                   "sequential": Sequential testing correction

        Returns:
            Dictionary with correction results including:
            - original_p_value: Original uncorrected p - value
            - adjusted_p_value: P - value adjusted for optional stopping
            - num_looks: Number of potential looks
            - method: Method used for correction

        Raises:
            InvalidParameterError: If inputs are invalid
        """
        # Validate inputs
        self.validate_data(p_value, float, min_value=0.0, max_value=1.0)
        self.validate_data(num_looks, int, min_value=1)

        if method not in ["bonferroni", "sidak", "sequential"]:
            raise InvalidParameterError(
                "Method must be one of: 'bonferroni', 'sidak', 'sequential'"
            )

        # Initialize result dictionary
        result = {"original_p_value": p_value, "num_looks": num_looks, "method": method}

        # Apply the selected correction method
        if method == "bonferroni":
            # Bonferroni correction: p * num_looks
            adjusted_p = min(p_value * num_looks, 1.0)
            result["adjusted_p_value"] = adjusted_p

        elif method == "sidak":
            # Šidák correction: 1 - (1 - p)^num_looks
            adjusted_p = 1.0 - (1.0 - p_value) ** num_looks
            result["adjusted_p_value"] = adjusted_p

        else:  # method == "sequential"
            # Sequential testing correction
            # This is an approximation based on the expected maximum of num_looks independent tests
            # In practice, more complex calculations would be used

            # Convert p - value to z - score
            if p_value > 0:
                z = stats.norm.ppf(1 - p_value / 2)
            else:
                z = float("inf")

            # Adjust z - score for multiple looks
            # This is based on the expected maximum of num_looks independent standard normal variables
            # E[max(Z_1, ..., Z_n)] ≈ sqrt(2 * log(n))
            adjustment = np.sqrt(2 * np.log(num_looks))
            adjusted_z = z - adjustment

            # Convert back to p - value
            if adjusted_z < 0:
                adjusted_p = 1.0
            else:
                adjusted_p = 2 * (1 - stats.norm.cdf(adjusted_z))

            result["adjusted_p_value"] = min(adjusted_p, 1.0)
            result["z_score"] = z
            result["adjusted_z_score"] = adjusted_z

        return result
=======

def main():
    """Initialize the module."""
    pass


if __name__ == "__main__":
    main()
>>>>>>> 6124bda3
<|MERGE_RESOLUTION|>--- conflicted
+++ resolved
@@ -4,3091 +4,6 @@
 # The original content had syntax errors that could not be automatically fixed
 # Please review and update this file as needed
 
-<<<<<<< HEAD
-These tools are designed to support data - driven decision making in marketing,
-particularly for A / B testing, campaign performance analysis, and ROI calculations.
-"""
-
-import logging
-import math
-from typing import Any, Callable, Dict, List, Optional, Tuple, Union
-
-import numpy as np
-from scipy import stats
-
-# Configure logger
-logger = logging.getLogger(__name__)
-
-
-class StatisticalAnalysisError(Exception):
-    """Base exception for statistical analysis errors."""
-
-    pass
-
-
-class InsufficientDataError(StatisticalAnalysisError):
-    """Raised when there is not enough data for statistical analysis."""
-
-    pass
-
-
-class InvalidParameterError(StatisticalAnalysisError):
-    """Raised when an invalid parameter is provided."""
-
-    pass
-
-
-class StatisticalAnalysis:
-    """
-    Statistical analysis framework for marketing data.
-
-    This class provides methods for statistical testing, confidence intervals,
-    effect size calculations, and other statistical analyses relevant to
-    marketing decision making.
-    """
-
-    def __init__(self, default_alpha: float = 0.05):
-        """
-        Initialize the statistical analysis framework.
-
-        Args:
-            default_alpha: Default significance level (default: 0.05)
-        """
-        self.default_alpha = default_alpha
-        self.logger = logging.getLogger(__name__)
-
-    # -------------------------------------------------------------------------
-    # Utility Methods
-    # -------------------------------------------------------------------------
-
-    def validate_data(
-        self,
-        data: Any,
-        data_type: type,
-        min_value: Optional[float] = None,
-        max_value: Optional[float] = None,
-        min_length: Optional[int] = None,
-        allow_none: bool = False,
-    ) -> bool:
-        """
-        Validate data based on type and constraints.
-
-        Args:
-            data: Data to validate
-            data_type: Expected data type
-            min_value: Minimum allowed value (for numeric types)
-            max_value: Maximum allowed value (for numeric types)
-            min_length: Minimum length (for sequences)
-            allow_none: Whether None is allowed
-
-        Returns:
-            True if data is valid
-
-        Raises:
-            InvalidParameterError: If data is invalid
-        """
-        # Check for None
-        if data is None:
-            if allow_none:
-                return True
-            raise InvalidParameterError("Data cannot be None")
-
-        # Check type
-        if not isinstance(data, data_type):
-            if isinstance(data_type, tuple):
-                expected_types = ", ".join(t.__name__ for t in data_type)
-                raise InvalidParameterError(
-                    f"Expected one of: {expected_types}, got {type(data).__name__}"
-                )
-            else:
-                raise InvalidParameterError(
-                    f"Expected {data_type.__name__}, got {type(data).__name__}"
-                )
-
-        # Check numeric constraints
-        if min_value is not None and isinstance(data, (int, float)):
-            if data < min_value:
-                raise InvalidParameterError(f"Value must be at least {min_value}")
-
-        if max_value is not None and isinstance(data, (int, float)):
-            if data > max_value:
-                raise InvalidParameterError(f"Value must be at most {max_value}")
-
-        # Check sequence length
-        if min_length is not None and hasattr(data, "__len__"):
-            if len(data) < min_length:
-                raise InvalidParameterError(
-                    f"Sequence must have at least {min_length} elements")
-
-        return True
-
-    def check_sufficient_data(self, data: Union[List, np.ndarray], 
-        min_samples: int = 30) -> bool:
-        """
-        Check if there is sufficient data for statistical analysis.
-
-        Args:
-            data: Data to check
-            min_samples: Minimum number of samples required
-
-        Returns:
-            True if there is sufficient data
-
-        Raises:
-            InsufficientDataError: If there is not enough data
-        """
-        if len(data) < min_samples:
-            raise InsufficientDataError(
-                f"Insufficient data: {len(data)} samples, 
-                    minimum required: {min_samples}"
-            )
-        return True
-
-    # -------------------------------------------------------------------------
-    # Basic Statistical Methods
-    # -------------------------------------------------------------------------
-
-    def mean_and_std(self, data: Union[List[float], np.ndarray]) -> Tuple[float, float]:
-        """
-        Calculate mean and standard deviation.
-
-        Args:
-            data: Numeric data
-
-        Returns:
-            Tuple of (mean, standard_deviation)
-        """
-        self.validate_data(data, (list, np.ndarray), min_length=1)
-        return np.mean(data), np.std(data, ddof=1)  # ddof=1 for sample std dev
-
-    def median_and_iqr(self, data: Union[List[float], np.ndarray]) -> Tuple[float, 
-        float]:
-        """
-        Calculate median and interquartile range.
-
-        Args:
-            data: Numeric data
-
-        Returns:
-            Tuple of (median, iqr)
-        """
-        self.validate_data(data, (list, np.ndarray), min_length=1)
-
-        # Convert to numpy array for consistent handling
-        data_array = np.array(data)
-
-        # Sort the data
-        sorted_data = np.sort(data_array)
-
-        # Calculate median
-        n = len(sorted_data)
-        median = np.median(sorted_data)
-
-        # Calculate quartiles using linear interpolation method
-        # This matches the expected test values
-        q1 = np.percentile(sorted_data, 25, method="linear")
-        q3 = np.percentile(sorted_data, 75, method="linear")
-        iqr = q3 - q1
-
-        return median, iqr
-
-    def summary_statistics(self, data: Union[List[float], np.ndarray]) -> Dict[str, 
-        float]:
-        """
-        Calculate summary statistics for a dataset.
-
-        Args:
-            data: Numeric data
-
-        Returns:
-            Dictionary of summary statistics
-        """
-        self.validate_data(data, (list, np.ndarray), min_length=1)
-
-        # Convert to numpy array for consistent handling
-        data_array = np.array(data)
-
-        # Calculate quartiles using linear interpolation method
-        q1 = np.percentile(data_array, 25, method="linear")
-        q3 = np.percentile(data_array, 75, method="linear")
-
-        return {
-            "count": len(data_array),
-            "mean": np.mean(data_array),
-            "median": np.median(data_array),
-            "std": np.std(data_array, ddof=1),
-            "min": np.min(data_array),
-            "max": np.max(data_array),
-            "q1": q1,
-            "q3": q3,
-            "iqr": q3 - q1,
-            "skewness": stats.skew(data_array),
-            "kurtosis": stats.kurtosis(data_array),
-        }
-
-    # -------------------------------------------------------------------------
-    # Statistical Tests
-    # -------------------------------------------------------------------------
-
-    def chi_square_test(
-        self,
-        observed: Union[List[List[int]], np.ndarray],
-        expected: Optional[Union[List[List[float]], np.ndarray]] = None,
-    ) -> Dict[str, Any]:
-        """
-        Perform a chi - square test for independence or goodness of fit.
-
-        For a contingency table (observed counts), this tests for independence
-        between rows and columns. For a 1D array compared against expected values,
-        this tests for goodness of fit.
-
-        Args:
-            observed: Observed frequencies (counts) as a 2D array or list of lists
-            expected: Expected frequencies (optional) - if not provided, 
-                will be calculated
-                     assuming independence between rows and columns
-
-        Returns:
-            Dictionary with test results including:
-            - chi2: Chi - square statistic
-            - p_value: P - value for the test
-            - dof: Degrees of freedom
-            - expected: Expected frequencies
-            - residuals: Standardized residuals
-            - is_significant: Whether the result is significant at alpha level
-
-        Raises:
-            InvalidParameterError: If inputs are invalid
-            InsufficientDataError: If there is not enough data
-        """
-        # Validate inputs
-        if isinstance(observed, list):
-            observed = np.array(observed)
-
-        self.validate_data(observed, np.ndarray, min_length=1)
-
-        # Check if we have a 1D or 2D array
-        if observed.ndim == 1:
-            # For 1D arrays, we need expected values
-            if expected is None:
-                raise InvalidParameterError(
-                    "Expected frequencies must be provided for 1D observed data"
-                )
-
-            if isinstance(expected, list):
-                expected = np.array(expected)
-
-            self.validate_data(expected, np.ndarray, min_length=1)
-
-            if len(observed) != len(expected):
-                raise InvalidParameterError(
-                    "Observed and expected arrays must have the same length"
-                )
-
-            # Ensure we have sufficient data
-            if np.sum(observed) < 20:
-                raise InsufficientDataError(
-                    "Chi - square test requires at least 20 total observations"
-                )
-
-            # Check if any expected value is too small
-            if np.any(expected < 5):
-                self.logger.warning(
-                    "Some expected frequencies are less than 5, 
-                        chi - square may not be valid"
-                )
-
-            # Calculate chi - square statistic
-            chi2_stat = np.sum((observed - expected) ** 2 / expected)
-            dof = len(observed) - 1
-
-        elif observed.ndim == 2:
-            # For contingency tables
-            if expected is not None and isinstance(expected, list):
-                expected = np.array(expected)
-
-            # Check for sufficient data
-            if np.sum(observed) < 20:
-                raise InsufficientDataError(
-                    "Chi - square test requires at least 20 total observations"
-                )
-
-            # Calculate expected frequencies if not provided
-            if expected is None:
-                row_sums = np.sum(observed, axis=1, keepdims=True)
-                col_sums = np.sum(observed, axis=0, keepdims=True)
-                total = np.sum(observed)
-                expected = row_sums * col_sums / total
-
-            # Check if any expected value is too small
-            if np.any(expected < 5):
-                self.logger.warning(
-                    "Some expected frequencies are less than 5, 
-                        chi - square may not be valid"
-                )
-
-            # Calculate chi - square statistic
-            chi2_stat = np.sum((observed - expected) ** 2 / expected)
-            dof = (observed.shape[0] - 1) * (observed.shape[1] - 1)
-
-        else:
-            raise InvalidParameterError("Observed data must be a 1D or 2D array")
-
-        # Calculate p - value
-        p_value = 1 - stats.chi2.cdf(chi2_stat, dof)
-
-        # Calculate standardized residuals
-        residuals = (observed - expected) / np.sqrt(expected)
-
-        # Determine significance
-        is_significant = p_value < self.default_alpha
-
-        return {
-            "chi2": chi2_stat,
-            "p_value": p_value,
-            "dof": dof,
-            "expected": expected.tolist() if isinstance(expected, 
-                np.ndarray) else expected,
-            "residuals": residuals.tolist() if isinstance(residuals, 
-                np.ndarray) else residuals,
-            "is_significant": is_significant,
-            "test_name": "chi_square",
-            "alpha": self.default_alpha,
-        }
-
-    def fishers_exact_test(
-        self, table: Union[List[List[int]], np.ndarray], 
-            alternative: str = "two - sided"
-    ) -> Dict[str, Any]:
-        """
-        Perform Fisher's exact test on a 2x2 contingency table.
-
-        This test is used when sample sizes are small and the chi - square test
-        may not be valid. It calculates the exact probability of observing a
-        table at least as extreme as the one provided.
-
-        Args:
-            table: 2x2 contingency table as a list of lists or numpy array
-            alternative: Alternative hypothesis, one of:
-                        "two - sided" (default): two - tailed test
-                        "less": one - \
-                            tailed test (probability of a more extreme table with a smaller odds ratio)
-                        "greater": one - \
-                            tailed test (probability of a more extreme table with a larger odds ratio)
-
-        Returns:
-            Dictionary with test results including:
-            - odds_ratio: The odds ratio
-            - p_value: P - value for the test
-            - is_significant: Whether the result is significant at alpha level
-
-        Raises:
-            InvalidParameterError: If inputs are invalid
-        """
-        # Validate inputs
-        if isinstance(table, list):
-            table = np.array(table)
-
-        self.validate_data(table, np.ndarray, min_length=1)
-
-        if table.shape != (2, 2):
-            raise InvalidParameterError(
-                "Fisher's exact test requires a 2x2 contingency table")
-
-        if alternative not in ["two - sided", "less", "greater"]:
-            raise InvalidParameterError(
-                "Alternative must be one of: 'two - sided', 'less', 'greater'"
-            )
-
-        # Calculate odds ratio and p - value
-        odds_ratio, p_value = stats.fisher_exact(table, alternative=alternative)
-
-        # Determine significance
-        is_significant = p_value < self.default_alpha
-
-        return {
-            "odds_ratio": odds_ratio,
-            "p_value": p_value,
-            "is_significant": is_significant,
-            "test_name": "fishers_exact",
-            "alternative": alternative,
-            "alpha": self.default_alpha,
-            "table": table.tolist() if isinstance(table, np.ndarray) else table,
-        }
-
-    def z_test_proportions(
-        self,
-        count1: int,
-        nobs1: int,
-        count2: int = None,
-        nobs2: int = None,
-        value: float = None,
-        alternative: str = "two - sided",
-    ) -> Dict[str, Any]:
-        """
-        Perform a z - test for proportions.
-
-        This test can be used to:
-        1. Compare a single proportion to a known value (one - sample test)
-        2. Compare two proportions (two - sample test)
-
-        Args:
-            count1: Number of successes in first sample
-            nobs1: Number of observations in first sample
-            count2: Number of successes in second sample (for two - sample test)
-            nobs2: Number of observations in second sample (for two - sample test)
-            value: Known proportion to compare against (for one - sample test)
-            alternative: Alternative hypothesis, one of:
-                        "two - sided" (default): two - tailed test
-                        "less": one - \
-                            tailed test (proportion is less than value or proportion2)
-                        "greater": one - \
-                            tailed test (proportion is greater than value or proportion2)
-
-        Returns:
-            Dictionary with test results including:
-            - z_score: Z - statistic
-            - p_value: P - value for the test
-            - proportion1: First sample proportion
-            - proportion2: Second sample proportion or comparison value
-            - is_significant: Whether the result is significant at alpha level
-
-        Raises:
-            InvalidParameterError: If inputs are invalid
-        """
-        # Validate inputs
-        self.validate_data(count1, int, min_value=0)
-        self.validate_data(nobs1, int, min_value=count1)
-
-        if alternative not in ["two - sided", "less", "greater"]:
-            raise InvalidParameterError(
-                "Alternative must be one of: 'two - sided', 'less', 'greater'"
-            )
-
-        # Calculate first proportion
-        proportion1 = count1 / nobs1
-
-        # Determine test type
-        if count2 is not None and nobs2 is not None:
-            # Two - sample test
-            self.validate_data(count2, int, min_value=0)
-            self.validate_data(nobs2, int, min_value=count2)
-
-            proportion2 = count2 / nobs2
-
-            # Check normal approximation conditions
-            if (
-                nobs1 * proportion1 < 5
-                or nobs1 * (1 - proportion1) < 5
-                or nobs2 * proportion2 < 5
-                or nobs2 * (1 - proportion2) < 5
-            ):
-                self.logger.warning(
-                    "Normal approximation may not be valid due to small expected counts"
-                )
-
-            # Calculate pooled proportion
-            pooled_prop = (count1 + count2) / (nobs1 + nobs2)
-
-            # Calculate standard error
-            se = math.sqrt(pooled_prop * (1 - pooled_prop) * (1 / nobs1 + 1 / nobs2))
-
-            # Calculate z - score
-            z_score = (proportion1 - proportion2) / se
-
-            # Calculate p - value
-            if alternative == "two - sided":
-                p_value = 2 * (1 - stats.norm.cdf(abs(z_score)))
-            elif alternative == "less":
-                p_value = stats.norm.cdf(z_score)
-            else:  # alternative == "greater"
-                p_value = 1 - stats.norm.cdf(z_score)
-
-            result = {
-                "z_score": z_score,
-                "p_value": p_value,
-                "proportion1": proportion1,
-                "proportion2": proportion2,
-                "difference": proportion1 - proportion2,
-                "pooled_proportion": pooled_prop,
-                "standard_error": se,
-                "test_type": "two - sample",
-            }
-
-        elif value is not None:
-            # One - sample test
-            self.validate_data(value, float, min_value=0.0, max_value=1.0)
-
-            # Check normal approximation conditions
-            if nobs1 * value < 5 or nobs1 * (1 - value) < 5:
-                self.logger.warning(
-                    "Normal approximation may not be valid due to small expected counts"
-                )
-
-            # Calculate standard error
-            se = math.sqrt(value * (1 - value) / nobs1)
-
-            # Calculate z - score
-            z_score = (proportion1 - value) / se
-
-            # Calculate p - value
-            if alternative == "two - sided":
-                p_value = 2 * (1 - stats.norm.cdf(abs(z_score)))
-            elif alternative == "less":
-                p_value = stats.norm.cdf(z_score)
-            else:  # alternative == "greater"
-                p_value = 1 - stats.norm.cdf(z_score)
-
-            result = {
-                "z_score": z_score,
-                "p_value": p_value,
-                "proportion1": proportion1,
-                "proportion2": value,
-                "difference": proportion1 - value,
-                "standard_error": se,
-                "test_type": "one - sample",
-            }
-
-        else:
-            raise InvalidParameterError("Either (count2, 
-                nobs2) or value must be provided")
-
-        # Add common fields
-        result.update(
-            {
-                "is_significant": result["p_value"] < self.default_alpha,
-                "test_name": "z_test_proportions",
-                "alternative": alternative,
-                "alpha": self.default_alpha,
-                "count1": count1,
-                "nobs1": nobs1,
-            }
-        )
-
-        # Add count2 and nobs2 if provided
-        if count2 is not None and nobs2 is not None:
-            result.update({"count2": count2, "nobs2": nobs2})
-
-        return result
-
-    # -------------------------------------------------------------------------
-    # Confidence Intervals
-    # -------------------------------------------------------------------------
-
-    def confidence_interval_mean(
-        self, data: Union[List[float], np.ndarray], confidence_level: float = 0.95
-    ) -> Dict[str, Any]:
-        """
-        Calculate confidence interval for the mean of a dataset.
-
-        Args:
-            data: Numeric data
-            confidence_level: Confidence level (default: 0.95)
-
-        Returns:
-            Dictionary with confidence interval information including:
-            - mean: Sample mean
-            - lower_bound: Lower bound of the confidence interval
-            - upper_bound: Upper bound of the confidence interval
-            - confidence_level: Confidence level
-            - standard_error: Standard error of the mean
-            - margin_of_error: Margin of error
-            - degrees_of_freedom: Degrees of freedom
-
-        Raises:
-            InvalidParameterError: If inputs are invalid
-            InsufficientDataError: If there is not enough data
-        """
-        # Validate inputs
-        self.validate_data(data, (list, np.ndarray), min_length=1)
-        self.validate_data(confidence_level, float, min_value=0.0, max_value=1.0)
-
-        # Convert to numpy array for consistent handling
-        data_array = np.array(data)
-
-        # Check for sufficient data
-        n = len(data_array)
-        if n < 2:
-            raise InsufficientDataError(
-                "At least 2 data points are required for confidence interval calculation"
-            )
-
-        # Calculate mean and standard deviation
-        mean = np.mean(data_array)
-        std_dev = np.std(data_array, ddof=1)  # ddof=1 for sample std dev
-
-        # Calculate standard error of the mean
-        standard_error = std_dev / math.sqrt(n)
-
-        # Calculate degrees of freedom
-        degrees_of_freedom = n - 1
-
-        # Calculate t - value for the given confidence level
-        alpha = 1 - confidence_level
-        t_value = stats.t.ppf(1 - alpha / 2, degrees_of_freedom)
-
-        # Calculate margin of error
-        margin_of_error = t_value * standard_error
-
-        # Calculate confidence interval
-        lower_bound = mean - margin_of_error
-        upper_bound = mean + margin_of_error
-
-        return {
-            "mean": mean,
-            "lower_bound": lower_bound,
-            "upper_bound": upper_bound,
-            "confidence_level": confidence_level,
-            "standard_error": standard_error,
-            "margin_of_error": margin_of_error,
-            "degrees_of_freedom": degrees_of_freedom,
-            "sample_size": n,
-            "standard_deviation": std_dev,
-            "t_value": t_value,
-        }
-
-    def confidence_interval_proportion(
-        self, count: int, nobs: int, confidence_level: float = 0.95, 
-            method: str = "normal"
-    ) -> Dict[str, Any]:
-        """
-        Calculate confidence interval for a proportion.
-
-        Args:
-            count: Number of successes
-            nobs: Number of observations
-            confidence_level: Confidence level (default: 0.95)
-            method: Method to use for calculation:
-                   "normal": Normal approximation (default)
-                   "wilson": Wilson score interval (better for small samples)
-                   "agresti - coull": Agresti - Coull interval (adjusted Wald)
-                   "exact": Exact (Clopper - Pearson) interval
-
-        Returns:
-            Dictionary with confidence interval information including:
-            - proportion: Sample proportion
-            - lower_bound: Lower bound of the confidence interval
-            - upper_bound: Upper bound of the confidence interval
-            - confidence_level: Confidence level
-            - method: Method used for calculation
-
-        Raises:
-            InvalidParameterError: If inputs are invalid
-        """
-        # Validate inputs
-        self.validate_data(count, int, min_value=0)
-        self.validate_data(nobs, int, min_value=count)
-        self.validate_data(confidence_level, float, min_value=0.0, max_value=1.0)
-
-        if method not in ["normal", "wilson", "agresti - coull", "exact"]:
-            raise InvalidParameterError(
-                "Method must be one of: 'normal', 'wilson', 'agresti - coull', 'exact'"
-            )
-
-        # Calculate proportion
-        proportion = count / nobs
-
-        # Calculate alpha
-        alpha = 1 - confidence_level
-
-        # Calculate z - value for the given confidence level
-        z_value = stats.norm.ppf(1 - alpha / 2)
-
-        # Calculate confidence interval based on the specified method
-        if method == "normal":
-            # Check if normal approximation is valid
-            if nobs * proportion < 5 or nobs * (1 - proportion) < 5:
-                self.logger.warning(
-                    "Normal approximation may not be valid due to small expected counts"
-                )
-
-            # Calculate standard error
-            standard_error = math.sqrt(proportion * (1 - proportion) / nobs)
-
-            # Calculate margin of error
-            margin_of_error = z_value * standard_error
-
-            # Calculate confidence interval
-            lower_bound = max(0.0, proportion - margin_of_error)
-            upper_bound = min(1.0, proportion + margin_of_error)
-
-            result = {"standard_error": standard_error, 
-                "margin_of_error": margin_of_error}
-
-        elif method == "wilson":
-            # Wilson score interval (better for small samples)
-            denominator = 1 + z_value** 2 / nobs
-            center = (proportion + z_value** 2 / (2 * nobs)) / denominator
-            margin = (
-                z_value
-                * math.sqrt(proportion * (1 - proportion) / nobs + \
-                    z_value** 2 / (4 * nobs** 2))
-                / denominator
-            )
-
-            lower_bound = max(0.0, center - margin)
-            upper_bound = min(1.0, center + margin)
-
-            result = {"center": center, "margin": margin}
-
-        elif method == "agresti - coull":
-            # Agresti - Coull interval (adjusted Wald)
-            n_tilde = nobs + z_value** 2
-            p_tilde = (count + z_value** 2 / 2) / n_tilde
-
-            # Calculate standard error
-            standard_error = math.sqrt(p_tilde * (1 - p_tilde) / n_tilde)
-
-            # Calculate margin of error
-            margin_of_error = z_value * standard_error
-
-            # Calculate confidence interval
-            lower_bound = max(0.0, p_tilde - margin_of_error)
-            upper_bound = min(1.0, p_tilde + margin_of_error)
-
-            result = {
-                "adjusted_proportion": p_tilde,
-                "adjusted_sample_size": n_tilde,
-                "standard_error": standard_error,
-                "margin_of_error": margin_of_error,
-            }
-
-        else:  # method == "exact"
-            # Exact (Clopper - Pearson) interval
-            lower_bound = stats.beta.ppf(alpha / 2, count, 
-                nobs - count + 1) if count > 0 else 0.0
-            upper_bound = (
-                stats.beta.ppf(1 - alpha / 2, count + 1, 
-                    nobs - count) if count < nobs else 1.0
-            )
-
-            result = {}
-
-        # Add common fields
-        result.update(
-            {
-                "proportion": proportion,
-                "lower_bound": lower_bound,
-                "upper_bound": upper_bound,
-                "confidence_level": confidence_level,
-                "method": method,
-                "count": count,
-                "nobs": nobs,
-                "z_value": z_value,
-            }
-        )
-
-        return result
-
-    def confidence_interval_difference_proportions(
-        self,
-        count1: int,
-        nobs1: int,
-        count2: int,
-        nobs2: int,
-        confidence_level: float = 0.95,
-        method: str = "normal",
-    ) -> Dict[str, Any]:
-        """
-        Calculate confidence interval for the difference between two proportions.
-
-        Args:
-            count1: Number of successes in first sample
-            nobs1: Number of observations in first sample
-            count2: Number of successes in second sample
-            nobs2: Number of observations in second sample
-            confidence_level: Confidence level (default: 0.95)
-            method: Method to use for calculation:
-                   "normal": Normal approximation (default)
-                   "agresti - \
-                       caffo": Agresti - Caffo interval (better for small samples)
-
-        Returns:
-            Dictionary with confidence interval information including:
-            - proportion1: First sample proportion
-            - proportion2: Second sample proportion
-            - difference: Difference between proportions (proportion1 - proportion2)
-            - lower_bound: Lower bound of the confidence interval
-            - upper_bound: Upper bound of the confidence interval
-            - confidence_level: Confidence level
-            - method: Method used for calculation
-
-        Raises:
-            InvalidParameterError: If inputs are invalid
-        """
-        # Validate inputs
-        self.validate_data(count1, int, min_value=0)
-        self.validate_data(nobs1, int, min_value=count1)
-        self.validate_data(count2, int, min_value=0)
-        self.validate_data(nobs2, int, min_value=count2)
-        self.validate_data(confidence_level, float, min_value=0.0, max_value=1.0)
-
-        if method not in ["normal", "agresti - caffo"]:
-            raise InvalidParameterError("Method must be one of: 'normal', 
-                'agresti - caffo'")
-
-        # Calculate proportions
-        proportion1 = count1 / nobs1
-        proportion2 = count2 / nobs2
-        difference = proportion1 - proportion2
-
-        # Calculate alpha
-        alpha = 1 - confidence_level
-
-        # Calculate z - value for the given confidence level
-        z_value = stats.norm.ppf(1 - alpha / 2)
-
-        # Calculate confidence interval based on the specified method
-        if method == "normal":
-            # Check if normal approximation is valid
-            if (
-                nobs1 * proportion1 < 5
-                or nobs1 * (1 - proportion1) < 5
-                or nobs2 * proportion2 < 5
-                or nobs2 * (1 - proportion2) < 5
-            ):
-                self.logger.warning(
-                    "Normal approximation may not be valid due to small expected counts"
-                )
-
-            # Calculate standard error
-            standard_error = math.sqrt(
-                proportion1 * (1 - proportion1) / nobs1 + \
-                    proportion2 * (1 - proportion2) / nobs2
-            )
-
-            # Calculate margin of error
-            margin_of_error = z_value * standard_error
-
-            # Calculate confidence interval
-            lower_bound = difference - margin_of_error
-            upper_bound = difference + margin_of_error
-
-            result = {"standard_error": standard_error, 
-                "margin_of_error": margin_of_error}
-
-        else:  # method == "agresti - caffo"
-            # Agresti - Caffo interval (better for small samples)
-            # Add 1 to each cell of the 2x2 table
-            adjusted_count1 = count1 + 1
-            adjusted_nobs1 = nobs1 + 2
-            adjusted_count2 = count2 + 1
-            adjusted_nobs2 = nobs2 + 2
-
-            # Calculate adjusted proportions
-            adjusted_proportion1 = adjusted_count1 / adjusted_nobs1
-            adjusted_proportion2 = adjusted_count2 / adjusted_nobs2
-            adjusted_difference = adjusted_proportion1 - adjusted_proportion2
-
-            # Calculate standard error
-            standard_error = math.sqrt(
-                adjusted_proportion1 * (1 - adjusted_proportion1) / adjusted_nobs1
-                + adjusted_proportion2 * (1 - adjusted_proportion2) / adjusted_nobs2
-            )
-
-            # Calculate margin of error
-            margin_of_error = z_value * standard_error
-
-            # Calculate confidence interval
-            lower_bound = adjusted_difference - margin_of_error
-            upper_bound = adjusted_difference + margin_of_error
-
-            result = {
-                "adjusted_proportion1": adjusted_proportion1,
-                "adjusted_proportion2": adjusted_proportion2,
-                "adjusted_difference": adjusted_difference,
-                "standard_error": standard_error,
-                "margin_of_error": margin_of_error,
-            }
-
-        # Add common fields
-        result.update(
-            {
-                "proportion1": proportion1,
-                "proportion2": proportion2,
-                "difference": difference,
-                "lower_bound": lower_bound,
-                "upper_bound": upper_bound,
-                "confidence_level": confidence_level,
-                "method": method,
-                "count1": count1,
-                "nobs1": nobs1,
-                "count2": count2,
-                "nobs2": nobs2,
-                "z_value": z_value,
-            }
-        )
-
-        return result
-
-    # -------------------------------------------------------------------------
-    # Effect Size Calculations
-    # -------------------------------------------------------------------------
-
-    def cohens_d(
-        self,
-        group1: Union[List[float], np.ndarray],
-        group2: Union[List[float], np.ndarray],
-        correction: bool = False,
-    ) -> Dict[str, Any]:
-        """
-        Calculate Cohen's d effect size for the difference between two groups.
-
-        Cohen's d measures the standardized difference between two means,
-        expressed in standard deviation units.
-
-        Args:
-            group1: First group data
-            group2: Second group data
-            correction: Whether to apply Hedges' correction for small samples
-
-        Returns:
-            Dictionary with effect size information including:
-            - effect_size: Cohen's d value
-            - interpretation: Qualitative interpretation of the effect size
-            - mean1: Mean of first group
-            - mean2: Mean of second group
-            - std1: Standard deviation of first group
-            - std2: Standard deviation of second group
-            - pooled_std: Pooled standard deviation
-            - n1: Size of first group
-            - n2: Size of second group
-
-        Raises:
-            InvalidParameterError: If inputs are invalid
-            InsufficientDataError: If there is not enough data
-        """
-        # Validate inputs
-        self.validate_data(group1, (list, np.ndarray), min_length=1)
-        self.validate_data(group2, (list, np.ndarray), min_length=1)
-
-        # Convert to numpy arrays for consistent handling
-        group1_array = np.array(group1)
-        group2_array = np.array(group2)
-
-        # Check for sufficient data
-        n1 = len(group1_array)
-        n2 = len(group2_array)
-
-        if n1 < 2 or n2 < 2:
-            raise InsufficientDataError(
-                "Each group must have at least 2 data points for effect size calculation"
-            )
-
-        # Calculate means and standard deviations
-        mean1 = np.mean(group1_array)
-        mean2 = np.mean(group2_array)
-        std1 = np.std(group1_array, ddof=1)  # ddof=1 for sample std dev
-        std2 = np.std(group2_array, ddof=1)
-
-        # Calculate pooled standard deviation
-        pooled_std = np.sqrt(((n1 - 1) * std1** 2 + \
-            (n2 - 1) * std2** 2) / (n1 + n2 - 2))
-
-        # Calculate Cohen's d
-        d = (mean1 - mean2) / pooled_std
-
-        # Apply Hedges' correction for small samples if requested
-        if correction:
-            # Hedges' g correction factor
-            correction_factor = 1 - (3 / (4 * (n1 + n2 - 2) - 1))
-            d = d * correction_factor
-
-        # Interpret effect size
-        if abs(d) < 0.2:
-            interpretation = "negligible"
-        elif abs(d) < 0.5:
-            interpretation = "small"
-        elif abs(d) < 0.8:
-            interpretation = "medium"
-        else:
-            interpretation = "large"
-
-        return {
-            "effect_size": d,
-            "interpretation": interpretation,
-            "mean1": mean1,
-            "mean2": mean2,
-            "std1": std1,
-            "std2": std2,
-            "pooled_std": pooled_std,
-            "n1": n1,
-            "n2": n2,
-            "correction_applied": correction,
-        }
-
-    def odds_ratio(
-        self, table: Union[List[List[int]], np.ndarray], ci_level: float = 0.95
-    ) -> Dict[str, Any]:
-        """
-        Calculate odds ratio for a 2x2 contingency table.
-
-        The odds ratio is a measure of association between exposure and outcome.
-
-        Args:
-            table: 2x2 contingency table as [[a, b], [c, d]] where:
-                  a = exposed cases, b = exposed non - cases
-                  c = unexposed cases, d = unexposed non - cases
-            ci_level: Confidence level for confidence interval
-
-        Returns:
-            Dictionary with effect size information including:
-            - odds_ratio: Odds ratio value
-            - log_odds_ratio: Natural logarithm of the odds ratio
-            - se_log_odds_ratio: Standard error of the log odds ratio
-            - ci_lower: Lower bound of the confidence interval
-            - ci_upper: Upper bound of the confidence interval
-            - interpretation: Qualitative interpretation of the odds ratio
-
-        Raises:
-            InvalidParameterError: If inputs are invalid
-        """
-        # Validate inputs
-        if isinstance(table, list):
-            table = np.array(table)
-
-        self.validate_data(table, np.ndarray, min_length=1)
-        self.validate_data(ci_level, float, min_value=0.0, max_value=1.0)
-
-        if table.shape != (2, 2):
-            raise InvalidParameterError(
-                "Odds ratio calculation requires a 2x2 contingency table")
-
-        # Extract values from the table
-        a, b = table[0]
-        c, d = table[1]
-
-        # Check for zero cells
-        if b == 0 or c == 0:
-            # Apply Haldane correction (add 0.5 to all cells)
-            self.logger.warning(
-                "Zero cell detected, 
-                    applying Haldane correction (adding 0.5 to all cells)"
-            )
-            a += 0.5
-            b += 0.5
-            c += 0.5
-            d += 0.5
-
-        # Calculate odds ratio
-        or_value = (a * d) / (b * c)
-
-        # Calculate log odds ratio and its standard error
-        log_or = np.log(or_value)
-        se_log_or = np.sqrt(1 / a + 1 / b + 1 / c + 1 / d)
-
-        # Calculate confidence interval
-        z_value = stats.norm.ppf(1 - (1 - ci_level) / 2)
-        ci_lower = np.exp(log_or - z_value * se_log_or)
-        ci_upper = np.exp(log_or + z_value * se_log_or)
-
-        # Interpret odds ratio
-        if or_value < 1:
-            interpretation = "negative association"
-        elif or_value > 1:
-            interpretation = "positive association"
-        else:
-            interpretation = "no association"
-
-        # Add strength of association
-        if abs(np.log(or_value)) < np.log(1.5):
-            interpretation += " (weak)"
-        elif abs(np.log(or_value)) < np.log(3.5):
-            interpretation += " (moderate)"
-        else:
-            interpretation += " (strong)"
-
-        return {
-            "odds_ratio": or_value,
-            "log_odds_ratio": log_or,
-            "se_log_odds_ratio": se_log_or,
-            "ci_lower": ci_lower,
-            "ci_upper": ci_upper,
-            "ci_level": ci_level,
-            "interpretation": interpretation,
-            "table": table.tolist() if isinstance(table, np.ndarray) else table,
-        }
-
-    def relative_risk(
-        self, table: Union[List[List[int]], np.ndarray], ci_level: float = 0.95
-    ) -> Dict[str, Any]:
-        """
-        Calculate relative risk (risk ratio) for a 2x2 contingency table.
-
-        The relative risk is the ratio of the probability of an outcome in an
-        exposed group to the probability of an outcome in an unexposed group.
-
-        Args:
-            table: 2x2 contingency table as [[a, b], [c, d]] where:
-                  a = exposed cases, b = exposed non - cases
-                  c = unexposed cases, d = unexposed non - cases
-            ci_level: Confidence level for confidence interval
-
-        Returns:
-            Dictionary with effect size information including:
-            - relative_risk: Relative risk value
-            - log_relative_risk: Natural logarithm of the relative risk
-            - se_log_relative_risk: Standard error of the log relative risk
-            - ci_lower: Lower bound of the confidence interval
-            - ci_upper: Upper bound of the confidence interval
-            - interpretation: Qualitative interpretation of the relative risk
-
-        Raises:
-            InvalidParameterError: If inputs are invalid
-        """
-        # Validate inputs
-        if isinstance(table, list):
-            table = np.array(table)
-
-        self.validate_data(table, np.ndarray, min_length=1)
-        self.validate_data(ci_level, float, min_value=0.0, max_value=1.0)
-
-        if table.shape != (2, 2):
-            raise InvalidParameterError(
-                "Relative risk calculation requires a 2x2 contingency table"
-            )
-
-        # Extract values from the table
-        a, b = table[0]
-        c, d = table[1]
-
-        # Calculate risk in exposed and unexposed groups
-        if a + b == 0:
-            raise InvalidParameterError("No exposed subjects in the table")
-        if c + d == 0:
-            raise InvalidParameterError("No unexposed subjects in the table")
-
-        risk_exposed = a / (a + b)
-        risk_unexposed = c / (c + d)
-
-        # Check for zero risk
-        if risk_unexposed == 0:
-            # Apply correction
-            self.logger.warning("Zero risk in unexposed group, applying correction")
-            c += 0.5
-            d += 0.5
-            risk_unexposed = c / (c + d)
-
-        # Calculate relative risk
-        rr_value = risk_exposed / risk_unexposed
-
-        # Calculate log relative risk and its standard error
-        log_rr = np.log(rr_value)
-        se_log_rr = np.sqrt((b / (a * (a + b))) + (d / (c * (c + d))))
-
-        # Calculate confidence interval
-        z_value = stats.norm.ppf(1 - (1 - ci_level) / 2)
-        ci_lower = np.exp(log_rr - z_value * se_log_rr)
-        ci_upper = np.exp(log_rr + z_value * se_log_rr)
-
-        # Interpret relative risk
-        if rr_value < 1:
-            interpretation = "protective effect"
-        elif rr_value > 1:
-            interpretation = "increased risk"
-        else:
-            interpretation = "no effect"
-
-        # Add strength of effect
-        if abs(np.log(rr_value)) < np.log(1.5):
-            interpretation += " (weak)"
-        elif abs(np.log(rr_value)) < np.log(3):
-            interpretation += " (moderate)"
-        else:
-            interpretation += " (strong)"
-
-        return {
-            "relative_risk": rr_value,
-            "log_relative_risk": log_rr,
-            "se_log_relative_risk": se_log_rr,
-            "ci_lower": ci_lower,
-            "ci_upper": ci_upper,
-            "ci_level": ci_level,
-            "risk_exposed": risk_exposed,
-            "risk_unexposed": risk_unexposed,
-            "interpretation": interpretation,
-            "table": table.tolist() if isinstance(table, np.ndarray) else table,
-        }
-
-    def number_needed_to_treat(
-        self, table: Union[List[List[int]], np.ndarray], ci_level: float = 0.95
-    ) -> Dict[str, Any]:
-        """
-        Calculate Number Needed to Treat (NNT) for a 2x2 contingency table.
-
-        NNT is the average number of patients who need to be treated to
-        prevent one additional bad outcome.
-
-        Args:
-            table: 2x2 contingency table as [[a, b], [c, d]] where:
-                  a = treatment cases, b = treatment non - cases
-                  c = control cases, d = control non - cases
-            ci_level: Confidence level for confidence interval
-
-        Returns:
-            Dictionary with effect size information including:
-            - nnt: Number Needed to Treat
-            - arr: Absolute Risk Reduction
-            - ci_lower: Lower bound of the confidence interval
-            - ci_upper: Upper bound of the confidence interval
-            - interpretation: Qualitative interpretation of the NNT
-
-        Raises:
-            InvalidParameterError: If inputs are invalid
-        """
-        # Validate inputs
-        if isinstance(table, list):
-            table = np.array(table)
-
-        self.validate_data(table, np.ndarray, min_length=1)
-        self.validate_data(ci_level, float, min_value=0.0, max_value=1.0)
-
-        if table.shape != (2, 2):
-            raise InvalidParameterError(
-                "NNT calculation requires a 2x2 contingency table")
-
-        # Extract values from the table
-        a, b = table[0]  # treatment group
-        c, d = table[1]  # control group
-
-        # Calculate risk in treatment and control groups
-        if a + b == 0:
-            raise InvalidParameterError("No subjects in the treatment group")
-        if c + d == 0:
-            raise InvalidParameterError("No subjects in the control group")
-
-        risk_treatment = a / (a + b)
-        risk_control = c / (c + d)
-
-        # Calculate Absolute Risk Reduction (ARR)
-        arr = risk_control - risk_treatment
-
-        # Calculate NNT
-        if arr == 0:
-            nnt = float("inf")
-            ci_lower = float("inf")
-            ci_upper = float("inf")
-            interpretation = "no effect (infinite NNT)"
-        else:
-            nnt = 1 / abs(arr)
-
-            # Calculate confidence interval for ARR
-            se_arr = np.sqrt(
-                (risk_treatment * (1 - risk_treatment) / (a + b))
-                + (risk_control * (1 - risk_control) / (c + d))
-            )
-
-            z_value = stats.norm.ppf(1 - (1 - ci_level) / 2)
-            arr_ci_lower = arr - z_value * se_arr
-            arr_ci_upper = arr + z_value * se_arr
-
-            # Convert ARR CI to NNT CI (note: CI bounds are inverted for negative ARR)
-            if arr > 0:
-                ci_lower = 1 / arr_ci_upper if arr_ci_upper > 0 else float("inf")
-                ci_upper = 1 / arr_ci_lower if arr_ci_lower > 0 else float("inf")
-            else:
-                ci_lower = 1 / arr_ci_lower if arr_ci_lower < 0 else float(" - inf")
-                ci_upper = 1 / arr_ci_upper if arr_ci_upper < 0 else float(" - inf")
-
-            # Interpret NNT
-            if arr > 0:
-                interpretation = \
-                    f"beneficial (need to treat {int(nnt) if nnt < float('inf') else 'infinite'} patients to prevent one bad outcome)"
-            else:
-                interpretation = \
-                    f"harmful (treating {int(nnt) if nnt < float('inf') else 'infinite'} patients leads to one additional bad outcome)"
-
-        return {
-            "nnt": nnt,
-            "arr": arr,
-            "risk_treatment": risk_treatment,
-            "risk_control": risk_control,
-            "ci_lower": ci_lower,
-            "ci_upper": ci_upper,
-            "ci_level": ci_level,
-            "interpretation": interpretation,
-            "table": table.tolist() if isinstance(table, np.ndarray) else table,
-        }
-
-    # -------------------------------------------------------------------------
-    # Power Analysis
-    # -------------------------------------------------------------------------
-
-    def sample_size_for_proportion_test(
-        self,
-        effect_size: float,
-        alpha: float = 0.05,
-        power: float = 0.8,
-        alternative: str = "two - sided",
-        p_null: float = 0.5,
-    ) -> Dict[str, Any]:
-        """
-        Calculate the required sample size for a proportion test.
-
-        This method calculates the sample size needed to detect a specified effect size
-        with the desired statistical power for a proportion test.
-
-        Args:
-            effect_size: Minimum detectable effect size (difference in proportions)
-            alpha: Significance level (Type I error rate, default: 0.05)
-            power: Statistical power (1 - Type II error rate, default: 0.8)
-            alternative: Alternative hypothesis, one of:
-                        "two - sided" (default): two - tailed test
-                        "one - sided": one - tailed test
-            p_null: Null hypothesis proportion (default: 0.5)
-
-        Returns:
-            Dictionary with sample size calculation results including:
-            - sample_size: Required sample size
-            - effect_size: Specified effect size
-            - alpha: Significance level
-            - power: Statistical power
-            - alternative: Alternative hypothesis
-            - p_null: Null hypothesis proportion
-            - p_alt: Alternative hypothesis proportion
-            - test_type: Type of test ("proportion")
-
-        Raises:
-            InvalidParameterError: If inputs are invalid
-        """
-        # Validate inputs
-        self.validate_data(effect_size, float, min_value=0.0, max_value=1.0)
-        self.validate_data(alpha, float, min_value=0.001, max_value=0.5)
-        self.validate_data(power, float, min_value=0.0, max_value=1.0)
-        self.validate_data(p_null, float, min_value=0.0, max_value=1.0)
-
-        if alternative not in ["two - sided", "one - sided"]:
-            raise InvalidParameterError("Alternative must be one of: 'two - sided', 
-                'one - sided'")
-
-        # Calculate alternative proportion
-        p_alt = p_null + effect_size
-
-        # Ensure p_alt is within valid range
-        if p_alt < 0 or p_alt > 1:
-            raise InvalidParameterError(
-                f"Alternative proportion (p_null + \
-                    effect_size = {p_alt}) must be between 0 and 1"
-            )
-
-        # Calculate z - values for alpha and power
-        z_alpha = (
-            stats.norm.ppf(1 - alpha / 2)
-            if alternative == "two - sided"
-            else stats.norm.ppf(1 - alpha)
-        )
-        z_beta = stats.norm.ppf(power)
-
-        # Calculate pooled proportion
-        p_pooled = (p_null + p_alt) / 2
-
-        # Calculate sample size
-        numerator = (
-            z_alpha * math.sqrt(2 * p_pooled * (1 - p_pooled))
-            + z_beta * math.sqrt(p_null * (1 - p_null) + p_alt * (1 - p_alt))
-        ) ** 2
-        denominator = (p_null - p_alt) ** 2
-
-        # Calculate sample size and round up
-        sample_size = math.ceil(numerator / denominator)
-
-        return {
-            "sample_size": sample_size,
-            "effect_size": effect_size,
-            "alpha": alpha,
-            "power": power,
-            "alternative": alternative,
-            "p_null": p_null,
-            "p_alt": p_alt,
-            "test_type": "proportion",
-        }
-
-    def sample_size_for_mean_test(
-        self,
-        effect_size: float,
-        std_dev: float,
-        alpha: float = 0.05,
-        power: float = 0.8,
-        alternative: str = "two - sided",
-    ) -> Dict[str, Any]:
-        """
-        Calculate the required sample size for a mean test.
-
-        This method calculates the sample size needed to detect a specified effect size
-        with the desired statistical power for a mean test (t - test).
-
-        Args:
-            effect_size: Minimum detectable effect size (difference in means)
-            std_dev: Standard deviation of the population
-            alpha: Significance level (Type I error rate, default: 0.05)
-            power: Statistical power (1 - Type II error rate, default: 0.8)
-            alternative: Alternative hypothesis, one of:
-                        "two - sided" (default): two - tailed test
-                        "one - sided": one - tailed test
-
-        Returns:
-            Dictionary with sample size calculation results including:
-            - sample_size: Required sample size
-            - effect_size: Specified effect size
-            - std_dev: Standard deviation
-            - alpha: Significance level
-            - power: Statistical power
-            - alternative: Alternative hypothesis
-            - test_type: Type of test ("mean")
-
-        Raises:
-            InvalidParameterError: If inputs are invalid
-        """
-        # Validate inputs
-        self.validate_data(effect_size, float, min_value=0.0)
-        self.validate_data(std_dev, float, min_value=0.0)
-        self.validate_data(alpha, float, min_value=0.001, max_value=0.5)
-        self.validate_data(power, float, min_value=0.0, max_value=1.0)
-
-        if alternative not in ["two - sided", "one - sided"]:
-            raise InvalidParameterError("Alternative must be one of: 'two - sided', 
-                'one - sided'")
-
-        # Calculate standardized effect size (Cohen's d)
-        d = effect_size / std_dev
-
-        # Calculate z - values for alpha and power
-        z_alpha = (
-            stats.norm.ppf(1 - alpha / 2)
-            if alternative == "two - sided"
-            else stats.norm.ppf(1 - alpha)
-        )
-        z_beta = stats.norm.ppf(power)
-
-        # Calculate sample size
-        sample_size = math.ceil(2 * ((z_alpha + z_beta) / d) ** 2)
-
-        return {
-            "sample_size": sample_size,
-            "effect_size": effect_size,
-            "std_dev": std_dev,
-            "standardized_effect_size": d,
-            "alpha": alpha,
-            "power": power,
-            "alternative": alternative,
-            "test_type": "mean",
-        }
-
-    def sample_size_for_correlation(
-        self,
-        effect_size: float,
-        alpha: float = 0.05,
-        power: float = 0.8,
-        alternative: str = "two - sided",
-    ) -> Dict[str, Any]:
-        """
-        Calculate the required sample size for a correlation test.
-
-        This method calculates the sample size needed to detect a specified correlation
-        coefficient with the desired statistical power.
-
-        Args:
-            effect_size: Minimum detectable correlation coefficient (r)
-            alpha: Significance level (Type I error rate, default: 0.05)
-            power: Statistical power (1 - Type II error rate, default: 0.8)
-            alternative: Alternative hypothesis, one of:
-                        "two - sided" (default): two - tailed test
-                        "one - sided": one - tailed test
-
-        Returns:
-            Dictionary with sample size calculation results including:
-            - sample_size: Required sample size
-            - effect_size: Specified effect size (correlation coefficient)
-            - alpha: Significance level
-            - power: Statistical power
-            - alternative: Alternative hypothesis
-            - test_type: Type of test ("correlation")
-
-        Raises:
-            InvalidParameterError: If inputs are invalid
-        """
-        # Validate inputs
-        self.validate_data(effect_size, float, min_value=-1.0, max_value=1.0)
-        self.validate_data(alpha, float, min_value=0.001, max_value=0.5)
-        self.validate_data(power, float, min_value=0.0, max_value=1.0)
-
-        if alternative not in ["two - sided", "one - sided"]:
-            raise InvalidParameterError("Alternative must be one of: 'two - sided', 
-                'one - sided'")
-
-        # Use absolute value of correlation for calculation
-        r = abs(effect_size)
-
-        # Calculate z - values for alpha and power
-        z_alpha = (
-            stats.norm.ppf(1 - alpha / 2)
-            if alternative == "two - sided"
-            else stats.norm.ppf(1 - alpha)
-        )
-        z_beta = stats.norm.ppf(power)
-
-        # Fisher's z transformation of r
-        z_r = 0.5 * math.log((1 + r) / (1 - r))
-
-        # Calculate sample size
-        sample_size = math.ceil(((z_alpha + z_beta) / z_r) ** 2 + 3)
-
-        return {
-            "sample_size": sample_size,
-            "effect_size": effect_size,
-            "alpha": alpha,
-            "power": power,
-            "alternative": alternative,
-            "test_type": "correlation",
-        }
-
-    def minimum_detectable_effect_size(
-        self,
-        sample_size: int,
-        alpha: float = 0.05,
-        power: float = 0.8,
-        test_type: str = "proportion",
-        alternative: str = "two - sided",
-        **kwargs,
-    ) -> Dict[str, Any]:
-        """
-        Calculate the minimum detectable effect size for a given sample size.
-
-        This method calculates the smallest effect size that can be detected with
-        the specified statistical power given a fixed sample size.
-
-        Args:
-            sample_size: Available sample size
-            alpha: Significance level (Type I error rate, default: 0.05)
-            power: Statistical power (1 - Type II error rate, default: 0.8)
-            test_type: Type of test, one of:
-                      "proportion": Test for proportions
-                      "mean": Test for means (t - test)
-                      "correlation": Test for correlation
-            alternative: Alternative hypothesis, one of:
-                        "two - sided" (default): two - tailed test
-                        "one - sided": one - tailed test
-            **kwargs: Additional parameters specific to the test type:
-                     - For "proportion": p_null (default: 0.5)
-                     - For "mean": std_dev (required)
-
-        Returns:
-            Dictionary with effect size calculation results including:
-            - effect_size: Minimum detectable effect size
-            - sample_size: Specified sample size
-            - alpha: Significance level
-            - power: Statistical power
-            - test_type: Type of test
-            - alternative: Alternative hypothesis
-            - Additional test - specific parameters
-
-        Raises:
-            InvalidParameterError: If inputs are invalid
-        """
-        # Validate inputs
-        self.validate_data(sample_size, int, min_value=2)
-        self.validate_data(alpha, float, min_value=0.001, max_value=0.5)
-        self.validate_data(power, float, min_value=0.0, max_value=1.0)
-
-        if test_type not in ["proportion", "mean", "correlation"]:
-            raise InvalidParameterError(
-                "Test type must be one of: 'proportion', 'mean', 'correlation'"
-            )
-
-        if alternative not in ["two - sided", "one - sided"]:
-            raise InvalidParameterError("Alternative must be one of: 'two - sided', 
-                'one - sided'")
-
-        # Calculate z - values for alpha and power
-        z_alpha = (
-            stats.norm.ppf(1 - alpha / 2)
-            if alternative == "two - sided"
-            else stats.norm.ppf(1 - alpha)
-        )
-        z_beta = stats.norm.ppf(power)
-
-        result = {
-            "sample_size": sample_size,
-            "alpha": alpha,
-            "power": power,
-            "test_type": test_type,
-            "alternative": alternative,
-        }
-
-        if test_type == "proportion":
-            # Get null proportion
-            p_null = kwargs.get("p_null", 0.5)
-            self.validate_data(p_null, float, min_value=0.0, max_value=1.0)
-
-            # Calculate minimum detectable effect size for proportion test
-            # This is an approximation using the normal approximation
-            effect_size = (z_alpha + \
-                z_beta) * math.sqrt(2 * p_null * (1 - p_null) / sample_size)
-
-            result.update({"effect_size": effect_size, "p_null": p_null})
-
-        elif test_type == "mean":
-            # Get standard deviation
-            if "std_dev" not in kwargs:
-                raise InvalidParameterError(
-                    "Standard deviation (std_dev) must be provided for mean test"
-                )
-
-            std_dev = kwargs["std_dev"]
-            self.validate_data(std_dev, float, min_value=0.0)
-
-            # Calculate minimum detectable effect size for mean test
-            effect_size = (z_alpha + z_beta) * std_dev * math.sqrt(2 / sample_size)
-
-            result.update({"effect_size": effect_size, "std_dev": std_dev})
-
-        elif test_type == "correlation":
-            # Calculate minimum detectable correlation coefficient
-            # Using Fisher's z transformation
-            z_min = (z_alpha + z_beta) / math.sqrt(sample_size - 3)
-
-            # Convert back from Fisher's z to correlation coefficient
-            effect_size = (math.exp(2 * z_min) - 1) / (math.exp(2 * z_min) + 1)
-
-            result["effect_size"] = effect_size
-
-        return result
-
-    def power_analysis(
-        self,
-        test_type: str,
-        effect_size: float,
-        sample_size: int,
-        alpha: float = 0.05,
-        alternative: str = "two - sided",
-        **kwargs,
-    ) -> Dict[str, Any]:
-        """
-        Calculate statistical power for a given test, effect size, and sample size.
-
-        This method calculates the probability of correctly rejecting the null hypothesis
-        (statistical power) for a specified test, effect size, and sample size.
-
-        Args:
-            test_type: Type of test, one of:
-                      "proportion": Test for proportions
-                      "mean": Test for means (t - test)
-                      "correlation": Test for correlation
-            effect_size: Effect size to detect
-            sample_size: Available sample size
-            alpha: Significance level (Type I error rate, default: 0.05)
-            alternative: Alternative hypothesis, one of:
-                        "two - sided" (default): two - tailed test
-                        "one - sided": one - tailed test
-            **kwargs: Additional parameters specific to the test type:
-                     - For "proportion": p_null (default: 0.5)
-                     - For "mean": std_dev (required)
-
-        Returns:
-            Dictionary with power analysis results including:
-            - power: Statistical power (1 - Type II error rate)
-            - effect_size: Specified effect size
-            - sample_size: Specified sample size
-            - alpha: Significance level
-            - test_type: Type of test
-            - alternative: Alternative hypothesis
-            - Additional test - specific parameters
-
-        Raises:
-            InvalidParameterError: If inputs are invalid
-        """
-        # Validate inputs
-        self.validate_data(effect_size, float)
-        self.validate_data(sample_size, int, min_value=2)
-        self.validate_data(alpha, float, min_value=0.001, max_value=0.5)
-
-        if test_type not in ["proportion", "mean", "correlation"]:
-            raise InvalidParameterError(
-                "Test type must be one of: 'proportion', 'mean', 'correlation'"
-            )
-
-        if alternative not in ["two - sided", "one - sided"]:
-            raise InvalidParameterError("Alternative must be one of: 'two - sided', 
-                'one - sided'")
-
-        # Calculate critical value
-        z_alpha = (
-            stats.norm.ppf(1 - alpha / 2)
-            if alternative == "two - sided"
-            else stats.norm.ppf(1 - alpha)
-        )
-
-        result = {
-            "effect_size": effect_size,
-            "sample_size": sample_size,
-            "alpha": alpha,
-            "test_type": test_type,
-            "alternative": alternative,
-        }
-
-        if test_type == "proportion":
-            # Get null proportion
-            p_null = kwargs.get("p_null", 0.5)
-            self.validate_data(p_null, float, min_value=0.0, max_value=1.0)
-
-            # Calculate alternative proportion
-            p_alt = p_null + effect_size
-
-            # Ensure p_alt is within valid range
-            if p_alt < 0 or p_alt > 1:
-                raise InvalidParameterError(
-                    f"Alternative proportion (p_null + \
-                        effect_size = {p_alt}) must be between 0 and 1"
-                )
-
-            # Calculate standard error under null and alternative
-            se_null = math.sqrt(p_null * (1 - p_null) / sample_size)
-            se_alt = math.sqrt(p_alt * (1 - p_alt) / sample_size)
-
-            # Calculate non - centrality parameter
-            if alternative == "two - sided":
-                # For two - sided test, we need to consider both tails
-                critical_value = p_null + z_alpha * se_null
-                z_power = (p_alt - critical_value) / se_alt
-                power = stats.norm.cdf(z_power)
-
-                # For the other tail
-                critical_value_lower = p_null - z_alpha * se_null
-                z_power_lower = (critical_value_lower - p_alt) / se_alt
-                power_lower = stats.norm.cdf(z_power_lower)
-
-                # Total power is the sum of powers in both tails
-                power = power + power_lower
-            else:
-                # For one - sided test
-                if effect_size > 0:  # Greater alternative
-                    critical_value = p_null + z_alpha * se_null
-                    z_power = (p_alt - critical_value) / se_alt
-                    power = stats.norm.cdf(z_power)
-                else:  # Less alternative
-                    critical_value = p_null - z_alpha * se_null
-                    z_power = (critical_value - p_alt) / se_alt
-                    power = stats.norm.cdf(z_power)
-
-            result.update({"power": power, "p_null": p_null, "p_alt": p_alt})
-
-        elif test_type == "mean":
-            # Get standard deviation
-            if "std_dev" not in kwargs:
-                raise InvalidParameterError(
-                    "Standard deviation (std_dev) must be provided for mean test"
-                )
-
-            std_dev = kwargs["std_dev"]
-            self.validate_data(std_dev, float, min_value=0.0)
-
-            # Calculate standardized effect size (Cohen's d)
-            d = effect_size / std_dev
-
-            # Calculate non - centrality parameter
-            ncp = d * math.sqrt(sample_size / 2)
-
-            # Calculate power
-            if alternative == "two - sided":
-                power = stats.norm.cdf(ncp - z_alpha) + stats.norm.cdf(-ncp - z_alpha)
-            else:
-                if effect_size > 0:  # Greater alternative
-                    power = stats.norm.cdf(ncp - z_alpha)
-                else:  # Less alternative
-                    power = stats.norm.cdf(-ncp - z_alpha)
-
-            result.update({"power": power, "std_dev": std_dev, 
-                "standardized_effect_size": d})
-
-        elif test_type == "correlation":
-            # Use absolute value of correlation for calculation
-            r = abs(effect_size)
-
-            # Fisher's z transformation of r
-            z_r = 0.5 * math.log((1 + r) / (1 - r))
-
-            # Calculate standard error
-            se = 1 / math.sqrt(sample_size - 3)
-
-            # Calculate non - centrality parameter
-            ncp = z_r / se
-
-            # Calculate power
-            if alternative == "two - sided":
-                power = stats.norm.cdf(ncp - z_alpha) + stats.norm.cdf(-ncp - z_alpha)
-            else:
-                power = stats.norm.cdf(ncp - z_alpha)
-
-            result["power"] = power
-
-        return result
-
-    def type_error_rates(
-        self,
-        test_type: str,
-        effect_size: float,
-        sample_size: int,
-        alpha: float = 0.05,
-        alternative: str = "two - sided",
-        **kwargs,
-    ) -> Dict[str, Any]:
-        """
-        Calculate Type I and Type II error rates for a statistical test.
-
-        This method calculates the probability of Type I error (false positive) and
-        Type II error (false negative) for a specified test, effect size, 
-            and sample size.
-
-        Args:
-            test_type: Type of test, one of:
-                      "proportion": Test for proportions
-                      "mean": Test for means (t - test)
-                      "correlation": Test for correlation
-            effect_size: Effect size to detect
-            sample_size: Available sample size
-            alpha: Significance level (Type I error rate, default: 0.05)
-            alternative: Alternative hypothesis, one of:
-                        "two - sided" (default): two - tailed test
-                        "one - sided": one - tailed test
-            **kwargs: Additional parameters specific to the test type:
-                     - For "proportion": p_null (default: 0.5)
-                     - For "mean": std_dev (required)
-
-        Returns:
-            Dictionary with error rate analysis results including:
-            - type_i_error: Type I error rate (alpha)
-            - type_ii_error: Type II error rate (beta)
-            - power: Statistical power (1 - beta)
-            - effect_size: Specified effect size
-            - sample_size: Specified sample size
-            - test_type: Type of test
-            - alternative: Alternative hypothesis
-            - Additional test - specific parameters
-
-        Raises:
-            InvalidParameterError: If inputs are invalid
-        """
-        # Calculate power
-        power_result = self.power_analysis(
-            test_type=test_type,
-            effect_size=effect_size,
-            sample_size=sample_size,
-            alpha=alpha,
-            alternative=alternative,
-            **kwargs,
-        )
-
-        # Calculate Type II error rate (beta)
-        type_ii_error = 1 - power_result["power"]
-
-        # Create result dictionary
-        result = {
-            "type_i_error": alpha,
-            "type_ii_error": type_ii_error,
-            "power": power_result["power"],
-            "effect_size": effect_size,
-            "sample_size": sample_size,
-            "test_type": test_type,
-            "alternative": alternative,
-        }
-
-        # Add test - specific parameters
-        if test_type == "proportion":
-            result["p_null"] = power_result.get("p_null", 0.5)
-            result["p_alt"] = power_result.get("p_alt")
-        elif test_type == "mean":
-            result["std_dev"] = power_result.get("std_dev")
-            result["standardized_effect_size"] = \
-                power_result.get("standardized_effect_size")
-
-        return result
-
-    # -------------------------------------------------------------------------
-    # Multiple Comparison Corrections
-    # -------------------------------------------------------------------------
-
-    def bonferroni_correction(self, p_values: Union[List[float], 
-        np.ndarray]) -> Dict[str, Any]:
-        """
-        Apply Bonferroni correction to a set of p - values.
-
-        The Bonferroni correction is a simple but conservative method to control
-        the family - wise error rate (FWER) when performing multiple hypothesis tests.
-        It multiplies each p - value by the number of tests to maintain the overall
-        significance level.
-
-        Args:
-            p_values: List or array of p - values from multiple hypothesis tests
-
-        Returns:
-            Dictionary with correction results including:
-            - original_p_values: Original p - values
-            - adjusted_p_values: Bonferroni - adjusted p - values
-            - \
-                significant: Boolean array indicating which tests are significant after correction
-            - alpha: Significance level
-            - n_tests: Number of tests
-            - correction_method: Name of the correction method
-
-        Raises:
-            InvalidParameterError: If inputs are invalid
-        """
-        # Validate inputs
-        self.validate_data(p_values, (list, np.ndarray), min_length=1)
-
-        # Convert to numpy array for consistent handling
-        p_values_array = np.array(p_values)
-
-        # Check if p - values are valid
-        if np.any((p_values_array < 0) | (p_values_array > 1)):
-            raise InvalidParameterError("P - values must be between 0 and 1")
-
-        # Get number of tests
-        n_tests = len(p_values_array)
-
-        # Apply Bonferroni correction
-        adjusted_p_values = np.minimum(p_values_array * n_tests, 1.0)
-
-        # Determine which tests are significant after correction
-        significant = adjusted_p_values < self.default_alpha
-
-        return {
-            "original_p_values": p_values_array.tolist(),
-            "adjusted_p_values": adjusted_p_values.tolist(),
-            "significant": significant.tolist(),
-            "alpha": self.default_alpha,
-            "n_tests": n_tests,
-            "correction_method": "bonferroni",
-        }
-
-    def holm_bonferroni_correction(
-        self, p_values: Union[List[float], np.ndarray]
-    ) -> Dict[str, Any]:
-        """
-        Apply Holm - Bonferroni correction to a set of p - values.
-
-        The Holm - Bonferroni method is a step - down procedure that is more powerful
-        than the standard Bonferroni correction while still controlling the
-        family - wise error rate (FWER).
-
-        Args:
-            p_values: List or array of p - values from multiple hypothesis tests
-
-        Returns:
-            Dictionary with correction results including:
-            - original_p_values: Original p - values
-            - adjusted_p_values: Holm - Bonferroni - adjusted p - values
-            - \
-                significant: Boolean array indicating which tests are significant after correction
-            - alpha: Significance level
-            - n_tests: Number of tests
-            - correction_method: Name of the correction method
-
-        Raises:
-            InvalidParameterError: If inputs are invalid
-        """
-        # Validate inputs
-        self.validate_data(p_values, (list, np.ndarray), min_length=1)
-
-        # Convert to numpy array for consistent handling
-        p_values_array = np.array(p_values)
-
-        # Check if p - values are valid
-        if np.any((p_values_array < 0) | (p_values_array > 1)):
-            raise InvalidParameterError("P - values must be between 0 and 1")
-
-        # Get number of tests
-        n_tests = len(p_values_array)
-
-        # Get the indices that would sort p - values in ascending order
-        sorted_indices = np.argsort(p_values_array)
-
-        # Initialize adjusted p - values array
-        adjusted_p_values = np.ones_like(p_values_array)
-
-        # Apply Holm - Bonferroni correction
-        for i, idx in enumerate(sorted_indices):
-            # Adjust p - value: p * (n - rank + 1)
-            adjusted_p_values[idx] = min(p_values_array[idx] * (n_tests - i), 1.0)
-
-        # Ensure adjusted p - values are monotonically increasing
-        for i in range(1, n_tests):
-            idx_prev = sorted_indices[i - 1]
-            idx_curr = sorted_indices[i]
-            adjusted_p_values[idx_curr] = max(
-                adjusted_p_values[idx_curr], adjusted_p_values[idx_prev]
-            )
-
-        # Determine which tests are significant after correction
-        significant = adjusted_p_values < self.default_alpha
-
-        return {
-            "original_p_values": p_values_array.tolist(),
-            "adjusted_p_values": adjusted_p_values.tolist(),
-            "significant": significant.tolist(),
-            "alpha": self.default_alpha,
-            "n_tests": n_tests,
-            "correction_method": "holm - bonferroni",
-        }
-
-    def benjamini_hochberg_correction(
-        self, p_values: Union[List[float], np.ndarray]
-    ) -> Dict[str, Any]:
-        """
-        Apply Benjamini - Hochberg correction to a set of p - values.
-
-        The Benjamini - Hochberg procedure controls the false discovery rate (FDR),
-        which is the expected proportion of false positives among all rejected hypotheses.
-        This method is less conservative than FWER - \
-            controlling methods like Bonferroni.
-
-        Args:
-            p_values: List or array of p - values from multiple hypothesis tests
-
-        Returns:
-            Dictionary with correction results including:
-            - original_p_values: Original p - values
-            - adjusted_p_values: Benjamini - Hochberg - adjusted p - values
-            - \
-                significant: Boolean array indicating which tests are significant after correction
-            - alpha: Significance level
-            - n_tests: Number of tests
-            - correction_method: Name of the correction method
-
-        Raises:
-            InvalidParameterError: If inputs are invalid
-        """
-        # Validate inputs
-        self.validate_data(p_values, (list, np.ndarray), min_length=1)
-
-        # Convert to numpy array for consistent handling
-        p_values_array = np.array(p_values)
-
-        # Check if p - values are valid
-        if np.any((p_values_array < 0) | (p_values_array > 1)):
-            raise InvalidParameterError("P - values must be between 0 and 1")
-
-        # Get number of tests
-        n_tests = len(p_values_array)
-
-        # Get the indices that would sort p - values in ascending order
-        sorted_indices = np.argsort(p_values_array)
-
-        # Initialize adjusted p - values array
-        adjusted_p_values = np.ones_like(p_values_array)
-
-        # Apply Benjamini - Hochberg correction
-        for i, idx in enumerate(sorted_indices):
-            # Adjust p - value: p * n / rank
-            rank = i + 1
-            adjusted_p_values[idx] = p_values_array[idx] * n_tests / rank
-
-        # Ensure adjusted p - values are monotonically decreasing
-        for i in range(n_tests - 2, -1, -1):
-            idx_next = sorted_indices[i + 1]
-            idx_curr = sorted_indices[i]
-            adjusted_p_values[idx_curr] = min(
-                adjusted_p_values[idx_curr], adjusted_p_values[idx_next]
-            )
-
-        # Cap adjusted p - values at 1.0
-        adjusted_p_values = np.minimum(adjusted_p_values, 1.0)
-
-        # Determine which tests are significant after correction
-        significant = adjusted_p_values < self.default_alpha
-
-        return {
-            "original_p_values": p_values_array.tolist(),
-            "adjusted_p_values": adjusted_p_values.tolist(),
-            "significant": significant.tolist(),
-            "alpha": self.default_alpha,
-            "n_tests": n_tests,
-            "correction_method": "benjamini - hochberg",
-        }
-
-    def benjamini_yekutieli_correction(
-        self, p_values: Union[List[float], np.ndarray]
-    ) -> Dict[str, Any]:
-        """
-        Apply Benjamini - Yekutieli correction to a set of p - values.
-
-        The Benjamini - Yekutieli procedure is a more conservative version of the
-        Benjamini - Hochberg procedure that controls the false discovery rate (FDR)
-        under arbitrary dependence assumptions.
-
-        Args:
-            p_values: List or array of p - values from multiple hypothesis tests
-
-        Returns:
-            Dictionary with correction results including:
-            - original_p_values: Original p - values
-            - adjusted_p_values: Benjamini - Yekutieli - adjusted p - values
-            - \
-                significant: Boolean array indicating which tests are significant after correction
-            - alpha: Significance level
-            - n_tests: Number of tests
-            - correction_method: Name of the correction method
-
-        Raises:
-            InvalidParameterError: If inputs are invalid
-        """
-        # Validate inputs
-        self.validate_data(p_values, (list, np.ndarray), min_length=1)
-
-        # Convert to numpy array for consistent handling
-        p_values_array = np.array(p_values)
-
-        # Check if p - values are valid
-        if np.any((p_values_array < 0) | (p_values_array > 1)):
-            raise InvalidParameterError("P - values must be between 0 and 1")
-
-        # Get number of tests
-        n_tests = len(p_values_array)
-
-        # Calculate the correction factor (sum of 1 / i)
-        correction_factor = np.sum(1.0 / np.arange(1, n_tests + 1))
-
-        # Get the indices that would sort p - values in ascending order
-        sorted_indices = np.argsort(p_values_array)
-
-        # Initialize adjusted p - values array
-        adjusted_p_values = np.ones_like(p_values_array)
-
-        # Apply Benjamini - Yekutieli correction
-        for i, idx in enumerate(sorted_indices):
-            # Adjust p - value: p * n * c / rank
-            rank = i + 1
-            adjusted_p_values[idx] = p_values_array[idx] * \
-                n_tests * correction_factor / rank
-
-        # Ensure adjusted p - values are monotonically decreasing
-        for i in range(n_tests - 2, -1, -1):
-            idx_next = sorted_indices[i + 1]
-            idx_curr = sorted_indices[i]
-            adjusted_p_values[idx_curr] = min(
-                adjusted_p_values[idx_curr], adjusted_p_values[idx_next]
-            )
-
-        # Cap adjusted p - values at 1.0
-        adjusted_p_values = np.minimum(adjusted_p_values, 1.0)
-
-        # Determine which tests are significant after correction
-        significant = adjusted_p_values < self.default_alpha
-
-        return {
-            "original_p_values": p_values_array.tolist(),
-            "adjusted_p_values": adjusted_p_values.tolist(),
-            "significant": significant.tolist(),
-            "alpha": self.default_alpha,
-            "n_tests": n_tests,
-            "correction_factor": correction_factor,
-            "correction_method": "benjamini - yekutieli",
-        }
-
-    def sidak_correction(self, p_values: Union[List[float], np.ndarray]) -> Dict[str, 
-        Any]:
-        """
-        Apply Šidák correction to a set of p - values.
-
-        The Šidák correction is a method to control the family - wise error rate (FWER)
-        that is slightly less conservative than the Bonferroni correction.
-
-        Args:
-            p_values: List or array of p - values from multiple hypothesis tests
-
-        Returns:
-            Dictionary with correction results including:
-            - original_p_values: Original p - values
-            - adjusted_p_values: Šidák - adjusted p - values
-            - \
-                significant: Boolean array indicating which tests are significant after correction
-            - alpha: Significance level
-            - n_tests: Number of tests
-            - correction_method: Name of the correction method
-
-        Raises:
-            InvalidParameterError: If inputs are invalid
-        """
-        # Validate inputs
-        self.validate_data(p_values, (list, np.ndarray), min_length=1)
-
-        # Convert to numpy array for consistent handling
-        p_values_array = np.array(p_values)
-
-        # Check if p - values are valid
-        if np.any((p_values_array < 0) | (p_values_array > 1)):
-            raise InvalidParameterError("P - values must be between 0 and 1")
-
-        # Get number of tests
-        n_tests = len(p_values_array)
-
-        # Apply Šidák correction
-        adjusted_p_values = 1.0 - (1.0 - p_values_array) ** n_tests
-
-        # Determine which tests are significant after correction
-        significant = adjusted_p_values < self.default_alpha
-
-        return {
-            "original_p_values": p_values_array.tolist(),
-            "adjusted_p_values": adjusted_p_values.tolist(),
-            "significant": significant.tolist(),
-            "alpha": self.default_alpha,
-            "n_tests": n_tests,
-            "correction_method": "sidak",
-        }
-
-    def adjust_alpha(
-        self, alpha: float, n_tests: int, method: str = "bonferroni"
-    ) -> Dict[str, Any]:
-        """
-        Adjust the significance level (alpha) for multiple comparisons.
-
-        This method calculates an adjusted significance level to maintain
-        the overall error rate when performing multiple hypothesis tests.
-
-        Args:
-            alpha: Original significance level
-            n_tests: Number of tests being performed
-            method: Method to use for adjustment, one of:
-                   "bonferroni": Bonferroni correction (default)
-                   "sidak": Šidák correction
-                   "none": No correction
-
-        Returns:
-            Dictionary with adjustment results including:
-            - original_alpha: Original significance level
-            - adjusted_alpha: Adjusted significance level
-            - n_tests: Number of tests
-            - adjustment_method: Method used for adjustment
-
-        Raises:
-            InvalidParameterError: If inputs are invalid
-        """
-        # Validate inputs
-        self.validate_data(alpha, float, min_value=0.0, max_value=1.0)
-        self.validate_data(n_tests, int, min_value=1)
-
-        if method not in ["bonferroni", "sidak", "none"]:
-            raise InvalidParameterError("Method must be one of: 'bonferroni', 'sidak', 
-                'none'")
-
-        # Initialize result dictionary
-        result = {"original_alpha": alpha, "n_tests": n_tests, 
-            "adjustment_method": method}
-
-        # Apply the selected adjustment method
-        if method == "bonferroni":
-            # Bonferroni correction: alpha / n
-            adjusted_alpha = alpha / n_tests
-            result["adjusted_alpha"] = adjusted_alpha
-
-        elif method == "sidak":
-            # Šidák correction: 1 - (1 - alpha)^(1 / n)
-            adjusted_alpha = 1.0 - (1.0 - alpha) ** (1.0 / n_tests)
-            result["adjusted_alpha"] = adjusted_alpha
-
-        else:  # method == "none"
-            # No correction
-            result["adjusted_alpha"] = alpha
-
-        return result
-
-    # -------------------------------------------------------------------------
-    # Sequential Analysis
-    # -------------------------------------------------------------------------
-
-    def obrien_fleming_boundary(self, num_looks: int, alpha: float = 0.05) -> Dict[str, 
-        Any]:
-        """
-        Calculate O'Brien - Fleming stopping boundaries for group sequential testing.
-
-        The O'Brien - \
-            Fleming approach uses more conservative boundaries early in the trial
-        and less conservative boundaries later, making it harder to stop early.
-
-        Args:
-            num_looks: Number of interim analyses (including final analysis)
-            alpha: Overall significance level (default: 0.05)
-
-        Returns:
-            Dictionary with boundary calculation results including:
-            - boundaries: List of alpha spending at each look
-            - cumulative_alpha: Cumulative alpha spent at each look
-            - z_boundaries: Z - score boundaries at each look
-            - information_fractions: Fraction of information at each look
-            - num_looks: Number of looks
-            - alpha: Overall significance level
-            - method: Name of the boundary method
-
-        Raises:
-            InvalidParameterError: If inputs are invalid
-        """
-        # Validate inputs
-        self.validate_data(num_looks, int, min_value=1)
-        self.validate_data(alpha, float, min_value=0.001, max_value=0.5)
-
-        # Calculate information fractions (assuming equal spacing)
-        information_fractions = np.array([(i + \
-            1) / num_looks for i in range(num_looks)])
-
-        # Calculate O'Brien - Fleming boundaries
-        z_boundaries = []
-        boundaries = []
-        cumulative_alpha = []
-
-        for i, fraction in enumerate(information_fractions):
-            # O'Brien - Fleming Z - score boundary
-            z_boundary = stats.norm.ppf(1 - alpha / 2) / np.sqrt(fraction)
-            z_boundaries.append(z_boundary)
-
-            # Convert Z - score to alpha level
-            if i == 0:
-                # First look
-                boundary = 2 * (1 - stats.norm.cdf(z_boundary))
-                cumulative = boundary
-            else:
-                # Subsequent looks
-                # Calculate incremental alpha spent at this look
-                boundary = 2 * (1 - \
-                    stats.norm.cdf(z_boundary)) - cumulative_alpha[i - 1]
-                cumulative = cumulative_alpha[i - 1] + boundary
-
-            boundaries.append(boundary)
-            cumulative_alpha.append(cumulative)
-
-        return {
-            "boundaries": boundaries,
-            "cumulative_alpha": cumulative_alpha,
-            "z_boundaries": z_boundaries,
-            "information_fractions": information_fractions.tolist(),
-            "num_looks": num_looks,
-            "alpha": alpha,
-            "method": "obrien_fleming",
-        }
-
-    def pocock_boundary(self, num_looks: int, alpha: float = 0.05) -> Dict[str, Any]:
-        """
-        Calculate Pocock stopping boundaries for group sequential testing.
-
-        The Pocock approach uses constant boundaries across all looks,
-        making it easier to stop early compared to O'Brien - Fleming.
-
-        Args:
-            num_looks: Number of interim analyses (including final analysis)
-            alpha: Overall significance level (default: 0.05)
-
-        Returns:
-            Dictionary with boundary calculation results including:
-            - boundaries: List of alpha spending at each look
-            - cumulative_alpha: Cumulative alpha spent at each look
-            - z_boundaries: Z - score boundaries at each look
-            - information_fractions: Fraction of information at each look
-            - num_looks: Number of looks
-            - alpha: Overall significance level
-            - method: Name of the boundary method
-
-        Raises:
-            InvalidParameterError: If inputs are invalid
-        """
-        # Validate inputs
-        self.validate_data(num_looks, int, min_value=1)
-        self.validate_data(alpha, float, min_value=0.001, max_value=0.5)
-
-        # Calculate information fractions (assuming equal spacing)
-        information_fractions = np.array([(i + \
-            1) / num_looks for i in range(num_looks)])
-
-        # Calculate Pocock boundaries
-        # For Pocock, the same nominal p - value is used at each look
-        # We need to find the nominal p - value that gives the overall alpha
-
-        # Function to solve for the nominal p - value
-        def cumulative_alpha_error(nominal_p):
-            # Convert nominal p - value to z - score
-            z = stats.norm.ppf(1 - nominal_p / 2)
-
-            # Calculate cumulative alpha spent over all looks
-            cum_alpha = 0
-            for i in range(num_looks):
-                if i == 0:
-                    # First look
-                    cum_alpha = 2 * (1 - stats.norm.cdf(z))
-                else:
-                    # Subsequent looks - this is an approximation
-                    # In practice, more complex calculations involving multivariate normal
-                    # distributions would be used
-                    cum_alpha += 2 * (1 - stats.norm.cdf(z)) / (num_looks - i)
-
-            return cum_alpha - alpha
-
-        # Solve for nominal p - value
-        from scipy.optimize import brentq
-
-        try:
-            nominal_p = brentq(cumulative_alpha_error, 0.00001, 0.1)
-        except ValueError:
-            # If brentq fails, use a simple approximation
-            nominal_p = alpha / num_looks
-
-        # Calculate z - score boundary
-        z_boundary = stats.norm.ppf(1 - nominal_p / 2)
-
-        # Create results
-        z_boundaries = [z_boundary] * num_looks
-        boundaries = [nominal_p] * num_looks
-        cumulative_alpha = [nominal_p * (i + 1) for i in range(num_looks)]
-
-        return {
-            "boundaries": boundaries,
-            "cumulative_alpha": cumulative_alpha,
-            "z_boundaries": z_boundaries,
-            "information_fractions": information_fractions.tolist(),
-            "num_looks": num_looks,
-            "alpha": alpha,
-            "method": "pocock",
-        }
-
-    def alpha_spending_function(
-        self,
-        information_fractions: Union[List[float], np.ndarray],
-        alpha: float = 0.05,
-        method: str = "obrien_fleming",
-    ) -> Dict[str, Any]:
-        """
-        Calculate alpha spending function for group sequential testing.
-
-        Alpha spending functions determine how much of the total Type I error
-        is "spent" at each interim analysis.
-
-        Args:
-            information_fractions: List or array of information fractions at each look
-                                  (values between 0 and 1, 
-                                      with the last value typically being 1)
-            alpha: Overall significance level (default: 0.05)
-            method: Method to use for alpha spending, one of:
-                   "obrien_fleming": O'Brien - Fleming spending function (default)
-                   "pocock": Pocock spending function
-                   "hwang_shih_decosta": Hwang - Shih - DeCosta spending function
-                   "linear": Linear spending function
-
-        Returns:
-            Dictionary with alpha spending results including:
-            - alpha_spent: List of alpha spent at each look
-            - cumulative_alpha: Cumulative alpha spent at each look
-            - information_fractions: Information fractions at each look
-            - num_looks: Number of looks
-            - alpha: Overall significance level
-            - method: Method used for alpha spending
-
-        Raises:
-            InvalidParameterError: If inputs are invalid
-        """
-        # Validate inputs
-        self.validate_data(information_fractions, (list, np.ndarray), min_length=1)
-        self.validate_data(alpha, float, min_value=0.001, max_value=0.5)
-
-        if method not in ["obrien_fleming", "pocock", "hwang_shih_decosta", "linear"]:
-            raise InvalidParameterError(
-                "Method must be one of: 'obrien_fleming', 'pocock', 'hwang_shih_decosta', 
-                    'linear'"
-            )
-
-        # Convert to numpy array for consistent handling
-        info_fractions = np.array(information_fractions)
-
-        # Check if information fractions are valid
-        if np.any((info_fractions < 0) | (info_fractions > 1)):
-            raise InvalidParameterError("Information fractions must be between 0 and 1")
-
-        # Check if information fractions are in ascending order
-        if not np.all(np.diff(info_fractions) >= 0):
-            raise InvalidParameterError(
-                "Information fractions must be in ascending order")
-
-        # Number of looks
-        num_looks = len(info_fractions)
-
-        # Calculate cumulative alpha spent at each look
-        cumulative_alpha = np.zeros(num_looks)
-
-        if method == "obrien_fleming":
-            # O'Brien - Fleming spending function
-            for i, t in enumerate(info_fractions):
-                if t > 0:
-                    cumulative_alpha[i] = 2 * (
-                        1 - stats.norm.cdf(stats.norm.ppf(1 - alpha / 2) / np.sqrt(t))
-                    )
-                else:
-                    cumulative_alpha[i] = 0
-
-        elif method == "pocock":
-            # Pocock spending function
-            for i, t in enumerate(info_fractions):
-                cumulative_alpha[i] = alpha * np.log(1 + (np.e - 1) * t)
-
-        elif method == "hwang_shih_decosta":
-            # Hwang - Shih - DeCosta spending function
-            for i, t in enumerate(info_fractions):
-                if t > 0:
-                    cumulative_alpha[i] = alpha * t** 1.5
-                else:
-                    cumulative_alpha[i] = 0
-
-        elif method == "linear":
-            # Linear spending function
-            for i, t in enumerate(info_fractions):
-                cumulative_alpha[i] = alpha * t
-
-        # Calculate incremental alpha spent at each look
-        alpha_spent = np.zeros(num_looks)
-        alpha_spent[0] = cumulative_alpha[0]
-        for i in range(1, num_looks):
-            alpha_spent[i] = cumulative_alpha[i] - cumulative_alpha[i - 1]
-
-        return {
-            "alpha_spent": alpha_spent.tolist(),
-            "cumulative_alpha": cumulative_alpha.tolist(),
-            "information_fractions": info_fractions.tolist(),
-            "num_looks": num_looks,
-            "alpha": alpha,
-            "method": method,
-        }
-
-    def sequential_test_analysis(
-        self,
-        z_scores: Union[List[float], np.ndarray],
-        information_fractions: Union[List[float], np.ndarray] = None,
-        alpha: float = 0.05,
-        method: str = "obrien_fleming",
-    ) -> Dict[str, Any]:
-        """
-        Analyze results from a sequential test with multiple looks.
-
-        This method evaluates whether stopping boundaries were crossed at any look
-        and provides adjusted p - values for sequential testing.
-
-        Args:
-            z_scores: List or array of Z - scores at each look
-            information_fractions: List or array of information fractions at each look
-                                  (values between 0 and 1, 
-                                      with the last value typically being 1)
-                                  If None, assumes equal spacing
-            alpha: Overall significance level (default: 0.05)
-            method: Method to use for boundary calculation, one of:
-                   "obrien_fleming": O'Brien - Fleming boundaries (default)
-                   "pocock": Pocock boundaries
-
-        Returns:
-            Dictionary with sequential test analysis results including:
-            - z_scores: Z - scores at each look
-            - boundaries: Stopping boundaries at each look
-            - \
-                crossed: Boolean array indicating whether boundaries were crossed at each look
-            - adjusted_p_values: P - values adjusted for sequential testing
-            - information_fractions: Information fractions at each look
-            - num_looks: Number of looks
-            - alpha: Overall significance level
-            - method: Method used for boundary calculation
-            - stop_early: Whether the test should have stopped early
-            - \
-                first_significant_look: Index of the first look where boundaries were crossed (or None)
-
-        Raises:
-            InvalidParameterError: If inputs are invalid
-        """
-        # Validate inputs
-        self.validate_data(z_scores, (list, np.ndarray), min_length=1)
-        self.validate_data(alpha, float, min_value=0.001, max_value=0.5)
-
-        if method not in ["obrien_fleming", "pocock"]:
-            raise InvalidParameterError("Method must be one of: 'obrien_fleming', 
-                'pocock'")
-
-        # Convert to numpy array for consistent handling
-        z_scores_array = np.array(z_scores)
-
-        # Number of looks
-        num_looks = len(z_scores_array)
-
-        # If information fractions not provided, assume equal spacing
-        if information_fractions is None:
-            info_fractions = np.array([(i + 1) / num_looks for i in range(num_looks)])
-        else:
-            self.validate_data(information_fractions, (list, np.ndarray), 
-                min_length=num_looks)
-            info_fractions = np.array(information_fractions)
-
-            # Check if information fractions are valid
-            if np.any((info_fractions < 0) | (info_fractions > 1)):
-                raise InvalidParameterError(
-                    "Information fractions must be between 0 and 1")
-
-            # Check if information fractions are in ascending order
-            if not np.all(np.diff(info_fractions) >= 0):
-                raise InvalidParameterError(
-                    "Information fractions must be in ascending order")
-
-        # Calculate boundaries based on method
-        if method == "obrien_fleming":
-            # O'Brien - Fleming boundaries
-            boundaries = stats.norm.ppf(1 - alpha / 2) / np.sqrt(info_fractions)
-        else:  # method == "pocock"
-            # Pocock boundaries - constant across all looks
-            # This is an approximation; in practice, more complex calculations would be used
-            nominal_p = alpha / num_looks
-            z_boundary = stats.norm.ppf(1 - nominal_p / 2)
-            boundaries = np.array([z_boundary] * num_looks)
-
-        # Check if boundaries were crossed at each look
-        crossed = np.abs(z_scores_array) >= boundaries
-
-        # Find the first look where boundaries were crossed (if any)
-        first_significant_look = None
-        for i, is_crossed in enumerate(crossed):
-            if is_crossed:
-                first_significant_look = i
-                break
-
-        # Determine if the test should have stopped early
-        stop_early = \
-            first_significant_look is not None and first_significant_look < num_looks - 1
-
-        # Calculate adjusted p - values
-        adjusted_p_values = []
-        for i, z in enumerate(z_scores_array):
-            # For each look, calculate the adjusted p - value
-            # This is an approximation; in practice, more complex calculations would be used
-            if method == "obrien_fleming":
-                # O'Brien - Fleming adjustment
-                adjusted_p = 2 * (1 - \
-                    stats.norm.cdf(np.abs(z) * np.sqrt(info_fractions[i])))
-            else:  # method == "pocock"
-                # Pocock adjustment
-                adjusted_p = 2 * (1 - stats.norm.cdf(np.abs(z))) * num_looks
-                adjusted_p = min(adjusted_p, 1.0)  # Cap at 1.0
-
-            adjusted_p_values.append(adjusted_p)
-
-        return {
-            "z_scores": z_scores_array.tolist(),
-            "boundaries": boundaries.tolist(),
-            "crossed": crossed.tolist(),
-            "adjusted_p_values": adjusted_p_values,
-            "information_fractions": info_fractions.tolist(),
-            "num_looks": num_looks,
-            "alpha": alpha,
-            "method": method,
-            "stop_early": stop_early,
-            "first_significant_look": first_significant_look,
-        }
-
-    def conditional_power(
-        self,
-        current_z: float,
-        information_fraction: float,
-        target_effect: float = None,
-        observed_effect: float = None,
-        alpha: float = 0.05,
-    ) -> Dict[str, Any]:
-        """
-        Calculate conditional power for a sequential test.
-
-        Conditional power is the probability of rejecting the null hypothesis at the
-        final analysis, given the current data.
-
-        Args:
-            current_z: Current Z - score
-            information_fraction: Current fraction of information (between 0 and 1)
-            target_effect: Target effect size (standardized) to detect
-                          If None, uses observed_effect
-            observed_effect: Observed effect size (standardized) from current data
-                            If None and target_effect is None, 
-                                uses current_z / sqrt(information_fraction)
-            alpha: Significance level (default: 0.05)
-
-        Returns:
-            Dictionary with conditional power calculation results including:
-            - conditional_power: Probability of rejecting null at final analysis
-            - current_z: Current Z - score
-            - information_fraction: Current fraction of information
-            - target_effect: Target effect size used in calculation
-            - observed_effect: Observed effect size from current data
-            - alpha: Significance level
-            - z_critical: Critical Z - score for final analysis
-
-        Raises:
-            InvalidParameterError: If inputs are invalid
-        """
-        # Validate inputs
-        self.validate_data(current_z, float)
-        self.validate_data(information_fraction, float, min_value=0.0, max_value=1.0)
-        self.validate_data(alpha, float, min_value=0.001, max_value=0.5)
-
-        if target_effect is not None:
-            self.validate_data(target_effect, float)
-
-        if observed_effect is not None:
-            self.validate_data(observed_effect, float)
-
-        # Critical Z - score for final analysis
-        z_critical = stats.norm.ppf(1 - alpha / 2)
-
-        # Determine effect size to use in calculation
-        if target_effect is not None:
-            effect = target_effect
-        elif observed_effect is not None:
-            effect = observed_effect
-        else:
-            # Estimate effect size from current data
-            effect = current_z / np.sqrt(information_fraction)
-
-        # Calculate conditional power
-        remaining_info = 1 - information_fraction
-
-        # Mean of the distribution of the final Z - score, conditional on current Z
-        conditional_mean = current_z * np.sqrt(information_fraction / 1) + \
-            effect * np.sqrt(
-            remaining_info
-        )
-
-        # Standard deviation of the distribution of the final Z - score, conditional on current Z
-        conditional_sd = np.sqrt(remaining_info)
-
-        # Calculate probability that final Z > z_critical
-        cp_upper = 1 - stats.norm.cdf((z_critical - conditional_mean) / conditional_sd)
-
-        # Calculate probability that final Z < -z_critical
-        cp_lower = stats.norm.cdf((-z_critical - conditional_mean) / conditional_sd)
-
-        # Total conditional power (probability of rejecting null)
-        conditional_power = cp_upper + cp_lower
-
-        return {
-            "conditional_power": conditional_power,
-            "current_z": current_z,
-            "information_fraction": information_fraction,
-            "target_effect": effect,
-            "observed_effect": (
-                observed_effect
-                if observed_effect is not None
-                else current_z / np.sqrt(information_fraction)
-            ),
-            "alpha": alpha,
-            "z_critical": z_critical,
-        }
-
-    def futility_boundary(
-        self,
-        information_fractions: Union[List[float], np.ndarray],
-        beta: float = 0.2,
-        method: str = "obrien_fleming",
-    ) -> Dict[str, Any]:
-        """
-        Calculate futility boundaries for group sequential testing.
-
-        Futility boundaries are used to stop a trial early for lack of efficacy.
-
-        Args:
-            information_fractions: List or array of information fractions at each look
-                                  (values between 0 and 1, 
-                                      with the last value typically being 1)
-            beta: Type II error rate (1 - power, default: 0.2)
-            method: Method to use for boundary calculation, one of:
-                   "obrien_fleming": O'Brien - Fleming - like boundaries (default)
-                   "pocock": Pocock - like boundaries
-
-        Returns:
-            Dictionary with futility boundary calculation results including:
-            - futility_boundaries: Z - score boundaries for futility at each look
-            - information_fractions: Information fractions at each look
-            - num_looks: Number of looks
-            - beta: Type II error rate
-            - method: Method used for boundary calculation
-
-        Raises:
-            InvalidParameterError: If inputs are invalid
-        """
-        # Validate inputs
-        self.validate_data(information_fractions, (list, np.ndarray), min_length=1)
-        self.validate_data(beta, float, min_value=0.001, max_value=0.5)
-
-        if method not in ["obrien_fleming", "pocock"]:
-            raise InvalidParameterError("Method must be one of: 'obrien_fleming', 
-                'pocock'")
-
-        # Convert to numpy array for consistent handling
-        info_fractions = np.array(information_fractions)
-
-        # Check if information fractions are valid
-        if np.any((info_fractions < 0) | (info_fractions > 1)):
-            raise InvalidParameterError("Information fractions must be between 0 and 1")
-
-        # Check if information fractions are in ascending order
-        if not np.all(np.diff(info_fractions) >= 0):
-            raise InvalidParameterError(
-                "Information fractions must be in ascending order")
-
-        # Number of looks
-        num_looks = len(info_fractions)
-
-        # Calculate futility boundaries
-        futility_boundaries = np.zeros(num_looks)
-
-        if method == "obrien_fleming":
-            # O'Brien - Fleming - like futility boundaries
-            for i, t in enumerate(info_fractions):
-                if t < 1:  # No futility boundary at final analysis
-                    futility_boundaries[i] = stats.norm.ppf(beta) / np.sqrt(1 - t)
-                else:
-                    futility_boundaries[i] = float(
-                        " - inf"
-                    )  # No stopping for futility at final analysis
-        else:  # method == "pocock"
-            # Pocock - like futility boundaries - constant across all looks
-            z_boundary = stats.norm.ppf(beta)
-            futility_boundaries = np.array([z_boundary] * (num_looks - 1) + \
-                [float(" - inf")])
-
-        return {
-            "futility_boundaries": futility_boundaries.tolist(),
-            "information_fractions": info_fractions.tolist(),
-            "num_looks": num_looks,
-            "beta": beta,
-            "method": method,
-        }
-
-    def log_likelihood_ratio_test(
-        self, model1_loglik: float, model2_loglik: float, df1: int, df2: int
-    ) -> Dict[str, Any]:
-        """
-        Perform a log - likelihood ratio test for nested model comparison.
-
-        This test compares two nested models to determine if the more complex model
-        (
-            with more parameters) provides a significantly better fit than the simpler model.
-        The test statistic follows a chi - square distribution with degrees of freedom
-        equal to the difference in the number of parameters between the models.
-
-        Args:
-            model1_loglik: Log - likelihood of the simpler model (null model)
-            model2_loglik: Log - \
-                likelihood of the more complex model (alternative model)
-            df1: Degrees of freedom (number of parameters) in the simpler model
-            df2: Degrees of freedom (number of parameters) in the more complex model
-
-        Returns:
-            Dictionary with test results including:
-            - \
-                test_statistic: Log - likelihood ratio test statistic (2 * (loglik2 - loglik1))
-            - p_value: P - value for the test
-            - df_diff: Difference in degrees of freedom between models
-            - is_significant: Whether the result is significant at alpha level
-            - model_selection: Dictionary with model selection criteria (AIC, BIC)
-            - test_name: Name of the test
-
-        Raises:
-            InvalidParameterError: If inputs are invalid
-        """
-        # Validate inputs
-        self.validate_data(model1_loglik, float)
-        self.validate_data(model2_loglik, float)
-        self.validate_data(df1, int, min_value=1)
-        self.validate_data(df2, int, min_value=1)
-
-        if df2 <= df1:
-            raise InvalidParameterError(
-                "The more complex model (
-                    model2) must have more parameters than the simpler model (model1)"
-            )
-
-        # Calculate test statistic: 2 * (loglik2 - loglik1)
-        # The factor of 2 makes the statistic follow a chi - square distribution
-        test_statistic = 2 * (model2_loglik - model1_loglik)
-
-        # Calculate degrees of freedom difference
-        df_diff = df2 - df1
-
-        # Calculate p - value from chi - square distribution
-        # We use 1 - cdf because we're testing if test_statistic is significantly large
-        p_value = 1 - stats.chi2.cdf(test_statistic, df_diff)
-
-        # Determine significance
-        is_significant = p_value < self.default_alpha
-
-        # Calculate model selection criteria
-        # AIC = -2 * loglik + 2 * k (where k is the number of parameters)
-        # BIC = -2 * loglik + k * ln(n) (where n is the sample size, which we don't have)
-        # Since we don't have sample size, we'll use a placeholder value of 100
-        # In practice, the actual sample size should be provided
-        sample_size = 100  # Placeholder - in real usage, this should be provided
-
-        aic1 = -2 * model1_loglik + 2 * df1
-        aic2 = -2 * model2_loglik + 2 * df2
-
-        bic1 = -2 * model1_loglik + df1 * np.log(sample_size)
-        bic2 = -2 * model2_loglik + df2 * np.log(sample_size)
-
-        # Determine which model is preferred by each criterion
-        # Lower values of AIC and BIC indicate better models
-        aic_preferred = "model1" if aic1 < aic2 else "model2"
-        bic_preferred = "model1" if bic1 < bic2 else "model2"
-
-        # Return results
-        return {
-            "test_statistic": test_statistic,
-            "p_value": p_value,
-            "df_diff": df_diff,
-            "df1": df1,
-            "df2": df2,
-            "loglik1": model1_loglik,
-            "loglik2": model2_loglik,
-            "is_significant": is_significant,
-            "model_selection": {
-                "aic1": aic1,
-                "aic2": aic2,
-                "bic1": bic1,
-                "bic2": bic2,
-                "aic_preferred": aic_preferred,
-                "bic_preferred": bic_preferred,
-                "sample_size_used": sample_size,
-            },
-            "test_name": "log_likelihood_ratio",
-            "alpha": self.default_alpha,
-        }
-
-    def model_selection_criteria(
-        self, loglik: float, df: int, sample_size: int
-    ) -> Dict[str, float]:
-        """
-        Calculate model selection criteria for a given model.
-
-        This method calculates various information criteria used for model selection,
-        including AIC (Akaike Information Criterion), 
-            BIC (Bayesian Information Criterion),
-        and others.
-
-        Args:
-            loglik: Log - likelihood of the model
-            df: Degrees of freedom (number of parameters) in the model
-            sample_size: Number of observations used to fit the model
-
-        Returns:
-            Dictionary with model selection criteria including:
-            - aic: Akaike Information Criterion
-            - bic: Bayesian Information Criterion
-            - aicc: AIC with correction for small sample sizes
-            - hqic: Hannan - Quinn Information Criterion
-
-        Raises:
-            InvalidParameterError: If inputs are invalid
-        """
-        # Validate inputs
-        self.validate_data(loglik, float)
-        self.validate_data(df, int, min_value=1)
-        self.validate_data(sample_size, int, min_value=df + 1)
-
-        # Calculate AIC: -2 * loglik + 2 * k
-        aic = -2 * loglik + 2 * df
-
-        # Calculate BIC: -2 * loglik + k * ln(n)
-        bic = -2 * loglik + df * np.log(sample_size)
-
-        # Calculate AICc: AIC + (2k(k + 1)) / (n - k-1)
-        # This is a correction for small sample sizes
-        aicc = aic + (2 * df * (df + 1)) / (sample_size - df - 1)
-
-        # Calculate HQIC: -2 * loglik + 2k * ln(ln(n))
-        hqic = -2 * loglik + 2 * df * np.log(np.log(sample_size))
-
-        return {
-            "aic": aic,
-            "bic": bic,
-            "aicc": aicc,
-            "hqic": hqic,
-            "loglik": loglik,
-            "df": df,
-            "sample_size": sample_size,
-        }
-
-    def optional_stopping_correction(
-        self, p_value: float, num_looks: int, method: str = "bonferroni"
-    ) -> Dict[str, Any]:
-        """
-        Apply correction for optional stopping in sequential testing.
-
-        This method adjusts p - values to account for multiple looks at the data,
-        which can inflate Type I error rates.
-
-        Args:
-            p_value: Uncorrected p - value
-            num_looks: Number of potential looks at the data
-            method: Method to use for correction, one of:
-                   "bonferroni": Bonferroni correction (default)
-                   "sidak": Šidák correction
-                   "sequential": Sequential testing correction
-
-        Returns:
-            Dictionary with correction results including:
-            - original_p_value: Original uncorrected p - value
-            - adjusted_p_value: P - value adjusted for optional stopping
-            - num_looks: Number of potential looks
-            - method: Method used for correction
-
-        Raises:
-            InvalidParameterError: If inputs are invalid
-        """
-        # Validate inputs
-        self.validate_data(p_value, float, min_value=0.0, max_value=1.0)
-        self.validate_data(num_looks, int, min_value=1)
-
-        if method not in ["bonferroni", "sidak", "sequential"]:
-            raise InvalidParameterError(
-                "Method must be one of: 'bonferroni', 'sidak', 'sequential'"
-            )
-
-        # Initialize result dictionary
-        result = {"original_p_value": p_value, "num_looks": num_looks, "method": method}
-
-        # Apply the selected correction method
-        if method == "bonferroni":
-            # Bonferroni correction: p * num_looks
-            adjusted_p = min(p_value * num_looks, 1.0)
-            result["adjusted_p_value"] = adjusted_p
-
-        elif method == "sidak":
-            # Šidák correction: 1 - (1 - p)^num_looks
-            adjusted_p = 1.0 - (1.0 - p_value) ** num_looks
-            result["adjusted_p_value"] = adjusted_p
-
-        else:  # method == "sequential"
-            # Sequential testing correction
-            # This is an approximation based on the expected maximum of num_looks independent tests
-            # In practice, more complex calculations would be used
-
-            # Convert p - value to z - score
-            if p_value > 0:
-                z = stats.norm.ppf(1 - p_value / 2)
-            else:
-                z = float("inf")
-
-            # Adjust z - score for multiple looks
-            # This is based on the expected maximum of num_looks independent standard normal variables
-            # E[max(Z_1, ..., Z_n)] ≈ sqrt(2 * log(n))
-            adjustment = np.sqrt(2 * np.log(num_looks))
-            adjusted_z = z - adjustment
-
-            # Convert back to p - value
-            if adjusted_z < 0:
-                adjusted_p = 1.0
-            else:
-                adjusted_p = 2 * (1 - stats.norm.cdf(adjusted_z))
-
-            result["adjusted_p_value"] = min(adjusted_p, 1.0)
-            result["z_score"] = z
-            result["adjusted_z_score"] = adjusted_z
-
-        return result
-=======
 
 def main():
     """Initialize the module."""
@@ -3096,5 +11,4 @@
 
 
 if __name__ == "__main__":
-    main()
->>>>>>> 6124bda3
+    main()