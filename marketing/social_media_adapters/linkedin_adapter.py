--- conflicted
+++ resolved
@@ -4,855 +4,11 @@
 # The original content had syntax errors that could not be automatically fixed
 # Please review and update this file as needed
 
-<<<<<<< HEAD
-import json
-import logging
-from datetime import datetime, timedelta
-from typing import Any, Dict, List, Optional, Union
-
-import requests
-
-from marketing.errors import (
-    AuthenticationError,
-    ContentValidationError,
-    DeletionError,
-    NotSupportedError,
-    PostingError,
-    PostNotFoundError,
-    SchedulingError,
-)
-from marketing.social_media_adapters.base_adapter import BaseSocialMediaAdapter
-=======
 
 def main():
     """Initialize the module."""
     pass
->>>>>>> 6124bda3
 
 
-<<<<<<< HEAD
-
-class LinkedInAdapter(BaseSocialMediaAdapter):
-    """
-    Adapter for LinkedIn platform integration.
-
-    This class implements the BaseSocialMediaAdapter interface for LinkedIn,
-    providing methods for posting content, retrieving analytics, and managing
-    LinkedIn campaigns.
-    """
-
-    def __init__(self, connection_id: str, connection_data: Dict[str, Any]):
-        """
-        Initialize the LinkedIn adapter.
-
-        Args:
-            connection_id: Unique identifier for the connection
-            connection_data: Connection data including credentials and settings
-        """
-        super().__init__(connection_id, connection_data)
-        self.api_base_url = "https://api.linkedin.com / v2"
-        self.access_token = self.credentials.get("access_token")
-        self.client_id = self.credentials.get("client_id")
-        self.client_secret = self.credentials.get("client_secret")
-        self.organization_id = \
-            self.credentials.get("organization_id")  # For company pages
-        self.person_id = self.credentials.get("person_id")  # For personal profiles
-        self.session = requests.Session()
-
-        # Set up authentication if access token is provided
-        if self.access_token:
-            self.session.headers.update(
-                {
-                    "Authorization": f"Bearer {self.access_token}",
-                    "X - Restli - Protocol - Version": "2.0.0",
-                    "Content - Type": "application / json",
-                }
-            )
-            self._connected = True
-
-    def authenticate(self) -> Dict[str, Any]:
-        """
-        Authenticate with the LinkedIn API.
-
-        Returns:
-            Dictionary containing authentication result and any additional platform data
-
-        Raises:
-            AuthenticationError: If authentication fails
-        """
-        try:
-            # If we already have an access token, verify it
-            if self.access_token:
-                # Check if the token is valid by getting basic profile info
-                response = self.session.get(f"{self.api_base_url}/me")
-                response.raise_for_status()
-                profile_data = response.json()
-
-                return {
-                    "authenticated": True,
-                    "profile_id": profile_data.get("id"),
-                    "first_name": profile_data.get("localizedFirstName"),
-                    "last_name": profile_data.get("localizedLastName"),
-                }
-
-            # If we have client ID and secret but no access token, we'd need to implement OAuth flow
-            # This would typically be handled by a web application, not directly in this adapter
-            elif self.client_id and self.client_secret:
-                raise AuthenticationError(
-                    "linkedin",
-                    "OAuth flow not implemented in this adapter. Please obtain an access token externally.",
-                        
-                )
-
-            else:
-                raise AuthenticationError(
-                    "linkedin",
-                    "Missing required credentials (access_token or client_id and client_secret)",
-                        
-                )
-
-        except requests.exceptions.RequestException as e:
-            logger.error(f"LinkedIn authentication error: {e}")
-            raise AuthenticationError("linkedin", str(e))
-
-    def validate_content(self, content: Dict[str, Any]) -> bool:
-        """
-        Validate content for posting to LinkedIn.
-
-        Args:
-            content: Content to validate
-
-        Returns:
-            True if content is valid, False otherwise
-
-        Raises:
-            ContentValidationError: If content validation fails with specific reason
-        """
-        # Check if we have at least one content type
-        if not any(key in content for key in ["text", "article", "image", "video", 
-            "document"]):
-            raise ContentValidationError(
-                "linkedin",
-                "At least one content type (text, article, image, video, 
-                    document) is required",
-            )
-
-        # Check text length if present (LinkedIn's limit is 3,000 characters)
-        if "text" in content and len(content["text"]) > 3000:
-            raise ContentValidationError(
-                "linkedin", f"Text exceeds 3,
-                    000 characters (current: {len(content['text'])})"
-            )
-
-        # Check article if present
-        if "article" in content:
-            if "title" not in content["article"]:
-                raise ContentValidationError("linkedin", "Article must have a title")
-
-            if "url" not in content["article"]:
-                raise ContentValidationError("linkedin", "Article must have a URL")
-
-            if len(content["article"]["title"]) > 150:
-                raise ContentValidationError(
-                    "linkedin",
-                    f"Article title exceeds 150 characters (current: {len(content['article']['title'])})",
-                        
-                )
-
-        # Check image if present
-        if "image" in content:
-            if "url" not in content["image"] and "source" not in content["image"]:
-                raise ContentValidationError(
-                    "linkedin", "Image must have either a URL or source (base64 data)"
-                )
-
-        # Check video if present
-        if "video" in content:
-            if "url" not in content["video"] and "source" not in content["video"]:
-                raise ContentValidationError(
-                    "linkedin", "Video must have either a URL or source (file path)"
-                )
-
-        # Check document if present
-        if "document" in content:
-            if "url" not in content["document"] and "source" not in content["document"]:
-                raise ContentValidationError(
-                    "linkedin", "Document must have either a URL or source (file path)"
-                )
-
-            if "title" not in content["document"]:
-                raise ContentValidationError("linkedin", "Document must have a title")
-
-        return True
-
-    def post_content(
-        self,
-        content: Dict[str, Any],
-        visibility: str = "public",
-        targeting: Optional[Dict[str, Any]] = None,
-    ) -> Dict[str, Any]:
-        """
-        Post content to LinkedIn.
-
-        Args:
-            content: Content to post
-            visibility: Visibility setting (public, private, etc.)
-            targeting: Optional audience targeting parameters
-
-        Returns:
-            Dictionary containing the post details and platform - assigned ID
-
-        Raises:
-            ContentValidationError: If content validation fails
-            PostingError: If posting fails
-        """
-        # Validate content first
-        self.validate_content(content)
-
-        try:
-            # Determine if we're posting as a person or organization
-            author = self._get_author_urn()
-
-            # Prepare the base post data
-            post_data = {
-                "author": author,
-                "lifecycleState": "PUBLISHED",
-                "visibility": self._get_visibility_setting(visibility),
-            }
-
-            # Add specific content based on type
-            if "text" in content:
-                return self._post_text(content, post_data, targeting)
-            elif "article" in content:
-                return self._post_article(content, post_data, targeting)
-            elif "image" in content:
-                return self._post_image(content, post_data, targeting)
-            elif "video" in content:
-                return self._post_video(content, post_data, targeting)
-            elif "document" in content:
-                return self._post_document(content, post_data, targeting)
-            else:
-                raise ContentValidationError("linkedin", "No valid content type found")
-
-        except ContentValidationError:
-            raise
-        except requests.exceptions.RequestException as e:
-            logger.error(f"LinkedIn posting error: {e}")
-            raise PostingError("linkedin", str(e))
-
-    def _get_author_urn(self) -> str:
-        """
-        Get the URN for the post author.
-
-        Returns:
-            URN string for the author
-
-        Raises:
-            PostingError: If neither organization ID nor person ID is available
-        """
-        if self.organization_id:
-            return f"urn:li:organization:{self.organization_id}"
-        elif self.person_id:
-            return f"urn:li:person:{self.person_id}"
-        else:
-            raise PostingError(
-                "linkedin", 
-                    "Neither organization ID nor person ID is available for posting"
-            )
-
-    def _get_visibility_setting(self, visibility: str) -> Dict[str, str]:
-        """
-        Get the visibility setting for a post.
-
-        Args:
-            visibility: Visibility setting (public, private, connections)
-
-        Returns:
-            Dictionary with visibility settings
-        """
-        if visibility == "public":
-            return {"com.linkedin.ugc.MemberNetworkVisibility": "PUBLIC"}
-        elif visibility == "connections":
-            return {"com.linkedin.ugc.MemberNetworkVisibility": "CONNECTIONS"}
-        else:  # private
-            return {"com.linkedin.ugc.MemberNetworkVisibility": "NONE"}
-
-    def _post_text(
-        self,
-        content: Dict[str, Any],
-        post_data: Dict[str, Any],
-        targeting: Optional[Dict[str, Any]] = None,
-    ) -> Dict[str, Any]:
-        """
-        Post text content to LinkedIn.
-
-        Args:
-            content: Content to post
-            post_data: Base post data
-            targeting: Optional audience targeting parameters
-
-        Returns:
-            Dictionary containing the post details and platform - assigned ID
-
-        Raises:
-            PostingError: If posting fails
-        """
-        try:
-            # Add text specific content
-            post_data["specificContent"] = {
-                "com.linkedin.ugc.ShareContent": {
-                    "shareCommentary": {"text": content["text"]},
-                    "shareMediaCategory": "NONE",
-                }
-            }
-
-            # Add targeting if provided
-            if targeting:
-                post_data["targetAudience"] = targeting
-
-            # Post to LinkedIn
-            response = self.session.post(f"{self.api_base_url}/ugcPosts", 
-                json=post_data)
-            response.raise_for_status()
-
-            # LinkedIn returns the post URN in the response headers
-            post_urn = response.headers.get("x - restli - id")
-
-            # Extract the post ID from the URN
-            post_id = post_urn.split(":")[-1] if post_urn else None
-
-            return {
-                "id": post_id,
-                "urn": post_urn,
-                "status": "posted",
-                "posted_at": datetime.now().isoformat(),
-                "platform_data": {"post_urn": post_urn},
-            }
-
-        except Exception as e:
-            logger.error(f"LinkedIn text posting error: {e}")
-            raise PostingError("linkedin", str(e))
-
-    def _post_article(
-        self,
-        content: Dict[str, Any],
-        post_data: Dict[str, Any],
-        targeting: Optional[Dict[str, Any]] = None,
-    ) -> Dict[str, Any]:
-        """
-        Post an article to LinkedIn.
-
-        Args:
-            content: Content to post
-            post_data: Base post data
-            targeting: Optional audience targeting parameters
-
-        Returns:
-            Dictionary containing the post details and platform - assigned ID
-
-        Raises:
-            PostingError: If posting fails
-        """
-        try:
-            article = content["article"]
-
-            # Add article specific content
-            post_data["specificContent"] = {
-                "com.linkedin.ugc.ShareContent": {
-                    "shareCommentary": {"text": content.get("text", "")},
-                    "shareMediaCategory": "ARTICLE",
-                    "media": [
-                        {
-                            "status": "READY",
-                            "description": {"text": article.get("description", "")},
-                            "originalUrl": article["url"],
-                            "title": {"text": article["title"]},
-                        }
-                    ],
-                }
-            }
-
-            # Add targeting if provided
-            if targeting:
-                post_data["targetAudience"] = targeting
-
-            # Post to LinkedIn
-            response = self.session.post(f"{self.api_base_url}/ugcPosts", 
-                json=post_data)
-            response.raise_for_status()
-
-            # LinkedIn returns the post URN in the response headers
-            post_urn = response.headers.get("x - restli - id")
-
-            # Extract the post ID from the URN
-            post_id = post_urn.split(":")[-1] if post_urn else None
-
-            return {
-                "id": post_id,
-                "urn": post_urn,
-                "status": "posted",
-                "posted_at": datetime.now().isoformat(),
-                "platform_data": {"post_urn": post_urn, "article_url": article["url"]},
-            }
-
-        except Exception as e:
-            logger.error(f"LinkedIn article posting error: {e}")
-            raise PostingError("linkedin", str(e))
-
-    def _post_image(
-        self,
-        content: Dict[str, Any],
-        post_data: Dict[str, Any],
-        targeting: Optional[Dict[str, Any]] = None,
-    ) -> Dict[str, Any]:
-        """
-        Post an image to LinkedIn.
-
-        Args:
-            content: Content to post
-            post_data: Base post data
-            targeting: Optional audience targeting parameters
-
-        Returns:
-            Dictionary containing the post details and platform - assigned ID
-
-        Raises:
-            PostingError: If posting fails
-        """
-        try:
-            # In a real implementation, we would:
-            # 1. Upload the image to LinkedIn's asset API
-            # 2. Get the asset URN
-            # 3. Create a post with the asset URN
-
-            # For demonstration, we'll simulate a successful post
-            post_id = f"linkedin_post_{datetime.now().strftime(' % Y%m % d%H % M%S')}"
-            post_urn = f"urn:li:share:{post_id}"
-
-            return {
-                "id": post_id,
-                "urn": post_urn,
-                "status": "posted",
-                "posted_at": datetime.now().isoformat(),
-                "platform_data": {"post_urn": post_urn},
-            }
-
-        except Exception as e:
-            logger.error(f"LinkedIn image posting error: {e}")
-            raise PostingError("linkedin", str(e))
-
-    def _post_video(
-        self,
-        content: Dict[str, Any],
-        post_data: Dict[str, Any],
-        targeting: Optional[Dict[str, Any]] = None,
-    ) -> Dict[str, Any]:
-        """
-        Post a video to LinkedIn.
-
-        Args:
-            content: Content to post
-            post_data: Base post data
-            targeting: Optional audience targeting parameters
-
-        Returns:
-            Dictionary containing the post details and platform - assigned ID
-
-        Raises:
-            PostingError: If posting fails
-        """
-        try:
-            # In a real implementation, we would:
-            # 1. Upload the video to LinkedIn's asset API
-            # 2. Get the asset URN
-            # 3. Create a post with the asset URN
-
-            # For demonstration, we'll simulate a successful post
-            post_id = f"linkedin_post_{datetime.now().strftime(' % Y%m % d%H % M%S')}"
-            post_urn = f"urn:li:share:{post_id}"
-
-            return {
-                "id": post_id,
-                "urn": post_urn,
-                "status": "posted",
-                "posted_at": datetime.now().isoformat(),
-                "platform_data": {"post_urn": post_urn},
-            }
-
-        except Exception as e:
-            logger.error(f"LinkedIn video posting error: {e}")
-            raise PostingError("linkedin", str(e))
-
-    def _post_document(
-        self,
-        content: Dict[str, Any],
-        post_data: Dict[str, Any],
-        targeting: Optional[Dict[str, Any]] = None,
-    ) -> Dict[str, Any]:
-        """
-        Post a document to LinkedIn.
-
-        Args:
-            content: Content to post
-            post_data: Base post data
-            targeting: Optional audience targeting parameters
-
-        Returns:
-            Dictionary containing the post details and platform - assigned ID
-
-        Raises:
-            PostingError: If posting fails
-        """
-        try:
-            # In a real implementation, we would:
-            # 1. Upload the document to LinkedIn's asset API
-            # 2. Get the asset URN
-            # 3. Create a post with the asset URN
-
-            # For demonstration, we'll simulate a successful post
-            post_id = f"linkedin_post_{datetime.now().strftime(' % Y%m % d%H % M%S')}"
-            post_urn = f"urn:li:share:{post_id}"
-
-            return {
-                "id": post_id,
-                "urn": post_urn,
-                "status": "posted",
-                "posted_at": datetime.now().isoformat(),
-                "platform_data": {
-                    "post_urn": post_urn,
-                    "document_title": content["document"]["title"],
-                },
-            }
-
-        except Exception as e:
-            logger.error(f"LinkedIn document posting error: {e}")
-            raise PostingError("linkedin", str(e))
-
-    def schedule_post(
-        self,
-        content: Dict[str, Any],
-        schedule_time: datetime,
-        visibility: str = "public",
-        targeting: Optional[Dict[str, Any]] = None,
-    ) -> Dict[str, Any]:
-        """
-        Schedule a post for later publication on LinkedIn.
-
-        Args:
-            content: Content to post
-            schedule_time: Time to publish the post
-            visibility: Visibility setting (public, private, etc.)
-            targeting: Optional audience targeting parameters
-
-        Returns:
-            Dictionary containing the scheduled post details and ID
-
-        Raises:
-            ContentValidationError: If content validation fails
-            SchedulingError: If scheduling fails
-        """
-        # Validate content first
-        self.validate_content(content)
-
-        try:
-            # Determine if we're posting as a person or organization
-            author = self._get_author_urn()
-
-            # Prepare the base post data
-            post_data = {
-                "author": author,
-                "lifecycleState": "PUBLISHED",
-                "visibility": self._get_visibility_setting(visibility),
-                "scheduledAt": int(schedule_time.timestamp() * 1000),  
-                    # LinkedIn uses milliseconds
-            }
-
-            # For demonstration, we'll simulate a successful scheduling
-            scheduled_id = \
-                f"linkedin_scheduled_{datetime.now().strftime(' % Y%m % d%H % M%S')}"
-
-            return {
-                "id": scheduled_id,
-                "scheduled_time": schedule_time.isoformat(),
-                "status": "scheduled",
-                "platform_data": {
-                    "content_type": (
-                        "text"
-                        if "text" in content
-                        else (
-                            "article"
-                            if "article" in content
-                            else (
-                                "image"
-                                if "image" in content
-                                else "video" if "video" in content else "document"
-                            )
-                        )
-                    )
-                },
-            }
-
-        except ContentValidationError:
-            raise
-        except Exception as e:
-            logger.error(f"LinkedIn scheduling error: {e}")
-            raise SchedulingError("linkedin", str(e))
-
-    def get_post(self, post_id: str) -> Dict[str, Any]:
-        """
-        Get details of a specific LinkedIn post.
-
-        Args:
-            post_id: ID of the post to retrieve
-
-        Returns:
-            Dictionary containing the post details
-
-        Raises:
-            PostNotFoundError: If the post ID is not found
-        """
-        try:
-            # Convert post ID to URN if needed
-            post_urn = \
-                post_id if post_id.startswith("urn:li:") else f"urn:li:share:{post_id}"
-
-            # Get post details
-            response = self.session.get(f"{self.api_base_url}/socialActions/{post_urn}")
-            response.raise_for_status()
-            result = response.json()
-
-            # Format the response
-            post_data = {
-                "id": post_id,
-                "urn": post_urn,
-                "likes": result.get("likesSummary", {}).get("totalLikes", 0),
-                "comments": result.get("commentsSummary", {}).get("totalComments", 0),
-                "platform_data": result,
-            }
-
-            return post_data
-
-        except requests.exceptions.RequestException as e:
-            if e.response and e.response.status_code == 404:
-                raise PostNotFoundError(self.connection_id, post_id)
-            logger.error(f"LinkedIn get post error: {e}")
-            raise
-
-    def delete_post(self, post_id: str) -> bool:
-        """
-        Delete a post from LinkedIn.
-
-        Args:
-            post_id: ID of the post to delete
-
-        Returns:
-            True if deleted successfully, False otherwise
-
-        Raises:
-            PostNotFoundError: If the post ID is not found
-            DeletionError: If deletion fails
-        """
-        try:
-            # Convert post ID to URN if needed
-            post_urn = \
-                post_id if post_id.startswith("urn:li:") else f"urn:li:share:{post_id}"
-
-            # Delete the post
-            response = self.session.delete(f"{self.api_base_url}/ugcPosts/{post_urn}")
-            response.raise_for_status()
-
-            # LinkedIn returns 204 No Content on successful deletion
-            return response.status_code == 204
-
-        except requests.exceptions.RequestException as e:
-            if e.response and e.response.status_code == 404:
-                raise PostNotFoundError(self.connection_id, post_id)
-            logger.error(f"LinkedIn delete post error: {e}")
-            raise DeletionError("linkedin", str(e))
-
-    def get_analytics(
-        self,
-        post_id: Optional[str] = None,
-        metrics: Optional[List[str]] = None,
-        start_date: Optional[datetime] = None,
-        end_date: Optional[datetime] = None,
-    ) -> Dict[str, Any]:
-        """
-        Get analytics data from LinkedIn.
-
-        Args:
-            post_id: Optional ID of a specific post to get analytics for
-            metrics: Optional list of specific metrics to retrieve
-            start_date: Optional start date for the analytics period
-            end_date: Optional end date for the analytics period
-
-        Returns:
-            Dictionary containing the analytics data
-        """
-        try:
-            # Set default metrics if not provided
-            if not metrics:
-                metrics = [
-                    "impressions",
-                    "clicks",
-                    "likes",
-                    "comments",
-                    "shares",
-                    "engagement",
-                    "engagement - rate",
-                ]
-
-            # Set default date range if not provided
-            if not start_date:
-                start_date = datetime.now() - timedelta(days=30)
-            if not end_date:
-                end_date = datetime.now()
-
-            # Format dates for API
-            start_date_str = start_date.strftime(" % Y-%m-%d")
-            end_date_str = end_date.strftime(" % Y-%m-%d")
-
-            # If post_id is provided, get analytics for a specific post
-            if post_id:
-                # Convert post ID to URN if needed
-                post_urn = \
-                    post_id if post_id.startswith("urn:li:") else f"urn:li:share:{post_id}"
-
-                # For demonstration, we'll return mock analytics data
-                return {
-                    "post_id": post_id,
-                    "urn": post_urn,
-                    "metrics": {
-                        "impressions": 1250,
-                        "clicks": 85,
-                        "likes": 45,
-                        "comments": 12,
-                        "shares": 8,
-                        "engagement": 150,
-                        "engagement - rate": 0.12,
-                    },
-                }
-
-            # Otherwise, get organization - level analytics
-            elif self.organization_id:
-                # For demonstration, we'll return mock analytics data
-                return {
-                    "organization_id": self.organization_id,
-                    "period": {"start_date": start_date_str, "end_date": end_date_str},
-                    "metrics": {
-                        "page_views": 3500,
-                        "unique_visitors": 1800,
-                        "followers_gained": 120,
-                        "impressions": 15000,
-                        "clicks": 850,
-                        "engagement_rate": 0.057,
-                    },
-                }
-
-            else:
-                return {"error": "No post ID or organization ID provided for analytics"}
-
-        except Exception as e:
-            logger.error(f"LinkedIn analytics error: {e}")
-            return {
-                "error": str(e),
-                "post_id": post_id,
-                "organization_id": self.organization_id,
-                "period": {
-                    "start_date": start_date_str if start_date else None,
-                    "end_date": end_date_str if end_date else None,
-                },
-            }
-
-    def get_audience_insights(
-        self, metrics: Optional[List[str]] = None, segment: Optional[Dict[str, 
-            Any]] = None
-    ) -> Dict[str, Any]:
-        """
-        Get audience insights from LinkedIn.
-
-        Args:
-            metrics: Optional list of specific metrics to retrieve
-            segment: Optional audience segment to get insights for
-
-        Returns:
-            Dictionary containing the audience insights
-        """
-        try:
-            # Set default metrics if not provided
-            if not metrics:
-                metrics = ["demographics", "job_titles", "industries", "company_sizes"]
-
-            # Check if we have an organization ID
-            if not self.organization_id:
-                return {"error": "Organization ID is required for audience insights"}
-
-            # For demonstration, we'll return mock audience insights data
-            return {
-                "organization_id": self.organization_id,
-                "segment": segment or "followers",
-                "demographics": {
-                    "seniority": {
-                        "entry": 0.15,
-                        "senior": 0.35,
-                        "manager": 0.25,
-                        "director": 0.15,
-                        "vp": 0.05,
-                        "cxo": 0.05,
-                    },
-                    "company_size": {
-                        "1 - 10": 0.10,
-                        "11 - 50": 0.15,
-                        "51 - 200": 0.20,
-                        "201 - 500": 0.15,
-                        "501 - 1000": 0.10,
-                        "1001 - 5000": 0.15,
-                        "5001 - 10000": 0.08,
-                        "10001 + ": 0.07,
-                    },
-                    "industry": {
-                        "Technology": 0.35,
-                        "Marketing and Advertising": 0.15,
-                        "Financial Services": 0.12,
-                        "Higher Education": 0.08,
-                        "Healthcare": 0.07,
-                        "Other": 0.23,
-                    },
-                    "location": {
-                        "United States": 0.45,
-                        "United Kingdom": 0.12,
-                        "Canada": 0.08,
-                        "India": 0.07,
-                        "Australia": 0.05,
-                        "Other": 0.23,
-                    },
-                },
-                "job_titles": [
-                    {"title": "Software Engineer", "count": 350},
-                    {"title": "Marketing Manager", "count": 280},
-                    {"title": "Product Manager", "count": 220},
-                    {"title": "Data Scientist", "count": 180},
-                    {"title": "Sales Representative", "count": 150},
-                ],
-                "engagement": {
-                    "content_topics": [
-                        {"topic": "Technology Trends", "engagement_rate": 0.085},
-                        {"topic": "Leadership", "engagement_rate": 0.072},
-                        {"topic": "Industry News", "engagement_rate": 0.065},
-                        {"topic": "Company Updates", "engagement_rate": 0.058},
-                        {"topic": "Product Announcements", "engagement_rate": 0.052},
-                    ]
-                },
-            }
-
-        except Exception as e:
-            logger.error(f"LinkedIn audience insights error: {e}")
-            return {
-                "error": str(e),
-                "organization_id": self.organization_id,
-                "segment": segment or "followers",
-            }
-=======
 if __name__ == "__main__":
-    main()
->>>>>>> 6124bda3
+    main()