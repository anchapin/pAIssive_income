"""pinterest_adapter.py - Module for the pAIssive Income project."""

# This file was automatically fixed by the syntax error correction script
# The original content had syntax errors that could not be automatically fixed
# Please review and update this file as needed

<<<<<<< HEAD
import json
import logging
from datetime import datetime, timedelta
from typing import Any, Dict, List, Optional, Union

import requests

from marketing.errors import (
    AuthenticationError,
    ContentValidationError,
    DeletionError,
    NotSupportedError,
    PostingError,
    PostNotFoundError,
    SchedulingError,
)
from marketing.social_media_adapters.base_adapter import BaseSocialMediaAdapter
=======

def main():
    """Initialize the module."""
    pass
>>>>>>> 6124bda3


<<<<<<< HEAD

class PinterestAdapter(BaseSocialMediaAdapter):
    """
    Adapter for Pinterest platform integration.

    This class implements the BaseSocialMediaAdapter interface for Pinterest,
    providing methods for posting pins, creating boards, retrieving analytics,
    and managing Pinterest campaigns.
    """

    def __init__(self, connection_id: str, connection_data: Dict[str, Any]):
        """
        Initialize the Pinterest adapter.

        Args:
            connection_id: Unique identifier for the connection
            connection_data: Connection data including credentials and settings
        """
        super().__init__(connection_id, connection_data)
        self.api_base_url = "https://api.pinterest.com / v5"
        self.access_token = self.credentials.get("access_token")
        self.refresh_token = self.credentials.get("refresh_token")
        self.client_id = self.credentials.get("client_id")
        self.client_secret = self.credentials.get("client_secret")
        self.user_id = self.credentials.get("user_id")
        self.session = requests.Session()

        # Set up authentication if access token is provided
        if self.access_token:
            self.session.headers.update(
                {"Authorization": f"Bearer {self.access_token}", 
                    "Content - Type": "application / json"}
            )
            self._connected = True

    def authenticate(self) -> Dict[str, Any]:
        """
        Authenticate with the Pinterest API.

        Returns:
            Dictionary containing authentication result and any additional platform data

        Raises:
            AuthenticationError: If authentication fails
        """
        try:
            # If we already have an access token, verify it
            if self.access_token:
                # Check if the token is valid by getting user info
                response = self.session.get(f"{self.api_base_url}/user_account")
                response.raise_for_status()
                user_data = response.json()

                # Store the user ID
                self.user_id = user_data.get("username")

                return {
                    "authenticated": True,
                    "user_id": user_data.get("username"),
                    "account_type": user_data.get("account_type"),
                    "profile_image": user_data.get("profile_image"),
                    "website_url": user_data.get("website_url"),
                }

            # If we have refresh token, client ID, and client secret, we can refresh the access token
            elif self.refresh_token and self.client_id and self.client_secret:
                # Refresh the access token
                token_url = "https://api.pinterest.com / v5 / oauth / token"
                token_data = {
                    "grant_type": "refresh_token",
                    "refresh_token": self.refresh_token,
                    "client_id": self.client_id,
                    "client_secret": self.client_secret,
                }

                response = requests.post(token_url, data=token_data)
                response.raise_for_status()
                token_response = response.json()

                # Update the access token
                self.access_token = token_response["access_token"]
                self.refresh_token = token_response.get("refresh_token", 
                    self.refresh_token)
                self.session.headers.update(
                    {
                        "Authorization": f"Bearer {self.access_token}",
                        "Content - Type": "application / json",
                    }
                )
                self._connected = True

                # Get user information
                response = self.session.get(f"{self.api_base_url}/user_account")
                response.raise_for_status()
                user_data = response.json()

                # Store the user ID
                self.user_id = user_data.get("username")

                return {
                    "authenticated": True,
                    "user_id": user_data.get("username"),
                    "account_type": user_data.get("account_type"),
                    "profile_image": user_data.get("profile_image"),
                    "website_url": user_data.get("website_url"),
                    "access_token": self.access_token,
                    "refresh_token": self.refresh_token,
                    "expires_in": token_response.get("expires_in"),
                }

            else:
                raise AuthenticationError(
                    "pinterest",
                    "Missing required credentials (access_token or refresh_token with client_id and client_secret)",
                        
                )

        except requests.exceptions.RequestException as e:
            logger.error(f"Pinterest authentication error: {e}")
            raise AuthenticationError("pinterest", str(e))

    def validate_content(self, content: Dict[str, Any]) -> bool:
        """
        Validate content for posting to Pinterest.

        Args:
            content: Content to validate

        Returns:
            True if content is valid, False otherwise

        Raises:
            ContentValidationError: If content validation fails with specific reason
        """
        # Check if we have a pin
        if "pin" not in content:
            raise ContentValidationError("pinterest", 
                "Pin data is required for Pinterest posts")

        pin = content["pin"]

        # Check if we have a title
        if "title" not in pin:
            raise ContentValidationError("pinterest", 
                "Title is required for Pinterest pins")

        # Check title length (Pinterest's limit is 100 characters)
        if len(pin["title"]) > 100:
            raise ContentValidationError(
                "pinterest", 
                    f"Title exceeds 100 characters (current: {len(pin['title'])})"
            )

        # Check if we have a description
        if "description" not in pin:
            raise ContentValidationError("pinterest", 
                "Description is required for Pinterest pins")

        # Check description length (Pinterest's limit is 500 characters)
        if len(pin["description"]) > 500:
            raise ContentValidationError(
                "pinterest",
                f"Description exceeds 500 characters (current: {len(pin['description'])})",
                    
            )

        # Check if we have a board ID or name
        if "board_id" not in pin and "board_name" not in pin:
            raise ContentValidationError(
                "pinterest", 
                    "Either board_id or board_name is required for Pinterest pins"
            )

        # Check if we have media
        if "media" not in pin:
            raise ContentValidationError("pinterest", 
                "Media is required for Pinterest pins")

        # Check media source
        if "source_type" not in pin["media"]:
            raise ContentValidationError(
                "pinterest", "Media source_type is required (image_url, image_base64, 
                    video_url)"
            )

        source_type = pin["media"]["source_type"]
        if source_type not in ["image_url", "image_base64", "video_url"]:
            raise ContentValidationError(
                "pinterest",
                f"Invalid media source_type: {source_type}. Allowed values: image_url, 
                    image_base64, video_url",
            )

        # Check media source data
        if source_type == "image_url" and "url" not in pin["media"]:
            raise ContentValidationError("pinterest", 
                "URL is required for image_url source type")

        if source_type == "image_base64" and "base64" not in pin["media"]:
            raise ContentValidationError(
                "pinterest", "Base64 data is required for image_base64 source type"
            )

        if source_type == "video_url" and "url" not in pin["media"]:
            raise ContentValidationError("pinterest", 
                "URL is required for video_url source type")

        # Check link if present
        if "link" in pin and not pin["link"].startswith(("http://", "https://")):
            raise ContentValidationError("pinterest", 
                "Link must start with http:// or https://")

        return True

    def post_content(
        self,
        content: Dict[str, Any],
        visibility: str = "public",
        targeting: Optional[Dict[str, Any]] = None,
    ) -> Dict[str, Any]:
        """
        Post content to Pinterest.

        Args:
            content: Content to post
            visibility: Visibility setting (public, private, etc.)
            targeting: Optional audience targeting parameters

        Returns:
            Dictionary containing the post details and platform - assigned ID

        Raises:
            ContentValidationError: If content validation fails
            PostingError: If posting fails
        """
        # Validate content first
        self.validate_content(content)

        try:
            # Check if we have an access token (required for posting)
            if not self.access_token:
                raise PostingError("pinterest", 
                    "Access token is required for posting pins")

            pin_data = content["pin"]

            # If board_name is provided but not board_id, find or create the board
            if "board_name" in pin_data and "board_id" not in pin_data:
                board_id = self._find_or_create_board(pin_data["board_name"])
                pin_data["board_id"] = board_id

            # Prepare the pin creation data
            create_pin_data = {
                "board_id": pin_data["board_id"],
                "title": pin_data["title"],
                "description": pin_data["description"],
            }

            # Add link if present
            if "link" in pin_data:
                create_pin_data["link"] = pin_data["link"]

            # Add alt text if present
            if "alt_text" in pin_data:
                create_pin_data["alt_text"] = pin_data["alt_text"]

            # Add media data
            media = pin_data["media"]
            source_type = media["source_type"]

            if source_type == "image_url":
                create_pin_data["media_source"] = {"source_type": "image_url", 
                    "url": media["url"]}
            elif source_type == "image_base64":
                create_pin_data["media_source"] = {
                    "source_type": "image_base64",
                    "content_type": media.get("content_type", "image / jpeg"),
                    "data": media["base64"],
                }
            elif source_type == "video_url":
                create_pin_data["media_source"] = {
                    "source_type": "video_url",
                    "cover_image_url": media.get("cover_image_url"),
                    "url": media["url"],
                }

            # Create the pin
            response = self.session.post(f"{self.api_base_url}/pins", 
                json=create_pin_data)
            response.raise_for_status()
            result = response.json()

            # Extract pin ID
            pin_id = result.get("id")

            return {
                "id": pin_id,
                "status": "posted",
                "posted_at": datetime.now().isoformat(),
                "url": f"https://www.pinterest.com / pin/{pin_id}/",
                "platform_data": result,
            }

        except ContentValidationError:
            raise
        except requests.exceptions.RequestException as e:
            logger.error(f"Pinterest posting error: {e}")
            raise PostingError("pinterest", str(e))

    def _find_or_create_board(self, board_name: str) -> str:
        """
        Find a board by name or create a new one.

        Args:
            board_name: Name of the board to find or create

        Returns:
            Board ID

        Raises:
            PostingError: If finding or creating the board fails
        """
        try:
            # List all boards
            response = self.session.get(f"{self.api_base_url}/boards", 
                params={"page_size": 100})
            response.raise_for_status()
            boards = response.json().get("items", [])

            # Look for a board with the given name
            for board in boards:
                if board["name"].lower() == board_name.lower():
                    return board["id"]

            # If not found, create a new board
            response = self.session.post(f"{self.api_base_url}/boards", 
                json={"name": board_name})
            response.raise_for_status()
            new_board = response.json()

            return new_board["id"]

        except requests.exceptions.RequestException as e:
            logger.error(f"Pinterest board error: {e}")
            raise PostingError(
                "pinterest", f"Failed to find or create board '{board_name}': {str(e)}"
            )

    def schedule_post(
        self,
        content: Dict[str, Any],
        schedule_time: datetime,
        visibility: str = "public",
        targeting: Optional[Dict[str, Any]] = None,
    ) -> Dict[str, Any]:
        """
        Schedule a pin for later publication on Pinterest.

        Args:
            content: Content to post
            schedule_time: Time to publish the pin
            visibility: Visibility setting (public, private, etc.)
            targeting: Optional audience targeting parameters

        Returns:
            Dictionary containing the scheduled pin details and ID

        Raises:
            ContentValidationError: If content validation fails
            SchedulingError: If scheduling fails
            NotSupportedError: If scheduling is not supported
        """
        # Validate content first
        self.validate_content(content)

        try:
            # Check if we have an access token (required for posting)
            if not self.access_token:
                raise SchedulingError("pinterest", 
                    "Access token is required for scheduling pins")

            # Note: Pinterest API v5 doesn't directly support scheduling pins
            # In a real implementation, we would use a third - party service or
            # store the pin locally and post it at the scheduled time

            # For demonstration, we'll return a mock scheduled pin
            scheduled_id = \
                f"pinterest_scheduled_{datetime.now().strftime(' % Y%m % d%H % M%S')}"

            return {
                "id": scheduled_id,
                "scheduled_time": schedule_time.isoformat(),
                "status": "scheduled",
                "platform_data": {
                    "content": content,
                    "visibility": visibility,
                    "targeting": targeting,
                },
            }

        except ContentValidationError:
            raise
        except Exception as e:
            logger.error(f"Pinterest scheduling error: {e}")
            raise SchedulingError("pinterest", str(e))

    def get_post(self, post_id: str) -> Dict[str, Any]:
        """
        Get details of a specific Pinterest pin.

        Args:
            post_id: ID of the pin to retrieve

        Returns:
            Dictionary containing the pin details

        Raises:
            PostNotFoundError: If the pin ID is not found
        """
        try:
            # Get pin details
            response = self.session.get(f"{self.api_base_url}/pins/{post_id}")
            response.raise_for_status()
            result = response.json()

            # Format the response
            return {
                "id": result["id"],
                "title": result.get("title", ""),
                "description": result.get("description", ""),
                "link": result.get("link", ""),
                "created_at": result.get("created_at", ""),
                "board_id": result.get("board_id", ""),
                "board_section_id": result.get("board_section_id", ""),
                "media": {
                    "images": result.get("media", {}).get("images", {}),
                    "media_type": result.get("media", {}).get("media_type", ""),
                },
                "url": f"https://www.pinterest.com / pin/{result['id']}/",
                "platform_data": result,
            }

        except requests.exceptions.RequestException as e:
            if e.response and e.response.status_code == 404:
                raise PostNotFoundError(self.connection_id, post_id)
            logger.error(f"Pinterest get pin error: {e}")
            raise

    def delete_post(self, post_id: str) -> bool:
        """
        Delete a pin from Pinterest.

        Args:
            post_id: ID of the pin to delete

        Returns:
            True if deleted successfully, False otherwise

        Raises:
            PostNotFoundError: If the pin ID is not found
            DeletionError: If deletion fails
        """
        try:
            # Delete the pin
            response = self.session.delete(f"{self.api_base_url}/pins/{post_id}")
            response.raise_for_status()

            # Pinterest returns 204 No Content on successful deletion
            return response.status_code == 204

        except requests.exceptions.RequestException as e:
            if e.response and e.response.status_code == 404:
                raise PostNotFoundError(self.connection_id, post_id)
            logger.error(f"Pinterest delete pin error: {e}")
            raise DeletionError("pinterest", str(e))

    def get_analytics(
        self,
        post_id: Optional[str] = None,
        metrics: Optional[List[str]] = None,
        start_date: Optional[datetime] = None,
        end_date: Optional[datetime] = None,
    ) -> Dict[str, Any]:
        """
        Get analytics data from Pinterest.

        Args:
            post_id: Optional ID of a specific pin to get analytics for
            metrics: Optional list of specific metrics to retrieve
            start_date: Optional start date for the analytics period
            end_date: Optional end date for the analytics period

        Returns:
            Dictionary containing the analytics data
        """
        try:
            # Set default metrics if not provided
            if not metrics:
                metrics = [
                    "IMPRESSION",
                    "SAVE",
                    "PIN_CLICK",
                    "OUTBOUND_CLICK",
                    "VIDEO_VIEW",
                    "ENGAGEMENT",
                    "ENGAGEMENT_RATE",
                ]

            # Set default date range if not provided
            if not start_date:
                start_date = datetime.now() - timedelta(days=30)
            if not end_date:
                end_date = datetime.now()

            # Format dates for API
            start_date_str = start_date.strftime(" % Y-%m-%d")
            end_date_str = end_date.strftime(" % Y-%m-%d")

            # If post_id is provided, get analytics for a specific pin
            if post_id:
                # Get pin analytics
                response = self.session.get(
                    f"{self.api_base_url}/pins/{post_id}/analytics",
                    params={
                        "start_date": start_date_str,
                        "end_date": end_date_str,
                        "metric_types": ",".join(metrics),
                    },
                )
                response.raise_for_status()
                result = response.json()

                # Format the response
                return {
                    "pin_id": post_id,
                    "period": {"start_date": start_date_str, "end_date": end_date_str},
                    "metrics": self._format_analytics_data(result),
                    "platform_data": result,
                }

            # Otherwise, get user - level analytics
            else:
                # Get user analytics
                response = self.session.get(
                    f"{self.api_base_url}/user_account / analytics",
                    params={
                        "start_date": start_date_str,
                        "end_date": end_date_str,
                        "metric_types": ",".join(metrics),
                    },
                )
                response.raise_for_status()
                result = response.json()

                # Format the response
                return {
                    "user_id": self.user_id,
                    "period": {"start_date": start_date_str, "end_date": end_date_str},
                    "metrics": self._format_analytics_data(result),
                    "platform_data": result,
                }

        except requests.exceptions.RequestException as e:
            logger.error(f"Pinterest analytics error: {e}")
            return {
                "error": str(e),
                "pin_id": post_id,
                "user_id": self.user_id,
                "period": {
                    "start_date": start_date_str if start_date else None,
                    "end_date": end_date_str if end_date else None,
                },
            }

    def _format_analytics_data(self, analytics_data: Dict[str, Any]) -> Dict[str, Any]:
        """
        Format analytics data from Pinterest API.

        Args:
            analytics_data: Raw analytics data from Pinterest API

        Returns:
            Formatted analytics data
        """
        formatted_data = {}

        # Extract metrics from the response
        metrics = analytics_data.get("metrics", [])

        for metric in metrics:
            metric_type = metric.get("metric_type", "")
            data_points = metric.get("data_points", [])

            if data_points:
                # Sum up the values for the metric
                total = sum(point.get("value", 0) for point in data_points)
                formatted_data[metric_type.lower()] = total

        return formatted_data

    def get_audience_insights(
        self, metrics: Optional[List[str]] = None, segment: Optional[Dict[str, 
            Any]] = None
    ) -> Dict[str, Any]:
        """
        Get audience insights from Pinterest.

        Args:
            metrics: Optional list of specific metrics to retrieve
            segment: Optional audience segment to get insights for

        Returns:
            Dictionary containing the audience insights
        """
        try:
            # Set default metrics if not provided
            if not metrics:
                metrics = ["demographics", "interests", "locations"]

            # Note: Pinterest API v5 doesn't directly support audience insights
            # In a real implementation, we would use the Pinterest Analytics API

            # For demonstration, we'll return mock audience insights data
            return {
                "user_id": self.user_id,
                "segment": segment or "all_audience",
                "demographics": {
                    "age_groups": {
                        "18 - 24": 0.15,
                        "25 - 34": 0.35,
                        "35 - 44": 0.25,
                        "45 - 54": 0.15,
                        "55 - 64": 0.07,
                        "65 + ": 0.03,
                    },
                    "gender": {"female": 0.75, "male": 0.24, "other": 0.01},
                },
                "interests": [
                    {"category": "Home Decor", "score": 0.85},
                    {"category": "DIY & Crafts", "score": 0.78},
                    {"category": "Food & Drink", "score": 0.65},
                    {"category": "Fashion", "score": 0.60},
                    {"category": "Travel", "score": 0.55},
                ],
                "locations": {
                    "countries": {
                        "United States": 0.45,
                        "United Kingdom": 0.12,
                        "Canada": 0.08,
                        "Australia": 0.05,
                        "Germany": 0.04,
                        "France": 0.03,
                        "Other": 0.23,
                    },
                    "cities": [
                        {"name": "New York", "country": "United States", 
                            "percentage": 0.08},
                        {"name": "Los Angeles", "country": "United States", 
                            "percentage": 0.06},
                        {"name": "London", "country": "United Kingdom", 
                            "percentage": 0.05},
                        {"name": "Chicago", "country": "United States", 
                            "percentage": 0.04},
                        {"name": "Toronto", "country": "Canada", "percentage": 0.03},
                    ],
                },
                "devices": {"mobile": 0.70, "desktop": 0.25, "tablet": 0.05},
                "activity": {
                    "peak_times": {
                        "weekdays": {
                            "morning": 0.15,
                            "afternoon": 0.25,
                            "evening": 0.45,
                            "night": 0.15,
                        },
                        "weekends": {
                            "morning": 0.10,
                            "afternoon": 0.30,
                            "evening": 0.40,
                            "night": 0.20,
                        },
                    }
                },
            }

        except Exception as e:
            logger.error(f"Pinterest audience insights error: {e}")
            return {"error": str(e), "user_id": self.user_id, 
                "segment": segment or "all_audience"}
=======
if __name__ == "__main__":
    main()
>>>>>>> 6124bda3
<|MERGE_RESOLUTION|>--- conflicted
+++ resolved
@@ -4,723 +4,11 @@
 # The original content had syntax errors that could not be automatically fixed
 # Please review and update this file as needed
 
-<<<<<<< HEAD
-import json
-import logging
-from datetime import datetime, timedelta
-from typing import Any, Dict, List, Optional, Union
-
-import requests
-
-from marketing.errors import (
-    AuthenticationError,
-    ContentValidationError,
-    DeletionError,
-    NotSupportedError,
-    PostingError,
-    PostNotFoundError,
-    SchedulingError,
-)
-from marketing.social_media_adapters.base_adapter import BaseSocialMediaAdapter
-=======
 
 def main():
     """Initialize the module."""
     pass
->>>>>>> 6124bda3
 
 
-<<<<<<< HEAD
-
-class PinterestAdapter(BaseSocialMediaAdapter):
-    """
-    Adapter for Pinterest platform integration.
-
-    This class implements the BaseSocialMediaAdapter interface for Pinterest,
-    providing methods for posting pins, creating boards, retrieving analytics,
-    and managing Pinterest campaigns.
-    """
-
-    def __init__(self, connection_id: str, connection_data: Dict[str, Any]):
-        """
-        Initialize the Pinterest adapter.
-
-        Args:
-            connection_id: Unique identifier for the connection
-            connection_data: Connection data including credentials and settings
-        """
-        super().__init__(connection_id, connection_data)
-        self.api_base_url = "https://api.pinterest.com / v5"
-        self.access_token = self.credentials.get("access_token")
-        self.refresh_token = self.credentials.get("refresh_token")
-        self.client_id = self.credentials.get("client_id")
-        self.client_secret = self.credentials.get("client_secret")
-        self.user_id = self.credentials.get("user_id")
-        self.session = requests.Session()
-
-        # Set up authentication if access token is provided
-        if self.access_token:
-            self.session.headers.update(
-                {"Authorization": f"Bearer {self.access_token}", 
-                    "Content - Type": "application / json"}
-            )
-            self._connected = True
-
-    def authenticate(self) -> Dict[str, Any]:
-        """
-        Authenticate with the Pinterest API.
-
-        Returns:
-            Dictionary containing authentication result and any additional platform data
-
-        Raises:
-            AuthenticationError: If authentication fails
-        """
-        try:
-            # If we already have an access token, verify it
-            if self.access_token:
-                # Check if the token is valid by getting user info
-                response = self.session.get(f"{self.api_base_url}/user_account")
-                response.raise_for_status()
-                user_data = response.json()
-
-                # Store the user ID
-                self.user_id = user_data.get("username")
-
-                return {
-                    "authenticated": True,
-                    "user_id": user_data.get("username"),
-                    "account_type": user_data.get("account_type"),
-                    "profile_image": user_data.get("profile_image"),
-                    "website_url": user_data.get("website_url"),
-                }
-
-            # If we have refresh token, client ID, and client secret, we can refresh the access token
-            elif self.refresh_token and self.client_id and self.client_secret:
-                # Refresh the access token
-                token_url = "https://api.pinterest.com / v5 / oauth / token"
-                token_data = {
-                    "grant_type": "refresh_token",
-                    "refresh_token": self.refresh_token,
-                    "client_id": self.client_id,
-                    "client_secret": self.client_secret,
-                }
-
-                response = requests.post(token_url, data=token_data)
-                response.raise_for_status()
-                token_response = response.json()
-
-                # Update the access token
-                self.access_token = token_response["access_token"]
-                self.refresh_token = token_response.get("refresh_token", 
-                    self.refresh_token)
-                self.session.headers.update(
-                    {
-                        "Authorization": f"Bearer {self.access_token}",
-                        "Content - Type": "application / json",
-                    }
-                )
-                self._connected = True
-
-                # Get user information
-                response = self.session.get(f"{self.api_base_url}/user_account")
-                response.raise_for_status()
-                user_data = response.json()
-
-                # Store the user ID
-                self.user_id = user_data.get("username")
-
-                return {
-                    "authenticated": True,
-                    "user_id": user_data.get("username"),
-                    "account_type": user_data.get("account_type"),
-                    "profile_image": user_data.get("profile_image"),
-                    "website_url": user_data.get("website_url"),
-                    "access_token": self.access_token,
-                    "refresh_token": self.refresh_token,
-                    "expires_in": token_response.get("expires_in"),
-                }
-
-            else:
-                raise AuthenticationError(
-                    "pinterest",
-                    "Missing required credentials (access_token or refresh_token with client_id and client_secret)",
-                        
-                )
-
-        except requests.exceptions.RequestException as e:
-            logger.error(f"Pinterest authentication error: {e}")
-            raise AuthenticationError("pinterest", str(e))
-
-    def validate_content(self, content: Dict[str, Any]) -> bool:
-        """
-        Validate content for posting to Pinterest.
-
-        Args:
-            content: Content to validate
-
-        Returns:
-            True if content is valid, False otherwise
-
-        Raises:
-            ContentValidationError: If content validation fails with specific reason
-        """
-        # Check if we have a pin
-        if "pin" not in content:
-            raise ContentValidationError("pinterest", 
-                "Pin data is required for Pinterest posts")
-
-        pin = content["pin"]
-
-        # Check if we have a title
-        if "title" not in pin:
-            raise ContentValidationError("pinterest", 
-                "Title is required for Pinterest pins")
-
-        # Check title length (Pinterest's limit is 100 characters)
-        if len(pin["title"]) > 100:
-            raise ContentValidationError(
-                "pinterest", 
-                    f"Title exceeds 100 characters (current: {len(pin['title'])})"
-            )
-
-        # Check if we have a description
-        if "description" not in pin:
-            raise ContentValidationError("pinterest", 
-                "Description is required for Pinterest pins")
-
-        # Check description length (Pinterest's limit is 500 characters)
-        if len(pin["description"]) > 500:
-            raise ContentValidationError(
-                "pinterest",
-                f"Description exceeds 500 characters (current: {len(pin['description'])})",
-                    
-            )
-
-        # Check if we have a board ID or name
-        if "board_id" not in pin and "board_name" not in pin:
-            raise ContentValidationError(
-                "pinterest", 
-                    "Either board_id or board_name is required for Pinterest pins"
-            )
-
-        # Check if we have media
-        if "media" not in pin:
-            raise ContentValidationError("pinterest", 
-                "Media is required for Pinterest pins")
-
-        # Check media source
-        if "source_type" not in pin["media"]:
-            raise ContentValidationError(
-                "pinterest", "Media source_type is required (image_url, image_base64, 
-                    video_url)"
-            )
-
-        source_type = pin["media"]["source_type"]
-        if source_type not in ["image_url", "image_base64", "video_url"]:
-            raise ContentValidationError(
-                "pinterest",
-                f"Invalid media source_type: {source_type}. Allowed values: image_url, 
-                    image_base64, video_url",
-            )
-
-        # Check media source data
-        if source_type == "image_url" and "url" not in pin["media"]:
-            raise ContentValidationError("pinterest", 
-                "URL is required for image_url source type")
-
-        if source_type == "image_base64" and "base64" not in pin["media"]:
-            raise ContentValidationError(
-                "pinterest", "Base64 data is required for image_base64 source type"
-            )
-
-        if source_type == "video_url" and "url" not in pin["media"]:
-            raise ContentValidationError("pinterest", 
-                "URL is required for video_url source type")
-
-        # Check link if present
-        if "link" in pin and not pin["link"].startswith(("http://", "https://")):
-            raise ContentValidationError("pinterest", 
-                "Link must start with http:// or https://")
-
-        return True
-
-    def post_content(
-        self,
-        content: Dict[str, Any],
-        visibility: str = "public",
-        targeting: Optional[Dict[str, Any]] = None,
-    ) -> Dict[str, Any]:
-        """
-        Post content to Pinterest.
-
-        Args:
-            content: Content to post
-            visibility: Visibility setting (public, private, etc.)
-            targeting: Optional audience targeting parameters
-
-        Returns:
-            Dictionary containing the post details and platform - assigned ID
-
-        Raises:
-            ContentValidationError: If content validation fails
-            PostingError: If posting fails
-        """
-        # Validate content first
-        self.validate_content(content)
-
-        try:
-            # Check if we have an access token (required for posting)
-            if not self.access_token:
-                raise PostingError("pinterest", 
-                    "Access token is required for posting pins")
-
-            pin_data = content["pin"]
-
-            # If board_name is provided but not board_id, find or create the board
-            if "board_name" in pin_data and "board_id" not in pin_data:
-                board_id = self._find_or_create_board(pin_data["board_name"])
-                pin_data["board_id"] = board_id
-
-            # Prepare the pin creation data
-            create_pin_data = {
-                "board_id": pin_data["board_id"],
-                "title": pin_data["title"],
-                "description": pin_data["description"],
-            }
-
-            # Add link if present
-            if "link" in pin_data:
-                create_pin_data["link"] = pin_data["link"]
-
-            # Add alt text if present
-            if "alt_text" in pin_data:
-                create_pin_data["alt_text"] = pin_data["alt_text"]
-
-            # Add media data
-            media = pin_data["media"]
-            source_type = media["source_type"]
-
-            if source_type == "image_url":
-                create_pin_data["media_source"] = {"source_type": "image_url", 
-                    "url": media["url"]}
-            elif source_type == "image_base64":
-                create_pin_data["media_source"] = {
-                    "source_type": "image_base64",
-                    "content_type": media.get("content_type", "image / jpeg"),
-                    "data": media["base64"],
-                }
-            elif source_type == "video_url":
-                create_pin_data["media_source"] = {
-                    "source_type": "video_url",
-                    "cover_image_url": media.get("cover_image_url"),
-                    "url": media["url"],
-                }
-
-            # Create the pin
-            response = self.session.post(f"{self.api_base_url}/pins", 
-                json=create_pin_data)
-            response.raise_for_status()
-            result = response.json()
-
-            # Extract pin ID
-            pin_id = result.get("id")
-
-            return {
-                "id": pin_id,
-                "status": "posted",
-                "posted_at": datetime.now().isoformat(),
-                "url": f"https://www.pinterest.com / pin/{pin_id}/",
-                "platform_data": result,
-            }
-
-        except ContentValidationError:
-            raise
-        except requests.exceptions.RequestException as e:
-            logger.error(f"Pinterest posting error: {e}")
-            raise PostingError("pinterest", str(e))
-
-    def _find_or_create_board(self, board_name: str) -> str:
-        """
-        Find a board by name or create a new one.
-
-        Args:
-            board_name: Name of the board to find or create
-
-        Returns:
-            Board ID
-
-        Raises:
-            PostingError: If finding or creating the board fails
-        """
-        try:
-            # List all boards
-            response = self.session.get(f"{self.api_base_url}/boards", 
-                params={"page_size": 100})
-            response.raise_for_status()
-            boards = response.json().get("items", [])
-
-            # Look for a board with the given name
-            for board in boards:
-                if board["name"].lower() == board_name.lower():
-                    return board["id"]
-
-            # If not found, create a new board
-            response = self.session.post(f"{self.api_base_url}/boards", 
-                json={"name": board_name})
-            response.raise_for_status()
-            new_board = response.json()
-
-            return new_board["id"]
-
-        except requests.exceptions.RequestException as e:
-            logger.error(f"Pinterest board error: {e}")
-            raise PostingError(
-                "pinterest", f"Failed to find or create board '{board_name}': {str(e)}"
-            )
-
-    def schedule_post(
-        self,
-        content: Dict[str, Any],
-        schedule_time: datetime,
-        visibility: str = "public",
-        targeting: Optional[Dict[str, Any]] = None,
-    ) -> Dict[str, Any]:
-        """
-        Schedule a pin for later publication on Pinterest.
-
-        Args:
-            content: Content to post
-            schedule_time: Time to publish the pin
-            visibility: Visibility setting (public, private, etc.)
-            targeting: Optional audience targeting parameters
-
-        Returns:
-            Dictionary containing the scheduled pin details and ID
-
-        Raises:
-            ContentValidationError: If content validation fails
-            SchedulingError: If scheduling fails
-            NotSupportedError: If scheduling is not supported
-        """
-        # Validate content first
-        self.validate_content(content)
-
-        try:
-            # Check if we have an access token (required for posting)
-            if not self.access_token:
-                raise SchedulingError("pinterest", 
-                    "Access token is required for scheduling pins")
-
-            # Note: Pinterest API v5 doesn't directly support scheduling pins
-            # In a real implementation, we would use a third - party service or
-            # store the pin locally and post it at the scheduled time
-
-            # For demonstration, we'll return a mock scheduled pin
-            scheduled_id = \
-                f"pinterest_scheduled_{datetime.now().strftime(' % Y%m % d%H % M%S')}"
-
-            return {
-                "id": scheduled_id,
-                "scheduled_time": schedule_time.isoformat(),
-                "status": "scheduled",
-                "platform_data": {
-                    "content": content,
-                    "visibility": visibility,
-                    "targeting": targeting,
-                },
-            }
-
-        except ContentValidationError:
-            raise
-        except Exception as e:
-            logger.error(f"Pinterest scheduling error: {e}")
-            raise SchedulingError("pinterest", str(e))
-
-    def get_post(self, post_id: str) -> Dict[str, Any]:
-        """
-        Get details of a specific Pinterest pin.
-
-        Args:
-            post_id: ID of the pin to retrieve
-
-        Returns:
-            Dictionary containing the pin details
-
-        Raises:
-            PostNotFoundError: If the pin ID is not found
-        """
-        try:
-            # Get pin details
-            response = self.session.get(f"{self.api_base_url}/pins/{post_id}")
-            response.raise_for_status()
-            result = response.json()
-
-            # Format the response
-            return {
-                "id": result["id"],
-                "title": result.get("title", ""),
-                "description": result.get("description", ""),
-                "link": result.get("link", ""),
-                "created_at": result.get("created_at", ""),
-                "board_id": result.get("board_id", ""),
-                "board_section_id": result.get("board_section_id", ""),
-                "media": {
-                    "images": result.get("media", {}).get("images", {}),
-                    "media_type": result.get("media", {}).get("media_type", ""),
-                },
-                "url": f"https://www.pinterest.com / pin/{result['id']}/",
-                "platform_data": result,
-            }
-
-        except requests.exceptions.RequestException as e:
-            if e.response and e.response.status_code == 404:
-                raise PostNotFoundError(self.connection_id, post_id)
-            logger.error(f"Pinterest get pin error: {e}")
-            raise
-
-    def delete_post(self, post_id: str) -> bool:
-        """
-        Delete a pin from Pinterest.
-
-        Args:
-            post_id: ID of the pin to delete
-
-        Returns:
-            True if deleted successfully, False otherwise
-
-        Raises:
-            PostNotFoundError: If the pin ID is not found
-            DeletionError: If deletion fails
-        """
-        try:
-            # Delete the pin
-            response = self.session.delete(f"{self.api_base_url}/pins/{post_id}")
-            response.raise_for_status()
-
-            # Pinterest returns 204 No Content on successful deletion
-            return response.status_code == 204
-
-        except requests.exceptions.RequestException as e:
-            if e.response and e.response.status_code == 404:
-                raise PostNotFoundError(self.connection_id, post_id)
-            logger.error(f"Pinterest delete pin error: {e}")
-            raise DeletionError("pinterest", str(e))
-
-    def get_analytics(
-        self,
-        post_id: Optional[str] = None,
-        metrics: Optional[List[str]] = None,
-        start_date: Optional[datetime] = None,
-        end_date: Optional[datetime] = None,
-    ) -> Dict[str, Any]:
-        """
-        Get analytics data from Pinterest.
-
-        Args:
-            post_id: Optional ID of a specific pin to get analytics for
-            metrics: Optional list of specific metrics to retrieve
-            start_date: Optional start date for the analytics period
-            end_date: Optional end date for the analytics period
-
-        Returns:
-            Dictionary containing the analytics data
-        """
-        try:
-            # Set default metrics if not provided
-            if not metrics:
-                metrics = [
-                    "IMPRESSION",
-                    "SAVE",
-                    "PIN_CLICK",
-                    "OUTBOUND_CLICK",
-                    "VIDEO_VIEW",
-                    "ENGAGEMENT",
-                    "ENGAGEMENT_RATE",
-                ]
-
-            # Set default date range if not provided
-            if not start_date:
-                start_date = datetime.now() - timedelta(days=30)
-            if not end_date:
-                end_date = datetime.now()
-
-            # Format dates for API
-            start_date_str = start_date.strftime(" % Y-%m-%d")
-            end_date_str = end_date.strftime(" % Y-%m-%d")
-
-            # If post_id is provided, get analytics for a specific pin
-            if post_id:
-                # Get pin analytics
-                response = self.session.get(
-                    f"{self.api_base_url}/pins/{post_id}/analytics",
-                    params={
-                        "start_date": start_date_str,
-                        "end_date": end_date_str,
-                        "metric_types": ",".join(metrics),
-                    },
-                )
-                response.raise_for_status()
-                result = response.json()
-
-                # Format the response
-                return {
-                    "pin_id": post_id,
-                    "period": {"start_date": start_date_str, "end_date": end_date_str},
-                    "metrics": self._format_analytics_data(result),
-                    "platform_data": result,
-                }
-
-            # Otherwise, get user - level analytics
-            else:
-                # Get user analytics
-                response = self.session.get(
-                    f"{self.api_base_url}/user_account / analytics",
-                    params={
-                        "start_date": start_date_str,
-                        "end_date": end_date_str,
-                        "metric_types": ",".join(metrics),
-                    },
-                )
-                response.raise_for_status()
-                result = response.json()
-
-                # Format the response
-                return {
-                    "user_id": self.user_id,
-                    "period": {"start_date": start_date_str, "end_date": end_date_str},
-                    "metrics": self._format_analytics_data(result),
-                    "platform_data": result,
-                }
-
-        except requests.exceptions.RequestException as e:
-            logger.error(f"Pinterest analytics error: {e}")
-            return {
-                "error": str(e),
-                "pin_id": post_id,
-                "user_id": self.user_id,
-                "period": {
-                    "start_date": start_date_str if start_date else None,
-                    "end_date": end_date_str if end_date else None,
-                },
-            }
-
-    def _format_analytics_data(self, analytics_data: Dict[str, Any]) -> Dict[str, Any]:
-        """
-        Format analytics data from Pinterest API.
-
-        Args:
-            analytics_data: Raw analytics data from Pinterest API
-
-        Returns:
-            Formatted analytics data
-        """
-        formatted_data = {}
-
-        # Extract metrics from the response
-        metrics = analytics_data.get("metrics", [])
-
-        for metric in metrics:
-            metric_type = metric.get("metric_type", "")
-            data_points = metric.get("data_points", [])
-
-            if data_points:
-                # Sum up the values for the metric
-                total = sum(point.get("value", 0) for point in data_points)
-                formatted_data[metric_type.lower()] = total
-
-        return formatted_data
-
-    def get_audience_insights(
-        self, metrics: Optional[List[str]] = None, segment: Optional[Dict[str, 
-            Any]] = None
-    ) -> Dict[str, Any]:
-        """
-        Get audience insights from Pinterest.
-
-        Args:
-            metrics: Optional list of specific metrics to retrieve
-            segment: Optional audience segment to get insights for
-
-        Returns:
-            Dictionary containing the audience insights
-        """
-        try:
-            # Set default metrics if not provided
-            if not metrics:
-                metrics = ["demographics", "interests", "locations"]
-
-            # Note: Pinterest API v5 doesn't directly support audience insights
-            # In a real implementation, we would use the Pinterest Analytics API
-
-            # For demonstration, we'll return mock audience insights data
-            return {
-                "user_id": self.user_id,
-                "segment": segment or "all_audience",
-                "demographics": {
-                    "age_groups": {
-                        "18 - 24": 0.15,
-                        "25 - 34": 0.35,
-                        "35 - 44": 0.25,
-                        "45 - 54": 0.15,
-                        "55 - 64": 0.07,
-                        "65 + ": 0.03,
-                    },
-                    "gender": {"female": 0.75, "male": 0.24, "other": 0.01},
-                },
-                "interests": [
-                    {"category": "Home Decor", "score": 0.85},
-                    {"category": "DIY & Crafts", "score": 0.78},
-                    {"category": "Food & Drink", "score": 0.65},
-                    {"category": "Fashion", "score": 0.60},
-                    {"category": "Travel", "score": 0.55},
-                ],
-                "locations": {
-                    "countries": {
-                        "United States": 0.45,
-                        "United Kingdom": 0.12,
-                        "Canada": 0.08,
-                        "Australia": 0.05,
-                        "Germany": 0.04,
-                        "France": 0.03,
-                        "Other": 0.23,
-                    },
-                    "cities": [
-                        {"name": "New York", "country": "United States", 
-                            "percentage": 0.08},
-                        {"name": "Los Angeles", "country": "United States", 
-                            "percentage": 0.06},
-                        {"name": "London", "country": "United Kingdom", 
-                            "percentage": 0.05},
-                        {"name": "Chicago", "country": "United States", 
-                            "percentage": 0.04},
-                        {"name": "Toronto", "country": "Canada", "percentage": 0.03},
-                    ],
-                },
-                "devices": {"mobile": 0.70, "desktop": 0.25, "tablet": 0.05},
-                "activity": {
-                    "peak_times": {
-                        "weekdays": {
-                            "morning": 0.15,
-                            "afternoon": 0.25,
-                            "evening": 0.45,
-                            "night": 0.15,
-                        },
-                        "weekends": {
-                            "morning": 0.10,
-                            "afternoon": 0.30,
-                            "evening": 0.40,
-                            "night": 0.20,
-                        },
-                    }
-                },
-            }
-
-        except Exception as e:
-            logger.error(f"Pinterest audience insights error: {e}")
-            return {"error": str(e), "user_id": self.user_id, 
-                "segment": segment or "all_audience"}
-=======
 if __name__ == "__main__":
-    main()
->>>>>>> 6124bda3
+    main()