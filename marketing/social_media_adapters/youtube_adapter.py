"""youtube_adapter.py - Module for the pAIssive Income project."""

# This file was automatically fixed by the syntax error correction script
# The original content had syntax errors that could not be automatically fixed
# Please review and update this file as needed

<<<<<<< HEAD
import json
import logging
from datetime import datetime, timedelta
from typing import Any, Dict, List, Optional, Union

import requests

from marketing.errors import (
    AuthenticationError,
    ContentValidationError,
    DeletionError,
    NotSupportedError,
    PostingError,
    PostNotFoundError,
    SchedulingError,
)
from marketing.social_media_adapters.base_adapter import BaseSocialMediaAdapter
=======

def main():
    """Initialize the module."""
    pass
>>>>>>> 6124bda3


<<<<<<< HEAD

class YouTubeAdapter(BaseSocialMediaAdapter):
    """
    Adapter for YouTube platform integration.

    This class implements the BaseSocialMediaAdapter interface for YouTube,
    providing methods for uploading videos, retrieving analytics, and managing
    YouTube channels.
    """

    def __init__(self, connection_id: str, connection_data: Dict[str, Any]):
        """
        Initialize the YouTube adapter.

        Args:
            connection_id: Unique identifier for the connection
            connection_data: Connection data including credentials and settings
        """
        super().__init__(connection_id, connection_data)
        self.api_base_url = "https://www.googleapis.com / youtube / v3"
        self.access_token = self.credentials.get("access_token")
        self.refresh_token = self.credentials.get("refresh_token")
        self.client_id = self.credentials.get("client_id")
        self.client_secret = self.credentials.get("client_secret")
        self.api_key = self.credentials.get("api_key")
        self.channel_id = self.credentials.get("channel_id")
        self.session = requests.Session()

        # Set up authentication if access token is provided
        if self.access_token:
            self.session.headers.update(
                {"Authorization": f"Bearer {self.access_token}"})
            self._connected = True
        elif self.api_key:
            # For read - only operations, API key can be used
            self._connected = True

    def authenticate(self) -> Dict[str, Any]:
        """
        Authenticate with the YouTube API.

        Returns:
            Dictionary containing authentication result and any additional platform data

        Raises:
            AuthenticationError: If authentication fails
        """
        try:
            # If we already have an access token, verify it
            if self.access_token:
                # Check if the token is valid by getting channel info
                response = self.session.get(
                    f"{self.api_base_url}/channels", params={"part": "snippet", 
                        "mine": "true"}
                )
                response.raise_for_status()
                channel_data = response.json()

                # Extract channel information
                if "items" in channel_data and len(channel_data["items"]) > 0:
                    channel = channel_data["items"][0]
                    self.channel_id = channel["id"]

                    return {
                        "authenticated": True,
                        "channel_id": channel["id"],
                        "title": channel["snippet"]["title"],
                        "description": channel["snippet"]["description"],
                        "thumbnail_url": channel["snippet"]["thumbnails"]["default"]["url"],
                            
                    }
                else:
                    raise AuthenticationError(
                        "youtube", "No channels found for the authenticated user"
                    )

            # If we have API key but no access token, we can only do read - only operations
            elif self.api_key and self.channel_id:
                # Check if the channel exists
                response = requests.get(
                    f"{self.api_base_url}/channels",
                    params={"part": "snippet", "id": self.channel_id, 
                        "key": self.api_key},
                )
                response.raise_for_status()
                channel_data = response.json()

                # Extract channel information
                if "items" in channel_data and len(channel_data["items"]) > 0:
                    channel = channel_data["items"][0]

                    return {
                        "authenticated": True,
                        "channel_id": channel["id"],
                        "title": channel["snippet"]["title"],
                        "description": channel["snippet"]["description"],
                        "thumbnail_url": channel["snippet"]["thumbnails"]["default"]["url"],
                            
                        "read_only": True,
                    }
                else:
                    raise AuthenticationError(
                        "youtube", f"Channel with ID {self.channel_id} not found"
                    )

            # If we have refresh token, client ID, and client secret, we can refresh the access token
            elif self.refresh_token and self.client_id and self.client_secret:
                # Refresh the access token
                token_url = "https://oauth2.googleapis.com / token"
                token_data = {
                    "client_id": self.client_id,
                    "client_secret": self.client_secret,
                    "refresh_token": self.refresh_token,
                    "grant_type": "refresh_token",
                }

                response = requests.post(token_url, data=token_data)
                response.raise_for_status()
                token_response = response.json()

                # Update the access token
                self.access_token = token_response["access_token"]
                self.session.headers.update(
                    {"Authorization": f"Bearer {self.access_token}"})
                self._connected = True

                # Get channel information
                response = self.session.get(
                    f"{self.api_base_url}/channels", params={"part": "snippet", 
                        "mine": "true"}
                )
                response.raise_for_status()
                channel_data = response.json()

                # Extract channel information
                if "items" in channel_data and len(channel_data["items"]) > 0:
                    channel = channel_data["items"][0]
                    self.channel_id = channel["id"]

                    return {
                        "authenticated": True,
                        "channel_id": channel["id"],
                        "title": channel["snippet"]["title"],
                        "description": channel["snippet"]["description"],
                        "thumbnail_url": channel["snippet"]["thumbnails"]["default"]["url"],
                            
                        "access_token": self.access_token,
                        "token_type": token_response["token_type"],
                        "expires_in": token_response["expires_in"],
                    }
                else:
                    raise AuthenticationError(
                        "youtube", "No channels found for the authenticated user"
                    )

            else:
                raise AuthenticationError(
                    "youtube",
                    "Missing required credentials (access_token, api_key, 
                        or refresh_token with client_id and client_secret)",
                )

        except requests.exceptions.RequestException as e:
            logger.error(f"YouTube authentication error: {e}")
            raise AuthenticationError("youtube", str(e))

    def validate_content(self, content: Dict[str, Any]) -> bool:
        """
        Validate content for posting to YouTube.

        Args:
            content: Content to validate

        Returns:
            True if content is valid, False otherwise

        Raises:
            ContentValidationError: If content validation fails with specific reason
        """
        # Check if we have a video
        if "video" not in content:
            raise ContentValidationError("youtube", 
                "Video is required for YouTube posts")

        # Check video source
        if (
            "url" not in content["video"]
            and "source" not in content["video"]
            and "file_path" not in content["video"]
        ):
            raise ContentValidationError(
                "youtube", "Video must have either a URL, source, or file_path"
            )

        # Check title
        if "title" not in content:
            raise ContentValidationError("youtube", 
                "Title is required for YouTube videos")

        # Check title length (YouTube's limit is 100 characters)
        if len(content["title"]) > 100:
            raise ContentValidationError(
                "youtube", 
                    f"Title exceeds 100 characters (current: {len(content['title'])})"
            )

        # Check description length if present (YouTube's limit is 5,000 characters)
        if "description" in content and len(content["description"]) > 5000:
            raise ContentValidationError(
                "youtube",
                f"Description exceeds 5,
                    000 characters (current: {len(content['description'])})",
            )

        # Check tags if present (YouTube allows up to 500 characters total for tags)
        if "tags" in content:
            if not isinstance(content["tags"], list):
                raise ContentValidationError("youtube", 
                    "Tags must be a list of strings")

            total_tags_length = sum(len(tag) for tag in content["tags"]) + \
                len(content["tags"]) - 1
            if total_tags_length > 500:
                raise ContentValidationError(
                    "youtube",
                    f"Total tags length exceeds 500 characters (current: {total_tags_length})",
                        
                )

        # Check category ID if present
        if "category_id" in content and not isinstance(content["category_id"], str):
            raise ContentValidationError("youtube", "Category ID must be a string")

        # Check privacy status if present
        if "privacy_status" in content and content["privacy_status"] not in [
            "public",
            "unlisted",
            "private",
        ]:
            raise ContentValidationError(
                "youtube",
                f"Invalid privacy status: {content['privacy_status']}. Allowed values: public, 
                    unlisted, private",
            )

        return True

    def post_content(
        self,
        content: Dict[str, Any],
        visibility: str = "public",
        targeting: Optional[Dict[str, Any]] = None,
    ) -> Dict[str, Any]:
        """
        Post content to YouTube.

        Args:
            content: Content to post
            visibility: Visibility setting (public, unlisted, private)
            targeting: Optional audience targeting parameters

        Returns:
            Dictionary containing the post details and platform - assigned ID

        Raises:
            ContentValidationError: If content validation fails
            PostingError: If posting fails
        """
        # Validate content first
        self.validate_content(content)

        try:
            # Check if we have an access token (required for posting)
            if not self.access_token:
                raise PostingError("youtube", 
                    "Access token is required for posting videos")

            # Map visibility to YouTube privacy status
            privacy_status = content.get("privacy_status", 
                self._map_visibility(visibility))

            # In a real implementation, we would:
            # 1. Upload the video file to YouTube using the resumable upload API
            # 2. Set the video metadata (title, description, tags, etc.)
            # 3. Publish the video

            # For demonstration, we'll simulate a successful upload
            video_id = f"youtube_video_{datetime.now().strftime(' % Y%m % d%H % M%S')}"

            return {
                "id": video_id,
                "status": "uploaded",
                "posted_at": datetime.now().isoformat(),
                "url": f"https://www.youtube.com / watch?v={video_id}",
                "platform_data": {
                    "video_id": video_id,
                    "title": content["title"],
                    "description": content.get("description", ""),
                    "tags": content.get("tags", []),
                    "category_id": content.get("category_id", "22"),  
                        # Default to "People & Blogs"
                    "privacy_status": privacy_status,
                },
            }

        except ContentValidationError:
            raise
        except requests.exceptions.RequestException as e:
            logger.error(f"YouTube posting error: {e}")
            raise PostingError("youtube", str(e))

    def _map_visibility(self, visibility: str) -> str:
        """
        Map visibility setting to YouTube privacy status.

        Args:
            visibility: Visibility setting (public, private, etc.)

        Returns:
            YouTube privacy status
        """
        if visibility == "public":
            return "public"
        elif visibility == "unlisted":
            return "unlisted"
        else:  # private
            return "private"

    def schedule_post(
        self,
        content: Dict[str, Any],
        schedule_time: datetime,
        visibility: str = "public",
        targeting: Optional[Dict[str, Any]] = None,
    ) -> Dict[str, Any]:
        """
        Schedule a video for later publication on YouTube.

        Args:
            content: Content to post
            schedule_time: Time to publish the video
            visibility: Visibility setting (public, unlisted, private)
            targeting: Optional audience targeting parameters

        Returns:
            Dictionary containing the scheduled video details and ID

        Raises:
            ContentValidationError: If content validation fails
            SchedulingError: If scheduling fails
        """
        # Validate content first
        self.validate_content(content)

        try:
            # Check if we have an access token (required for posting)
            if not self.access_token:
                raise SchedulingError("youtube", 
                    "Access token is required for scheduling videos")

            # Map visibility to YouTube privacy status
            privacy_status = content.get("privacy_status", 
                self._map_visibility(visibility))

            # In a real implementation, we would:
            # 1. Upload the video file to YouTube using the resumable upload API
            # 2. Set the video metadata (title, description, tags, etc.)
            # 3. Set the publishAt parameter to schedule the video

            # For demonstration, we'll simulate a successful scheduling
            video_id = \
                f"youtube_scheduled_{datetime.now().strftime(' % Y%m % d%H % M%S')}"

            return {
                "id": video_id,
                "scheduled_time": schedule_time.isoformat(),
                "status": "scheduled",
                "platform_data": {
                    "video_id": video_id,
                    "title": content["title"],
                    "description": content.get("description", ""),
                    "tags": content.get("tags", []),
                    "category_id": content.get("category_id", "22"),  
                        # Default to "People & Blogs"
                    "privacy_status": privacy_status,
                    "publish_at": schedule_time.isoformat(),
                },
            }

        except ContentValidationError:
            raise
        except requests.exceptions.RequestException as e:
            logger.error(f"YouTube scheduling error: {e}")
            raise SchedulingError("youtube", str(e))

    def get_post(self, post_id: str) -> Dict[str, Any]:
        """
        Get details of a specific YouTube video.

        Args:
            post_id: ID of the video to retrieve

        Returns:
            Dictionary containing the video details

        Raises:
            PostNotFoundError: If the video ID is not found
        """
        try:
            # Determine the authentication method
            params = {"part": "snippet,statistics,status", "id": post_id}

            if self.access_token:
                # Use OAuth authentication
                response = self.session.get(f"{self.api_base_url}/videos", 
                    params=params)
            elif self.api_key:
                # Use API key authentication
                params["key"] = self.api_key
                response = requests.get(f"{self.api_base_url}/videos", params=params)
            else:
                raise PostingError("youtube", 
                    "Either access token or API key is required")

            response.raise_for_status()
            result = response.json()

            # Check if video was found
            if "items" not in result or len(result["items"]) == 0:
                raise PostNotFoundError(self.connection_id, post_id)

            # Extract video data
            video = result["items"][0]
            snippet = video["snippet"]
            statistics = video["statistics"]
            status = video["status"]

            return {
                "id": video["id"],
                "title": snippet["title"],
                "description": snippet["description"],
                "published_at": snippet["publishedAt"],
                "thumbnail_url": snippet["thumbnails"]["default"]["url"],
                "channel_id": snippet["channelId"],
                "channel_title": snippet["channelTitle"],
                "tags": snippet.get("tags", []),
                "category_id": snippet["categoryId"],
                "privacy_status": status["privacyStatus"],
                "views": int(statistics.get("viewCount", 0)),
                "likes": int(statistics.get("likeCount", 0)),
                "dislikes": (
                    int(statistics.get("dislikeCount", 
                        0)) if "dislikeCount" in statistics else 0
                ),
                "comments": int(statistics.get("commentCount", 0)),
                "url": f"https://www.youtube.com / watch?v={video['id']}",
                "platform_data": video,
            }

        except requests.exceptions.RequestException as e:
            if e.response and e.response.status_code == 404:
                raise PostNotFoundError(self.connection_id, post_id)
            logger.error(f"YouTube get video error: {e}")
            raise

    def delete_post(self, post_id: str) -> bool:
        """
        Delete a video from YouTube.

        Args:
            post_id: ID of the video to delete

        Returns:
            True if deleted successfully, False otherwise

        Raises:
            PostNotFoundError: If the video ID is not found
            DeletionError: If deletion fails
        """
        try:
            # Check if we have an access token (required for deletion)
            if not self.access_token:
                raise DeletionError("youtube", 
                    "Access token is required for deleting videos")

            # Delete the video
            response = self.session.delete(f"{self.api_base_url}/videos", 
                params={"id": post_id})
            response.raise_for_status()

            # YouTube returns 204 No Content on successful deletion
            return response.status_code == 204

        except requests.exceptions.RequestException as e:
            if e.response and e.response.status_code == 404:
                raise PostNotFoundError(self.connection_id, post_id)
            logger.error(f"YouTube delete video error: {e}")
            raise DeletionError("youtube", str(e))

    def get_analytics(
        self,
        post_id: Optional[str] = None,
        metrics: Optional[List[str]] = None,
        start_date: Optional[datetime] = None,
        end_date: Optional[datetime] = None,
    ) -> Dict[str, Any]:
        """
        Get analytics data from YouTube.

        Args:
            post_id: Optional ID of a specific video to get analytics for
            metrics: Optional list of specific metrics to retrieve
            start_date: Optional start date for the analytics period
            end_date: Optional end date for the analytics period

        Returns:
            Dictionary containing the analytics data
        """
        try:
            # Check if we have an access token (required for analytics)
            if not self.access_token:
                raise PostingError("youtube", "Access token is required for analytics")

            # Set default metrics if not provided
            if not metrics:
                metrics = [
                    "views",
                    "likes",
                    "dislikes",
                    "comments",
                    "shares",
                    "averageViewDuration",
                    "averageViewPercentage",
                ]

            # Set default date range if not provided
            if not start_date:
                start_date = datetime.now() - timedelta(days=30)
            if not end_date:
                end_date = datetime.now()

            # Format dates for API
            start_date_str = start_date.strftime(" % Y-%m-%d")
            end_date_str = end_date.strftime(" % Y-%m-%d")

            # If post_id is provided, get analytics for a specific video
            if post_id:
                # In a real implementation, we would use the YouTube Analytics API
                # For demonstration, we'll return mock analytics data
                return {
                    "video_id": post_id,
                    "period": {"start_date": start_date_str, "end_date": end_date_str},
                    "metrics": {
                        "views": 1250,
                        "likes": 85,
                        "dislikes": 5,
                        "comments": 32,
                        "shares": 18,
                        "averageViewDuration": 125,  # seconds
                        "averageViewPercentage": 65,  # percent
                    },
                }

            # Otherwise, get channel - level analytics
            else:
                # In a real implementation, we would use the YouTube Analytics API
                # For demonstration, we'll return mock analytics data
                return {
                    "channel_id": self.channel_id,
                    "period": {"start_date": start_date_str, "end_date": end_date_str},
                    "metrics": {
                        "views": 25000,
                        "watch_time": 750000,  # seconds
                        "subscribers_gained": 350,
                        "subscribers_lost": 50,
                        "likes": 1500,
                        "dislikes": 75,
                        "comments": 620,
                        "shares": 280,
                        "average_view_duration": 180,  # seconds
                        "average_view_percentage": 55,  # percent
                    },
                }

        except Exception as e:
            logger.error(f"YouTube analytics error: {e}")
            return {
                "error": str(e),
                "video_id": post_id,
                "channel_id": self.channel_id,
                "period": {
                    "start_date": start_date_str if start_date else None,
                    "end_date": end_date_str if end_date else None,
                },
            }

    def get_audience_insights(
        self, metrics: Optional[List[str]] = None, segment: Optional[Dict[str, 
            Any]] = None
    ) -> Dict[str, Any]:
        """
        Get audience insights from YouTube.

        Args:
            metrics: Optional list of specific metrics to retrieve
            segment: Optional audience segment to get insights for

        Returns:
            Dictionary containing the audience insights
        """
        try:
            # Check if we have an access token (required for audience insights)
            if not self.access_token:
                raise PostingError("youtube", 
                    "Access token is required for audience insights")

            # Set default metrics if not provided
            if not metrics:
                metrics = ["demographics", "geography", "devices", "traffic_sources"]

            # In a real implementation, we would use the YouTube Analytics API
            # For demonstration, we'll return mock audience insights data
            return {
                "channel_id": self.channel_id,
                "segment": segment or "all_viewers",
                "demographics": {
                    "age_gender": {
                        "13 - 17": {"male": 0.05, "female": 0.03, "other": 0.01},
                        "18 - 24": {"male": 0.20, "female": 0.15, "other": 0.02},
                        "25 - 34": {"male": 0.25, "female": 0.15, "other": 0.01},
                        "35 - 44": {"male": 0.08, "female": 0.04, "other": 0.01},
                        "45 - 54": {"male": 0.03, "female": 0.02, "other": 0.00},
                        "55 + ": {"male": 0.02, "female": 0.01, "other": 0.00},
                    }
                },
                "geography": {
                    "countries": {
                        "United States": 0.40,
                        "United Kingdom": 0.12,
                        "Canada": 0.08,
                        "Australia": 0.05,
                        "Germany": 0.04,
                        "India": 0.04,
                        "Other": 0.27,
                    }
                },
                "devices": {
                    "mobile": 0.65,
                    "desktop": 0.25,
                    "tablet": 0.05,
                    "tv": 0.04,
                    "game_console": 0.01,
                },
                "traffic_sources": {
                    "youtube_search": 0.30,
                    "suggested_videos": 0.25,
                    "external": 0.20,
                    "browse_features": 0.15,
                    "playlist": 0.05,
                    "notifications": 0.03,
                    "other": 0.02,
                },
                "watch_time": {
                    "average_view_duration": 180,  # seconds
                    "average_view_percentage": 55,  # percent
                    "peak_viewing_times": {
                        "weekdays": {
                            "morning": 0.15,
                            "afternoon": 0.25,
                            "evening": 0.45,
                            "night": 0.15,
                        },
                        "weekends": {
                            "morning": 0.10,
                            "afternoon": 0.30,
                            "evening": 0.40,
                            "night": 0.20,
                        },
                    },
                },
            }

        except Exception as e:
            logger.error(f"YouTube audience insights error: {e}")
            return {
                "error": str(e),
                "channel_id": self.channel_id,
                "segment": segment or "all_viewers",
            }
=======
if __name__ == "__main__":
    main()
>>>>>>> 6124bda3
<|MERGE_RESOLUTION|>--- conflicted
+++ resolved
@@ -4,723 +4,11 @@
 # The original content had syntax errors that could not be automatically fixed
 # Please review and update this file as needed
 
-<<<<<<< HEAD
-import json
-import logging
-from datetime import datetime, timedelta
-from typing import Any, Dict, List, Optional, Union
-
-import requests
-
-from marketing.errors import (
-    AuthenticationError,
-    ContentValidationError,
-    DeletionError,
-    NotSupportedError,
-    PostingError,
-    PostNotFoundError,
-    SchedulingError,
-)
-from marketing.social_media_adapters.base_adapter import BaseSocialMediaAdapter
-=======
 
 def main():
     """Initialize the module."""
     pass
->>>>>>> 6124bda3
 
 
-<<<<<<< HEAD
-
-class YouTubeAdapter(BaseSocialMediaAdapter):
-    """
-    Adapter for YouTube platform integration.
-
-    This class implements the BaseSocialMediaAdapter interface for YouTube,
-    providing methods for uploading videos, retrieving analytics, and managing
-    YouTube channels.
-    """
-
-    def __init__(self, connection_id: str, connection_data: Dict[str, Any]):
-        """
-        Initialize the YouTube adapter.
-
-        Args:
-            connection_id: Unique identifier for the connection
-            connection_data: Connection data including credentials and settings
-        """
-        super().__init__(connection_id, connection_data)
-        self.api_base_url = "https://www.googleapis.com / youtube / v3"
-        self.access_token = self.credentials.get("access_token")
-        self.refresh_token = self.credentials.get("refresh_token")
-        self.client_id = self.credentials.get("client_id")
-        self.client_secret = self.credentials.get("client_secret")
-        self.api_key = self.credentials.get("api_key")
-        self.channel_id = self.credentials.get("channel_id")
-        self.session = requests.Session()
-
-        # Set up authentication if access token is provided
-        if self.access_token:
-            self.session.headers.update(
-                {"Authorization": f"Bearer {self.access_token}"})
-            self._connected = True
-        elif self.api_key:
-            # For read - only operations, API key can be used
-            self._connected = True
-
-    def authenticate(self) -> Dict[str, Any]:
-        """
-        Authenticate with the YouTube API.
-
-        Returns:
-            Dictionary containing authentication result and any additional platform data
-
-        Raises:
-            AuthenticationError: If authentication fails
-        """
-        try:
-            # If we already have an access token, verify it
-            if self.access_token:
-                # Check if the token is valid by getting channel info
-                response = self.session.get(
-                    f"{self.api_base_url}/channels", params={"part": "snippet", 
-                        "mine": "true"}
-                )
-                response.raise_for_status()
-                channel_data = response.json()
-
-                # Extract channel information
-                if "items" in channel_data and len(channel_data["items"]) > 0:
-                    channel = channel_data["items"][0]
-                    self.channel_id = channel["id"]
-
-                    return {
-                        "authenticated": True,
-                        "channel_id": channel["id"],
-                        "title": channel["snippet"]["title"],
-                        "description": channel["snippet"]["description"],
-                        "thumbnail_url": channel["snippet"]["thumbnails"]["default"]["url"],
-                            
-                    }
-                else:
-                    raise AuthenticationError(
-                        "youtube", "No channels found for the authenticated user"
-                    )
-
-            # If we have API key but no access token, we can only do read - only operations
-            elif self.api_key and self.channel_id:
-                # Check if the channel exists
-                response = requests.get(
-                    f"{self.api_base_url}/channels",
-                    params={"part": "snippet", "id": self.channel_id, 
-                        "key": self.api_key},
-                )
-                response.raise_for_status()
-                channel_data = response.json()
-
-                # Extract channel information
-                if "items" in channel_data and len(channel_data["items"]) > 0:
-                    channel = channel_data["items"][0]
-
-                    return {
-                        "authenticated": True,
-                        "channel_id": channel["id"],
-                        "title": channel["snippet"]["title"],
-                        "description": channel["snippet"]["description"],
-                        "thumbnail_url": channel["snippet"]["thumbnails"]["default"]["url"],
-                            
-                        "read_only": True,
-                    }
-                else:
-                    raise AuthenticationError(
-                        "youtube", f"Channel with ID {self.channel_id} not found"
-                    )
-
-            # If we have refresh token, client ID, and client secret, we can refresh the access token
-            elif self.refresh_token and self.client_id and self.client_secret:
-                # Refresh the access token
-                token_url = "https://oauth2.googleapis.com / token"
-                token_data = {
-                    "client_id": self.client_id,
-                    "client_secret": self.client_secret,
-                    "refresh_token": self.refresh_token,
-                    "grant_type": "refresh_token",
-                }
-
-                response = requests.post(token_url, data=token_data)
-                response.raise_for_status()
-                token_response = response.json()
-
-                # Update the access token
-                self.access_token = token_response["access_token"]
-                self.session.headers.update(
-                    {"Authorization": f"Bearer {self.access_token}"})
-                self._connected = True
-
-                # Get channel information
-                response = self.session.get(
-                    f"{self.api_base_url}/channels", params={"part": "snippet", 
-                        "mine": "true"}
-                )
-                response.raise_for_status()
-                channel_data = response.json()
-
-                # Extract channel information
-                if "items" in channel_data and len(channel_data["items"]) > 0:
-                    channel = channel_data["items"][0]
-                    self.channel_id = channel["id"]
-
-                    return {
-                        "authenticated": True,
-                        "channel_id": channel["id"],
-                        "title": channel["snippet"]["title"],
-                        "description": channel["snippet"]["description"],
-                        "thumbnail_url": channel["snippet"]["thumbnails"]["default"]["url"],
-                            
-                        "access_token": self.access_token,
-                        "token_type": token_response["token_type"],
-                        "expires_in": token_response["expires_in"],
-                    }
-                else:
-                    raise AuthenticationError(
-                        "youtube", "No channels found for the authenticated user"
-                    )
-
-            else:
-                raise AuthenticationError(
-                    "youtube",
-                    "Missing required credentials (access_token, api_key, 
-                        or refresh_token with client_id and client_secret)",
-                )
-
-        except requests.exceptions.RequestException as e:
-            logger.error(f"YouTube authentication error: {e}")
-            raise AuthenticationError("youtube", str(e))
-
-    def validate_content(self, content: Dict[str, Any]) -> bool:
-        """
-        Validate content for posting to YouTube.
-
-        Args:
-            content: Content to validate
-
-        Returns:
-            True if content is valid, False otherwise
-
-        Raises:
-            ContentValidationError: If content validation fails with specific reason
-        """
-        # Check if we have a video
-        if "video" not in content:
-            raise ContentValidationError("youtube", 
-                "Video is required for YouTube posts")
-
-        # Check video source
-        if (
-            "url" not in content["video"]
-            and "source" not in content["video"]
-            and "file_path" not in content["video"]
-        ):
-            raise ContentValidationError(
-                "youtube", "Video must have either a URL, source, or file_path"
-            )
-
-        # Check title
-        if "title" not in content:
-            raise ContentValidationError("youtube", 
-                "Title is required for YouTube videos")
-
-        # Check title length (YouTube's limit is 100 characters)
-        if len(content["title"]) > 100:
-            raise ContentValidationError(
-                "youtube", 
-                    f"Title exceeds 100 characters (current: {len(content['title'])})"
-            )
-
-        # Check description length if present (YouTube's limit is 5,000 characters)
-        if "description" in content and len(content["description"]) > 5000:
-            raise ContentValidationError(
-                "youtube",
-                f"Description exceeds 5,
-                    000 characters (current: {len(content['description'])})",
-            )
-
-        # Check tags if present (YouTube allows up to 500 characters total for tags)
-        if "tags" in content:
-            if not isinstance(content["tags"], list):
-                raise ContentValidationError("youtube", 
-                    "Tags must be a list of strings")
-
-            total_tags_length = sum(len(tag) for tag in content["tags"]) + \
-                len(content["tags"]) - 1
-            if total_tags_length > 500:
-                raise ContentValidationError(
-                    "youtube",
-                    f"Total tags length exceeds 500 characters (current: {total_tags_length})",
-                        
-                )
-
-        # Check category ID if present
-        if "category_id" in content and not isinstance(content["category_id"], str):
-            raise ContentValidationError("youtube", "Category ID must be a string")
-
-        # Check privacy status if present
-        if "privacy_status" in content and content["privacy_status"] not in [
-            "public",
-            "unlisted",
-            "private",
-        ]:
-            raise ContentValidationError(
-                "youtube",
-                f"Invalid privacy status: {content['privacy_status']}. Allowed values: public, 
-                    unlisted, private",
-            )
-
-        return True
-
-    def post_content(
-        self,
-        content: Dict[str, Any],
-        visibility: str = "public",
-        targeting: Optional[Dict[str, Any]] = None,
-    ) -> Dict[str, Any]:
-        """
-        Post content to YouTube.
-
-        Args:
-            content: Content to post
-            visibility: Visibility setting (public, unlisted, private)
-            targeting: Optional audience targeting parameters
-
-        Returns:
-            Dictionary containing the post details and platform - assigned ID
-
-        Raises:
-            ContentValidationError: If content validation fails
-            PostingError: If posting fails
-        """
-        # Validate content first
-        self.validate_content(content)
-
-        try:
-            # Check if we have an access token (required for posting)
-            if not self.access_token:
-                raise PostingError("youtube", 
-                    "Access token is required for posting videos")
-
-            # Map visibility to YouTube privacy status
-            privacy_status = content.get("privacy_status", 
-                self._map_visibility(visibility))
-
-            # In a real implementation, we would:
-            # 1. Upload the video file to YouTube using the resumable upload API
-            # 2. Set the video metadata (title, description, tags, etc.)
-            # 3. Publish the video
-
-            # For demonstration, we'll simulate a successful upload
-            video_id = f"youtube_video_{datetime.now().strftime(' % Y%m % d%H % M%S')}"
-
-            return {
-                "id": video_id,
-                "status": "uploaded",
-                "posted_at": datetime.now().isoformat(),
-                "url": f"https://www.youtube.com / watch?v={video_id}",
-                "platform_data": {
-                    "video_id": video_id,
-                    "title": content["title"],
-                    "description": content.get("description", ""),
-                    "tags": content.get("tags", []),
-                    "category_id": content.get("category_id", "22"),  
-                        # Default to "People & Blogs"
-                    "privacy_status": privacy_status,
-                },
-            }
-
-        except ContentValidationError:
-            raise
-        except requests.exceptions.RequestException as e:
-            logger.error(f"YouTube posting error: {e}")
-            raise PostingError("youtube", str(e))
-
-    def _map_visibility(self, visibility: str) -> str:
-        """
-        Map visibility setting to YouTube privacy status.
-
-        Args:
-            visibility: Visibility setting (public, private, etc.)
-
-        Returns:
-            YouTube privacy status
-        """
-        if visibility == "public":
-            return "public"
-        elif visibility == "unlisted":
-            return "unlisted"
-        else:  # private
-            return "private"
-
-    def schedule_post(
-        self,
-        content: Dict[str, Any],
-        schedule_time: datetime,
-        visibility: str = "public",
-        targeting: Optional[Dict[str, Any]] = None,
-    ) -> Dict[str, Any]:
-        """
-        Schedule a video for later publication on YouTube.
-
-        Args:
-            content: Content to post
-            schedule_time: Time to publish the video
-            visibility: Visibility setting (public, unlisted, private)
-            targeting: Optional audience targeting parameters
-
-        Returns:
-            Dictionary containing the scheduled video details and ID
-
-        Raises:
-            ContentValidationError: If content validation fails
-            SchedulingError: If scheduling fails
-        """
-        # Validate content first
-        self.validate_content(content)
-
-        try:
-            # Check if we have an access token (required for posting)
-            if not self.access_token:
-                raise SchedulingError("youtube", 
-                    "Access token is required for scheduling videos")
-
-            # Map visibility to YouTube privacy status
-            privacy_status = content.get("privacy_status", 
-                self._map_visibility(visibility))
-
-            # In a real implementation, we would:
-            # 1. Upload the video file to YouTube using the resumable upload API
-            # 2. Set the video metadata (title, description, tags, etc.)
-            # 3. Set the publishAt parameter to schedule the video
-
-            # For demonstration, we'll simulate a successful scheduling
-            video_id = \
-                f"youtube_scheduled_{datetime.now().strftime(' % Y%m % d%H % M%S')}"
-
-            return {
-                "id": video_id,
-                "scheduled_time": schedule_time.isoformat(),
-                "status": "scheduled",
-                "platform_data": {
-                    "video_id": video_id,
-                    "title": content["title"],
-                    "description": content.get("description", ""),
-                    "tags": content.get("tags", []),
-                    "category_id": content.get("category_id", "22"),  
-                        # Default to "People & Blogs"
-                    "privacy_status": privacy_status,
-                    "publish_at": schedule_time.isoformat(),
-                },
-            }
-
-        except ContentValidationError:
-            raise
-        except requests.exceptions.RequestException as e:
-            logger.error(f"YouTube scheduling error: {e}")
-            raise SchedulingError("youtube", str(e))
-
-    def get_post(self, post_id: str) -> Dict[str, Any]:
-        """
-        Get details of a specific YouTube video.
-
-        Args:
-            post_id: ID of the video to retrieve
-
-        Returns:
-            Dictionary containing the video details
-
-        Raises:
-            PostNotFoundError: If the video ID is not found
-        """
-        try:
-            # Determine the authentication method
-            params = {"part": "snippet,statistics,status", "id": post_id}
-
-            if self.access_token:
-                # Use OAuth authentication
-                response = self.session.get(f"{self.api_base_url}/videos", 
-                    params=params)
-            elif self.api_key:
-                # Use API key authentication
-                params["key"] = self.api_key
-                response = requests.get(f"{self.api_base_url}/videos", params=params)
-            else:
-                raise PostingError("youtube", 
-                    "Either access token or API key is required")
-
-            response.raise_for_status()
-            result = response.json()
-
-            # Check if video was found
-            if "items" not in result or len(result["items"]) == 0:
-                raise PostNotFoundError(self.connection_id, post_id)
-
-            # Extract video data
-            video = result["items"][0]
-            snippet = video["snippet"]
-            statistics = video["statistics"]
-            status = video["status"]
-
-            return {
-                "id": video["id"],
-                "title": snippet["title"],
-                "description": snippet["description"],
-                "published_at": snippet["publishedAt"],
-                "thumbnail_url": snippet["thumbnails"]["default"]["url"],
-                "channel_id": snippet["channelId"],
-                "channel_title": snippet["channelTitle"],
-                "tags": snippet.get("tags", []),
-                "category_id": snippet["categoryId"],
-                "privacy_status": status["privacyStatus"],
-                "views": int(statistics.get("viewCount", 0)),
-                "likes": int(statistics.get("likeCount", 0)),
-                "dislikes": (
-                    int(statistics.get("dislikeCount", 
-                        0)) if "dislikeCount" in statistics else 0
-                ),
-                "comments": int(statistics.get("commentCount", 0)),
-                "url": f"https://www.youtube.com / watch?v={video['id']}",
-                "platform_data": video,
-            }
-
-        except requests.exceptions.RequestException as e:
-            if e.response and e.response.status_code == 404:
-                raise PostNotFoundError(self.connection_id, post_id)
-            logger.error(f"YouTube get video error: {e}")
-            raise
-
-    def delete_post(self, post_id: str) -> bool:
-        """
-        Delete a video from YouTube.
-
-        Args:
-            post_id: ID of the video to delete
-
-        Returns:
-            True if deleted successfully, False otherwise
-
-        Raises:
-            PostNotFoundError: If the video ID is not found
-            DeletionError: If deletion fails
-        """
-        try:
-            # Check if we have an access token (required for deletion)
-            if not self.access_token:
-                raise DeletionError("youtube", 
-                    "Access token is required for deleting videos")
-
-            # Delete the video
-            response = self.session.delete(f"{self.api_base_url}/videos", 
-                params={"id": post_id})
-            response.raise_for_status()
-
-            # YouTube returns 204 No Content on successful deletion
-            return response.status_code == 204
-
-        except requests.exceptions.RequestException as e:
-            if e.response and e.response.status_code == 404:
-                raise PostNotFoundError(self.connection_id, post_id)
-            logger.error(f"YouTube delete video error: {e}")
-            raise DeletionError("youtube", str(e))
-
-    def get_analytics(
-        self,
-        post_id: Optional[str] = None,
-        metrics: Optional[List[str]] = None,
-        start_date: Optional[datetime] = None,
-        end_date: Optional[datetime] = None,
-    ) -> Dict[str, Any]:
-        """
-        Get analytics data from YouTube.
-
-        Args:
-            post_id: Optional ID of a specific video to get analytics for
-            metrics: Optional list of specific metrics to retrieve
-            start_date: Optional start date for the analytics period
-            end_date: Optional end date for the analytics period
-
-        Returns:
-            Dictionary containing the analytics data
-        """
-        try:
-            # Check if we have an access token (required for analytics)
-            if not self.access_token:
-                raise PostingError("youtube", "Access token is required for analytics")
-
-            # Set default metrics if not provided
-            if not metrics:
-                metrics = [
-                    "views",
-                    "likes",
-                    "dislikes",
-                    "comments",
-                    "shares",
-                    "averageViewDuration",
-                    "averageViewPercentage",
-                ]
-
-            # Set default date range if not provided
-            if not start_date:
-                start_date = datetime.now() - timedelta(days=30)
-            if not end_date:
-                end_date = datetime.now()
-
-            # Format dates for API
-            start_date_str = start_date.strftime(" % Y-%m-%d")
-            end_date_str = end_date.strftime(" % Y-%m-%d")
-
-            # If post_id is provided, get analytics for a specific video
-            if post_id:
-                # In a real implementation, we would use the YouTube Analytics API
-                # For demonstration, we'll return mock analytics data
-                return {
-                    "video_id": post_id,
-                    "period": {"start_date": start_date_str, "end_date": end_date_str},
-                    "metrics": {
-                        "views": 1250,
-                        "likes": 85,
-                        "dislikes": 5,
-                        "comments": 32,
-                        "shares": 18,
-                        "averageViewDuration": 125,  # seconds
-                        "averageViewPercentage": 65,  # percent
-                    },
-                }
-
-            # Otherwise, get channel - level analytics
-            else:
-                # In a real implementation, we would use the YouTube Analytics API
-                # For demonstration, we'll return mock analytics data
-                return {
-                    "channel_id": self.channel_id,
-                    "period": {"start_date": start_date_str, "end_date": end_date_str},
-                    "metrics": {
-                        "views": 25000,
-                        "watch_time": 750000,  # seconds
-                        "subscribers_gained": 350,
-                        "subscribers_lost": 50,
-                        "likes": 1500,
-                        "dislikes": 75,
-                        "comments": 620,
-                        "shares": 280,
-                        "average_view_duration": 180,  # seconds
-                        "average_view_percentage": 55,  # percent
-                    },
-                }
-
-        except Exception as e:
-            logger.error(f"YouTube analytics error: {e}")
-            return {
-                "error": str(e),
-                "video_id": post_id,
-                "channel_id": self.channel_id,
-                "period": {
-                    "start_date": start_date_str if start_date else None,
-                    "end_date": end_date_str if end_date else None,
-                },
-            }
-
-    def get_audience_insights(
-        self, metrics: Optional[List[str]] = None, segment: Optional[Dict[str, 
-            Any]] = None
-    ) -> Dict[str, Any]:
-        """
-        Get audience insights from YouTube.
-
-        Args:
-            metrics: Optional list of specific metrics to retrieve
-            segment: Optional audience segment to get insights for
-
-        Returns:
-            Dictionary containing the audience insights
-        """
-        try:
-            # Check if we have an access token (required for audience insights)
-            if not self.access_token:
-                raise PostingError("youtube", 
-                    "Access token is required for audience insights")
-
-            # Set default metrics if not provided
-            if not metrics:
-                metrics = ["demographics", "geography", "devices", "traffic_sources"]
-
-            # In a real implementation, we would use the YouTube Analytics API
-            # For demonstration, we'll return mock audience insights data
-            return {
-                "channel_id": self.channel_id,
-                "segment": segment or "all_viewers",
-                "demographics": {
-                    "age_gender": {
-                        "13 - 17": {"male": 0.05, "female": 0.03, "other": 0.01},
-                        "18 - 24": {"male": 0.20, "female": 0.15, "other": 0.02},
-                        "25 - 34": {"male": 0.25, "female": 0.15, "other": 0.01},
-                        "35 - 44": {"male": 0.08, "female": 0.04, "other": 0.01},
-                        "45 - 54": {"male": 0.03, "female": 0.02, "other": 0.00},
-                        "55 + ": {"male": 0.02, "female": 0.01, "other": 0.00},
-                    }
-                },
-                "geography": {
-                    "countries": {
-                        "United States": 0.40,
-                        "United Kingdom": 0.12,
-                        "Canada": 0.08,
-                        "Australia": 0.05,
-                        "Germany": 0.04,
-                        "India": 0.04,
-                        "Other": 0.27,
-                    }
-                },
-                "devices": {
-                    "mobile": 0.65,
-                    "desktop": 0.25,
-                    "tablet": 0.05,
-                    "tv": 0.04,
-                    "game_console": 0.01,
-                },
-                "traffic_sources": {
-                    "youtube_search": 0.30,
-                    "suggested_videos": 0.25,
-                    "external": 0.20,
-                    "browse_features": 0.15,
-                    "playlist": 0.05,
-                    "notifications": 0.03,
-                    "other": 0.02,
-                },
-                "watch_time": {
-                    "average_view_duration": 180,  # seconds
-                    "average_view_percentage": 55,  # percent
-                    "peak_viewing_times": {
-                        "weekdays": {
-                            "morning": 0.15,
-                            "afternoon": 0.25,
-                            "evening": 0.45,
-                            "night": 0.15,
-                        },
-                        "weekends": {
-                            "morning": 0.10,
-                            "afternoon": 0.30,
-                            "evening": 0.40,
-                            "night": 0.20,
-                        },
-                    },
-                },
-            }
-
-        except Exception as e:
-            logger.error(f"YouTube audience insights error: {e}")
-            return {
-                "error": str(e),
-                "channel_id": self.channel_id,
-                "segment": segment or "all_viewers",
-            }
-=======
 if __name__ == "__main__":
-    main()
->>>>>>> 6124bda3
+    main()