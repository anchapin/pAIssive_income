"""__init__.py - Module for the pAIssive Income project."""

# This file was automatically fixed by the syntax error correction script
# The original content had syntax errors that could not be automatically fixed
# Please review and update this file as needed

<<<<<<< HEAD
from .ab_testing import ABTest, ABTesting
from .channel_strategies import ChannelStrategy
from .concrete_strategy_generator import (
    ContentMarketingStrategyGenerator,
    DefaultStrategyGenerator,
    EmailMarketingStrategyGenerator,
    SocialMediaStrategyGenerator,
)
from .content_generator_impl import ConcreteContentGenerator
from .content_generators import ContentGenerator
from .content_optimization import KeywordAnalyzer, ReadabilityAnalyzer, SEOAnalyzer
from .content_performance import ContentPerformanceAnalyzer
from .content_templates import ContentTemplate
from .marketing_plan import MarketingPlan
from .schemas import (  # Social Media schemas
    AudienceAnalysisSchema,
    AudienceInsightSchema,
    BillingPeriod,
    BudgetSchema,
    BusinessAnalysisSchema,
    BusinessSize,
    BusinessType,
    ChannelAnalysisSchema,
    ChannelType,
    ConfigSchema,
    ContentCalendarSchema,
    ContentItemSchema,
    ContentVisibility,
    DemographicsSchema,
    DifficultyLevel,
    MarketingPlanSchema,
    MarketingStrategyInputSchema,
    MarketingStrategyResultsSchema,
    MarketingTacticSchema,
    MetricSchema,
    PersonaSchema,
    PostScheduleType,
    PriorityLevel,
    SocialMediaAnalyticsSchema,
    SocialMediaAuthSchema,
    SocialMediaCampaignSchema,
    SocialMediaConnectionSchema,
    SocialMediaPlatform,
    SocialMediaPostSchema,
    TargetAudienceSchema,
    TimeframeSchema,
    TimeframeUnit,
)
from .social_media_integration import SocialMediaIntegration
from .statistical_analysis import (
    InsufficientDataError,
    InvalidParameterError,
    StatisticalAnalysis,
    StatisticalAnalysisError,
)
from .strategy_generator import StrategyGenerator
from .style_adjuster import StyleAdjuster
from .tone_analyzer import ToneAnalyzer
from .user_personas import PersonaCreator

__all__ = [
    # Strategy generators
    "ChannelStrategy",
    "ContentMarketingStrategyGenerator",
    "ConcreteContentGenerator",
    "ContentGenerator",
    "DefaultStrategyGenerator",
    "EmailMarketingStrategyGenerator",
    "SocialMediaStrategyGenerator",
    "StrategyGenerator",
    # Content and marketing tools
    "ABTest",
    "ABTesting",
    "ContentPerformanceAnalyzer",
    "ContentTemplate",
    "InsufficientDataError",
    "InvalidParameterError",
    "KeywordAnalyzer",
    "MarketingPlan",
    "PersonaCreator",
    "ReadabilityAnalyzer",
    "SEOAnalyzer",
    "SocialMediaIntegration",
    "StatisticalAnalysis",
    "StatisticalAnalysisError",
    "StyleAdjuster",
    "ToneAnalyzer",
    # Schema exports
    "AudienceAnalysisSchema",
    "BillingPeriod",
    "BudgetSchema",
    "BusinessAnalysisSchema",
    "BusinessSize",
    "BusinessType",
    "ChannelAnalysisSchema",
    "ChannelType",
    "ConfigSchema",
    "ContentCalendarSchema",
    "ContentItemSchema",
    "DemographicsSchema",
    "DifficultyLevel",
    "MarketingPlanSchema",
    "MarketingStrategyInputSchema",
    "MarketingStrategyResultsSchema",
    "MarketingTacticSchema",
    "MetricSchema",
    "PersonaSchema",
    "PriorityLevel",
    "TargetAudienceSchema",
    "TimeframeSchema",
    "TimeframeUnit",
    # Social Media exports
    "AudienceInsightSchema",
    "ContentVisibility",
    "PostScheduleType",
    "SocialMediaAnalyticsSchema",
    "SocialMediaAuthSchema",
    "SocialMediaCampaignSchema",
    "SocialMediaConnectionSchema",
    "SocialMediaPlatform",
    "SocialMediaPostSchema",
]
=======

def main():
    """Initialize the module."""
    pass


if __name__ == "__main__":
    main()
>>>>>>> 6124bda3
<|MERGE_RESOLUTION|>--- conflicted
+++ resolved
@@ -4,130 +4,6 @@
 # The original content had syntax errors that could not be automatically fixed
 # Please review and update this file as needed
 
-<<<<<<< HEAD
-from .ab_testing import ABTest, ABTesting
-from .channel_strategies import ChannelStrategy
-from .concrete_strategy_generator import (
-    ContentMarketingStrategyGenerator,
-    DefaultStrategyGenerator,
-    EmailMarketingStrategyGenerator,
-    SocialMediaStrategyGenerator,
-)
-from .content_generator_impl import ConcreteContentGenerator
-from .content_generators import ContentGenerator
-from .content_optimization import KeywordAnalyzer, ReadabilityAnalyzer, SEOAnalyzer
-from .content_performance import ContentPerformanceAnalyzer
-from .content_templates import ContentTemplate
-from .marketing_plan import MarketingPlan
-from .schemas import (  # Social Media schemas
-    AudienceAnalysisSchema,
-    AudienceInsightSchema,
-    BillingPeriod,
-    BudgetSchema,
-    BusinessAnalysisSchema,
-    BusinessSize,
-    BusinessType,
-    ChannelAnalysisSchema,
-    ChannelType,
-    ConfigSchema,
-    ContentCalendarSchema,
-    ContentItemSchema,
-    ContentVisibility,
-    DemographicsSchema,
-    DifficultyLevel,
-    MarketingPlanSchema,
-    MarketingStrategyInputSchema,
-    MarketingStrategyResultsSchema,
-    MarketingTacticSchema,
-    MetricSchema,
-    PersonaSchema,
-    PostScheduleType,
-    PriorityLevel,
-    SocialMediaAnalyticsSchema,
-    SocialMediaAuthSchema,
-    SocialMediaCampaignSchema,
-    SocialMediaConnectionSchema,
-    SocialMediaPlatform,
-    SocialMediaPostSchema,
-    TargetAudienceSchema,
-    TimeframeSchema,
-    TimeframeUnit,
-)
-from .social_media_integration import SocialMediaIntegration
-from .statistical_analysis import (
-    InsufficientDataError,
-    InvalidParameterError,
-    StatisticalAnalysis,
-    StatisticalAnalysisError,
-)
-from .strategy_generator import StrategyGenerator
-from .style_adjuster import StyleAdjuster
-from .tone_analyzer import ToneAnalyzer
-from .user_personas import PersonaCreator
-
-__all__ = [
-    # Strategy generators
-    "ChannelStrategy",
-    "ContentMarketingStrategyGenerator",
-    "ConcreteContentGenerator",
-    "ContentGenerator",
-    "DefaultStrategyGenerator",
-    "EmailMarketingStrategyGenerator",
-    "SocialMediaStrategyGenerator",
-    "StrategyGenerator",
-    # Content and marketing tools
-    "ABTest",
-    "ABTesting",
-    "ContentPerformanceAnalyzer",
-    "ContentTemplate",
-    "InsufficientDataError",
-    "InvalidParameterError",
-    "KeywordAnalyzer",
-    "MarketingPlan",
-    "PersonaCreator",
-    "ReadabilityAnalyzer",
-    "SEOAnalyzer",
-    "SocialMediaIntegration",
-    "StatisticalAnalysis",
-    "StatisticalAnalysisError",
-    "StyleAdjuster",
-    "ToneAnalyzer",
-    # Schema exports
-    "AudienceAnalysisSchema",
-    "BillingPeriod",
-    "BudgetSchema",
-    "BusinessAnalysisSchema",
-    "BusinessSize",
-    "BusinessType",
-    "ChannelAnalysisSchema",
-    "ChannelType",
-    "ConfigSchema",
-    "ContentCalendarSchema",
-    "ContentItemSchema",
-    "DemographicsSchema",
-    "DifficultyLevel",
-    "MarketingPlanSchema",
-    "MarketingStrategyInputSchema",
-    "MarketingStrategyResultsSchema",
-    "MarketingTacticSchema",
-    "MetricSchema",
-    "PersonaSchema",
-    "PriorityLevel",
-    "TargetAudienceSchema",
-    "TimeframeSchema",
-    "TimeframeUnit",
-    # Social Media exports
-    "AudienceInsightSchema",
-    "ContentVisibility",
-    "PostScheduleType",
-    "SocialMediaAnalyticsSchema",
-    "SocialMediaAuthSchema",
-    "SocialMediaCampaignSchema",
-    "SocialMediaConnectionSchema",
-    "SocialMediaPlatform",
-    "SocialMediaPostSchema",
-]
-=======
 
 def main():
     """Initialize the module."""
@@ -135,5 +11,4 @@
 
 
 if __name__ == "__main__":
-    main()
->>>>>>> 6124bda3
+    main()