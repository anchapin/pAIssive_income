--- conflicted
+++ resolved
@@ -5,8 +5,6 @@
 strategies, tactics, and content for niche AI tools.
 """
 
-<<<<<<< HEAD
-=======
 from .strategy_generator import StrategyGenerator
 from .concrete_strategy_generator import (
     DefaultStrategyGenerator,
@@ -14,81 +12,14 @@
     SocialMediaStrategyGenerator,
     EmailMarketingStrategyGenerator
 )
->>>>>>> 8a0e4741
 from .channel_strategies import ChannelStrategy
 from .content_generators import ContentGenerator
 from .content_generator_impl import ConcreteContentGenerator
 from .content_optimization import KeywordAnalyzer, ReadabilityAnalyzer, SEOAnalyzer
 from .content_templates import ContentTemplate
-from .marketing_plan import MarketingPlan
-from .schemas import (
-    AudienceAnalysisSchema,
-    BillingPeriod,
-    BudgetSchema,
-    BusinessAnalysisSchema,
-    BusinessSize,
-    BusinessType,
-    ChannelAnalysisSchema,
-    ChannelType,
-    ConfigSchema,
-    ContentCalendarSchema,
-    ContentItemSchema,
-    DemographicsSchema,
-    DifficultyLevel,
-    MarketingPlanSchema,
-    MarketingStrategyInputSchema,
-    MarketingStrategyResultsSchema,
-    MarketingTacticSchema,
-    MetricSchema,
-    PersonaSchema,
-    PriorityLevel,
-    TargetAudienceSchema,
-    TimeframeSchema,
-    TimeframeUnit,
-)
-from .strategy_generator import StrategyGenerator
 from .style_adjuster import StyleAdjuster
 from .tone_analyzer import ToneAnalyzer
 from .user_personas import PersonaCreator
-<<<<<<< HEAD
-
-__all__ = [
-    "ChannelStrategy",
-    "ContentGenerator",
-    "ContentOptimizer",
-    "ContentTemplate",
-    "MarketingPlan",
-    "PersonaCreator",
-    "StrategyGenerator",
-    "StyleAdjuster",
-    "ToneAnalyzer",
-    # Schema exports
-    "AudienceAnalysisSchema",
-    "BillingPeriod",
-    "BudgetSchema",
-    "BusinessAnalysisSchema",
-    "BusinessSize",
-    "BusinessType",
-    "ChannelAnalysisSchema",
-    "ChannelType",
-    "ConfigSchema",
-    "ContentCalendarSchema",
-    "ContentItemSchema",
-    "DemographicsSchema",
-    "DifficultyLevel",
-    "MarketingChannelSchema",
-    "MarketingMetricSchema",
-    "MarketingPlanSchema",
-    "MarketingStrategyInputSchema",
-    "MarketingStrategyResultsSchema",
-    "MarketingTacticSchema",
-    "MetricSchema",
-    "PersonaSchema",
-    "PriorityLevel",
-    "TargetAudienceSchema",
-    "TimeframeSchema",
-    "TimeframeUnit",
-=======
 from .marketing_plan import MarketingPlan
 from .ab_testing import ABTesting, ABTest
 from .content_performance import ContentPerformanceAnalyzer
@@ -172,5 +103,4 @@
     'SocialMediaConnectionSchema',
     'SocialMediaPlatform',
     'SocialMediaPostSchema'
->>>>>>> 8a0e4741
 ]