--- conflicted
+++ resolved
@@ -128,10 +128,7 @@
     OPTIMAL = "optimal"
     RECURRING = "recurring"
 
-<<<<<<< HEAD
-
-=======
->>>>>>> 891bf672
+
 # Base schemas that don't depend on other schemas
 class ConfigSchema(BaseModel):
     """Schema for general configuration settings."""
@@ -634,6 +631,11 @@
     refresh_token: Optional[str] = Field(None, description="OAuth refresh token")
     expires_at: Optional[str] = Field(None, description="Token expiration timestamp")
     scope: Optional[List[str]] = Field(default_factory=list, description="Granted OAuth scopes")
+    api_key: Optional[str] = Field(None, description="API key for the platform")
+    api_secret: Optional[str] = Field(None, description="API secret for the platform")
+    access_token_secret: Optional[str] = Field(None, description="Access token secret for the platform")
+    oauth_verifier: Optional[str] = Field(None, description="OAuth verifier for the platform")
+    user_id: Optional[str] = Field(None, description="User ID on the platform")
 
     model_config = ConfigDict(extra="allow")
 
@@ -668,7 +670,7 @@
     platform_data: Optional[Dict[str, Any]] = Field(None, description="Platform-specific post data")
     created_at: str = Field(default_factory=lambda: datetime.now().isoformat(), description="Creation timestamp")
     posted_at: Optional[str] = Field(None, description="Actual posting timestamp")
-    
+
     model_config = ConfigDict(extra="allow")
 
 
@@ -685,6 +687,8 @@
     metrics: Optional[Dict[str, Any]] = Field(None, description="Campaign performance metrics")
     created_at: str = Field(default_factory=lambda: datetime.now().isoformat(), description="Creation timestamp")
     updated_at: Optional[str] = Field(None, description="Last update timestamp")
+    scheduled_posts: Optional[Dict[str, List[str]]] = Field(default_factory=dict, description="Scheduled post IDs by platform")
+    tags: Optional[List[str]] = Field(default_factory=list, description="Campaign tags")
 
     model_config = ConfigDict(extra="allow")
 
@@ -699,5 +703,7 @@
     engagement: Dict[str, Any] = Field(..., description="Engagement metrics")
     reach: Dict[str, Any] = Field(..., description="Reach metrics")
     timestamp: str = Field(default_factory=lambda: datetime.now().isoformat(), description="Data timestamp")
+    active_times: Optional[Dict[str, Any]] = Field(None, description="Active times data")
+    insights: Optional[List[Dict[str, Any]]] = Field(default_factory=list, description="Insights derived from audience data")
 
     model_config = ConfigDict(extra="allow")