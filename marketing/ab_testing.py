--- conflicted
+++ resolved
@@ -1,1032 +1,3 @@
-<<<<<<< HEAD
-"""
-A / B testing module for marketing campaigns.
-
-This module provides tools for creating, managing, and analyzing A / B tests
-for different marketing assets including email campaigns, landing pages,
-ad copy, call - to - action elements, and more.
-"""
-
-import json
-import logging
-import math
-import uuid
-from datetime import datetime
-from typing import Any, Dict, List, Optional, Tuple
-
-import numpy as np
-from scipy import stats
-
-from interfaces.marketing_interfaces import IABTesting
-from marketing.errors import InvalidTestConfigurationError, MarketingError, 
-    TestNotFoundError
-
-
-class ABTestingError(MarketingError):
-    """Base class for A / B testing errors."""
-
-    pass
-
-
-class TestAlreadyEndedError(ABTestingError):
-    """Raised when trying to modify a test that has already ended."""
-
-    pass
-
-
-class InvalidVariantError(ABTestingError):
-    """Raised when referencing an invalid variant."""
-
-    pass
-
-
-class InsufficientDataError(ABTestingError):
-    """Raised when there is not enough data to analyze a test."""
-
-    pass
-
-
-class ABTest:
-    """
-    Represents an A / B test.
-
-    This class encapsulates the data and functionality for a single A / B test,
-    including its variants, metrics, and result analysis.
-    """
-
-    def __init__(
-        self,
-        id: str,
-        name: str,
-        description: str,
-        content_type: str,
-        test_type: str,
-        variants: List[Dict[str, Any]],
-        created_at: datetime = None,
-    ):
-        """
-        Initialize an A / B test.
-
-        Args:
-            id: Unique identifier for the test
-            name: Name of the test
-            description: Description of the test
-            content_type: Type of content being tested (email, landing_page, ad, etc.)
-            test_type: Type of test (a_b, split, multivariate)
-            variants: List of test variants including control
-            created_at: Creation timestamp
-        """
-        self.id = id
-        self.name = name
-        self.description = description
-        self.content_type = content_type
-        self.test_type = test_type
-        self.variants = variants
-        self.created_at = created_at or datetime.now()
-        self.updated_at = self.created_at
-        self.ended_at = None
-        self.status = "active"
-        self.winning_variant_id = None
-        self.interactions = []
-        self.confidence_level = 0.95  # Default 95% confidence level
-
-        # Ensure each variant has the required fields
-        for variant in self.variants:
-            if "id" not in variant:
-                variant["id"] = str(uuid.uuid4())
-            if "name" not in variant:
-                variant["name"] = f"Variant {variant['id'][:8]}"
-            if "is_control" not in variant:
-                variant["is_control"] = False
-
-            # Initialize metrics for each variant
-            variant["metrics"] = {
-                "impressions": 0,
-                "clicks": 0,
-                "conversions": 0,
-                "click_through_rate": 0.0,
-                "conversion_rate": 0.0,
-            }
-
-        # Ensure there is at least one control variant
-        if not any(v.get("is_control", False) for v in self.variants):
-            if self.variants:
-                self.variants[0]["is_control"] = True
-            else:
-                raise InvalidTestConfigurationError(
-                    "At least one variant must be specified")
-
-    def to_dict(self) -> Dict[str, Any]:
-        """
-        Convert the A / B test to a dictionary.
-
-        Returns:
-            Dictionary representation of the A / B test
-        """
-        return {
-            "id": self.id,
-            "name": self.name,
-            "description": self.description,
-            "content_type": self.content_type,
-            "test_type": self.test_type,
-            "variants": self.variants,
-            "created_at": self.created_at.isoformat(),
-            "updated_at": self.updated_at.isoformat(),
-            "ended_at": self.ended_at.isoformat() if self.ended_at else None,
-            "status": self.status,
-            "winning_variant_id": self.winning_variant_id,
-            "confidence_level": self.confidence_level,
-        }
-
-    def _get_variant_index(self, variant_id: str) -> int:
-        """
-        Get the index of a variant in the variants list.
-
-        Args:
-            variant_id: ID of the variant
-
-        Returns:
-            Index of the variant in the variants list
-
-        Raises:
-            InvalidVariantError: If the variant ID is not found
-        """
-        for i, variant in enumerate(self.variants):
-            if variant["id"] == variant_id:
-                return i
-
-        raise InvalidVariantError(
-            f"Variant with ID '{variant_id}' not found in test '{self.id}'")
-
-    def record_interaction(
-        self,
-        variant_id: str,
-        interaction_type: str,
-        user_id: Optional[str] = None,
-        metadata: Optional[Dict[str, Any]] = None,
-    ) -> Dict[str, Any]:
-        """
-        Record an interaction with a variant.
-
-        Args:
-            variant_id: ID of the variant
-            interaction_type: Type of interaction (impression, click, conversion, etc.)
-            user_id: Optional ID of the user
-            metadata: Optional metadata about the interaction
-
-        Returns:
-            Interaction dictionary
-
-        Raises:
-            TestAlreadyEndedError: If the test has already ended
-            InvalidVariantError: If the variant ID is invalid
-        """
-        if self.status != "active":
-            raise TestAlreadyEndedError(
-                f"Cannot record interaction for ended test '{self.id}'")
-
-        # Get the variant
-        variant_index = self._get_variant_index(variant_id)
-        variant = self.variants[variant_index]
-
-        # Create interaction record
-        interaction = {
-            "id": str(uuid.uuid4()),
-            "test_id": self.id,
-            "variant_id": variant_id,
-            "interaction_type": interaction_type,
-            "user_id": user_id,
-            "metadata": metadata or {},
-            "timestamp": datetime.now().isoformat(),
-        }
-
-        # Add to interactions list
-        self.interactions.append(interaction)
-
-        # Update variant metrics
-        if interaction_type == "impression":
-            variant["metrics"]["impressions"] += 1
-        elif interaction_type == "click":
-            variant["metrics"]["clicks"] += 1
-        elif interaction_type == "conversion":
-            variant["metrics"]["conversions"] += 1
-
-        # Recalculate rates
-        if variant["metrics"]["impressions"] > 0:
-            variant["metrics"]["click_through_rate"] = (
-                variant["metrics"]["clicks"] / variant["metrics"]["impressions"]
-            )
-            # Add overall conversion rate (conversions / impressions)
-            variant["metrics"]["overall_conversion_rate"] = (
-                variant["metrics"]["conversions"] / variant["metrics"]["impressions"]
-            )
-
-        if variant["metrics"]["clicks"] > 0:
-            # This is now the click - to - conversion rate
-            variant["metrics"]["conversion_rate"] = (
-                variant["metrics"]["conversions"] / variant["metrics"]["clicks"]
-            )
-
-        # Update test timestamp
-        self.updated_at = datetime.now()
-
-        return interaction
-
-    def _calculate_metrics(self, variant_id: str) -> Dict[str, Any]:
-        """
-        Calculate metrics for a variant.
-
-        Args:
-            variant_id: ID of the variant
-
-        Returns:
-            Dictionary of metrics
-        """
-        # Initialize metrics
-        metrics = {
-            "impressions": 0,
-            "clicks": 0,
-            "conversions": 0,
-            "click_through_rate": 0.0,
-            "conversion_rate": 0.0,
-        }
-
-        # Calculate metrics from interactions
-        for interaction in self.interactions:
-            if interaction["variant_id"] == variant_id:
-                if interaction["interaction_type"] == "impression":
-                    metrics["impressions"] += 1
-                elif interaction["interaction_type"] == "click":
-                    metrics["clicks"] += 1
-                elif interaction["interaction_type"] == "conversion":
-                    metrics["conversions"] += 1
-
-        # Calculate rates
-        if metrics["impressions"] > 0:
-            metrics["click_through_rate"] = metrics["clicks"] / metrics["impressions"]
-        if metrics["clicks"] > 0:
-            metrics["conversion_rate"] = metrics["conversions"] / metrics["clicks"]
-
-        return metrics
-
-    def _get_control_metrics(self) -> Optional[Dict[str, Any]]:
-        """
-        Get metrics for the control variant.
-
-        Returns:
-            Dictionary of control variant metrics or None if no control variant exists
-        """
-        control_variant = next((v for v in self.variants if v.get("is_control", False)), 
-            None)
-        if control_variant:
-            return self._calculate_metrics(control_variant["id"])
-        return None
-
-    def _get_best_performing_variant_by_ctr(self, variants: List[Dict[str, 
-        Any]]) -> Optional[str]:
-        """
-        Find the variant with the best click - through rate (CTR).
-
-        Args:
-            variants: List of variants to compare
-
-        Returns:
-            ID of the variant with the best CTR, or None if no valid variants
-
-        Raises:
-            ZeroDivisionError: If a variant has impressions but no clicks
-        """
-        control_variant = next((v for v in variants if v.get("is_control", False)), 
-            None)
-        if not control_variant:
-            return None
-
-        # Start with control as the best variant
-        control_rate = (
-            control_variant["metrics"]["clicks"] / \
-                control_variant["metrics"]["impressions"]
-        )
-        best_rate = control_rate
-        best_variant = control_variant
-
-        # Compare with other variants
-        for variant in variants:
-            if not variant.get("is_control", False):
-                rate = variant["metrics"]["clicks"] / variant["metrics"]["impressions"]
-                if rate > best_rate:
-                    best_rate = rate
-                    best_variant = variant
-
-        return best_variant["id"]
-
-    def get_results(self) -> Dict[str, Any]:
-        """Get current test results."""
-        results = {
-            "test_id": self.id,
-            "name": self.name,
-            "status": self.status,
-            "total_impressions": 0,
-            "total_clicks": 0,
-            "total_conversions": 0,
-            "variants": [],
-        }
-
-        for variant in self.variants:
-            metrics = self._calculate_metrics(variant["id"])
-            variant_result = {
-                "id": variant["id"],
-                "name": variant["name"],
-                "is_control": variant.get("is_control", False),
-                "metrics": metrics,
-            }
-
-            # Calculate lifts if this is not the control variant
-            if not variant.get("is_control", False):
-                control_metrics = self._get_control_metrics()
-                if control_metrics:
-                    # Calculate CTR lift if control has impressions
-                    if control_metrics["click_through_rate"] > 0:
-                        variant_result["ctr_lift"] = round(
-                            (
-                                (
-                                    metrics["click_through_rate"]
-                                    / control_metrics["click_through_rate"]
-                                )
-                                - 1
-                            )
-                            * 100,
-                            1,
-                        )
-                    else:
-                        # If control has no click - through rate, and variant does, lift is infinite (set to 100%)
-                        variant_result["ctr_lift"] = (
-                            100.0 if metrics["click_through_rate"] > 0 else 0.0
-                        )
-
-                    # Calculate conversion lift if control has conversions
-                    if control_metrics["conversion_rate"] > 0:
-                        variant_result["conversion_lift"] = round(
-                            ((metrics["conversion_rate"] / \
-                                control_metrics["conversion_rate"]) - 1)
-                            * 100,
-                            1,
-                        )
-                    else:
-                        # If control has no conversion rate, and variant does, lift is infinite (set to 100%)
-                        variant_result["conversion_lift"] = (
-                            100.0 if metrics["conversion_rate"] > 0 else 0.0
-                        )
-
-            results["variants"].append(variant_result)
-            results["total_impressions"] += metrics["impressions"]
-            results["total_clicks"] += metrics["clicks"]
-            results["total_conversions"] += metrics["conversions"]
-
-        # Calculate overall rates
-        if results["total_impressions"] > 0:
-            results["overall_click_through_rate"] = (
-                results["total_clicks"] / results["total_impressions"]
-            )
-        if results["total_clicks"] > 0:
-            results["overall_conversion_rate"] = (
-                results["total_conversions"] / results["total_clicks"]
-            )
-
-        return results
-
-    def _calculate_significance(
-        self, variant1: Dict[str, Any], variant2: Dict[str, Any], 
-            metric: str = "click_through_rate"
-    ) -> Tuple[float, bool]:
-        """
-        Calculate statistical significance between two variants using different
-        significance levels for CTR (95%) and conversion (90%) tests.
-
-        Args:
-            variant1: First variant (typically control)
-            variant2: Second variant
-            metric: Metric to compare (click_through_rate or conversion_rate)
-
-        Returns:
-            Tuple of (p_value, is_significant)
-        """
-        if metric == "click_through_rate":
-            successes1 = variant1["metrics"]["clicks"]
-            trials1 = variant1["metrics"]["impressions"]
-            successes2 = variant2["metrics"]["clicks"]
-            trials2 = variant2["metrics"]["impressions"]
-            min_trials = 30  # Higher threshold for CTR
-            significance_level = 0.95  # 95% confidence for CTR
-        elif metric == "conversion_rate":
-            successes1 = variant1["metrics"]["conversions"]
-            trials1 = variant1["metrics"]["clicks"]
-            successes2 = variant2["metrics"]["conversions"]
-            trials2 = variant2["metrics"]["clicks"]
-            min_trials = 20  # Lower threshold for conversions
-            significance_level = 0.90  # 90% confidence for conversions
-        else:
-            raise ValueError(f"Invalid metric: {metric}")
-
-        # Ensure minimum sample size
-        if trials1 < min_trials or trials2 < min_trials:
-            return 1.0, False
-
-        try:
-            # Calculate proportions
-            p1 = successes1 / trials1
-            p2 = successes2 / trials2
-
-            # Use Fisher's exact test for conversion rates since we have small counts
-            if metric == "conversion_rate":
-                # Create contingency table
-                table = [[successes1, trials1 - successes1], [successes2, 
-                    trials2 - successes2]]
-                # Use Fisher's exact test with one - tailed alternative
-                odds_ratio, p_value = stats.fisher_exact(table, alternative="greater")
-            else:
-                # Use normal approximation for CTR since we have large counts
-                # Calculate pooled proportion under null hypothesis
-                p_pooled = (successes1 + successes2) / (trials1 + trials2)
-                # Calculate standard error
-                se = math.sqrt(p_pooled * (1 - p_pooled) * (1 / trials1 + 1 / trials2))
-
-                if se == 0:
-                    return 1.0, False
-
-                # Calculate z - score
-                z = (p2 - p1) / se
-                # Calculate one - tailed p - value
-                p_value = 1 - stats.norm.cdf(z)
-
-            # Determine significance using appropriate confidence level
-            is_significant = p_value < (1 - significance_level) and p2 > p1
-
-            return p_value, is_significant
-
-        except Exception:
-            # If there's any error in the calculation, return no significance
-            return 1.0, False
-
-    def analyze_test(self) -> Dict[str, Any]:
-        """
-        Analyze the A / B test for statistical significance.
-
-        Returns:
-            Dictionary with test analysis
-
-        Raises:
-            InsufficientDataError: If there is not enough data to analyze the test
-        """
-        # Get control variant
-        control_variant = next((v for v in self.variants if v.get("is_control", False)), 
-            None)
-
-        if not control_variant:
-            raise InvalidTestConfigurationError("No control variant found")
-
-        # Check if we have enough data
-        total_impressions = sum(v["metrics"]["impressions"] for v in self.variants)
-        if total_impressions < 100:  # Arbitrary threshold, could be adjusted
-            raise InsufficientDataError(
-                f"Not enough data to analyze test '{self.id}' - \
-                    need at least 100 impressions"
-            )
-
-        # Analyze each variant against control
-        analysis = {
-            "test_id": self.id,
-            "name": self.name,
-            "confidence_level": self.confidence_level,
-            "has_significant_results": False,
-            "recommended_winner": None,
-            "variants": [],
-        }
-
-        for variant in self.variants:
-            if variant.get("is_control", False):
-                variant_analysis = {
-                    "id": variant["id"],
-                    "name": variant["name"],
-                    "is_control": True,
-                    "metrics": variant["metrics"].copy(),
-                }
-            else:
-                # Calculate significance for CTR
-                ctr_p_value, ctr_is_significant = self._calculate_significance(
-                    control_variant, variant, "click_through_rate"
-                )
-
-                # Calculate significance for conversion rate
-                # Use Fisher's exact test for conversion significance
-                control_conv = control_variant["metrics"]["conversions"]
-                control_imp = control_variant["metrics"]["impressions"]
-                variant_conv = variant["metrics"]["conversions"]
-                variant_imp = variant["metrics"]["impressions"]
-
-                # Create contingency table - order is important for one - sided test
-                # We put variant first because we want alternative='greater' to test if variant > control
-                table = [
-                    [variant_conv, variant_imp - variant_conv],
-                    [control_conv, control_imp - control_conv],
-                ]
-
-                # Use one - tailed Fisher's exact test
-                odds_ratio, conv_p_value = stats.fisher_exact(table, 
-                    alternative="greater")
-
-                # Determine conversion significance at 95% confidence
-                conv_is_significant = conv_p_value < 0.05 and (
-                    variant_conv / variant_imp > control_conv / control_imp
-                )
-
-                variant_analysis = {
-                    "id": variant["id"],
-                    "name": variant["name"],
-                    "is_control": False,
-                    "metrics": variant["metrics"].copy(),
-                    "ctr_p_value": ctr_p_value,
-                    "ctr_is_significant": ctr_is_significant,
-                    "conversion_p_value": conv_p_value,
-                    "conversion_is_significant": conv_is_significant,
-                    "is_better_than_control": False,
-                }
-
-                # A variant is better than control if either:
-                # 1. Overall conversion rate is significantly better
-                # 2. CTR is significantly better and conversion rate is at least as good
-                if conv_is_significant:
-                    variant_analysis["is_better_than_control"] = True
-                    analysis["has_significant_results"] = True
-                elif ctr_is_significant and (
-                    variant_conv / variant_imp >= control_conv / control_imp
-                ):
-                    variant_analysis["is_better_than_control"] = True
-                    analysis["has_significant_results"] = True
-
-            analysis["variants"].append(variant_analysis)
-
-        # Determine recommended winner
-        if analysis["has_significant_results"]:
-            best_variant = None
-            best_conv_rate = (
-                control_variant["metrics"]["conversions"]
-                / control_variant["metrics"]["impressions"]
-            )
-
-            for variant in analysis["variants"]:
-                if not variant["is_control"]:
-                    conv_rate = (
-                        variant["metrics"]["conversions"] / \
-                            variant["metrics"]["impressions"]
-                    )
-                    if variant.get("is_better_than_control", 
-                        False) and conv_rate > best_conv_rate:
-                        best_variant = variant
-                        best_conv_rate = conv_rate
-
-            if best_variant:
-                analysis["recommended_winner"] = best_variant["id"]
-
-        return analysis
-
-    def end_test(self, winning_variant_id: Optional[str] = None) -> Dict[str, Any]:
-        """
-        End the A / B test and optionally select a winning variant.
-
-        Args:
-            winning_variant_id: Optional ID of the winning variant
-
-        Returns:
-            Dictionary with test results and winner
-
-        Raises:
-            TestAlreadyEndedError: If the test has already ended
-            InvalidVariantError: If the winning variant ID is invalid
-        """
-        if self.status != "active":
-            raise TestAlreadyEndedError(f"Test '{self.id}' has already ended")
-
-        # If no winning variant specified, try to determine one from analysis
-        if not winning_variant_id:
-            try:
-                # First try statistical analysis
-                analysis = self.analyze_test()
-                winning_variant_id = analysis.get("recommended_winner")
-
-                # If no statistically significant winner, pick best performing variant
-                if not winning_variant_id:
-                    winning_variant_id = \
-                        self._get_best_performing_variant_by_ctr(self.variants)
-
-            except (InsufficientDataError, ZeroDivisionError):
-                # If not enough data or error in calculation, default to control variant
-                control_variant = next(
-                    (v for v in self.variants if v.get("is_control", False)), None
-                )
-                if control_variant:
-                    winning_variant_id = control_variant["id"]
-
-        # Validate winning variant if specified
-        if winning_variant_id:
-            self._get_variant_index(
-                winning_variant_id
-            )  # Will raise InvalidVariantError if not found
-            self.winning_variant_id = winning_variant_id
-
-        # Update test status
-        self.status = "completed"
-        self.ended_at = datetime.now()
-        self.updated_at = self.ended_at
-
-        return {
-            "test_id": self.id,
-            "name": self.name,
-            "status": self.status,
-            "ended_at": self.ended_at.isoformat(),
-            "winning_variant_id": self.winning_variant_id,
-            "results": self.get_results(),
-        }
-
-
-class ABTesting(IABTesting):
-    """
-    A / B testing implementation for marketing campaigns.
-
-    This class provides functionality for creating and managing A / B tests
-    for different marketing assets.
-    """
-
-    def __init__(self):
-        """Initialize the A / B testing service."""
-        self.tests = {}  # Dictionary of active and completed tests
-        self.logger = logging.getLogger(__name__)
-
-    def create_test(
-        self,
-        name: str,
-        description: str,
-        content_type: str,
-        test_type: str,
-        variants: List[Dict[str, Any]],
-    ) -> Dict[str, Any]:
-        """
-        Create an A / B test.
-
-        Args:
-            name: Test name
-            description: Test description
-            content_type: Type of content being tested (email, landing_page, ad, etc.)
-            test_type: Type of test (a_b, split, multivariate)
-            variants: List of test variants including control
-
-        Returns:
-            A / B test dictionary
-
-        Raises:
-            InvalidTestConfigurationError: If the test configuration is invalid
-        """
-        if test_type not in ["a_b", "split", "multivariate"]:
-            raise InvalidTestConfigurationError(f"Invalid test type: {test_type}")
-
-        if not variants or len(variants) < 2:
-            raise InvalidTestConfigurationError(
-                "At least two variants are required for an A / B test"
-            )
-
-        # Generate test ID
-        test_id = str(uuid.uuid4())
-
-        # Create the test
-        test = ABTest(
-            id=test_id,
-            name=name,
-            description=description,
-            content_type=content_type,
-            test_type=test_type,
-            variants=variants,
-        )
-
-        # Store the test
-        self.tests[test_id] = test
-
-        self.logger.info(f"Created {test_type} test '{name}' with ID {test_id}")
-
-        return test.to_dict()
-
-    def get_tests(self, status: Optional[str] = None) -> List[Dict[str, Any]]:
-        """
-        Get all tests, optionally filtered by status.
-
-        Args:
-            status: Optional status to filter by (active, completed)
-
-        Returns:
-            List of test dictionaries
-        """
-        if status:
-            return [test.to_dict() for test in self.tests.values() if test.status == \
-                status]
-
-        return [test.to_dict() for test in self.tests.values()]
-
-    def get_test(self, test_id: str) -> Dict[str, Any]:
-        """
-        Get a single test by ID.
-
-        Args:
-            test_id: ID of the test
-
-        Returns:
-            Test dictionary
-
-        Raises:
-            TestNotFoundError: If the test is not found
-        """
-        test = self.tests.get(test_id)
-        if not test:
-            raise TestNotFoundError(f"Test with ID '{test_id}' not found")
-
-        return test.to_dict()
-
-    def get_variants(self, test_id: str) -> List[Dict[str, Any]]:
-        """
-        Get variants for an A / B test.
-
-        Args:
-            test_id: ID of the A / B test
-
-        Returns:
-            List of variant dictionaries
-
-        Raises:
-            TestNotFoundError: If the test is not found
-        """
-        test = self.tests.get(test_id)
-        if not test:
-            raise TestNotFoundError(f"Test with ID '{test_id}' not found")
-
-        return test.variants
-
-    def record_interaction(
-        self,
-        test_id: str,
-        variant_id: str,
-        interaction_type: str,
-        user_id: Optional[str] = None,
-        metadata: Optional[Dict[str, Any]] = None,
-    ) -> Dict[str, Any]:
-        """
-        Record an interaction with a variant.
-
-        Args:
-            test_id: ID of the A / B test
-            variant_id: ID of the variant
-            interaction_type: Type of interaction (impression, click, conversion, etc.)
-            user_id: Optional ID of the user
-            metadata: Optional metadata about the interaction
-
-        Returns:
-            Interaction dictionary
-
-        Raises:
-            TestNotFoundError: If the test is not found
-            TestAlreadyEndedError: If the test has already ended
-            InvalidVariantError: If the variant ID is invalid
-        """
-        test = self.tests.get(test_id)
-        if not test:
-            raise TestNotFoundError(f"Test with ID '{test_id}' not found")
-
-        interaction = test.record_interaction(variant_id, interaction_type, user_id, 
-            metadata)
-
-        if interaction_type in ["click", "conversion"]:
-            self.logger.info(
-                f"Recorded {interaction_type} for test '{test.name}' ({test_id}), "
-                f"variant {variant_id}"
-            )
-
-        return interaction
-
-    def get_results(self, test_id: str) -> Dict[str, Any]:
-        """
-        Get results for an A / B test.
-
-        Args:
-            test_id: ID of the A / B test
-
-        Returns:
-            Dictionary with test results
-
-        Raises:
-            TestNotFoundError: If the test is not found
-        """
-        test = self.tests.get(test_id)
-        if not test:
-            raise TestNotFoundError(f"Test with ID '{test_id}' not found")
-
-        return test.get_results()
-
-    def analyze_test(self, test_id: str) -> Dict[str, Any]:
-        """
-        Analyze an A / B test for statistical significance.
-
-        Args:
-            test_id: ID of the A / B test
-
-        Returns:
-            Dictionary with test analysis
-
-        Raises:
-            TestNotFoundError: If the test is not found
-            InsufficientDataError: If there is not enough data to analyze the test
-        """
-        test = self.tests.get(test_id)
-        if not test:
-            raise TestNotFoundError(f"Test with ID '{test_id}' not found")
-
-        return test.analyze_test()
-
-    def end_test(self, test_id: str, 
-        winning_variant_id: Optional[str] = None) -> Dict[str, Any]:
-        """
-        End an A / B test and optionally select a winning variant.
-
-        Args:
-            test_id: ID of the A / B test
-            winning_variant_id: Optional ID of the winning variant
-
-        Returns:
-            Dictionary with test results and winner
-
-        Raises:
-            TestNotFoundError: If the test is not found
-            TestAlreadyEndedError: If the test has already ended
-            InvalidVariantError: If the winning variant ID is invalid
-        """
-        test = self.tests.get(test_id)
-        if not test:
-            raise TestNotFoundError(f"Test with ID '{test_id}' not found")
-
-        result = test.end_test(winning_variant_id)
-
-        self.logger.info(
-            f"Ended test '{test.name}' ({test_id}) with winning variant "
-            f"{test.winning_variant_id or 'None'}"
-        )
-
-        return result
-
-    def generate_test_recommendation(
-        self, content_type: str, target_persona: Dict[str, Any]
-    ) -> Dict[str, Any]:
-        """
-        Generate recommendations for A / \
-            B testing based on content type and target persona.
-
-        Args:
-            content_type: Type of content (email, landing_page, ad, etc.)
-            target_persona: Target persona for the content
-
-        Returns:
-            Dictionary with test recommendations
-        """
-        recommendations = {
-            "content_type": content_type,
-            "test_elements": [],
-            "test_variants": [],
-            "suggested_sample_size": 0,
-            "suggested_run_time": "",
-            "expected_improvement": "",
-        }
-
-        # Recommendations based on content type
-        if content_type == "email":
-            recommendations["test_elements"] = [
-                {
-                    "element": "subject_line",
-                    "importance": "high",
-                    "reason": "Directly impacts open rates",
-                },
-                {
-                    "element": "call_to_action",
-                    "importance": "high",
-                    "reason": "Directly impacts click rates",
-                },
-                {
-                    "element": "preview_text",
-                    "importance": "medium",
-                    "reason": "Influences open rates",
-                },
-                {
-                    "element": "sender_name",
-                    "importance": "medium",
-                    "reason": "Affects trust and open rates",
-                },
-                {
-                    "element": "content_length",
-                    "importance": "medium",
-                    "reason": "Affects engagement",
-                },
-                {"element": "send_time", "importance": "medium", 
-                    "reason": "Affects open rates"},
-            ]
-            recommendations["suggested_sample_size"] = 5000
-            recommendations["suggested_run_time"] = "7 days"
-            recommendations["expected_improvement"] = "10 - \
-                30% increase in open or click rates"
-
-        elif content_type == "landing_page":
-            recommendations["test_elements"] = [
-                {"element": "headline", "importance": "high", 
-                    "reason": "First thing visitors see"},
-                {
-                    "element": "call_to_action",
-                    "importance": "high",
-                    "reason": "Directly impacts conversion rates",
-                },
-                {
-                    "element": "hero_image",
-                    "importance": "high",
-                    "reason": "Creates visual first impression",
-                },
-                {
-                    "element": "form_length",
-                    "importance": "medium",
-                    "reason": "Affects form completion rates",
-                },
-                {"element": "social_proof", "importance": "medium", 
-                    "reason": "Builds trust"},
-                {"element": "page_layout", "importance": "medium", 
-                    "reason": "Affects user flow"},
-            ]
-            recommendations["suggested_sample_size"] = 1000
-            recommendations["suggested_run_time"] = "14 - 30 days"
-            recommendations["expected_improvement"] = "20 - \
-                50% increase in conversion rates"
-
-        elif content_type == "ad":
-            recommendations["test_elements"] = [
-                {
-                    "element": "headline",
-                    "importance": "high",
-                    "reason": "Drives click - through rate",
-                },
-                {"element": "image", "importance": "high", 
-                    "reason": "Creates visual appeal"},
-                {"element": "call_to_action", "importance": "high", 
-                    "reason": "Drives clicks"},
-                {
-                    "element": "value_proposition",
-                    "importance": "medium",
-                    "reason": "Communicates benefits",
-                },
-                {
-                    "element": "ad_format",
-                    "importance": "medium",
-                    "reason": "Affects visibility and engagement",
-                },
-            ]
-            recommendations["suggested_sample_size"] = 10000
-            recommendations["suggested_run_time"] = "7 - 14 days"
-            recommendations["expected_improvement"] = "10 - \
-                40% increase in click - through rates"
-
-        # Generate test variants based on persona and content type
-        persona_name = target_persona.get("name", "")
-        persona_pain_points = target_persona.get("pain_points", [])
-        persona_goals = target_persona.get("goals", [])
-
-        if content_type == "email" and persona_pain_points and persona_goals:
-            subject_variants = [
-                {"type": "pain_point", 
-                    "value": f"Solve your {persona_pain_points[0]} today"},
-                {"type": "benefit", "value": f"Achieve {persona_goals[0]} faster"},
-                {"type": "question", 
-                    "value": f"Are you struggling with {persona_pain_points[0]}?"},
-                {
-                    "type": "curiosity",
-                    "value": f"The surprising solution to {persona_pain_points[0]}",
-                },
-            ]
-
-            cta_variants = [
-                {"type": "direct", "value": "Get Started Now"},
-                {"type": "benefit", "value": f"Achieve {persona_goals[0]}"},
-                {"type": "solution", "value": f"Solve {persona_pain_points[0]}"},
-                {"type": "low_friction", "value": "Learn More"},
-            ]
-
-            recommendations["test_variants"].append(
-                {"element": "subject_line", "variants": subject_variants}
-            )
-
-            recommendations["test_variants"].append(
-                {"element": "call_to_action", "variants": cta_variants}
-            )
-
-        return recommendations
-=======
 """ab_testing.py - Module for the pAIssive Income project."""
 
 # This file was automatically fixed by the syntax error correction script
@@ -1040,5 +11,4 @@
 
 
 if __name__ == "__main__":
-    main()
->>>>>>> 6124bda3
+    main()