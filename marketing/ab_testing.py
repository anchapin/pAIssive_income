--- conflicted
+++ resolved
@@ -472,37 +472,19 @@
                 control_imp = control_variant["metrics"]["impressions"]
                 variant_conv = variant["metrics"]["conversions"]
                 variant_imp = variant["metrics"]["impressions"]
-<<<<<<< HEAD
-                
-                # Calculate significance based on overall conversion rate (conversions/impressions)
-                control_rate = control_conv/control_imp if control_imp > 0 else 0
-                variant_rate = variant_conv/variant_imp if variant_imp > 0 else 0
-
-                # Use Fisher's exact test for overall conversion significance
-                # Create contingency table comparing successes (conversions) vs failures
-                table = [[variant_conv, variant_imp - variant_conv],
-                        [control_conv, control_imp - control_conv]]
-                
-                # Use one-tailed test to check if variant is better than control
-=======
 
                 # Create contingency table - order is important for one-sided test
                 # We put variant first because we want alternative='greater' to test if variant > control
                 table = [[variant_conv, variant_imp - variant_conv],
                         [control_conv, control_imp - control_conv]]
+                
                 # Use one-tailed Fisher's exact test
->>>>>>> 19d69f5b
                 odds_ratio, conv_p_value = stats.fisher_exact(table, alternative='greater')
 
                 # Determine conversion significance at 95% confidence
-<<<<<<< HEAD
-                conv_is_significant = (conv_p_value < 0.05 and variant_rate > control_rate)
-                
-=======
                 conv_is_significant = (conv_p_value < 0.05 and
                                      (variant_conv/variant_imp > control_conv/control_imp))
 
->>>>>>> 19d69f5b
                 variant_analysis = {
                     "id": variant["id"],
                     "name": variant["name"],
@@ -566,47 +548,6 @@
         # If no winning variant specified, try to determine one from analysis
         if not winning_variant_id:
             try:
-<<<<<<< HEAD
-                # First try to use statistical analysis
-                analysis = self.analyze_test()
-                winning_variant_id = analysis.get("recommended_winner")
-                
-                # If no significant winner, use best performing variant based on metrics
-                if not winning_variant_id:
-                    control_variant = next((v for v in self.variants if v.get("is_control", False)), None)
-                    if control_variant:
-                        control_metrics = control_variant["metrics"]
-                        control_ctr = control_metrics["click_through_rate"]
-                        control_cvr = control_metrics["conversion_rate"] if control_metrics["clicks"] > 0 else 0
-                        
-                        best_variant = None
-                        best_improvement = 0
-                        
-                        for variant in self.variants:
-                            if not variant.get("is_control", False):
-                                metrics = variant["metrics"]
-                                variant_ctr = metrics["click_through_rate"]
-                                variant_cvr = metrics["conversion_rate"] if metrics["clicks"] > 0 else 0
-                                
-                                # Calculate relative improvement
-                                ctr_improvement = ((variant_ctr - control_ctr) / control_ctr) if control_ctr > 0 else 0
-                                cvr_improvement = ((variant_cvr - control_cvr) / control_cvr) if control_cvr > 0 else 0
-                                
-                                # Use combined improvement score
-                                total_improvement = ctr_improvement + cvr_improvement
-                                
-                                if total_improvement > best_improvement and variant_ctr >= control_ctr:
-                                    best_variant = variant
-                                    best_improvement = total_improvement
-                        
-                        if best_variant and best_improvement > 0:
-                            winning_variant_id = best_variant["id"]
-                        else:
-                            winning_variant_id = control_variant["id"]
-                    
-            except InsufficientDataError:
-                # If not enough data, default to control variant
-=======
                 # First try statistical analysis
                 analysis = self.analyze_test()
                 winning_variant_id = analysis.get("recommended_winner")
@@ -617,7 +558,6 @@
 
             except (InsufficientDataError, ZeroDivisionError):
                 # If not enough data or error in calculation, default to control variant
->>>>>>> 19d69f5b
                 control_variant = next((v for v in self.variants if v.get("is_control", False)), None)
                 if control_variant:
                     winning_variant_id = control_variant["id"]
