--- conflicted
+++ resolved
@@ -1,3309 +1,14 @@
 """content_templates.py - Module for the pAIssive Income project."""
 
-<<<<<<< HEAD
-import logging
-import uuid
-from datetime import datetime
-from typing import Any, Dict, List, Optional, Union
-
-from .errors import ContentTemplateError, ValidationError, handle_exception
-=======
 # This file was automatically fixed by the syntax error correction script
 # The original content had syntax errors that could not be automatically fixed
 # Please review and update this file as needed
 
->>>>>>> 6124bda3
 
 def main():
     """Initialize the module."""
     pass
 
 
-<<<<<<< HEAD
-class ContentTemplate:
-    """
-    Base class for all content templates.
-    """
-
-    def __init__(
-        self,
-        name: str = "",
-        description: str = "",
-        title: str = "",
-        target_persona: Optional[Dict[str, Any]] = None,
-        key_points: Optional[List[str]] = None,
-        tone: Optional[str] = "professional",
-        call_to_action: Optional[str] = None,
-    ):
-        """
-        Initialize a content template.
-
-        Args:
-            name: Name of the template
-            description: Description of the template
-            title: Title of the content
-            target_persona: The target user persona for this content
-            key_points: List of key points to cover in the content
-            tone: Optional tone for the content (e.g., "professional", "casual", 
-                "authoritative")
-            call_to_action: Optional call to action for the content
-        """
-        self.id = str(uuid.uuid4())
-        self.name = name
-        self.description = description
-        self.title = title
-        self.target_persona = target_persona or {
-            "name": "Generic User",
-            "pain_points": ["No specific pain points"],
-            "goals": ["No specific goals"],
-            "behavior": {"tech_savvy": "medium"},
-        }
-        self.key_points = key_points or []
-        self.tone = tone
-        self.call_to_action = call_to_action
-        self.created_at = datetime.now().isoformat()
-        self.updated_at = self.created_at
-        self.content_type = "generic"
-        self.sections = []
-
-    def generate_outline(self) -> Dict[str, Any]:
-        """
-        Generate an outline for the content.
-
-        Returns:
-            Dictionary with outline details
-
-        Raises:
-            ValidationError: If the template is invalid
-            ContentTemplateError: If there's an issue generating the outline
-        """
-        try:
-            # Validate required fields
-            if not self.title:
-                raise ValidationError(
-                    message="Title is required to generate an outline",
-                    field="title",
-                    validation_errors=[{"field": "title", "error": "Title is required"}],
-                        
-                )
-
-            if not self.key_points or len(self.key_points) == 0:
-                raise ValidationError(
-                    message="Key points are required to generate an outline",
-                    field="key_points",
-                    validation_errors=[
-                        {"field": "key_points", 
-                            "error": "At least one key point is required"}
-                    ],
-                )
-
-            sections = []
-
-            # Add introduction
-            sections.append(
-                {
-                    "section_type": "introduction",
-                    "title": "Introduction",
-                    "description": f"Introduction to {self.title}",
-                    "key_elements": [
-                        "Hook to grab attention",
-                        "Brief overview of the topic",
-                        "Why this matters to the reader",
-                    ],
-                }
-            )
-
-            # Add sections for each key point
-            for i, point in enumerate(self.key_points):
-                sections.append(
-                    {
-                        "section_type": "body",
-                        "title": f"Section {i + 1}: {point}",
-                        "description": f"Details about {point}",
-                        "key_elements": [
-                            "Explanation of the point",
-                            "Supporting evidence or examples",
-                            "Practical application",
-                        ],
-                    }
-                )
-
-            # Add conclusion
-            sections.append(
-                {
-                    "section_type": "conclusion",
-                    "title": "Conclusion",
-                    "description": "Summary and next steps",
-                    "key_elements": [
-                        "Recap of key points",
-                        "Final thoughts",
-                        "Call to action" if self.call_to_action else "Closing statement",
-                            
-                    ],
-                }
-            )
-
-            outline = {
-                "id": self.id,
-                "title": self.title,
-                "content_type": self.content_type,
-                "target_persona": self.target_persona["name"],
-                "tone": self.tone,
-                "sections": sections,
-                "call_to_action": self.call_to_action,
-                "estimated_length": f"{len(self.key_points) * 300 + 600} words",
-                "created_at": self.created_at,
-            }
-
-            logger.info(f"Generated outline for content: {self.title}")
-            return outline
-
-        except ValidationError:
-            # Re - raise validation errors
-            raise
-        except Exception as e:
-            # Handle unexpected errors
-            error = handle_exception(
-                e,
-                error_class=ContentTemplateError,
-                message=f"Failed to generate outline for content: {self.title}",
-                template_type=self.content_type,
-                reraise=True,
-                log_level=logging.ERROR,
-            )
-            return {}  # This line won't be reached due to reraise=True
-
-    def get_style_guidelines(self) -> Dict[str, Any]:
-        """
-        Get style guidelines for the content based on tone.
-
-        Returns:
-            Dictionary with style guidelines
-        """
-        tone_guidelines = {
-            "professional": {
-                "language": "Formal, clear, and precise",
-                "sentence_structure": "Mix of simple and complex sentences",
-                "vocabulary": "Industry - specific terminology with explanations where needed",
-                    
-                "perspective": "Third person or first person plural (we)",
-                "examples": "Real - world, data - backed examples",
-            },
-            "casual": {
-                "language": "Conversational and approachable",
-                "sentence_structure": "Shorter, simpler sentences",
-                "vocabulary": "Everyday language, minimal jargon",
-                "perspective": "First or second person (I / you)",
-                "examples": "Relatable, everyday examples",
-            },
-            "authoritative": {
-                "language": "Confident and assertive",
-                "sentence_structure": "Clear, direct sentences",
-                "vocabulary": "Precise terminology demonstrating expertise",
-                "perspective": "Third person or first person (I / we with authority)",
-                "examples": "Research - backed examples and case studies",
-            },
-            "inspirational": {
-                "language": "Uplifting and motivational",
-                "sentence_structure": "Varied, 
-                    with rhetorical questions and powerful statements",
-                "vocabulary": "Emotionally resonant words",
-                "perspective": "Mix of perspectives, often second person (you)",
-                "examples": "Success stories and transformational examples",
-            },
-            "educational": {
-                "language": "Clear and instructional",
-                "sentence_structure": "Logical, step - by - step structure",
-                "vocabulary": "Mix of basic and technical terms with explanations",
-                "perspective": "Second person (you) or first person plural (we)",
-                "examples": "Practical examples and demonstrations",
-            },
-        }
-
-        # Get guidelines for the specified tone, or default to professional
-        guidelines = tone_guidelines.get(self.tone.lower(), 
-            tone_guidelines["professional"])
-
-        # Add persona - specific guidelines
-        persona_guidelines = {
-            "target_audience": self.target_persona["name"],
-            "pain_points_to_address": self.target_persona["pain_points"],
-            "goals_to_emphasize": self.target_persona["goals"],
-            "knowledge_level": self.target_persona["behavior"].get("tech_savvy", 
-                "medium"),
-        }
-
-        return {
-            "tone_guidelines": guidelines,
-            "persona_guidelines": persona_guidelines,
-            "general_guidelines": {
-                "clarity": "Prioritize clarity over complexity",
-                "specificity": "Use specific examples rather than generalizations",
-                "actionability": "Provide actionable insights and next steps",
-                "engagement": "Use engaging elements like questions, stories, 
-                    or surprising facts",
-            },
-        }
-
-    def get_seo_recommendations(self) -> Dict[str, Any]:
-        """
-        Get SEO recommendations for the content.
-
-        Returns:
-            Dictionary with SEO recommendations
-        """
-        # Extract potential keywords from title and key points
-        title_words = self.title.lower().split()
-        key_point_words = []
-        for point in self.key_points:
-            key_point_words.extend(point.lower().split())
-
-        all_words = title_words + key_point_words
-
-        # Filter out common stop words (simplified version)
-        stop_words = ["the", "and", "a", "an", "in", "on", "at", "to", "for", "with", 
-            "by", "of"]
-        potential_keywords = [word for word in all_words if word not in stop_words]
-
-        # Count occurrences to find most common words
-        keyword_counts = {}
-        for word in potential_keywords:
-            if word in keyword_counts:
-                keyword_counts[word] += 1
-            else:
-                keyword_counts[word] = 1
-
-        # Sort by count and get top keywords
-        sorted_keywords = sorted(keyword_counts.items(), key=lambda x: x[1], 
-            reverse=True)
-        top_keywords = [k for k, v in sorted_keywords[:5]]
-
-        # Generate keyword phrases
-        keyword_phrases = []
-        if len(title_words) > 2:
-            keyword_phrases.append(" ".join(title_words))
-        for point in self.key_points:
-            point_words = point.lower().split()
-            if len(point_words) > 2:
-                keyword_phrases.append(" ".join(point_words[:3]))
-
-        return {
-            "primary_keyword": top_keywords[0] if top_keywords else "",
-            "secondary_keywords": top_keywords[1:] if len(top_keywords) > 1 else [],
-            "keyword_phrases": keyword_phrases[:3],
-            "recommended_meta_title": self.title,
-            "recommended_meta_description": f"{self.title}: Learn about {', 
-                '.join(self.key_points[:2])} and more.",
-            "content_recommendations": [
-                "Include primary keyword in title, first paragraph, 
-                    and at least one heading",
-                "Use secondary keywords throughout the content naturally",
-                "Include at least one image with alt text containing a keyword",
-                "Link to related content on your site",
-                "Ensure content is at least 800 words for blog posts",
-            ],
-        }
-
-    def add_section(
-        self,
-        name: str = "",
-        description: str = "",
-        content_type: str = "text",
-        placeholder: str = "",
-        required: bool = False,
-        section_type: str = "",
-        title: str = "",
-        content: str = "",
-    ) -> Dict[str, Any]:
-        """
-        Add a section to the content template.
-
-        Args:
-            name: Name of the section
-            description: Description of the section
-            content_type: Type of content (e.g., "text", "image", "video")
-            placeholder: Placeholder text for the section
-            required: Whether the section is required
-            section_type: Type of section (e.g., "introduction", "body", "conclusion")
-            title: Title of the section
-            content: Optional content for the section
-
-        Returns:
-            Dictionary with section details
-        """
-        section = {
-            "id": str(uuid.uuid4()),
-            "name": name or title,
-            "description": description,
-            "content_type": content_type,
-            "placeholder": placeholder,
-            "required": required,
-            "section_type": section_type or content_type,
-            "title": title or name,
-            "content": content,
-            "order": len(self.sections) + 1,
-        }
-
-        self.sections.append(section)
-        self.updated_at = datetime.now().isoformat()
-        return section
-
-    def generate_content(
-        self,
-        topic: str = "",
-        target_audience: str = "",
-        tone: str = "",
-        keywords: List[str] = None,
-        **kwargs,
-    ) -> Dict[str, Any]:
-        """
-        Generate content based on the template.
-
-        Args:
-            topic: Topic of the content
-            target_audience: Target audience for the content
-            tone: Tone of the content
-            keywords: Keywords for the content
-            **kwargs: Additional keyword arguments
-
-        Returns:
-            Dictionary with generated content
-
-        Raises:
-            ValidationError: If the template is invalid
-            ContentTemplateError: If there's an issue generating the content
-        """
-        try:
-            # Update template properties if provided
-            if topic:
-                self.title = topic
-
-            if target_audience:
-                self.target_persona["name"] = target_audience
-
-            if tone:
-                self.tone = tone
-
-            # Generate outline first
-            try:
-                outline = self.generate_outline()
-            except ValidationError as e:
-                # Add more context to the validation error
-                field = getattr(e, "field", None)
-                validation_errors = getattr(e, "validation_errors", None)
-
-                raise ValidationError(
-                    message=f"Cannot generate content: {e.message}",
-                    field=field,
-                    validation_errors=validation_errors,
-                    original_exception=e,
-                )
-
-            # Create content structure
-            content = {
-                "id": self.id,
-                "template_id": self.id,
-                "name": self.name,
-                "description": self.description,
-                "title": self.title,
-                "topic": topic or self.title,
-                "content_type": self.content_type,
-                "target_persona": self.target_persona["name"],
-                "target_audience": target_audience or self.target_persona["name"],
-                "tone": self.tone,
-                "sections": [],
-                "call_to_action": self.call_to_action,
-                "created_at": self.created_at,
-                "updated_at": self.updated_at,
-            }
-
-            # Add keywords if provided
-            if keywords:
-                content["keywords"] = keywords
-
-            # Only use the custom sections added by the user
-            content["sections"] = []
-            for section in self.sections:
-                # Create a copy of the section
-                section_copy = section.copy()
-
-                # Add sample content if the section doesn't have any
-                if not section_copy.get("content"):
-                    if section_copy.get("name") == "Introduction":
-                        section_copy["content"] = (
-                            f"Introduction to {self.title}. This addresses the needs of {self.target_persona['name']}."
-                        )
-                    elif section_copy.get("name") == "Main Content":
-                        section_copy["content"] = (
-                            f"Main content about {self.title}. This is important for {self.target_persona['name']}."
-                        )
-                    elif section_copy.get("name") == "Conclusion":
-                        section_copy["content"] = (
-                            f"In conclusion, 
-                                {self.title} is valuable for {self.target_persona['name']}."
-                        )
-                    else:
-                        section_copy["content"] = (
-                            f"Content about {section_copy.get('name', 'this topic')}."
-                        )
-
-                content["sections"].append(section_copy)
-
-            # If no custom sections, use the outline sections
-            if not content["sections"]:
-                content["sections"] = outline["sections"]
-
-            # Update timestamp
-            self.updated_at = datetime.now().isoformat()
-
-            logger.info(f"Generated content for: {self.title}")
-            return content
-
-        except ValidationError:
-            # Re - raise validation errors
-            raise
-        except Exception as e:
-            # Handle unexpected errors
-            error = handle_exception(
-                e,
-                error_class=ContentTemplateError,
-                message=f"Failed to generate content for: {self.title}",
-                template_type=self.content_type,
-                reraise=True,
-                log_level=logging.ERROR,
-            )
-            return {}  # This line won't be reached due to reraise=True
-
-    def get_summary(self) -> Dict[str, Any]:
-        """
-        Get a summary of the content template.
-
-        Returns:
-            Dictionary with template summary
-        """
-        return {
-            "id": self.id,
-            "name": self.name,
-            "description": self.description,
-            "title": self.title,
-            "content_type": self.content_type,
-            "target_persona": self.target_persona["name"],
-            "key_points_count": len(self.key_points),
-            "sections_count": len(self.sections),
-            "tone": self.tone,
-            "call_to_action": self.call_to_action,
-            "created_at": self.created_at,
-        }
-
-
-class BlogPostTemplate(ContentTemplate):
-    """
-    Template for creating blog post content.
-    """
-
-    def __init__(
-        self,
-        name: str = "",
-        description: str = "",
-        title: str = "",
-        target_persona: Optional[Dict[str, Any]] = None,
-        key_points: Optional[List[str]] = None,
-        tone: Optional[str] = "professional",
-        call_to_action: Optional[str] = None,
-        target_word_count: Optional[int] = 1200,
-        include_images: bool = True,
-        seo_keywords: Optional[List[str]] = None,
-    ):
-        """
-        Initialize a blog post template.
-
-        Args:
-            name: Name of the template
-            description: Description of the template
-            title: Title of the blog post
-            target_persona: The target user persona for this blog post
-            key_points: List of key points to cover in the blog post
-            tone: Optional tone for the blog post
-            call_to_action: Optional call to action for the blog post
-            target_word_count: Optional target word count for the blog post
-            include_images: Whether to include image recommendations
-            seo_keywords: Optional list of SEO keywords to target
-        """
-        super().__init__(name, description, title, target_persona, key_points, tone, 
-            call_to_action)
-        self.content_type = "blog_post"
-        self.target_word_count = target_word_count
-        self.include_images = include_images
-        self.seo_keywords = seo_keywords or []
-
-        # Add default sections
-        if not self.sections:
-            self.add_section(
-                name="Title",
-                description="The title of the blog post",
-                content_type="text",
-                placeholder="Enter a compelling title...",
-                required=True,
-            )
-
-            self.add_section(
-                name="Meta Description",
-                description="SEO meta description",
-                content_type="text",
-                placeholder="Enter a meta description (150 - 160 characters)...",
-                required=True,
-            )
-
-            self.add_section(
-                name="Introduction",
-                description="The introduction of the blog post",
-                content_type="text",
-                placeholder="Write an engaging introduction...",
-                required=True,
-            )
-
-            self.add_section(
-                name="Main Content",
-                description="The main content of the blog post",
-                content_type="text",
-                placeholder="Write the main content here...",
-                required=True,
-            )
-
-            self.add_section(
-                name="Conclusion",
-                description="The conclusion of the blog post",
-                content_type="text",
-                placeholder="Write a compelling conclusion...",
-                required=True,
-            )
-
-            self.add_section(
-                name="Call to Action",
-                description="The call to action for the blog post",
-                content_type="text",
-                placeholder="Enter a call to action...",
-                required=False,
-            )
-
-    def generate_outline(self) -> Dict[str, Any]:
-        """
-        Generate an outline for the blog post.
-
-        Returns:
-            Dictionary with blog post outline details
-        """
-        # Get base outline from parent class
-        outline = super().generate_outline()
-
-        # Add blog - specific elements
-        outline["estimated_length"] = f"{self.target_word_count} words"
-        outline["estimated_reading_time"] = f"{self.target_word_count // 200} minutes"
-
-        # Add image recommendations if enabled
-        if self.include_images:
-            image_recommendations = []
-            image_recommendations.append(
-                {
-                    "description": "Featured image for the blog post",
-                    "placement": "top",
-                    "purpose": "Attract attention and convey the main topic",
-                }
-            )
-
-            # Add image for each key point
-            for i, point in enumerate(self.key_points):
-                image_recommendations.append(
-                    {
-                        "description": f"Image illustrating {point}",
-                        "placement": f"Section {i + 1}",
-                        "purpose": "Visualize the concept and break up text",
-                    }
-                )
-
-            outline["image_recommendations"] = image_recommendations
-
-        # Add SEO recommendations
-        if self.seo_keywords:
-            outline["seo_keywords"] = self.seo_keywords
-
-        # Add blog - specific section recommendations
-        blog_sections = []
-
-        # Add table of contents recommendation for longer posts
-        if len(self.key_points) > 3 or self.target_word_count > 1500:
-            blog_sections.append(
-                {
-                    "section_type": "table_of_contents",
-                    "title": "Table of Contents",
-                    "description": "Links to each section of the blog post",
-                    "placement": "after introduction",
-                }
-            )
-
-        # Add FAQ section recommendation
-        suggested_questions = [f"What is the best way to {self.title.lower()}?"]
-
-        if self.key_points:
-            suggested_questions.append(
-                f"How long does it take to {self.key_points[0].lower()}?")
-        else:
-            suggested_questions.append(
-                f"How long does it take to implement {self.title.lower()}?")
-
-        if self.target_persona and self.target_persona.get("pain_points"):
-            suggested_questions.append(
-                f"What tools do I need for {self.target_persona['pain_points'][0]}?"
-            )
-        else:
-            suggested_questions.append(
-                f"What tools do I need for {self.title.lower()}?")
-
-        blog_sections.append(
-            {
-                "section_type": "faq",
-                "title": "Frequently Asked Questions",
-                "description": "Common questions and answers about the topic",
-                "placement": "before conclusion",
-                "suggested_questions": suggested_questions,
-            }
-        )
-
-        outline["blog_specific_sections"] = blog_sections
-
-        return outline
-
-    def generate_headline_variations(self, count: int = 5) -> List[str]:
-        """
-        Generate variations of the blog post headline.
-
-        Args:
-            count: Number of variations to generate
-
-        Returns:
-            List of headline variations
-        """
-        variations = [self.title]  # Start with the original title
-
-        # Generate variations based on common blog headline patterns
-        patterns = [
-            f"How to {self.title}",
-            f"{self.title}: A Complete Guide",
-            f"{len(self.key_points)} Ways to {self.title}",
-            f"The Ultimate Guide to {self.title}",
-            f"Why {self.title} Matters for {self.target_persona['name']}s",
-            f"{self.title}: Tips and Tricks for {self.target_persona['name']}s",
-            f"Mastering {self.title}: A Step - by - Step Guide",
-            f"{self.title} 101: Everything You Need to Know",
-        ]
-
-        # Add variations until we reach the requested count
-        for pattern in patterns:
-            if len(variations) < count:
-                variations.append(pattern)
-            else:
-                break
-
-        return variations[:count]
-
-    def generate_blog_post(
-        self,
-        topic: str = "",
-        target_audience: str = "",
-        tone: str = "",
-        keywords: List[str] = None,
-        word_count: int = None,
-        include_images: bool = None,
-    ) -> Dict[str, Any]:
-        """
-        Generate a complete blog post.
-
-        Args:
-            topic: Topic of the blog post
-            target_audience: Target audience for the blog post
-            tone: Tone of the blog post
-            keywords: SEO keywords for the blog post
-            word_count: Target word count for the blog post
-            include_images: Whether to include images in the blog post
-
-        Returns:
-            Dictionary with blog post content
-        """
-        # Update template properties if provided
-        if topic:
-            self.title = topic
-
-        if target_audience:
-            self.target_persona["name"] = target_audience
-
-        if tone:
-            self.tone = tone
-
-        if keywords is not None:
-            self.seo_keywords = keywords
-
-        if word_count is not None:
-            self.target_word_count = word_count
-
-        if include_images is not None:
-            self.include_images = include_images
-
-        # Generate base content
-        content = self.generate_content()
-
-        # Add blog - specific elements
-        content["word_count"] = self.target_word_count
-        content["reading_time"] = f"{self.target_word_count // 200} minutes"
-        content["include_images"] = self.include_images
-
-        # Add SEO information
-        seo_info = self.get_blog_seo_recommendations()
-        content["seo_info"] = {
-            "keywords": self.seo_keywords or seo_info.get("secondary_keywords", []),
-            "meta_title": seo_info.get("recommended_meta_title", self.title),
-            "meta_description": seo_info.get("recommended_meta_description", ""),
-            "url_slug": f"/{' - '.join(self.title.lower().split()[:5])}/",
-        }
-
-        # Add keywords to the main content
-        content["keywords"] = self.seo_keywords or seo_info.get("secondary_keywords", 
-            [])
-
-        # Add image recommendations if enabled
-        if self.include_images:
-            content["images"] = []
-
-            # Featured image
-            content["images"].append(
-                {
-                    "type": "featured",
-                    "description": f"Featured image for {self.title}",
-                    "alt_text": f"{self.title} - {self.target_persona['name']}",
-                }
-            )
-
-            # Section images
-            for i, section in enumerate(content["sections"]):
-                if section["section_type"] == "body":
-                    content["images"].append(
-                        {
-                            "type": "section",
-                            "section_index": i,
-                            "description": f"Image illustrating {section['title']}",
-                            "alt_text": f"{section['title']} - {self.target_persona['name']}",
-                                
-                        }
-                    )
-
-        # Add headline variations
-        content["headline_variations"] = self.generate_headline_variations()
-
-        # Update timestamp
-        self.updated_at = datetime.now().isoformat()
-
-        return content
-
-    def get_blog_seo_recommendations(self) -> Dict[str, Any]:
-        """
-        Get blog - specific SEO recommendations.
-
-        Returns:
-            Dictionary with blog SEO recommendations
-        """
-        # Get base SEO recommendations
-        base_recommendations = self.get_seo_recommendations()
-
-        # Add blog - specific recommendations
-        blog_recommendations = {
-            "headline_optimization": [
-                "Include primary keyword in headline",
-                "Keep headline under 60 characters",
-                "Use numbers or power words in headline",
-            ],
-            "url_structure": f"/{' - '.join(self.title.lower().split()[:5])}/",
-            "internal_linking": [
-                "Link to at least 3 other relevant blog posts",
-                "Include links to relevant product or service pages",
-            ],
-            "content_structure": [
-                "Use H2 and H3 headings with keywords",
-                "Keep paragraphs short (3 - 4 sentences)",
-                "Use bullet points and numbered lists",
-            ],
-            "rich_snippets": [
-                "Add schema markup for article",
-                "Consider FAQ schema if including FAQ section",
-            ],
-        }
-
-        # Combine recommendations
-        combined_recommendations = {**base_recommendations, **blog_recommendations}
-
-        return combined_recommendations
-
-
-class SocialMediaTemplate(ContentTemplate):
-    """
-    Template for creating social media posts.
-    """
-
-    def __init__(
-        self,
-        name: str = "",
-        description: str = "",
-        title: str = "",
-        target_persona: Optional[Dict[str, Any]] = None,
-        key_points: Optional[List[str]] = None,
-        platform: str = "instagram",
-        platforms: Optional[List[str]] = None,
-        tone: Optional[str] = "casual",
-        call_to_action: Optional[str] = None,
-        hashtags: Optional[List[str]] = None,
-        include_image: bool = True,
-    ):
-        """
-        Initialize a social media post template.
-
-        Args:
-            name: Name of the template
-            description: Description of the template
-            title: Title or main topic of the social media post
-            target_persona: The target user persona for this post
-            key_points: List of key points to cover in the post
-            platform: Primary social media platform for this post
-            platforms: List of social media platforms for this post
-            tone: Optional tone for the post
-            call_to_action: Optional call to action for the post
-            hashtags: Optional list of hashtags to include
-            include_image: Whether to include image recommendations
-        """
-        super().__init__(name, description, title, target_persona, key_points, tone, 
-            call_to_action)
-        self.content_type = "social_media"
-        self.platform = platform
-        self.platforms = platforms or [platform]
-        self.hashtags = hashtags or []
-        self.include_image = include_image
-
-        # Add default sections
-        if not self.sections:
-            self.add_section(
-                name="Caption",
-                description="The caption for the social media post",
-                content_type="text",
-                placeholder="Write an engaging caption...",
-                required=True,
-            )
-
-            self.add_section(
-                name="Hashtags",
-                description="Hashtags for the social media post",
-                content_type="text",
-                placeholder="Enter hashtags separated by spaces...",
-                required=False,
-            )
-
-            if self.include_image:
-                self.add_section(
-                    name="Image Description",
-                    description="Description of the image to use",
-                    content_type="text",
-                    placeholder="Describe the image you want to use...",
-                    required=True,
-                )
-
-    def generate_outline(self) -> Dict[str, Any]:
-        """
-        Generate an outline for social media posts.
-
-        Returns:
-            Dictionary with social media post details
-        """
-        # Create platform - specific post variations
-        platform_posts = {}
-
-        for platform in self.platforms:
-            if platform.lower() == "twitter" or platform.lower() == "x":
-                platform_posts["twitter"] = self._generate_twitter_post()
-            elif platform.lower() == "linkedin":
-                platform_posts["linkedin"] = self._generate_linkedin_post()
-            elif platform.lower() == "facebook":
-                platform_posts["facebook"] = self._generate_facebook_post()
-            elif platform.lower() == "instagram":
-                platform_posts["instagram"] = self._generate_instagram_post()
-
-        # Create a general outline
-        outline = {
-            "id": self.id,
-            "title": self.title,
-            "content_type": self.content_type,
-            "target_persona": self.target_persona["name"],
-            "platforms": self.platforms,
-            "tone": self.tone,
-            "call_to_action": self.call_to_action,
-            "hashtags": self.hashtags,
-            "platform_specific_posts": platform_posts,
-            "created_at": self.created_at,
-        }
-
-        # Add image recommendations if enabled
-        if self.include_image:
-            image_recommendations = {
-                "description": f"Image related to {self.title}",
-                "purpose": "Increase engagement and visibility",
-                "platform_specific_sizes": {
-                    "twitter": "1200 x 675 pixels",
-                    "linkedin": "1200 x 627 pixels",
-                    "facebook": "1200 x 630 pixels",
-                    "instagram": "1080 x 1080 pixels (square) or 1080 x 1350 pixels (portrait)",
-                        
-                },
-            }
-            outline["image_recommendations"] = image_recommendations
-
-        return outline
-
-    def generate_post(
-        self,
-        topic: str = "",
-        target_audience: str = "",
-        tone: str = "",
-        include_hashtags: bool = None,
-        include_emoji: bool = None,
-        include_call_to_action: bool = None,
-        platform: Optional[str] = None,
-    ) -> Dict[str, Any]:
-        """
-        Generate a social media post for a specific platform.
-
-        Args:
-            topic: Topic of the post
-            target_audience: Target audience for the post
-            tone: Tone of the post
-            include_hashtags: Whether to include hashtags
-            include_emoji: Whether to include emojis
-            include_call_to_action: Whether to include a call to action
-            platform: Optional platform to generate the post for (
-                defaults to self.platform)
-
-        Returns:
-            Dictionary with post content
-        """
-        # Update template properties if provided
-        if topic:
-            self.title = topic
-
-        if target_audience:
-            self.target_persona["name"] = target_audience
-
-        if tone:
-            self.tone = tone
-
-        # Use specified platform or default to the first platform
-        platform = platform or self.platform
-
-        # Generate platform - specific post
-        if platform.lower() == "twitter" or platform.lower() == "x":
-            post = self._generate_twitter_post()
-        elif platform.lower() == "linkedin":
-            post = self._generate_linkedin_post()
-        elif platform.lower() == "facebook":
-            post = self._generate_facebook_post()
-        elif platform.lower() == "instagram":
-            post = self._generate_instagram_post()
-        else:
-            # Default to a generic post
-            post = {
-                "platform": platform,
-                "content": f"{self.title}\n\n{self.key_points[0] if self.key_points else ''}\n\n{self.call_to_action if self.call_to_action else ''}",
-                    
-                "hashtags": self.hashtags,
-                "character_count": len(
-                    f"{self.title}\n\n{self.key_points[0] if self.key_points else ''}\n\n{self.call_to_action if self.call_to_action else ''}"
-                ),
-            }
-
-        # Add common elements
-        post["id"] = self.id
-        post["template_id"] = self.id
-        post["title"] = self.title
-        post["topic"] = topic or self.title
-        post["target_persona"] = self.target_persona["name"]
-        post["target_audience"] = target_audience or self.target_persona["name"]
-        post["tone"] = self.tone
-        post["created_at"] = self.created_at
-
-        # Add sections with content
-        post["sections"] = []
-        for section in self.sections:
-            # Create a copy of the section
-            section_copy = section.copy()
-
-            # Add sample content if the section doesn't have any
-            if not section_copy.get("content"):
-                if section_copy.get("name") == "Caption":
-                    section_copy["content"] = (
-                        f"Check out these amazing {self.title} that can help you achieve your goals! #trending"
-                    )
-                elif section_copy.get("name") == "Hashtags":
-                    section_copy["content"] = (
-                        " ".join([f"#{tag.replace(' ', '')}" for tag in self.hashtags])
-                        if self.hashtags
-                        else "#trending #socialmedia"
-                    )
-                elif section_copy.get("name") == "Image Description":
-                    section_copy["content"] = f"Image showing {self.title} in action"
-                else:
-                    section_copy["content"] = (
-                        f"Content about {section_copy.get('name', 'this topic')}."
-                    )
-
-            post["sections"].append(section_copy)
-
-        # Add image recommendation if enabled
-        if self.include_image:
-            post["image"] = {
-                "description": f"Image related to {self.title}",
-                "alt_text": f"{self.title} - {self.target_persona['name']}",
-                "recommended_size": self._get_image_size_for_platform(platform),
-            }
-
-        # Add emojis if requested
-        if include_emoji:
-            post["content"] = self._add_emojis_to_content(post["content"])
-
-        # Add call to action if requested
-        if include_call_to_action and not self.call_to_action:
-            post["content"] += f"\n\nClick the link in bio to learn more!"
-
-        # Update hashtags if requested
-        post["include_hashtags"] = (
-            include_hashtags if include_hashtags is not None else bool(self.hashtags)
-        )
-        post["include_emoji"] = include_emoji if include_emoji is not None else True
-        post["include_call_to_action"] = (
-            include_call_to_action
-            if include_call_to_action is not None
-            else bool(self.call_to_action)
-        )
-
-        if include_hashtags is not None:
-            if include_hashtags and not self.hashtags:
-                self.hashtags = self.generate_hashtag_recommendations(5)
-                post["hashtags"] = self.hashtags
-            elif not include_hashtags:
-                post["hashtags"] = []
-
-        # Update timestamp
-        self.updated_at = datetime.now().isoformat()
-
-        return post
-
-    def _add_emojis_to_content(self, content: str) -> str:
-        """
-        Add emojis to content.
-
-        Args:
-            content: Content to add emojis to
-
-        Returns:
-            Content with emojis
-        """
-        # Simple emoji mapping for common topics
-        emoji_mapping = {
-            "business": "💼",
-            "money": "💰",
-            "growth": "📈",
-            "idea": "💡",
-            "success": "🚀",
-            "time": "⏰",
-            "tip": "💯",
-            "learn": "📚",
-            "social": "🔗",
-            "marketing": "📣",
-            "content": "📝",
-            "strategy": "🎯",
-            "analytics": "📊",
-            "customer": "👥",
-            "product": "🛍️",
-            "service": "🛠️",
-            "digital": "💻",
-            "mobile": "📱",
-            "email": "📧",
-            "video": "🎬",
-        }
-
-        # Add emoji to title
-        for keyword, emoji in emoji_mapping.items():
-            if keyword in self.title.lower() and not content.startswith(emoji):
-                content = f"{emoji} {content}"
-                break
-
-        # If no emoji was added, add a default one
-        if not any(emoji in content[:2] for emoji in emoji_mapping.values()):
-            content = f"✨ {content}"
-
-        return content
-
-    def _get_image_size_for_platform(self, platform: str) -> str:
-        """
-        Get the recommended image size for a platform.
-
-        Args:
-            platform: Social media platform
-
-        Returns:
-            Recommended image size
-        """
-        platform_sizes = {
-            "twitter": "1200 x 675 pixels",
-            "x": "1200 x 675 pixels",
-            "linkedin": "1200 x 627 pixels",
-            "facebook": "1200 x 630 pixels",
-            "instagram": "1080 x 1080 pixels (square) or 1080 x 1350 pixels (portrait)",
-        }
-
-        return platform_sizes.get(platform.lower(), "1200 x 1200 pixels")
-
-    def _generate_twitter_post(self) -> Dict[str, Any]:
-        """Generate a Twitter post."""
-        # Create a short version of the post (max 280 characters)
-        main_point = self.key_points[0] if self.key_points else self.title
-
-        # Format hashtags
-        hashtag_text = " ".join([f"#{tag.replace(' ', 
-            '')}" for tag in self.hashtags[:3]])
-
-        # Create call to action
-        cta = f" {self.call_to_action}" if self.call_to_action else ""
-
-        # Combine elements, ensuring we don't exceed character limit
-        post_text = f"{main_point}{cta}"
-        if len(post_text + " " + hashtag_text) <= 280:
-            post_text = f"{post_text} {hashtag_text}"
-
-        return {
-            "platform": "Twitter",
-            "character_limit": 280,
-            "content": post_text[:280],
-            "post_text": post_text[:280],  # For backward compatibility
-            "estimated_length": len(post_text),
-            "recommended_posting_times": ["8 - 10am", "12 - 1pm", "5 - 6pm"],
-            "engagement_tips": [
-                "Ask a question to encourage replies",
-                "Tag relevant accounts when appropriate",
-                "Consider creating a thread for longer content",
-            ],
-        }
-
-    def _generate_linkedin_post(self) -> Dict[str, Any]:
-        """Generate a LinkedIn post."""
-        # LinkedIn posts can be longer and more professional
-        intro = f"📝 {self.title}\n\n"
-
-        # Add key points as bullet points
-        body = ""
-        for point in self.key_points[:3]:  # Limit to 3 key points
-            body += f"• {point}\n"
-
-        # Add a space and the call to action
-        cta = f"\n{self.call_to_action}" if self.call_to_action else ""
-
-        # Add hashtags at the end
-        hashtag_text = "\n\n" + " ".join([f"#{tag.replace(' ', 
-            '')}" for tag in self.hashtags[:5]])
-
-        # Combine all elements
-        post_text = intro + body + cta + hashtag_text
-
-        return {
-            "platform": "LinkedIn",
-            "character_limit": 3000,
-            "content": post_text[:3000],
-            "post_text": post_text[:3000],  # For backward compatibility
-            "estimated_length": len(post_text),
-            "recommended_posting_times": ["8 - 9am", "10 - 11am", "1 - 2pm"],
-            "engagement_tips": [
-                "Start with a hook or question",
-                "Use line breaks to make the post scannable",
-                "Tag relevant connections or companies",
-                "End with a clear call to action",
-            ],
-        }
-
-    def _generate_facebook_post(self) -> Dict[str, Any]:
-        """Generate a Facebook post."""
-        # Facebook posts can be conversational
-        intro = f"💡 {self.title}\n\n"
-
-        # Add a brief description
-        body = f"I wanted to share some thoughts on {self.title.lower()}:\n\n"
-
-        # Add key points
-        for i, point in enumerate(self.key_points[:3]):
-            body += f"{i + 1}. {point}\n"
-
-        # Add call to action
-        cta = f"\n{self.call_to_action}" if self.call_to_action else ""
-
-        # Add hashtags (fewer than Twitter / Instagram)
-        hashtag_text = "\n\n" + " ".join([f"#{tag.replace(' ', 
-            '')}" for tag in self.hashtags[:3]])
-
-        # Combine all elements
-        post_text = intro + body + cta + hashtag_text
-
-        return {
-            "platform": "Facebook",
-            "content": post_text,
-            "post_text": post_text,  # For backward compatibility
-            "estimated_length": len(post_text),
-            "recommended_posting_times": ["1 - 4pm", "6 - 8pm"],
-            "engagement_tips": [
-                "Ask a question to encourage comments",
-                "Consider using emojis to add personality",
-                "Tag relevant pages when appropriate",
-                "Respond to comments to boost engagement",
-            ],
-        }
-
-    def _generate_instagram_post(self) -> Dict[str, Any]:
-        """Generate an Instagram post caption."""
-        # Instagram captions focus on the image with supporting text
-        intro = f"✨ {self.title}\n\n"
-
-        # Add a brief, engaging description
-        body = f"{self.key_points[0] if self.key_points else ''}\n\n"
-
-        # Add call to action
-        cta = f"{self.call_to_action}\n\n" if self.call_to_action else ""
-
-        # Add hashtags (Instagram can have more hashtags)
-        hashtag_text = ".\n.\n.\n" + " ".join([f"#{tag.replace(' ', 
-            '')}" for tag in self.hashtags])
-
-        # Combine all elements
-        post_text = intro + body + cta + hashtag_text
-
-        return {
-            "platform": "instagram",
-            "content": post_text,
-            "post_text": post_text,  # For backward compatibility
-            "estimated_length": len(post_text),
-            "recommended_posting_times": ["11am - 1pm", "7 - 9pm"],
-            "engagement_tips": [
-                "Start with a hook to grab attention",
-                "Use line breaks to make the caption readable",
-                "Include a clear call to action",
-                "Use up to 30 relevant hashtags",
-                "Consider hiding hashtags with periods or in a comment",
-            ],
-        }
-
-    def generate_hashtag_recommendations(self, count: int = 10) -> List[str]:
-        """
-        Generate hashtag recommendations based on the content.
-
-        Args:
-            count: Number of hashtags to recommend
-
-        Returns:
-            List of recommended hashtags
-        """
-        # Start with any existing hashtags
-        recommendations = list(self.hashtags)
-
-        # Add hashtags based on the title
-        title_words = self.title.lower().split()
-        for word in title_words:
-            if len(word) > 3 and word not in [
-                "with",
-                "from",
-                "that",
-                "this",
-                "what",
-                "when",
-                "where",
-                "which",
-            ]:
-                recommendations.append(word)
-
-        # Add hashtags based on key points
-        for point in self.key_points:
-            point_words = point.lower().split()
-            potential_tag = "".join([word.capitalize() for word in point_words[:3]])
-            if potential_tag and \
-                len(potential_tag) < 30:  # Avoid excessively long hashtags
-                recommendations.append(potential_tag)
-
-        # Add hashtags based on target persona
-        recommendations.append(self.target_persona["name"].replace(" ", ""))
-
-        # Add industry - standard hashtags
-        industry_hashtags = [
-            "ContentCreation",
-            "DigitalMarketing",
-            "SocialMediaTips",
-            "MarketingStrategy",
-            "BusinessTips",
-            "Entrepreneurship",
-            "GrowthHacking",
-            "SmallBusiness",
-            "StartupLife",
-            "Innovation",
-        ]
-
-        # Combine all hashtags, remove duplicates, and limit to requested count
-        all_hashtags = list(set(recommendations + industry_hashtags))
-        return all_hashtags[:count]
-
-
-class EmailNewsletterTemplate(ContentTemplate):
-    """
-    Template for creating email newsletter content.
-    """
-
-    def __init__(
-        self,
-        name: str = "",
-        description: str = "",
-        title: str = "",
-        target_persona: Optional[Dict[str, Any]] = None,
-        key_points: Optional[List[str]] = None,
-        tone: Optional[str] = "professional",
-        call_to_action: Optional[str] = None,
-        subject_line: Optional[str] = None,
-        newsletter_type: str = "general",
-        include_images: bool = True,
-        sender_name: Optional[str] = None,
-        sender_email: Optional[str] = None,
-    ):
-        """
-        Initialize an email newsletter template.
-
-        Args:
-            name: Name of the template
-            description: Description of the template
-            title: Title of the email newsletter
-            target_persona: The target user persona for this newsletter
-            key_points: List of key points to cover in the newsletter
-            tone: Optional tone for the newsletter
-            call_to_action: Optional call to action for the newsletter
-            subject_line: Optional subject line for the email
-            newsletter_type: Type of newsletter (general, promotional, educational, 
-                etc.)
-            include_images: Whether to include image recommendations
-            sender_name: Optional name of the sender
-            sender_email: Optional email of the sender
-        """
-        super().__init__(name, description, title, target_persona, key_points, tone, 
-            call_to_action)
-        self.content_type = "email_newsletter"
-        self.subject_line = subject_line or title
-        self.newsletter_type = newsletter_type
-        self.include_images = include_images
-        self.sender_name = sender_name
-        self.sender_email = sender_email
-
-        # Add default sections
-        if not self.sections:
-            self.add_section(
-                name="Subject Line",
-                description="The subject line of the email",
-                content_type="text",
-                placeholder="Enter a compelling subject line...",
-                required=True,
-            )
-
-            self.add_section(
-                name="Preheader",
-                description="The preheader text that appears in email clients",
-                content_type="text",
-                placeholder="Enter preheader text (50 - 100 characters)...",
-                required=True,
-            )
-
-            self.add_section(
-                name="Greeting",
-                description="The greeting for the recipient",
-                content_type="text",
-                placeholder="Enter a greeting...",
-                required=True,
-            )
-
-            self.add_section(
-                name="Introduction",
-                description="The introduction of the email",
-                content_type="text",
-                placeholder="Write an engaging introduction...",
-                required=True,
-            )
-
-            self.add_section(
-                name="Main Content",
-                description="The main content of the email",
-                content_type="text",
-                placeholder="Write the main content here...",
-                required=True,
-            )
-
-            self.add_section(
-                name="Call to Action",
-                description="The call to action for the email",
-                content_type="text",
-                placeholder="Enter a call to action...",
-                required=False,
-            )
-
-            self.add_section(
-                name="Footer",
-                description="The footer of the email",
-                content_type="text",
-                placeholder="Enter footer text...",
-                required=True,
-            )
-
-    def generate_outline(self) -> Dict[str, Any]:
-        """
-        Generate an outline for the email newsletter.
-
-        Returns:
-            Dictionary with email newsletter outline details
-        """
-        # Create sections based on newsletter type
-        sections = []
-
-        # Add header section
-        sections.append(
-            {
-                "section_type": "header",
-                "title": "Header",
-                "description": "Email header with logo and preheader text",
-                "content": f"Newsletter: {self.title}",
-                "preheader_text": f"Check out our latest insights on {self.title}",
-            }
-        )
-
-        # Add greeting section
-        sections.append(
-            {
-                "section_type": "greeting",
-                "title": "Greeting",
-                "description": "Personalized greeting for the recipient",
-                "content": f"Hi {{first_name}},",
-            }
-        )
-
-        # Add introduction section
-        sections.append(
-            {
-                "section_type": "introduction",
-                "title": "Introduction",
-                "description": "Brief introduction to the newsletter topic",
-                "content": f"Welcome to our newsletter about {self.title}. {self.key_points[0] if self.key_points else ''}",
-                    
-            }
-        )
-
-        # Add main content sections based on newsletter type
-        if self.newsletter_type == "general":
-            # Add a section for each key point
-            for i, point in enumerate(self.key_points):
-                sections.append(
-                    {
-                        "section_type": "content",
-                        "title": f"Section {i + 1}: {point}",
-                        "description": f"Content about {point}",
-                        "content": f"## {point}\n\nDetails about {point} would go here.",
-                            
-                    }
-                )
-
-        elif self.newsletter_type == "promotional":
-            # Add product / service highlight section
-            sections.append(
-                {
-                    "section_type": "product_highlight",
-                    "title": "Product Highlight",
-                    "description": "Highlight of the product or service being promoted",
-                    "content": f"## Introducing {self.title}\n\nDetails about the product / service would go here.",
-                        
-                }
-            )
-
-            # Add benefits section
-            sections.append(
-                {
-                    "section_type": "benefits",
-                    "title": "Benefits",
-                    "description": "Benefits of the product or service",
-                    "content": "## Benefits\n\n"
-                    + "\n".join([f"- {point}" for point in self.key_points]),
-                }
-            )
-
-            # Add pricing section
-            sections.append(
-                {
-                    "section_type": "pricing",
-                    "title": "Pricing",
-                    "description": "Pricing information",
-                    "content": "## Pricing\n\nPricing details would go here.",
-                }
-            )
-
-        elif self.newsletter_type == "educational":
-            # Add educational content sections
-            sections.append(
-                {
-                    "section_type": "main_content",
-                    "title": "Main Content",
-                    "description": "Main educational content",
-                    "content": f"## {self.title}\n\n"
-                    + "\n\n".join(
-                        [
-                            f"### {point}\n\nDetails about {point} would go here."
-                            for point in self.key_points
-                        ]
-                    ),
-                }
-            )
-
-            # Add resources section
-            sections.append(
-                {
-                    "section_type": "resources",
-                    "title": "Additional Resources",
-                    "description": "Links to additional resources",
-                    "content": "## Additional Resources\n\n- Resource 1\n- Resource 2\n- Resource 3",
-                        
-                }
-            )
-
-        # Add call - to - action section
-        if self.call_to_action:
-            sections.append(
-                {
-                    "section_type": "call_to_action",
-                    "title": "Call to Action",
-                    "description": "Call to action button or link",
-                    "content": self.call_to_action,
-                    "button_text": "Click Here",
-                    "button_url": "{{cta_url}}",
-                }
-            )
-
-        # Add footer section
-        sections.append(
-            {
-                "section_type": "footer",
-                "title": "Footer",
-                "description": "Email footer with unsubscribe link and contact information",
-                    
-                "content": f"© {datetime.now().year} {self.sender_name or 'Company Name'}. All rights reserved.",
-                    
-                "unsubscribe_text": "If you no longer wish to receive these emails, 
-                    you can {{unsubscribe}}.",
-                "contact_info": self.sender_email or "contact @ example.com",
-            }
-        )
-
-        # Create the outline
-        outline = {
-            "id": self.id,
-            "title": self.title,
-            "content_type": self.content_type,
-            "newsletter_type": self.newsletter_type,
-            "subject_line": self.subject_line,
-            "target_persona": self.target_persona["name"],
-            "tone": self.tone,
-            "sender_name": self.sender_name,
-            "sender_email": self.sender_email,
-            "sections": sections,
-            "created_at": self.created_at,
-        }
-
-        # Add image recommendations if enabled
-        if self.include_images:
-            image_recommendations = []
-
-            # Header image
-            image_recommendations.append(
-                {
-                    "description": "Header image or logo",
-                    "placement": "header",
-                    "size": "600 x 200 pixels",
-                    "purpose": "Brand recognition",
-                }
-            )
-
-            # Main content image
-            image_recommendations.append(
-                {
-                    "description": f"Main image related to {self.title}",
-                    "placement": "after introduction",
-                    "size": "600 x 400 pixels",
-                    "purpose": "Illustrate the main topic",
-                }
-            )
-
-            # Add image for call to action if present
-            if self.call_to_action:
-                image_recommendations.append(
-                    {
-                        "description": "Call to action button or banner",
-                        "placement": "call to action section",
-                        "size": "600 x 100 pixels",
-                        "purpose": "Draw attention to the call to action",
-                    }
-                )
-
-            outline["image_recommendations"] = image_recommendations
-
-        return outline
-
-    def generate_subject_line_variations(self, count: int = 5) -> List[str]:
-        """
-        Generate variations of the email subject line.
-
-        Args:
-            count: Number of variations to generate
-
-        Returns:
-            List of subject line variations
-        """
-        variations = [self.subject_line]  # Start with the original subject line
-
-        # Generate variations based on common email subject line patterns
-        patterns = [
-            f"[Newsletter] {self.title}",
-            f"{self.target_persona['name']}'s Guide to {self.title}",
-            f"{len(self.key_points)} Tips for {self.title}",
-            f"How to {self.title} - {self.target_persona['name']} Newsletter",
-            f"The Latest on {self.title}",
-            f"Exclusive: {self.title} Insights",
-            f"Quick Read: {self.title} for {self.target_persona['name']}s",
-            f"🔥 {self.title}: What You Need to Know",
-        ]
-
-        # Add variations until we reach the requested count
-        for pattern in patterns:
-            if len(variations) < count:
-                variations.append(pattern)
-            else:
-                break
-
-        return variations[:count]
-
-    def generate_newsletter(
-        self,
-        topic: str = "",
-        target_audience: str = "",
-        tone: str = "",
-        include_images: bool = None,
-        include_personalization: bool = None,
-        include_call_to_action: bool = None,
-    ) -> Dict[str, Any]:
-        """
-        Generate a complete email newsletter.
-
-        Args:
-            topic: Topic of the newsletter
-            target_audience: Target audience for the newsletter
-            tone: Tone of the newsletter
-            include_images: Whether to include images
-            include_personalization: Whether to include personalization
-            include_call_to_action: Whether to include a call to action
-
-        Returns:
-            Dictionary with newsletter content
-        """
-        # Update template properties if provided
-        if topic:
-            self.title = topic
-            self.subject_line = topic
-
-        if target_audience:
-            self.target_persona["name"] = target_audience
-
-        if tone:
-            self.tone = tone
-
-        if include_images is not None:
-            self.include_images = include_images
-
-        if include_call_to_action and not self.call_to_action:
-            self.call_to_action = "Click here to learn more"
-
-        # Generate base content
-        outline = self.generate_outline()
-
-        # Create the newsletter content
-        newsletter = {
-            "id": self.id,
-            "template_id": self.id,
-            "name": self.name,
-            "description": self.description,
-            "title": self.title,
-            "topic": topic or self.title,
-            "content_type": self.content_type,
-            "newsletter_type": self.newsletter_type,
-            "subject_line": self.subject_line,
-            "subject_line_variations": self.generate_subject_line_variations(),
-            "target_persona": self.target_persona["name"],
-            "target_audience": target_audience or self.target_persona["name"],
-            "tone": self.tone,
-            "sender_name": self.sender_name,
-            "sender_email": self.sender_email,
-            "created_at": self.created_at,
-            "updated_at": self.updated_at,
-            "include_images": include_images if include_images is not None else self.include_images,
-                
-            "include_personalization": (
-                include_personalization if include_personalization is not None else False
-            ),
-            "include_call_to_action": (
-                include_call_to_action
-                if include_call_to_action is not None
-                else bool(self.call_to_action)
-            ),
-        }
-
-        # Add sections with content
-        newsletter["sections"] = []
-        for section in self.sections:
-            # Create a copy of the section
-            section_copy = section.copy()
-
-            # Add sample content if the section doesn't have any
-            if not section_copy.get("content"):
-                if section_copy.get("name") == "Subject Line":
-                    section_copy["content"] = \
-                        self.subject_line or f"Newsletter: {self.title}"
-                elif section_copy.get("name") == "Preheader":
-                    section_copy["content"] = (
-                        f"The latest insights on {self.title} for {self.target_persona['name']}"
-                    )
-                elif section_copy.get("name") == "Greeting":
-                    section_copy["content"] = "Hello {{first_name}},"
-                elif section_copy.get("name") == "Introduction":
-                    section_copy["content"] = (
-                        f"Welcome to our newsletter about {self.title}. We have some exciting updates to share with you."
-                    )
-                elif section_copy.get("name") == "Main Content":
-                    section_copy["content"] = (
-                        f"Here are the key points about {self.title} that you should know about."
-                    )
-                elif section_copy.get("name") == "Call to Action":
-                    section_copy["content"] = \
-                        self.call_to_action or "Click here to learn more"
-                elif section_copy.get("name") == "Footer":
-                    section_copy["content"] = (
-                        "Thank you for reading! If you have any questions, 
-                            please reply to this email."
-                    )
-                else:
-                    section_copy["content"] = (
-                        f"Content about {section_copy.get('name', 'this topic')}."
-                    )
-
-            newsletter["sections"].append(section_copy)
-
-        # Add image recommendations if enabled
-        if self.include_images and "image_recommendations" in outline:
-            newsletter["images"] = outline["image_recommendations"]
-
-        # Add personalization if requested
-        if include_personalization:
-            newsletter["personalization"] = {
-                "merge_tags": [
-                    {"tag": "{{first_name}}", "description": "Recipient's first name"},
-                    {"tag": "{{last_name}}", "description": "Recipient's last name"},
-                    {"tag": "{{company}}", "description": "Recipient's company name"},
-                    {"tag": "{{unsubscribe}}", "description": "Unsubscribe link"},
-                ],
-                "dynamic_content": [
-                    {
-                        "condition": "industry",
-                        "values": ["technology", "healthcare", "finance", "education", 
-                            "retail"],
-                    },
-                    {
-                        "condition": "role",
-                        "values": ["manager", "executive", "individual contributor", 
-                            "consultant"],
-                    },
-                ],
-            }
-
-        # Add best practices
-        newsletter["best_practices"] = self.get_email_best_practices()
-
-        # Add preview text
-        newsletter["preview_text"] = f"Check out our latest insights on {self.title}"
-
-        # Add email metrics to track
-        newsletter["recommended_metrics"] = [
-            "open_rate",
-            "click_through_rate",
-            "conversion_rate",
-            "bounce_rate",
-            "unsubscribe_rate",
-        ]
-
-        # Update timestamp
-        self.updated_at = datetime.now().isoformat()
-
-        return newsletter
-
-    def get_email_best_practices(self) -> Dict[str, List[str]]:
-        """
-        Get best practices for email newsletters.
-
-        Returns:
-            Dictionary with email best practices
-        """
-        best_practices = {
-            "subject_line": [
-                "Keep subject lines under 50 characters",
-                "Avoid spam trigger words like 'free', 'guarantee', 'buy now'",
-                "Create a sense of urgency or curiosity",
-                "Personalize with recipient's name when possible",
-            ],
-            "content": [
-                "Keep paragraphs short (2 - 3 sentences)",
-                "Use bullet points for easy scanning",
-                "Include a clear call - to - action",
-                "Balance text and images (60% text, 40% images recommended)",
-                f"Write in a {self.tone} tone that matches your brand",
-            ],
-            "design": [
-                "Use a responsive email template",
-                "Ensure your email looks good on mobile devices",
-                "Keep the width around 600 pixels",
-                "Use web - safe fonts",
-                "Include alt text for all images",
-            ],
-            "technical": [
-                "Test your email across different email clients",
-                "Include a plain text version",
-                "Ensure all links work correctly",
-                "Include an unsubscribe link",
-                "Follow CAN - SPAM and GDPR requirements",
-            ],
-            "timing": [
-                "Send at optimal times based on your audience (typically Tuesday - Thursday mornings)",
-                    
-                "Maintain a consistent sending schedule",
-                "Avoid sending too frequently (usually no more than once per week)",
-                "Consider time zones if you have an international audience",
-            ],
-        }
-
-        return best_practices
-
-
-class VideoScriptTemplate(ContentTemplate):
-    """
-    Template for creating video script content.
-    """
-
-    def __init__(
-        self,
-        title: str,
-        target_persona: Dict[str, Any],
-        key_points: List[str],
-        tone: Optional[str] = "conversational",
-        call_to_action: Optional[str] = None,
-        video_length: Optional[int] = 5,  # in minutes
-        video_type: str = "educational",
-        include_b_roll: bool = True,
-    ):
-        """
-        Initialize a video script template.
-
-        Args:
-            title: Title of the video
-            target_persona: The target user persona for this video
-            key_points: List of key points to cover in the video
-            tone: Optional tone for the video
-            call_to_action: Optional call to action for the video
-            video_length: Optional target length of the video in minutes
-            video_type: Type of video (educational, promotional, tutorial, etc.)
-            include_b_roll: Whether to include B - roll recommendations
-        """
-        super().__init__(title, target_persona, key_points, tone, call_to_action)
-        self.content_type = "video_script"
-        self.video_length = video_length
-        self.video_type = video_type
-        self.include_b_roll = include_b_roll
-
-        # Calculate approximate word count based on video length
-        # Average speaking rate is about 150 words per minute
-        self.target_word_count = video_length * 150
-
-    def generate_outline(self) -> Dict[str, Any]:
-        """
-        Generate an outline for the video script.
-
-        Returns:
-            Dictionary with video script outline details
-        """
-        # Create script sections
-        script_sections = []
-
-        # Calculate approximate time per section
-        # Reserve 15% for intro and outro
-        main_content_time = self.video_length * 0.85
-        time_per_point = main_content_time / max(len(self.key_points), 1)
-
-        # Add intro section
-        script_sections.append(
-            {
-                "section_type": "intro",
-                "title": "Introduction",
-                "description": "Video introduction and hook",
-                "duration": f"{int(self.video_length * 0.1 * 60)} seconds",
-                "word_count": int(self.target_word_count * 0.1),
-                "script": f"[HOST ON CAMERA]\n\nHi, 
-                    I'm {{host_name}} and welcome to this video about {self.title}. "
-                f"Today we're going to explore {', 
-                    '.join(self.key_points[:-1]) + ' and ' + self.key_points[-1] if len(self.key_points) > 1 else self.key_points[0] if self.key_points else ''}. "
-                f"If you've ever struggled with {self.target_persona['pain_points'][0] if self.target_persona['pain_points'] else 'this topic'}, 
-                    this video is for you.",
-            }
-        )
-
-        # Add main content sections
-        for i, point in enumerate(self.key_points):
-            b_roll = ""
-            if self.include_b_roll:
-                b_roll = f"\n\n[B - ROLL: Footage showing {point}]"
-
-            script_sections.append(
-                {
-                    "section_type": "main_content",
-                    "title": f"Section {i + 1}: {point}",
-                    "description": f"Content about {point}",
-                    "duration": f"{int(time_per_point * 60)} seconds",
-                    "word_count": int(
-                        self.target_word_count * (time_per_point / self.video_length)
-                    ),
-                    "script": f"[HOST ON CAMERA]\n\nLet's talk about {point}. "
-                    f"This is important because it helps {self.target_persona['name']}s achieve {self.target_persona['goals'][0] if self.target_persona['goals'] else 'their goals'}."
-                    f"{b_roll}\n\n"
-                    f"[HOST ON CAMERA]\n\n"
-                    f"The key thing to remember about {point} is...",
-                }
-            )
-
-        # Add outro section with call to action
-        outro_script = \
-            f"[HOST ON CAMERA]\n\nThanks for watching this video about {self.title}. "
-        if self.call_to_action:
-            outro_script += f"Don't forget to {self.call_to_action}. "
-        outro_script += (
-            "If you found this helpful, 
-                please like and subscribe for more content like this."
-        )
-
-        script_sections.append(
-            {
-                "section_type": "outro",
-                "title": "Conclusion",
-                "description": "Video conclusion and call to action",
-                "duration": f"{int(self.video_length * 0.05 * 60)} seconds",
-                "word_count": int(self.target_word_count * 0.05),
-                "script": outro_script,
-            }
-        )
-
-        # Create the outline
-        outline = {
-            "id": self.id,
-            "title": self.title,
-            "content_type": self.content_type,
-            "video_type": self.video_type,
-            "target_persona": self.target_persona["name"],
-            "tone": self.tone,
-            "video_length": f"{self.video_length} minutes",
-            "target_word_count": self.target_word_count,
-            "script_sections": script_sections,
-            "created_at": self.created_at,
-        }
-
-        # Add B - roll recommendations if enabled
-        if self.include_b_roll:
-            b_roll_recommendations = []
-
-            # Add intro B - roll
-            b_roll_recommendations.append(
-                {
-                    "description": f"Opening shots related to {self.title}",
-                    "placement": "intro",
-                    "duration": "5 - 10 seconds",
-                    "purpose": "Set the tone and context for the video",
-                }
-            )
-
-            # Add B - roll for each key point
-            for i, point in enumerate(self.key_points):
-                b_roll_recommendations.append(
-                    {
-                        "description": f"Footage illustrating {point}",
-                        "placement": f"Section {i + 1}",
-                        "duration": "10 - 15 seconds",
-                        "purpose": "Visualize the concept being explained",
-                    }
-                )
-
-            # Add transition B - roll
-            if len(self.key_points) > 1:
-                b_roll_recommendations.append(
-                    {
-                        "description": "Transition shots between sections",
-                        "placement": "Between main sections",
-                        "duration": "3 - 5 seconds each",
-                        "purpose": "Smooth transition between topics",
-                    }
-                )
-
-            outline["b_roll_recommendations"] = b_roll_recommendations
-
-        return outline
-
-    def generate_script_with_timing(self) -> Dict[str, Any]:
-        """
-        Generate a detailed script with timing information.
-
-        Returns:
-            Dictionary with detailed script information
-        """
-        # Get the basic outline first
-        outline = self.generate_outline()
-        script_sections = outline["script_sections"]
-
-        # Calculate cumulative timing
-        current_time = 0
-        for section in script_sections:
-            # Convert duration from "X seconds" to integer seconds
-            duration_seconds = int(section["duration"].split()[0])
-
-            # Add timing information
-            section["start_time"] = self._format_timestamp(current_time)
-            current_time += duration_seconds
-            section["end_time"] = self._format_timestamp(current_time)
-
-        # Add total duration
-        outline["total_duration"] = self._format_timestamp(current_time)
-
-        return outline
-
-    def _format_timestamp(self, seconds: int) -> str:
-        """Format seconds as MM:SS."""
-        minutes = seconds // 60
-        remaining_seconds = seconds % 60
-        return f"{minutes:02d}:{remaining_seconds:02d}"
-
-    def get_video_best_practices(self) -> Dict[str, List[str]]:
-        """
-        Get best practices for video creation.
-
-        Returns:
-            Dictionary with video best practices
-        """
-        best_practices = {
-            "scripting": [
-                "Write for speaking, not reading (use conversational language)",
-                "Keep sentences short and simple",
-                "Use active voice rather than passive voice",
-                "Include pauses for emphasis or transitions",
-                "Address the viewer directly ('you')",
-            ],
-            "structure": [
-                "Start with a hook in the first 15 seconds",
-                "Preview what the video will cover",
-                "Organize content in a logical sequence",
-                "Recap key points at the end",
-                "Include a clear call to action",
-            ],
-            "visual_elements": [
-                "Change shots every 5 - 10 seconds to maintain interest",
-                "Use text overlays for key points or complex terms",
-                "Include relevant B - roll footage to illustrate concepts",
-                "Consider adding graphics or animations for abstract concepts",
-                "Ensure good lighting and clear audio",
-            ],
-            "engagement": [
-                "Ask questions to encourage viewer reflection",
-                "Mention comments or feedback from previous videos",
-                "Encourage likes, subscriptions, and sharing",
-                "Tease future content to build anticipation",
-                "Respond to common questions or objections",
-            ],
-            "platform_specific": {
-                "youtube": [
-                    "Optimize title and description with keywords",
-                    "Create an eye - catching thumbnail",
-                    "Add timestamps for longer videos",
-                    "Use end screens and cards to promote other content",
-                    "Organize videos into playlists",
-                ],
-                "social_media": [
-                    "Front - load key information in the first 5 - 10 seconds",
-                    "Design for viewing without sound (captions, text overlays)",
-                    "Keep videos under 2 minutes for most platforms",
-                    "Use square or vertical format for mobile viewing",
-                    "Include your branding within the first few seconds",
-                ],
-            },
-        }
-
-        return best_practices
-
-
-class LandingPageTemplate(ContentTemplate):
-    """
-    Template for creating landing page content.
-    """
-
-    def __init__(
-        self,
-        title: str,
-        target_persona: Dict[str, Any],
-        key_points: List[str],
-        tone: Optional[str] = "persuasive",
-        call_to_action: Optional[str] = None,
-        unique_selling_proposition: Optional[str] = None,
-        features: Optional[List[Dict[str, str]]] = None,
-        testimonials: Optional[List[Dict[str, str]]] = None,
-        include_faq: bool = True,
-    ):
-        """
-        Initialize a landing page template.
-
-        Args:
-            title: Title of the landing page
-            target_persona: The target user persona for this landing page
-            key_points: List of key points to cover (benefits)
-            tone: Optional tone for the landing page
-            call_to_action: Optional call to action for the landing page
-            unique_selling_proposition: Optional unique selling proposition
-            features: Optional list of features with descriptions
-            testimonials: Optional list of testimonials
-            include_faq: Whether to include FAQ section
-        """
-        super().__init__(title, target_persona, key_points, tone, call_to_action)
-        self.content_type = "landing_page"
-        self.unique_selling_proposition = (
-            unique_selling_proposition or \
-                f"The best solution for {target_persona['name']}s"
-        )
-        self.features = features or []
-        self.testimonials = testimonials or []
-        self.include_faq = include_faq
-
-    def generate_outline(self) -> Dict[str, Any]:
-        """
-        Generate an outline for the landing page.
-
-        Returns:
-            Dictionary with landing page outline details
-        """
-        # Create sections for the landing page
-        sections = []
-
-        # Add hero section
-        sections.append(
-            {
-                "section_type": "hero",
-                "title": "Hero Section",
-                "description": "Main headline, subheadline, and primary call to action",
-                "elements": {
-                    "headline": self.title,
-                    "subheadline": self.unique_selling_proposition,
-                    "primary_cta": self.call_to_action or "Get Started",
-                    "hero_image": f"Image showing {self.target_persona['name']} using the product / service",
-                        
-                },
-            }
-        )
-
-        # Add problem section
-        sections.append(
-            {
-                "section_type": "problem",
-                "title": "Problem Section",
-                "description": "Describe the problem your target audience faces",
-                "elements": {
-                    "headline": f"Are you struggling with {self.target_persona['pain_points'][0] if self.target_persona['pain_points'] else 'this problem'}?",
-                        
-                    "description": f"Many {self.target_persona['name']}s face challenges with "
-                    f"{', 
-                        '.join(self.target_persona['pain_points'][:-1]) + ' and ' + self.target_persona['pain_points'][-1] if len(self.target_persona['pain_points']) > 1 else self.target_persona['pain_points'][0] if self.target_persona['pain_points'] else 'various issues'}.",
-                        
-                    "image": f"Image illustrating the problem",
-                },
-            }
-        )
-
-        # Add solution section
-        sections.append(
-            {
-                "section_type": "solution",
-                "title": "Solution Section",
-                "description": "Present your solution to the problem",
-                "elements": {
-                    "headline": f"Introducing {self.title}",
-                    "description": f"Our solution helps {self.target_persona['name']}s "
-                    f"{self.target_persona['goals'][0] if self.target_persona['goals'] else 'achieve their goals'} "
-                    f"without the hassle.",
-                    "image": f"Image or screenshot of the product / service",
-                },
-            }
-        )
-
-        # Add benefits section
-        benefit_items = []
-        for point in self.key_points:
-            benefit_items.append(
-                {
-                    "title": point,
-                    "description": f"Description of how {point} benefits the user",
-                    "icon": "Relevant icon",
-                }
-            )
-
-        sections.append(
-            {
-                "section_type": "benefits",
-                "title": "Benefits Section",
-                "description": "Highlight the key benefits of your solution",
-                "elements": {"headline": "Benefits", "benefit_items": benefit_items},
-            }
-        )
-
-        # Add features section if features are provided
-        if self.features:
-            sections.append(
-                {
-                    "section_type": "features",
-                    "title": "Features Section",
-                    "description": "Detail the features of your solution",
-                    "elements": {"headline": "Features", "feature_items": self.features},
-                        
-                }
-            )
-
-        # Add testimonials section if testimonials are provided
-        if self.testimonials:
-            sections.append(
-                {
-                    "section_type": "testimonials",
-                    "title": "Testimonials Section",
-                    "description": "Display testimonials from satisfied customers",
-                    "elements": {
-                        "headline": "What Our Customers Say",
-                        "testimonial_items": self.testimonials,
-                    },
-                }
-            )
-
-        # Add FAQ section if enabled
-        if self.include_faq:
-            faq_items = []
-
-            # Generate FAQs based on key points and persona
-            faq_items.append(
-                {
-                    "question": f"How does {self.title} work?",
-                    "answer": f"Our solution is designed specifically for {self.target_persona['name']}s to help them achieve their goals easily and efficiently.",
-                        
-                }
-            )
-
-            faq_items.append(
-                {
-                    "question": f"How much does {self.title} cost?",
-                    "answer": "We offer flexible pricing options to suit different needs. Contact us for a personalized quote.",
-                        
-                }
-            )
-
-            for point in self.key_points[:2]:  # Limit to first 2 key points
-                faq_items.append(
-                    {
-                        "question": f"How does {self.title} help with {point.lower()}?",
-                        "answer": f"Our solution provides specialized tools and features to address {point.lower()} effectively.",
-                            
-                    }
-                )
-
-            faq_items.append(
-                {
-                    "question": "How long does it take to get started?",
-                    "answer": "You can get started in just a few minutes. Our onboarding process is designed to be quick and hassle - free.",
-                        
-                }
-            )
-
-            sections.append(
-                {
-                    "section_type": "faq",
-                    "title": "FAQ Section",
-                    "description": "Answer frequently asked questions",
-                    "elements": {"headline": "Frequently Asked Questions", 
-                        "faq_items": faq_items},
-                }
-            )
-
-        # Add CTA section
-        sections.append(
-            {
-                "section_type": "cta",
-                "title": "Call to Action Section",
-                "description": "Final call to action",
-                "elements": {
-                    "headline": f"Ready to {self.target_persona['goals'][0] if self.target_persona['goals'] else 'get started'}?",
-                        
-                    "description": f"Join thousands of {self.target_persona['name']}s who have already transformed their workflow.",
-                        
-                    "cta_button": self.call_to_action or "Get Started Now",
-                    "secondary_cta": "Contact Us",
-                },
-            }
-        )
-
-        # Create the outline
-        outline = {
-            "id": self.id,
-            "title": self.title,
-            "content_type": self.content_type,
-            "target_persona": self.target_persona["name"],
-            "unique_selling_proposition": self.unique_selling_proposition,
-            "tone": self.tone,
-            "call_to_action": self.call_to_action,
-            "sections": sections,
-            "created_at": self.created_at,
-        }
-
-        return outline
-
-    def get_landing_page_best_practices(self) -> Dict[str, List[str]]:
-        """
-        Get best practices for landing pages.
-
-        Returns:
-            Dictionary with landing page best practices
-        """
-        best_practices = {
-            "headline": [
-                "Keep it clear, specific, and benefit - focused",
-                "Use numbers or specific results when possible",
-                "Address the target persona's main pain point",
-                "Keep it under 15 words",
-                "Consider using a question format",
-            ],
-            "design": [
-                "Use a clean, uncluttered layout",
-                "Ensure mobile responsiveness",
-                "Use whitespace effectively",
-                "Maintain consistent branding",
-                "Use high - quality, relevant images",
-                "Ensure fast loading times",
-            ],
-            "content": [
-                "Focus on benefits, not features",
-                "Use customer - centric language",
-                "Keep paragraphs short (3 - 4 lines max)",
-                "Use bullet points for easy scanning",
-                "Include social proof (testimonials, reviews, case studies)",
-                "Address objections in FAQ section",
-            ],
-            "call_to_action": [
-                "Make CTAs stand out visually",
-                "Use action - oriented language",
-                "Create a sense of urgency",
-                "Reduce friction (minimize form fields)",
-                "Include CTAs throughout the page",
-                "Consider offering a lead magnet",
-            ],
-            "seo": [
-                "Include target keywords in headline, subheads, and content",
-                "Optimize meta title and description",
-                "Use descriptive alt text for images",
-                "Ensure proper heading structure (H1, H2, H3)",
-                "Optimize page load speed",
-            ],
-        }
-
-        return best_practices
-
-    def generate_headline_variations(self, count: int = 5) -> List[str]:
-        """
-        Generate variations of the landing page headline.
-
-        Args:
-            count: Number of variations to generate
-
-        Returns:
-            List of headline variations
-        """
-        variations = [self.title]  # Start with the original title
-
-        # Generate variations based on common landing page headline patterns
-        patterns = [
-            f"Introducing {self.title}: The Ultimate Solution for {self.target_persona['name']}s",
-                
-            f"How {self.target_persona['name']}s Are {self.target_persona['goals'][0] if self.target_persona['goals'] else 'Achieving Success'} With {self.title}",
-                
-            f"Say Goodbye to {self.target_persona['pain_points'][0] if self.target_persona['pain_points'] else 'Challenges'}: Introducing {self.title}",
-                
-            f"{self.title}: {len(self.key_points)}X {self.target_persona['goals'][0] if self.target_persona['goals'] else 'Better Results'} for {self.target_persona['name']}s",
-                
-            f"The Smart {self.target_persona['name']}'s Guide to {self.title}",
-            f"Struggling with {self.target_persona['pain_points'][0] if self.target_persona['pain_points'] else 'Challenges'}? Discover {self.title}",
-                
-            f"Unlock Your {self.target_persona['goals'][0] if self.target_persona['goals'] else 'Potential'} with {self.title}",
-                
-        ]
-
-        # Add variations until we reach the requested count
-        for pattern in patterns:
-            if len(variations) < count:
-                variations.append(pattern)
-            else:
-                break
-
-        return variations[:count]
-
-
-class ProductDescriptionTemplate(ContentTemplate):
-    """
-    Template for creating product description content.
-    """
-
-    def __init__(
-        self,
-        title: str,
-        target_persona: Dict[str, Any],
-        key_points: List[str],
-        tone: Optional[str] = "professional",
-        call_to_action: Optional[str] = None,
-        product_features: Optional[List[Dict[str, str]]] = None,
-        product_specs: Optional[Dict[str, str]] = None,
-        product_type: str = "software",
-        include_pricing: bool = True,
-    ):
-        """
-        Initialize a product description template.
-
-        Args:
-            title: Title / name of the product
-            target_persona: The target user persona for this product
-            key_points: List of key points to cover (benefits)
-            tone: Optional tone for the product description
-            call_to_action: Optional call to action
-            product_features: Optional list of product features with descriptions
-            product_specs: Optional dictionary of product specifications
-            product_type: Type of product (software, physical, service)
-            include_pricing: Whether to include pricing section
-        """
-        super().__init__(title, target_persona, key_points, tone, call_to_action)
-        self.content_type = "product_description"
-        self.product_features = product_features or []
-        self.product_specs = product_specs or {}
-        self.product_type = product_type
-        self.include_pricing = include_pricing
-
-    def generate_outline(self) -> Dict[str, Any]:
-        """
-        Generate an outline for the product description.
-
-        Returns:
-            Dictionary with product description outline details
-        """
-        # Create sections for the product description
-        sections = []
-
-        # Add product overview section
-        sections.append(
-            {
-                "section_type": "overview",
-                "title": "Product Overview",
-                "description": "Brief overview of the product",
-                "content": f"{self.title} is a {self.product_type} designed specifically for {self.target_persona['name']}s. "
-                f"It helps you {self.target_persona['goals'][0] if self.target_persona['goals'] else 'achieve your goals'} "
-                f"while addressing {self.target_persona['pain_points'][0] if self.target_persona['pain_points'] else 'your challenges'}.",
-                    
-            }
-        )
-
-        # Add key benefits section
-        benefit_items = []
-        for point in self.key_points:
-            benefit_items.append(
-                {"title": point, 
-                    "description": f"Description of how {point} benefits the user"}
-            )
-
-        sections.append(
-            {
-                "section_type": "benefits",
-                "title": "Key Benefits",
-                "description": "Highlight the key benefits of the product",
-                "content": "## Key Benefits\n\n"
-                + "\n".join(
-                    [f"- **{item['title']}**: {item['description']}" for item in benefit_items]
-                ),
-            }
-        )
-
-        # Add features section if features are provided
-        if self.product_features:
-            feature_content = "## Features\n\n"
-            for feature in self.product_features:
-                feature_content += f"- **{feature.get('name', 
-                    'Feature')}**: {feature.get('description', 'Description')}\n"
-
-            sections.append(
-                {
-                    "section_type": "features",
-                    "title": "Features",
-                    "description": "Detail the features of the product",
-                    "content": feature_content,
-                }
-            )
-
-        # Add specifications section if specs are provided
-        if self.product_specs:
-            spec_content = "## Specifications\n\n"
-            for key, value in self.product_specs.items():
-                spec_content += f"- **{key}**: {value}\n"
-
-            sections.append(
-                {
-                    "section_type": "specifications",
-                    "title": "Specifications",
-                    "description": "Technical specifications of the product",
-                    "content": spec_content,
-                }
-            )
-
-        # Add use cases section
-        use_cases = []
-        for i, goal in enumerate(self.target_persona.get("goals", [])[:3]):
-            use_cases.append(
-                f"- **Use Case {i + \
-                    1}**: How {self.title} helps {self.target_persona['name']}s {goal.lower()}"
-            )
-
-        if use_cases:
-            sections.append(
-                {
-                    "section_type": "use_cases",
-                    "title": "Use Cases",
-                    "description": "Examples of how the product can be used",
-                    "content": "## Use Cases\n\n" + "\n".join(use_cases),
-                }
-            )
-
-        # Add pricing section if enabled
-        if self.include_pricing:
-            sections.append(
-                {
-                    "section_type": "pricing",
-                    "title": "Pricing",
-                    "description": "Pricing information",
-                    "content": "## Pricing\n\nContact us for pricing information or visit our pricing page.",
-                        
-                }
-            )
-
-        # Add call to action section
-        if self.call_to_action:
-            sections.append(
-                {
-                    "section_type": "call_to_action",
-                    "title": "Call to Action",
-                    "description": "Call to action for the product",
-                    "content": f"## Get Started\n\n{self.call_to_action}",
-                }
-            )
-
-        # Create the outline
-        outline = {
-            "id": self.id,
-            "title": self.title,
-            "content_type": self.content_type,
-            "product_type": self.product_type,
-            "target_persona": self.target_persona["name"],
-            "tone": self.tone,
-            "sections": sections,
-            "created_at": self.created_at,
-        }
-
-        return outline
-
-    def get_product_description_best_practices(self) -> Dict[str, List[str]]:
-        """
-        Get best practices for product descriptions.
-
-        Returns:
-            Dictionary with product description best practices
-        """
-        best_practices = {
-            "general": [
-                "Focus on benefits, not just features",
-                "Use the language your customers use",
-                "Address pain points directly",
-                "Keep it scannable with bullet points and short paragraphs",
-                "Include social proof when possible",
-            ],
-            "structure": [
-                "Start with a compelling overview",
-                "Highlight key benefits early",
-                "Detail features with explanations of why they matter",
-                "Include specifications in an easy - to - scan format",
-                "End with a clear call to action",
-            ],
-            "language": [
-                f"Maintain a consistent {self.tone} tone throughout",
-                "Use active voice and present tense",
-                "Be specific and avoid vague claims",
-                "Use sensory and emotional language",
-                "Address the reader directly ('you')",
-            ],
-            "seo": [
-                "Include relevant keywords naturally",
-                "Use descriptive subheadings",
-                "Optimize product title for search",
-                "Include product specifications in a structured format",
-                "Consider adding FAQ content for long - tail keywords",
-            ],
-        }
-
-        # Add product type specific best practices
-        if self.product_type == "software":
-            best_practices["software_specific"] = [
-                "Highlight compatibility with different systems",
-                "Mention integration capabilities",
-                "Address security and privacy concerns",
-                "Explain the onboarding / setup process",
-                "Mention support and update policies",
-            ]
-        elif self.product_type == "physical":
-            best_practices["physical_specific"] = [
-                "Include dimensions and materials",
-                "Address durability and maintenance",
-                "Mention shipping and delivery information",
-                "Include care instructions",
-                "Consider adding unboxing experience details",
-            ]
-        elif self.product_type == "service":
-            best_practices["service_specific"] = [
-                "Clearly explain the service process",
-                "Mention timeframes and deliverables",
-                "Address qualifications and expertise",
-                "Explain how the service is delivered",
-                "Include information about support and follow - up",
-            ]
-
-        return best_practices
-
-
-class CaseStudyTemplate(ContentTemplate):
-    """
-    Template for creating case study content.
-    """
-
-    def __init__(
-        self,
-        title: str,
-        target_persona: Dict[str, Any],
-        key_points: List[str],
-        tone: Optional[str] = "professional",
-        call_to_action: Optional[str] = None,
-        client_name: str = "Client Name",
-        client_industry: Optional[str] = None,
-        challenge: Optional[str] = None,
-        solution: Optional[str] = None,
-        results: Optional[List[str]] = None,
-        include_testimonial: bool = True,
-    ):
-        """
-        Initialize a case study template.
-
-        Args:
-            title: Title of the case study
-            target_persona: The target user persona for this case study
-            key_points: List of key points to cover
-            tone: Optional tone for the case study
-            call_to_action: Optional call to action
-            client_name: Name of the client featured in the case study
-            client_industry: Optional industry of the client
-            challenge: Optional description of the client's challenge
-            solution: Optional description of the solution provided
-            results: Optional list of results achieved
-            include_testimonial: Whether to include a testimonial section
-        """
-        super().__init__(title, target_persona, key_points, tone, call_to_action)
-        self.content_type = "case_study"
-        self.client_name = client_name
-        self.client_industry = client_industry or f"{target_persona['name']} industry"
-        self.challenge = (
-            challenge
-            or \
-                f"The {client_name} team was struggling with {target_persona['pain_points'][0] if target_persona['pain_points'] else 'significant challenges'}."
-        )
-        self.solution = \
-            solution or f"We implemented {title} to address their specific needs."
-        self.results = results or [
-            f"Achieved {target_persona['goals'][0] if target_persona['goals'] else 'significant improvements'}"
-        ]
-        self.include_testimonial = include_testimonial
-
-    def generate_outline(self) -> Dict[str, Any]:
-        """
-        Generate an outline for the case study.
-
-        Returns:
-            Dictionary with case study outline details
-        """
-        # Create sections for the case study
-        sections = []
-
-        # Add executive summary section
-        sections.append(
-            {
-                "section_type": "executive_summary",
-                "title": "Executive Summary",
-                "description": "Brief overview of the case study",
-                "content": f"This case study explores how {self.client_name}, 
-                    a {self.client_industry} company, "
-                f"overcame {self.target_persona['pain_points'][0] if self.target_persona['pain_points'] else 'significant challenges'} "
-                f"and achieved {self.target_persona['goals'][0] if self.target_persona['goals'] else 'impressive results'} "
-                f"with {self.title}.",
-            }
-        )
-
-        # Add client background section
-        sections.append(
-            {
-                "section_type": "client_background",
-                "title": "About the Client",
-                "description": "Background information about the client",
-                "content": f"## About {self.client_name}\n\n"
-                f"{self.client_name} is a {self.client_industry} company that [client description]. "
-                f"As a {self.target_persona['name']}, 
-                    they faced unique challenges in their industry.",
-            }
-        )
-
-        # Add challenge section
-        sections.append(
-            {
-                "section_type": "challenge",
-                "title": "The Challenge",
-                "description": "Description of the client's challenge",
-                "content": f"## The Challenge\n\n{self.challenge}\n\n"
-                f"Specifically, they were struggling with:\n\n"
-                + "\n".join(
-                    [
-                        f"- {point}"
-                        for point in self.target_persona.get(
-                            "pain_points", ["Significant industry challenges"]
-                        )
-                    ]
-                ),
-            }
-        )
-
-        # Add solution section
-        sections.append(
-            {
-                "section_type": "solution",
-                "title": "The Solution",
-                "description": "Description of the solution provided",
-                "content": f"## The Solution\n\n{self.solution}\n\n"
-                f"Our approach included:\n\n"
-                + "\n".join([f"- {point}" for point in self.key_points]),
-            }
-        )
-
-        # Add implementation section
-        sections.append(
-            {
-                "section_type": "implementation",
-                "title": "Implementation Process",
-                "description": "Description of how the solution was implemented",
-                "content": f"## Implementation Process\n\n"
-                f"The implementation of {self.title} for {self.client_name} followed these key steps:\n\n"
-                f"1. **Discovery and \
-                    Analysis**: We conducted a thorough analysis of {self.client_name}'s needs and challenges.\n\n"
-                f"2. **Customized Solution Design**: We designed a tailored solution based on their specific requirements.\n\n"
-                f"3. **Implementation**: Our team implemented the solution with minimal disruption to their operations.\n\n"
-                f"4. **Training and \
-                    Onboarding**: We provided comprehensive training to ensure smooth adoption.\n\n"
-                f"5. **Ongoing Support**: We continue to provide support and optimization.",
-                    
-            }
-        )
-
-        # Add results section
-        results_content = f"## Results\n\nAfter implementing {self.title}, 
-            {self.client_name} achieved the following results:\n\n"
-        for result in self.results:
-            results_content += f"- {result}\n"
-
-        sections.append(
-            {
-                "section_type": "results",
-                "title": "Results",
-                "description": "Description of the results achieved",
-                "content": results_content,
-            }
-        )
-
-        # Add testimonial section if enabled
-        if self.include_testimonial:
-            sections.append(
-                {
-                    "section_type": "testimonial",
-                    "title": "Client Testimonial",
-                    "description": "Testimonial from the client",
-                    "content": f"## What {self.client_name} Says\n\n"
-                    f'> "{self.title} has been a game - changer for our team. '
-                    f"We've seen significant improvements in {self.target_persona['goals'][0] if self.target_persona['goals'] else 'our operations'} "
-                    f"and would highly recommend this solution to other {self.target_persona['name']}s.\"\n\n"
-                    f"** [Client Representative Name]**\n"
-                    f"[Client Representative Title], {self.client_name}",
-                }
-            )
-
-        # Add conclusion section with call to action
-        conclusion_content = f"## Conclusion\n\n"
-        conclusion_content += f"This case study demonstrates how {self.title} can help {self.target_persona['name']}s "
-        conclusion_content += f"overcome {self.target_persona['pain_points'][0] if self.target_persona['pain_points'] else 'challenges'} "
-        conclusion_content += f"and achieve {self.target_persona['goals'][0] if self.target_persona['goals'] else 'their goals'}. "
-
-        if self.call_to_action:
-            conclusion_content += f"\n\n{self.call_to_action}"
-
-        sections.append(
-            {
-                "section_type": "conclusion",
-                "title": "Conclusion",
-                "description": "Conclusion and call to action",
-                "content": conclusion_content,
-            }
-        )
-
-        # Create the outline
-        outline = {
-            "id": self.id,
-            "title": self.title,
-            "content_type": self.content_type,
-            "client_name": self.client_name,
-            "client_industry": self.client_industry,
-            "target_persona": self.target_persona["name"],
-            "tone": self.tone,
-            "sections": sections,
-            "created_at": self.created_at,
-        }
-
-        return outline
-
-    def get_case_study_best_practices(self) -> Dict[str, List[str]]:
-        """
-        Get best practices for case studies.
-
-        Returns:
-            Dictionary with case study best practices
-        """
-        best_practices = {
-            "structure": [
-                "Start with a compelling executive summary",
-                "Clearly define the challenge, solution, and results",
-                "Use a narrative structure with a clear beginning, middle, and end",
-                "Include specific, measurable results",
-                "End with a strong call to action",
-            ],
-            "content": [
-                "Focus on the client's journey and transformation",
-                "Include specific details and metrics to build credibility",
-                "Use direct quotes from the client",
-                "Explain how your solution addressed specific pain points",
-                "Connect the results to the initial challenges",
-            ],
-            "formatting": [
-                "Use headers and subheaders to organize content",
-                "Include visuals like charts or before / after comparisons",
-                "Highlight key metrics and results",
-                "Keep paragraphs short and scannable",
-                "Use bullet points for lists of features or benefits",
-            ],
-            "storytelling": [
-                "Create an emotional connection through storytelling",
-                "Show the human impact, not just business metrics",
-                "Present a clear problem - solution - outcome narrative",
-                "Include challenges faced during implementation and how they were overcome",
-                    
-                "Make the client the hero of the story, not your product",
-            ],
-            "distribution": [
-                "Create multiple formats (PDF, web page, slide deck)",
-                "Share on relevant industry platforms",
-                "Use in sales presentations and proposals",
-                "Create social media snippets from key points",
-                "Include in email marketing campaigns",
-            ],
-        }
-
-        return best_practices
-
-    def generate_title_variations(self, count: int = 5) -> List[str]:
-        """
-        Generate variations of the case study title.
-
-        Args:
-            count: Number of variations to generate
-
-        Returns:
-            List of title variations
-        """
-        variations = [self.title]  # Start with the original title
-
-        # Generate variations based on common case study title patterns
-        patterns = [
-            f"How {self.client_name} {self.target_persona['goals'][0] if self.target_persona['goals'] else 'Achieved Success'} with {self.title}",
-                
-            f"Case Study: {self.client_name} Overcomes {self.target_persona['pain_points'][0] if self.target_persona['pain_points'] else 'Challenges'} with {self.title}",
-                
-            f"{self.client_name} Success Story: Transforming {self.client_industry} with {self.title}",
-                
-            f"From Challenge to Success: {self.client_name}'s Journey with {self.title}",
-                
-            f"{self.client_industry} Case Study: {self.client_name} + {self.title}",
-            f"Achieving {self.results[0] if self.results else 'Results'}: {self.client_name}'s {self.title} Implementation",
-                
-            f"{self.client_name} Increases {self.target_persona['goals'][0] if self.target_persona['goals'] else 'Efficiency'} with {self.title}",
-                
-        ]
-
-        # Add variations until we reach the requested count
-        for pattern in patterns:
-            if len(variations) < count:
-                variations.append(pattern)
-            else:
-                break
-
-        return variations[:count]
-
-
-class TestimonialTemplate(ContentTemplate):
-    """
-    Template for creating testimonial content.
-    """
-
-    def __init__(
-        self,
-        title: str,
-        target_persona: Dict[str, Any],
-        key_points: List[str],
-        tone: Optional[str] = "authentic",
-        call_to_action: Optional[str] = None,
-        client_name: str = "Client Name",
-        client_title: Optional[str] = None,
-        client_company: Optional[str] = None,
-        testimonial_type: str = "product",
-        include_headshot: bool = True,
-    ):
-        """
-        Initialize a testimonial template.
-
-        Args:
-            title: Title / subject of the testimonial
-            target_persona: The target user persona for this testimonial
-            key_points: List of key points to cover in the testimonial
-            tone: Optional tone for the testimonial
-            call_to_action: Optional call to action
-            client_name: Name of the client giving the testimonial
-            client_title: Optional title / position of the client
-            client_company: Optional company of the client
-            testimonial_type: Type of testimonial (product, service, case study)
-            include_headshot: Whether to include a client headshot
-        """
-        super().__init__(title, target_persona, key_points, tone, call_to_action)
-        self.content_type = "testimonial"
-        self.client_name = client_name
-        self.client_title = client_title or f"{target_persona['name']}"
-        self.client_company = client_company or "Company Name"
-        self.testimonial_type = testimonial_type
-        self.include_headshot = include_headshot
-
-    def generate_outline(self) -> Dict[str, Any]:
-        """
-        Generate an outline for the testimonial.
-
-        Returns:
-            Dictionary with testimonial outline details
-        """
-        # Create the testimonial content
-        testimonial_content = self._generate_testimonial_content()
-
-        # Create the client attribution
-        attribution = f"{self.client_name}"
-        if self.client_title:
-            attribution += f", {self.client_title}"
-        if self.client_company:
-            attribution += f", {self.client_company}"
-
-        # Create the outline
-        outline = {
-            "id": self.id,
-            "title": self.title,
-            "content_type": self.content_type,
-            "testimonial_type": self.testimonial_type,
-            "client_name": self.client_name,
-            "client_title": self.client_title,
-            "client_company": self.client_company,
-            "target_persona": self.target_persona["name"],
-            "tone": self.tone,
-            "testimonial_content": testimonial_content,
-            "attribution": attribution,
-            "include_headshot": self.include_headshot,
-            "created_at": self.created_at,
-        }
-
-        # Add headshot recommendation if enabled
-        if self.include_headshot:
-            outline["headshot_recommendation"] = {
-                "description": f"Professional headshot of {self.client_name}",
-                "size": "200 x 200 pixels",
-                "format": "High - quality JPEG or PNG with transparent background",
-                "style": "Professional, friendly, and approachable",
-            }
-
-        # Add formatting variations
-        outline["format_variations"] = self._generate_format_variations()
-
-        return outline
-
-    def _generate_testimonial_content(self) -> str:
-        """Generate the testimonial content based on key points and type."""
-        # Start with an opening statement based on testimonial type
-        if self.testimonial_type == "product":
-            opening = f"{self.title} has been a game - changer for our team. "
-        elif self.testimonial_type == "service":
-            opening = \
-                f"Working with the team on {self.title} has been an exceptional experience. "
-        elif self.testimonial_type == "case_study":
-            opening = \
-                f"Our experience implementing {self.title} has transformed our business. "
-        else:
-            opening = f"{self.title} has made a significant impact on our work. "
-
-        # Add statements based on key points
-        middle = ""
-        for point in self.key_points:
-            middle += (
-                f"Thanks to this {self.testimonial_type}, 
-                    we've been able to {point.lower()}. "
-            )
-
-        # Add a statement about pain points being solved
-        if self.target_persona.get("pain_points"):
-            pain_point = self.target_persona["pain_points"][0]
-            middle += f"Before, we struggled with {pain_point.lower()}, 
-                but now that's no longer an issue. "
-
-        # Add a statement about goals being achieved
-        if self.target_persona.get("goals"):
-            goal = self.target_persona["goals"][0]
-            middle += f"We're now able to {goal.lower(
-                )} more effectively than ever before. "
-
-        # Add a closing statement
-        if self.testimonial_type == "product":
-            closing = \
-                f"I would highly recommend {self.title} to any {self.target_persona['name']} looking to improve their results."
-        elif self.testimonial_type == "service":
-            closing = f"The team's expertise in {self.title} has been invaluable, 
-                and I wouldn't hesitate to recommend their services."
-        elif self.testimonial_type == "case_study":
-            closing = f"The results speak for themselves, 
-                and we're extremely satisfied with our decision to implement {self.title}."
-        else:
-            closing = f"Overall, 
-                our experience with {self.title} has exceeded our expectations in every way."
-
-        # Combine all parts
-        testimonial = opening + middle + closing
-
-        return testimonial
-
-    def _generate_format_variations(self) -> Dict[str, Any]:
-        """Generate different format variations of the testimonial."""
-        # Get the basic testimonial content
-        full_testimonial = self._generate_testimonial_content()
-
-        # Create a short version (1 - 2 sentences)
-        sentences = full_testimonial.split(". ")
-        short_version = ". ".join(sentences[:2]) + "."
-        if short_version[-1] != ".":
-            short_version += "."
-
-        # Create a medium version (about half the full version)
-        medium_length = max(len(sentences) // 2, 2)
-        medium_version = ". ".join(sentences[:medium_length]) + "."
-        if medium_version[-1] != ".":
-            medium_version += "."
-
-        # Create a one - liner focused on the main benefit
-        if self.key_points:
-            one_liner = f'"{self.title} helped us {self.key_points[0].lower()}." - {self.client_name}, 
-                {self.client_company}'
-        else:
-            one_liner = f'"{self.title} has been a game - changer for our team." - {self.client_name}, 
-                {self.client_company}'
-
-        # Create a quote highlight (key quote from the testimonial)
-        if len(sentences) > 2:
-            highlight = sentences[1]
-            if highlight[-1] != ".":
-                highlight += "."
-        else:
-            highlight = short_version
-
-        return {
-            "full_testimonial": full_testimonial,
-            "short_version": short_version,
-            "medium_version": medium_version,
-            "one_liner": one_liner,
-            "highlight_quote": highlight,
-            "attribution": f"{self.client_name}, {self.client_title}, 
-                {self.client_company}",
-        }
-
-    def get_testimonial_best_practices(self) -> Dict[str, List[str]]:
-        """
-        Get best practices for testimonials.
-
-        Returns:
-            Dictionary with testimonial best practices
-        """
-        best_practices = {
-            "content": [
-                "Focus on specific results and benefits",
-                "Include concrete metrics when possible",
-                "Address specific pain points that were solved",
-                "Keep it authentic and conversational",
-                "Include before / after comparisons",
-            ],
-            "structure": [
-                "Start with a strong opening statement",
-                "Focus on 1 - 3 key benefits in the middle",
-                "End with a recommendation or conclusion",
-                "Keep it concise (2 - 4 sentences for most uses)",
-                "Include full name, title, and company for credibility",
-            ],
-            "presentation": [
-                "Use pull quotes to highlight key statements",
-                "Include a professional headshot when possible",
-                "Consider video testimonials for higher impact",
-                "Format with quotation marks and proper attribution",
-                "Group testimonials by industry or use case",
-            ],
-            "collection": [
-                "Ask specific questions to guide the testimonial",
-                "Request testimonials at moments of success",
-                "Make it easy for clients to provide testimonials",
-                "Get permission to edit for clarity and length",
-                "Always get approval on the final version",
-            ],
-            "usage": [
-                "Place testimonials strategically near calls to action",
-                "Rotate testimonials to keep content fresh",
-                "Use different formats for different channels",
-                "Pair testimonials with relevant product features",
-                "Create testimonial clusters for social proof",
-            ],
-        }
-
-        return best_practices
-
-    def generate_request_template(self) -> Dict[str, Any]:
-        """
-        Generate a template for requesting testimonials from clients.
-
-        Returns:
-            Dictionary with testimonial request template
-        """
-        request_template = {
-            "email_subject": f"Request for Feedback on Your Experience with {self.title}",
-                
-            "email_body": f"""
-Dear {self.client_name},
-
-I hope this email finds you well. We value your partnership and \
-    would love to hear about your experience with {self.title}.
-
-Would you be willing to share a brief testimonial about how {self.title} has helped your team? Your feedback would be incredibly valuable to us and helpful for other {self.target_persona['name']}s considering our solution.
-
-To make this as easy as possible, 
-    I've included a few questions below that might help guide your response:
-
-1. What challenges were you facing before using {self.title}?
-2. How has {self.title} helped you address these challenges?
-3. What specific results or benefits have you experienced?
-4. What would you tell someone who is considering {self.title}?
-
-A few sentences would be perfect, 
-    but feel free to write as much or as little as you'd like. We may edit for length while preserving the meaning, 
-    and we'll be sure to get your approval on the final version before using it.
-
-If you're comfortable, 
-    we'd also love to include your photo alongside your testimonial. This adds a personal touch that resonates with potential clients.
-
-Thank you for considering this request. Your insights are invaluable to us.
-
-Best regards,
-[Your Name]
-[Your Title]
-            """,
-            "follow_up_email": f"""
-Dear {self.client_name},
-
-I'm just following up on my previous email requesting your feedback on {self.title}. We would greatly value your perspective and would be honored to feature your testimonial.
-
-If it's easier, 
-    I'd be happy to schedule a quick 10 - minute call to capture your thoughts directly.
-
-Thank you for your consideration.
-
-Best regards,
-[Your Name]
-[Your Title]
-            """,
-            "thank_you_email": f"""
-Dear {self.client_name},
-
-Thank you so much for providing your testimonial about {self.title}! We truly appreciate you taking the time to share your experience.
-
-I've attached a draft of how we'd like to use your testimonial. Please review it and \
-    let me know if you'd like to make any changes or adjustments.
-
-Once again, thank you for your support and partnership.
-
-Best regards,
-[Your Name]
-[Your Title]
-            """,
-        }
-
-        return request_template
-=======
 if __name__ == "__main__":
-    main()
->>>>>>> 6124bda3
+    main()