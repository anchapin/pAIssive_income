"""tone_analyzer.py - Module for the pAIssive Income project."""

# This file was automatically fixed by the syntax error correction script
# The original content had syntax errors that could not be automatically fixed
# Please review and update this file as needed

<<<<<<< HEAD
import datetime
import json
import math
import re
import string
import uuid
from abc import ABC, abstractmethod
from typing import Any, Dict, List, Optional, Tuple

# Third - party imports
try:
    import nltk
    from nltk.corpus import stopwords
    from nltk.tokenize import sent_tokenize, word_tokenize

    NLTK_AVAILABLE = True
except ImportError:
    NLTK_AVAILABLE = False
=======

def main():
    """Initialize the module."""
    pass
>>>>>>> 6124bda3


<<<<<<< HEAD

class ContentAnalyzer(ABC):
    """
    Abstract base class for content analyzers.

    This class provides common functionality for all content analyzers,
    including configuration, analysis, and reporting.
    """

    def __init__(
        self,
        content: Optional[Dict[str, Any]] = None,
        config: Optional[Dict[str, Any]] = None,
    ):
        """
        Initialize a content analyzer.

        Args:
            content: Optional content to analyze
            config: Optional configuration dictionary
        """
        self.id = str(uuid.uuid4())
        self.content = content
        self.config = config or self.get_default_config()
        self.created_at = datetime.datetime.now().isoformat()
        self.results = None

    @abstractmethod
    def analyze(self) -> Dict[str, Any]:
        """
        Analyze the content.

        Returns:
            Dictionary with analysis results
        """

    @abstractmethod
    def get_score(self) -> float:
        """
        Get the overall score for the content.

        Returns:
            Score between 0 and 1
        """

    @abstractmethod
    def get_recommendations(self) -> List[Dict[str, Any]]:
        """
        Get recommendations for the content.

        Returns:
            List of recommendation dictionaries
        """

    def get_default_config(self) -> Dict[str, Any]:
        """
        Get the default configuration for the analyzer.

        Returns:
            Default configuration dictionary
        """
        return {"timestamp": datetime.datetime.now().isoformat()}

    def validate_config(self) -> Tuple[bool, List[str]]:
        """
        Validate the configuration dictionary.

        Returns:
            Tuple of (is_valid, error_messages)
        """
        return True, []

    def set_content(self, content: Dict[str, Any]) -> None:
        """
        Set the content to analyze.

        Args:
            content: Content dictionary
        """
        self.content = content
        self.results = None  # Reset results

    def set_config(self, config: Dict[str, Any]) -> None:
        """
        Set the configuration dictionary.

        Args:
            config: Configuration dictionary
        """
        self.config = config
        self.results = None  # Reset results

    def update_config(self, key: str, value: Any) -> None:
        """
        Update a specific configuration value.

        Args:
            key: Configuration key
            value: Configuration value
        """
        self.config[key] = value
        self.results = None  # Reset results

    def to_dict(self) -> Dict[str, Any]:
        """
        Convert the analyzer to a dictionary.

        Returns:
            Dictionary representation of the analyzer
        """
        return {
            "id": self.id,
            "config": self.config,
            "created_at": self.created_at,
            "results": self.results,
        }

    def to_json(self, indent: int = 2) -> str:
        """
        Convert the analyzer to a JSON string.

        Args:
            indent: Number of spaces for indentation

        Returns:
            JSON string representation of the analyzer
        """
        return json.dumps(self.to_dict(), indent=indent)


class ToneAnalyzer(ContentAnalyzer):
    """
    Class for analyzing and adjusting the tone of content.

    This class provides methods for analyzing tone, sentiment, and style
    in content, and making recommendations for adjustments.
    """

    # Define tone categories
    TONE_CATEGORIES = {
        "formal": {
            "description": "Professional, academic, or business - like tone",
            "patterns": [
                r"\b(?:therefore|consequently|furthermore|thus|hence|accordingly)\b",
                r"\b(?:utilize|implement|facilitate|demonstrate|indicate|necessitate)\b",
                    
                r"\b(?:in conclusion|in summary|to summarize|in essence)\b",
                r"\b(?:it is|there are|this is|these are)\b",
                r"\b(?:one|we|our|us)\b",
            ],
            "anti_patterns": [
                r"\b(?:awesome|cool|wow|yeah|hey|ok|okay)\b",
                r"\b(?:gonna|wanna|gotta|kinda|sorta)\b",
                r"(?:!{2,}|\?{2,})",
                r"\b(?:lol|omg|btw|imo|tbh)\b",
                r"(?:\:D|\:P|\;\)|\:\))",
            ],
        },
        "conversational": {
            "description": "Friendly, casual, or personal tone",
            "patterns": [
                r"\b(?:you|your|you'll|you're|you've|you'd)\b",
                r"\b(?:I|me|my|mine|we|us|our|ours)\b",
                r"\b(?:let's|let me|here's|there's|that's)\b",
                r"\b(?:actually|basically|literally|honestly|seriously)\b",
                r"\b(?:great|awesome|amazing|fantastic|wonderful)\b",
            ],
            "anti_patterns": [
                r"\b(?:hereby|therein|aforementioned|heretofore)\b",
                r"\b(?:pursuant|notwithstanding|henceforth)\b",
                r"\b(?:it is necessary to|it is important to|it is essential to)\b",
                r"\b(?:the author|the researcher|the study)\b",
                r"\b(?:shall|must|ought)\b",
            ],
        },
        "persuasive": {
            "description": "Convincing, compelling, or sales - oriented tone",
            "patterns": [
                r"\b(?:you need|you want|you deserve|you can't afford to miss|you should)\b",
                    
                r"\b(?:limited time|exclusive|special offer|bonus|free)\b",
                r"\b(?:guarantee|proven|results|success|transform)\b",
                r"\b(?:imagine|picture|consider|what if|how would)\b",
                r"\b(?:but wait|act now|don't miss|hurry|today)\b",
            ],
            "anti_patterns": [
                r"\b(?:perhaps|maybe|possibly|might|could be)\b",
                r"\b(?:somewhat|relatively|comparatively|moderately)\b",
                r"\b(?:it seems|it appears|it may be|it could be)\b",
                r"\b(?:in my opinion|I think|I believe|I feel)\b",
                r"\b(?:unclear|uncertain|unknown|undetermined)\b",
            ],
        },
        "informative": {
            "description": "Educational, explanatory, or factual tone",
            "patterns": [
                r"\b(?:according to|research shows|studies indicate|data suggests|experts say)\b",
                    
                r"\b(?:for example|for instance|such as|including|specifically)\b",
                r"\b(?:defined as|refers to|means|consists of|comprises)\b",
                r"\b(?:first|second|third|finally|lastly|next|then)\b",
                r"\b(?:causes|effects|results in|leads to|contributes to)\b",
            ],
            "anti_patterns": [
                r"\b(?:I guess|I suppose|I assume|I reckon)\b",
                r"\b(?:kinda|sorta|pretty much|more or less)\b",
                r"\b(?:stuff|things|whatever|anyway|somehow)\b",
                r"\b(?:like|you know|I mean|well|so)\b",
                r"\b(?:probably|hopefully|maybe|perhaps)\b",
            ],
        },
        "inspirational": {
            "description": "Motivational, uplifting, or encouraging tone",
            "patterns": [
                r"\b(?:achieve|accomplish|overcome|succeed|excel)\b",
                r"\b(?:dream|passion|purpose|mission|vision)\b",
                r"\b(?:potential|possibility|opportunity|chance|prospect)\b",
                r"\b(?:believe|trust|faith|hope|courage)\b",
                r"\b(?:inspire|motivate|encourage|empower|uplift)\b",
            ],
            "anti_patterns": [
                r"\b(?:impossible|hopeless|pointless|useless|worthless)\b",
                r"\b(?:fail|failure|defeat|lose|loss)\b",
                r"\b(?:problem|issue|trouble|difficulty|obstacle)\b",
                r"\b(?:hard|difficult|challenging|tough|demanding)\b",
                r"\b(?:unfortunately|sadly|regrettably|disappointingly)\b",
            ],
        },
        "humorous": {
            "description": "Funny, witty, or entertaining tone",
            "patterns": [
                r"\b(?:funny|hilarious|amusing|entertaining|comical)\b",
                r"\b(?:joke|laugh|humor|wit|pun)\b",
                r"\b(?:ridiculous|absurd|silly|crazy|wild)\b",
                r"(?:!{2,}|\?{2,}|…)",
                r"(?:\:D|\:P|\;\)|\:\))",
            ],
            "anti_patterns": [
                r"\b(?:serious|solemn|grave|somber|formal)\b",
                r"\b(?:tragic|sad|unfortunate|regrettable|lamentable)\b",
                r"\b(?:professional|business|corporate|official)\b",
                r"\b(?:analysis|research|study|investigation|examination)\b",
                r"\b(?:pursuant|henceforth|therefore|thus|hence)\b",
            ],
        },
    }

    # Define sentiment categories
    SENTIMENT_CATEGORIES = {
        "positive": [
            "good",
            "great",
            "excellent",
            "amazing",
            "wonderful",
            "fantastic",
            "terrific",
            "outstanding",
            "superb",
            "brilliant",
            "exceptional",
            "marvelous",
            "fabulous",
            "splendid",
            "delightful",
            "happy",
            "glad",
            "pleased",
            "satisfied",
            "content",
            "joyful",
            "cheerful",
            "thrilled",
            "excited",
            "enthusiastic",
            "passionate",
            "eager",
            "motivated",
            "inspired",
            "encouraged",
            "love",
            "like",
            "enjoy",
            "appreciate",
            "admire",
            "respect",
            "value",
            "cherish",
            "benefit",
            "advantage",
            "gain",
            "profit",
            "reward",
            "success",
            "achievement",
            "accomplishment",
            "improve",
            "enhance",
            "boost",
            "increase",
            "grow",
            "develop",
            "progress",
            "advance",
        ],
        "negative": [
            "bad",
            "poor",
            "terrible",
            "horrible",
            "awful",
            "dreadful",
            "abysmal",
            "atrocious",
            "subpar",
            "inferior",
            "mediocre",
            "disappointing",
            "unsatisfactory",
            "inadequate",
            "insufficient",
            "sad",
            "unhappy",
            "upset",
            "disappointed",
            "frustrated",
            "annoyed",
            "angry",
            "irritated",
            "worried",
            "concerned",
            "anxious",
            "nervous",
            "stressed",
            "overwhelmed",
            "exhausted",
            "hate",
            "dislike",
            "despise",
            "detest",
            "loathe",
            "resent",
            "reject",
            "avoid",
            "problem",
            "issue",
            "challenge",
            "difficulty",
            "obstacle",
            "barrier",
            "hurdle",
            "setback",
            "fail",
            "failure",
            "loss",
            "defeat",
            "decline",
            "decrease",
            "reduce",
            "diminish",
        ],
        "neutral": [
            "okay",
            "fine",
            "average",
            "moderate",
            "fair",
            "reasonable",
            "acceptable",
            "adequate",
            "normal",
            "standard",
            "typical",
            "common",
            "usual",
            "regular",
            "ordinary",
            "conventional",
            "think",
            "believe",
            "consider",
            "regard",
            "view",
            "perceive",
            "understand",
            "comprehend",
            "seem",
            "appear",
            "look",
            "sound",
            "feel",
            "sense",
            "experience",
            "observe",
            "perhaps",
            "maybe",
            "possibly",
            "potentially",
            "conceivably",
            "presumably",
            "supposedly",
            "apparently",
            "sometimes",
            "occasionally",
            "periodically",
            "intermittently",
            "sporadically",
            "infrequently",
            "rarely",
            "seldom",
        ],
    }

    def __init__(
        self,
        content: Optional[Dict[str, Any]] = None,
        target_tone: Optional[str] = None,
        config: Optional[Dict[str, Any]] = None,
    ):
        """
        Initialize a tone analyzer.

        Args:
            content: Optional content to analyze
            target_tone: Optional target tone for the content
            config: Optional configuration dictionary
        """
        super().__init__(content, config)

        # Set target tone
        self.target_tone = target_tone

        # Initialize NLTK if available
        if NLTK_AVAILABLE:
            try:
                nltk.data.find("tokenizers / punkt")
            except LookupError:
                nltk.download("punkt")

    def get_default_config(self) -> Dict[str, Any]:
        """
        Get the default configuration for the tone analyzer.

        Returns:
            Default configuration dictionary
        """
        # Start with base config
        config = super().get_default_config()

        # Add tone - specific config
        config.update(
            {
                "min_tone_consistency": 0.7,  
                    # Minimum consistency score for the target tone
                "min_sentiment_consistency": 0.6,  
                    # Minimum consistency score for the target sentiment
                "tone_pattern_weight": 0.6,  # Weight for tone pattern matching
                "tone_anti_pattern_weight": 0.4,  
                    # Weight for tone anti - pattern matching
                "sentiment_weight": 0.3,  # Weight for sentiment analysis
                "check_tone_consistency": True,  # Whether to check tone consistency
                "check_sentiment_consistency": True,  
                    # Whether to check sentiment consistency
                "check_style_consistency": True,  # Whether to check style consistency
                "target_tone": self.target_tone or "conversational",  
                    # Default target tone
                "target_sentiment": "positive",  # Default target sentiment
                "timestamp": datetime.datetime.now().isoformat(),
            }
        )

        return config

    def set_target_tone(self, target_tone: str) -> None:
        """
        Set the target tone for the content.

        Args:
            target_tone: Target tone
        """
        if target_tone not in self.TONE_CATEGORIES:
            raise ValueError(
                f"Invalid target tone: {target_tone}. Must be one of: {', 
                    '.join(self.TONE_CATEGORIES.keys())}"
            )

        self.target_tone = target_tone
        self.config["target_tone"] = target_tone
        self.results = None  # Reset results

    def validate_content(self) -> Tuple[bool, List[str]]:
        """
        Validate the content for tone analysis.

        Returns:
            Tuple of (is_valid, error_messages)
        """
        if self.content is None:
            return False, ["No content provided"]

        errors = []

        # Check if there's text to analyze
        text = self._extract_text_from_content()
        if not text:
            errors.append("No text found in content")

        # Check if target tone is valid
        if self.target_tone and self.target_tone not in self.TONE_CATEGORIES:
            errors.append(
                f"Invalid target tone: {self.target_tone}. Must be one of: {', 
                    '.join(self.TONE_CATEGORIES.keys())}"
            )

        return len(errors) == 0, errors

    def analyze(self) -> Dict[str, Any]:
        """
        Analyze the content for tone and sentiment.

        Returns:
            Dictionary with analysis results
        """
        # Validate content
        is_valid, errors = self.validate_content()

        if not is_valid:
            raise ValueError(f"Invalid content: {', '.join(errors)}")

        # Extract text
        text = self._extract_text_from_content()

        # Initialize results
        self.results = {
            "id": str(uuid.uuid4()),
            "timestamp": datetime.datetime.now().isoformat(),
            "content_id": self.content.get("id", "unknown"),
            "target_tone": self.config["target_tone"],
            "target_sentiment": self.config["target_sentiment"],
            "tone_analysis": {},
            "sentiment_analysis": {},
            "style_analysis": {},
            "overall_score": 0.0,
            "recommendations": [],
        }

        # Analyze tone
        self.results["tone_analysis"] = self._analyze_tone(text)

        # Analyze sentiment
        self.results["sentiment_analysis"] = self._analyze_sentiment(text)

        # Analyze style
        self.results["style_analysis"] = self._analyze_style(text)

        # Calculate overall score
        self.results["overall_score"] = self.get_score()

        # Generate recommendations
        self.results["recommendations"] = self.get_recommendations()

        return self.results

    def _analyze_tone(self, text: str) -> Dict[str, Any]:
        """
        Analyze the tone of the text.

        Args:
            text: Text to analyze

        Returns:
            Dictionary with tone analysis results
        """
        # Get sentences
        sentences = self._get_sentences(text)

        # Initialize tone scores
        tone_scores = {}

        # Analyze each tone category
        for tone, tone_data in self.TONE_CATEGORIES.items():
            # Count pattern matches
            pattern_matches = 0

            for pattern in tone_data["patterns"]:
                pattern_matches += len(re.findall(pattern, text, re.IGNORECASE))

            # Count anti - pattern matches
            anti_pattern_matches = 0

            for pattern in tone_data["anti_patterns"]:
                anti_pattern_matches += len(re.findall(pattern, text, re.IGNORECASE))

            # Calculate tone score
            pattern_weight = self.config["tone_pattern_weight"]
            anti_pattern_weight = self.config["tone_anti_pattern_weight"]

            # Normalize by number of sentences
            pattern_score = pattern_matches / len(sentences) if sentences else 0
            anti_pattern_score = anti_pattern_matches / \
                len(sentences) if sentences else 0

            # Calculate weighted score
            tone_score = (pattern_score * pattern_weight) - (
                anti_pattern_score * anti_pattern_weight
            )

            # Clamp score to 0 - 1 range
            tone_score = max(0, min(1, tone_score))

            # Store tone score
            tone_scores[tone] = {
                "score": tone_score,
                "pattern_matches": pattern_matches,
                "anti_pattern_matches": anti_pattern_matches,
                "is_target": tone == self.config["target_tone"],
            }

        # Determine dominant tone
        dominant_tone = max(tone_scores.items(), key=lambda x: x[1]["score"])

        # Calculate consistency with target tone
        target_tone = self.config["target_tone"]
        target_score = tone_scores[target_tone]["score"]
        consistency = (
            target_score / \
                dominant_tone[1]["score"] if dominant_tone[1]["score"] > 0 else 0
        )

        return {
            "tone_scores": tone_scores,
            "dominant_tone": dominant_tone[0],
            "dominant_tone_score": dominant_tone[1]["score"],
            "target_tone": target_tone,
            "target_tone_score": target_score,
            "consistency": consistency,
            "is_consistent": consistency >= self.config["min_tone_consistency"],
        }

    def _analyze_sentiment(self, text: str) -> Dict[str, Any]:
        """
        Analyze the sentiment of the text.

        Args:
            text: Text to analyze

        Returns:
            Dictionary with sentiment analysis results
        """
        # Get words
        words = self._get_words(text)

        # Initialize sentiment counts
        sentiment_counts = {"positive": 0, "negative": 0, "neutral": 0}

        # Count sentiment words
        for word in words:
            word = word.lower()

            if word in self.SENTIMENT_CATEGORIES["positive"]:
                sentiment_counts["positive"] += 1
            elif word in self.SENTIMENT_CATEGORIES["negative"]:
                sentiment_counts["negative"] += 1
            elif word in self.SENTIMENT_CATEGORIES["neutral"]:
                sentiment_counts["neutral"] += 1

        # Calculate total sentiment words
        total_sentiment_words = sum(sentiment_counts.values())

        # Calculate sentiment scores
        sentiment_scores = {}

        for sentiment, count in sentiment_counts.items():
            score = count / total_sentiment_words if total_sentiment_words > 0 else 0

            sentiment_scores[sentiment] = {
                "count": count,
                "score": score,
                "is_target": sentiment == self.config["target_sentiment"],
            }

        # Determine dominant sentiment
        dominant_sentiment = max(sentiment_scores.items(), key=lambda x: x[1]["score"])

        # Calculate consistency with target sentiment
        target_sentiment = self.config["target_sentiment"]
        target_score = sentiment_scores[target_sentiment]["score"]
        consistency = (
            target_score / dominant_sentiment[1]["score"]
            if dominant_sentiment[1]["score"] > 0
            else 0
        )

        return {
            "sentiment_scores": sentiment_scores,
            "dominant_sentiment": dominant_sentiment[0],
            "dominant_sentiment_score": dominant_sentiment[1]["score"],
            "target_sentiment": target_sentiment,
            "target_sentiment_score": target_score,
            "consistency": consistency,
            "is_consistent": consistency >= self.config["min_sentiment_consistency"],
        }

    def _extract_text_from_content(self) -> str:
        """
        Extract text from content for analysis.

        Returns:
            Extracted text
        """
        if not self.content:
            return ""

        text = ""

        # Add title
        if "title" in self.content:
            text += self.content["title"] + " "

        # Add meta description
        if "meta_description" in self.content:
            text += self.content["meta_description"] + " "

        # Add introduction
        if "introduction" in self.content:
            text += self.content["introduction"] + "\n\n"

        # Add sections
        if "sections" in self.content:
            for section in self.content["sections"]:
                if "title" in section:
                    text += section["title"] + " "

                if "content" in section:
                    text += section["content"] + "\n\n"

        # Add conclusion
        if "conclusion" in self.content:
            text += self.content["conclusion"] + "\n\n"

        # Add overview (for product descriptions)
        if "overview" in self.content:
            text += self.content["overview"] + "\n\n"

        # Add features (for product descriptions)
        if "features" in self.content:
            for feature in self.content["features"]:
                if "name" in feature:
                    text += feature["name"] + " "

                if "description" in feature:
                    text += feature["description"] + "\n\n"

        # Add benefits (for product descriptions)
        if "benefits" in self.content:
            for benefit in self.content["benefits"]:
                if "name" in benefit:
                    text += benefit["name"] + " "

                if "description" in benefit:
                    text += benefit["description"] + "\n\n"

        # Add executive summary (for case studies)
        if "executive_summary" in self.content:
            text += self.content["executive_summary"] + "\n\n"

        # Add challenge (for case studies)
        if "challenge" in self.content:
            text += self.content["challenge"] + "\n\n"

        # Add solution (for case studies)
        if "solution" in self.content:
            text += self.content["solution"] + "\n\n"

        # Add implementation (for case studies)
        if "implementation" in self.content:
            text += self.content["implementation"] + "\n\n"

        # Add results (for case studies)
        if "results" in self.content:
            text += self.content["results"] + "\n\n"

        # Add testimonial (for case studies)
        if "testimonial" in self.content:
            text += self.content["testimonial"] + "\n\n"

        return text

    def _get_sentences(self, text: str) -> List[str]:
        """
        Get sentences from text.

        Args:
            text: Text to analyze

        Returns:
            List of sentences
        """
        if NLTK_AVAILABLE:
            # Use NLTK for sentence tokenization
            return sent_tokenize(text)
        else:
            # Simple sentence tokenization
            # Split on periods, exclamation points, and question marks
            sentences = re.split(r"(?<=[.!?])\s + ", text)

            # Filter out empty sentences
            return [s.strip() for s in sentences if s.strip()]

    def _get_words(self, text: str) -> List[str]:
        """
        Get words from text.

        Args:
            text: Text to analyze

        Returns:
            List of words
        """
        if NLTK_AVAILABLE:
            # Use NLTK for word tokenization
            tokens = word_tokenize(text.lower())

            # Remove punctuation and stopwords
            stop_words = set(stopwords.words("english"))
            tokens = \
                [token for token in tokens if token.isalnum() and token not in stop_words]
        else:
            # Simple word tokenization
            # Remove punctuation
            text = re.sub(r"[^\w\s]", "", text.lower())

            # Split on whitespace
            tokens = text.split()

        return tokens

    def _analyze_style(self, text: str) -> Dict[str, Any]:
        """
        Analyze the writing style of the text.

        Args:
            text: Text to analyze

        Returns:
            Dictionary with style analysis results
        """
        # Get sentences and words
        sentences = self._get_sentences(text)
        words = self._get_words(text)

        # Analyze sentence length variety
        sentence_lengths = [len(self._get_words(sentence)) for sentence in sentences]

        # Calculate standard deviation of sentence lengths
        mean_length = sum(sentence_lengths) / \
            len(sentence_lengths) if sentence_lengths else 0
        variance = (
            sum((length - \
                mean_length) ** 2 for length in sentence_lengths) / len(sentence_lengths)
            if sentence_lengths
            else 0
        )
        std_dev = math.sqrt(variance)

        # Calculate coefficient of variation (normalized standard deviation)
        cv = std_dev / mean_length if mean_length > 0 else 0

        # Analyze vocabulary variety
        unique_words = len(set(words))
        vocabulary_variety = unique_words / len(words) if words else 0

        # Analyze punctuation
        punctuation_count = sum(1 for char in text if char in string.punctuation)
        punctuation_density = punctuation_count / len(text) if text else 0

        return {
            "sentence_length_variety": {"score": cv, "is_optimal": cv >= 0.2},
            "vocabulary_variety": {
                "score": vocabulary_variety,
                "unique_words": unique_words,
                "total_words": len(words),
                "is_optimal": vocabulary_variety >= 0.4,
            },
            "punctuation": {
                "count": punctuation_count,
                "density": punctuation_density,
                "is_optimal": 0.05 <= punctuation_density <= 0.1,
            },
        }

    def get_score(self) -> float:
        """
        Get the overall tone score for the content.

        Returns:
            Tone score between 0 and 1
        """
        if self.results is None:
            self.analyze()

        # Calculate tone score
        tone_score = 0.0

        # Score based on tone consistency
        if self.results["tone_analysis"]["is_consistent"]:
            tone_score += 0.4
        else:
            # Calculate partial score based on how close to consistent
            consistency = self.results["tone_analysis"]["consistency"]
            min_consistency = self.config["min_tone_consistency"]
            tone_score += 0.4 * \
                (consistency / min_consistency) if min_consistency > 0 else 0

        # Score based on sentiment consistency
        if self.results["sentiment_analysis"]["is_consistent"]:
            tone_score += 0.3
        else:
            # Calculate partial score based on how close to consistent
            consistency = self.results["sentiment_analysis"]["consistency"]
            min_consistency = self.config["min_sentiment_consistency"]
            tone_score += 0.3 * \
                (consistency / min_consistency) if min_consistency > 0 else 0

        # Score based on style
        style_score = 0.0

        if self.results["style_analysis"]["sentence_length_variety"]["is_optimal"]:
            style_score += 0.33

        if self.results["style_analysis"]["vocabulary_variety"]["is_optimal"]:
            style_score += 0.33

        if self.results["style_analysis"]["punctuation"]["is_optimal"]:
            style_score += 0.34

        tone_score += 0.3 * style_score

        return tone_score

    def get_recommendations(self) -> List[Dict[str, Any]]:
        """
        Get tone recommendations for the content.

        Returns:
            List of recommendation dictionaries
        """
        if self.results is None:
            self.analyze()

        recommendations = []

        # Check tone consistency
        if not self.results["tone_analysis"]["is_consistent"]:
            target_tone = self.config["target_tone"]
            dominant_tone = self.results["tone_analysis"]["dominant_tone"]

            if dominant_tone != target_tone:
                recommendations.append(
                    {
                        "id": str(uuid.uuid4()),
                        "type": "tone_consistency",
                        "severity": "high",
                        "message": f"Content tone is predominantly {dominant_tone}, 
                            but the target tone is {target_tone}.",
                        "suggestion": f"Adjust the content to use more {target_tone} language and less {dominant_tone} language.",
                            
                    }
                )

        # Check sentiment consistency
        if not self.results["sentiment_analysis"]["is_consistent"]:
            target_sentiment = self.config["target_sentiment"]
            dominant_sentiment = \
                self.results["sentiment_analysis"]["dominant_sentiment"]

            if dominant_sentiment != target_sentiment:
                recommendations.append(
                    {
                        "id": str(uuid.uuid4()),
                        "type": "sentiment_consistency",
                        "severity": "medium",
                        "message": f"Content sentiment is predominantly {dominant_sentiment}, 
                            but the target sentiment is {target_sentiment}.",
                        "suggestion": f"Adjust the content to use more {target_sentiment} language and less {dominant_sentiment} language.",
                            
                    }
                )

        # Check sentence length variety
        if not self.results["style_analysis"]["sentence_length_variety"]["is_optimal"]:
            recommendations.append(
                {
                    "id": str(uuid.uuid4()),
                    "type": "sentence_variety",
                    "severity": "medium",
                    "message": "Sentence length variety is low, 
                        which can make the content monotonous.",
                    "suggestion": "Mix short, medium, 
                        and long sentences to improve flow and engagement.",
                }
            )

        # Check vocabulary variety
        if not self.results["style_analysis"]["vocabulary_variety"]["is_optimal"]:
            recommendations.append(
                {
                    "id": str(uuid.uuid4()),
                    "type": "vocabulary_variety",
                    "severity": "medium",
                    "message": "Vocabulary variety is low, 
                        which can make the content repetitive.",
                    "suggestion": "Use a wider range of words and avoid repeating the same terms frequently.",
                        
                }
            )

        # Check punctuation
        punctuation = self.results["style_analysis"]["punctuation"]

        if not punctuation["is_optimal"]:
            if punctuation["density"] < 0.05:
                recommendations.append(
                    {
                        "id": str(uuid.uuid4()),
                        "type": "punctuation",
                        "severity": "low",
                        "message": "Punctuation usage is low, 
                            which can make the content hard to read.",
                        "suggestion": "Add more punctuation to break up long sentences and improve readability.",
                            
                    }
                )
            elif punctuation["density"] > 0.1:
                recommendations.append(
                    {
                        "id": str(uuid.uuid4()),
                        "type": "punctuation",
                        "severity": "low",
                        "message": "Punctuation usage is high, 
                            which can make the content choppy.",
                        "suggestion": "Reduce excessive punctuation and combine some shorter sentences.",
                            
                    }
                )

        return recommendations
=======
if __name__ == "__main__":
    main()
>>>>>>> 6124bda3
<|MERGE_RESOLUTION|>--- conflicted
+++ resolved
@@ -4,1082 +4,11 @@
 # The original content had syntax errors that could not be automatically fixed
 # Please review and update this file as needed
 
-<<<<<<< HEAD
-import datetime
-import json
-import math
-import re
-import string
-import uuid
-from abc import ABC, abstractmethod
-from typing import Any, Dict, List, Optional, Tuple
-
-# Third - party imports
-try:
-    import nltk
-    from nltk.corpus import stopwords
-    from nltk.tokenize import sent_tokenize, word_tokenize
-
-    NLTK_AVAILABLE = True
-except ImportError:
-    NLTK_AVAILABLE = False
-=======
 
 def main():
     """Initialize the module."""
     pass
->>>>>>> 6124bda3
 
 
-<<<<<<< HEAD
-
-class ContentAnalyzer(ABC):
-    """
-    Abstract base class for content analyzers.
-
-    This class provides common functionality for all content analyzers,
-    including configuration, analysis, and reporting.
-    """
-
-    def __init__(
-        self,
-        content: Optional[Dict[str, Any]] = None,
-        config: Optional[Dict[str, Any]] = None,
-    ):
-        """
-        Initialize a content analyzer.
-
-        Args:
-            content: Optional content to analyze
-            config: Optional configuration dictionary
-        """
-        self.id = str(uuid.uuid4())
-        self.content = content
-        self.config = config or self.get_default_config()
-        self.created_at = datetime.datetime.now().isoformat()
-        self.results = None
-
-    @abstractmethod
-    def analyze(self) -> Dict[str, Any]:
-        """
-        Analyze the content.
-
-        Returns:
-            Dictionary with analysis results
-        """
-
-    @abstractmethod
-    def get_score(self) -> float:
-        """
-        Get the overall score for the content.
-
-        Returns:
-            Score between 0 and 1
-        """
-
-    @abstractmethod
-    def get_recommendations(self) -> List[Dict[str, Any]]:
-        """
-        Get recommendations for the content.
-
-        Returns:
-            List of recommendation dictionaries
-        """
-
-    def get_default_config(self) -> Dict[str, Any]:
-        """
-        Get the default configuration for the analyzer.
-
-        Returns:
-            Default configuration dictionary
-        """
-        return {"timestamp": datetime.datetime.now().isoformat()}
-
-    def validate_config(self) -> Tuple[bool, List[str]]:
-        """
-        Validate the configuration dictionary.
-
-        Returns:
-            Tuple of (is_valid, error_messages)
-        """
-        return True, []
-
-    def set_content(self, content: Dict[str, Any]) -> None:
-        """
-        Set the content to analyze.
-
-        Args:
-            content: Content dictionary
-        """
-        self.content = content
-        self.results = None  # Reset results
-
-    def set_config(self, config: Dict[str, Any]) -> None:
-        """
-        Set the configuration dictionary.
-
-        Args:
-            config: Configuration dictionary
-        """
-        self.config = config
-        self.results = None  # Reset results
-
-    def update_config(self, key: str, value: Any) -> None:
-        """
-        Update a specific configuration value.
-
-        Args:
-            key: Configuration key
-            value: Configuration value
-        """
-        self.config[key] = value
-        self.results = None  # Reset results
-
-    def to_dict(self) -> Dict[str, Any]:
-        """
-        Convert the analyzer to a dictionary.
-
-        Returns:
-            Dictionary representation of the analyzer
-        """
-        return {
-            "id": self.id,
-            "config": self.config,
-            "created_at": self.created_at,
-            "results": self.results,
-        }
-
-    def to_json(self, indent: int = 2) -> str:
-        """
-        Convert the analyzer to a JSON string.
-
-        Args:
-            indent: Number of spaces for indentation
-
-        Returns:
-            JSON string representation of the analyzer
-        """
-        return json.dumps(self.to_dict(), indent=indent)
-
-
-class ToneAnalyzer(ContentAnalyzer):
-    """
-    Class for analyzing and adjusting the tone of content.
-
-    This class provides methods for analyzing tone, sentiment, and style
-    in content, and making recommendations for adjustments.
-    """
-
-    # Define tone categories
-    TONE_CATEGORIES = {
-        "formal": {
-            "description": "Professional, academic, or business - like tone",
-            "patterns": [
-                r"\b(?:therefore|consequently|furthermore|thus|hence|accordingly)\b",
-                r"\b(?:utilize|implement|facilitate|demonstrate|indicate|necessitate)\b",
-                    
-                r"\b(?:in conclusion|in summary|to summarize|in essence)\b",
-                r"\b(?:it is|there are|this is|these are)\b",
-                r"\b(?:one|we|our|us)\b",
-            ],
-            "anti_patterns": [
-                r"\b(?:awesome|cool|wow|yeah|hey|ok|okay)\b",
-                r"\b(?:gonna|wanna|gotta|kinda|sorta)\b",
-                r"(?:!{2,}|\?{2,})",
-                r"\b(?:lol|omg|btw|imo|tbh)\b",
-                r"(?:\:D|\:P|\;\)|\:\))",
-            ],
-        },
-        "conversational": {
-            "description": "Friendly, casual, or personal tone",
-            "patterns": [
-                r"\b(?:you|your|you'll|you're|you've|you'd)\b",
-                r"\b(?:I|me|my|mine|we|us|our|ours)\b",
-                r"\b(?:let's|let me|here's|there's|that's)\b",
-                r"\b(?:actually|basically|literally|honestly|seriously)\b",
-                r"\b(?:great|awesome|amazing|fantastic|wonderful)\b",
-            ],
-            "anti_patterns": [
-                r"\b(?:hereby|therein|aforementioned|heretofore)\b",
-                r"\b(?:pursuant|notwithstanding|henceforth)\b",
-                r"\b(?:it is necessary to|it is important to|it is essential to)\b",
-                r"\b(?:the author|the researcher|the study)\b",
-                r"\b(?:shall|must|ought)\b",
-            ],
-        },
-        "persuasive": {
-            "description": "Convincing, compelling, or sales - oriented tone",
-            "patterns": [
-                r"\b(?:you need|you want|you deserve|you can't afford to miss|you should)\b",
-                    
-                r"\b(?:limited time|exclusive|special offer|bonus|free)\b",
-                r"\b(?:guarantee|proven|results|success|transform)\b",
-                r"\b(?:imagine|picture|consider|what if|how would)\b",
-                r"\b(?:but wait|act now|don't miss|hurry|today)\b",
-            ],
-            "anti_patterns": [
-                r"\b(?:perhaps|maybe|possibly|might|could be)\b",
-                r"\b(?:somewhat|relatively|comparatively|moderately)\b",
-                r"\b(?:it seems|it appears|it may be|it could be)\b",
-                r"\b(?:in my opinion|I think|I believe|I feel)\b",
-                r"\b(?:unclear|uncertain|unknown|undetermined)\b",
-            ],
-        },
-        "informative": {
-            "description": "Educational, explanatory, or factual tone",
-            "patterns": [
-                r"\b(?:according to|research shows|studies indicate|data suggests|experts say)\b",
-                    
-                r"\b(?:for example|for instance|such as|including|specifically)\b",
-                r"\b(?:defined as|refers to|means|consists of|comprises)\b",
-                r"\b(?:first|second|third|finally|lastly|next|then)\b",
-                r"\b(?:causes|effects|results in|leads to|contributes to)\b",
-            ],
-            "anti_patterns": [
-                r"\b(?:I guess|I suppose|I assume|I reckon)\b",
-                r"\b(?:kinda|sorta|pretty much|more or less)\b",
-                r"\b(?:stuff|things|whatever|anyway|somehow)\b",
-                r"\b(?:like|you know|I mean|well|so)\b",
-                r"\b(?:probably|hopefully|maybe|perhaps)\b",
-            ],
-        },
-        "inspirational": {
-            "description": "Motivational, uplifting, or encouraging tone",
-            "patterns": [
-                r"\b(?:achieve|accomplish|overcome|succeed|excel)\b",
-                r"\b(?:dream|passion|purpose|mission|vision)\b",
-                r"\b(?:potential|possibility|opportunity|chance|prospect)\b",
-                r"\b(?:believe|trust|faith|hope|courage)\b",
-                r"\b(?:inspire|motivate|encourage|empower|uplift)\b",
-            ],
-            "anti_patterns": [
-                r"\b(?:impossible|hopeless|pointless|useless|worthless)\b",
-                r"\b(?:fail|failure|defeat|lose|loss)\b",
-                r"\b(?:problem|issue|trouble|difficulty|obstacle)\b",
-                r"\b(?:hard|difficult|challenging|tough|demanding)\b",
-                r"\b(?:unfortunately|sadly|regrettably|disappointingly)\b",
-            ],
-        },
-        "humorous": {
-            "description": "Funny, witty, or entertaining tone",
-            "patterns": [
-                r"\b(?:funny|hilarious|amusing|entertaining|comical)\b",
-                r"\b(?:joke|laugh|humor|wit|pun)\b",
-                r"\b(?:ridiculous|absurd|silly|crazy|wild)\b",
-                r"(?:!{2,}|\?{2,}|…)",
-                r"(?:\:D|\:P|\;\)|\:\))",
-            ],
-            "anti_patterns": [
-                r"\b(?:serious|solemn|grave|somber|formal)\b",
-                r"\b(?:tragic|sad|unfortunate|regrettable|lamentable)\b",
-                r"\b(?:professional|business|corporate|official)\b",
-                r"\b(?:analysis|research|study|investigation|examination)\b",
-                r"\b(?:pursuant|henceforth|therefore|thus|hence)\b",
-            ],
-        },
-    }
-
-    # Define sentiment categories
-    SENTIMENT_CATEGORIES = {
-        "positive": [
-            "good",
-            "great",
-            "excellent",
-            "amazing",
-            "wonderful",
-            "fantastic",
-            "terrific",
-            "outstanding",
-            "superb",
-            "brilliant",
-            "exceptional",
-            "marvelous",
-            "fabulous",
-            "splendid",
-            "delightful",
-            "happy",
-            "glad",
-            "pleased",
-            "satisfied",
-            "content",
-            "joyful",
-            "cheerful",
-            "thrilled",
-            "excited",
-            "enthusiastic",
-            "passionate",
-            "eager",
-            "motivated",
-            "inspired",
-            "encouraged",
-            "love",
-            "like",
-            "enjoy",
-            "appreciate",
-            "admire",
-            "respect",
-            "value",
-            "cherish",
-            "benefit",
-            "advantage",
-            "gain",
-            "profit",
-            "reward",
-            "success",
-            "achievement",
-            "accomplishment",
-            "improve",
-            "enhance",
-            "boost",
-            "increase",
-            "grow",
-            "develop",
-            "progress",
-            "advance",
-        ],
-        "negative": [
-            "bad",
-            "poor",
-            "terrible",
-            "horrible",
-            "awful",
-            "dreadful",
-            "abysmal",
-            "atrocious",
-            "subpar",
-            "inferior",
-            "mediocre",
-            "disappointing",
-            "unsatisfactory",
-            "inadequate",
-            "insufficient",
-            "sad",
-            "unhappy",
-            "upset",
-            "disappointed",
-            "frustrated",
-            "annoyed",
-            "angry",
-            "irritated",
-            "worried",
-            "concerned",
-            "anxious",
-            "nervous",
-            "stressed",
-            "overwhelmed",
-            "exhausted",
-            "hate",
-            "dislike",
-            "despise",
-            "detest",
-            "loathe",
-            "resent",
-            "reject",
-            "avoid",
-            "problem",
-            "issue",
-            "challenge",
-            "difficulty",
-            "obstacle",
-            "barrier",
-            "hurdle",
-            "setback",
-            "fail",
-            "failure",
-            "loss",
-            "defeat",
-            "decline",
-            "decrease",
-            "reduce",
-            "diminish",
-        ],
-        "neutral": [
-            "okay",
-            "fine",
-            "average",
-            "moderate",
-            "fair",
-            "reasonable",
-            "acceptable",
-            "adequate",
-            "normal",
-            "standard",
-            "typical",
-            "common",
-            "usual",
-            "regular",
-            "ordinary",
-            "conventional",
-            "think",
-            "believe",
-            "consider",
-            "regard",
-            "view",
-            "perceive",
-            "understand",
-            "comprehend",
-            "seem",
-            "appear",
-            "look",
-            "sound",
-            "feel",
-            "sense",
-            "experience",
-            "observe",
-            "perhaps",
-            "maybe",
-            "possibly",
-            "potentially",
-            "conceivably",
-            "presumably",
-            "supposedly",
-            "apparently",
-            "sometimes",
-            "occasionally",
-            "periodically",
-            "intermittently",
-            "sporadically",
-            "infrequently",
-            "rarely",
-            "seldom",
-        ],
-    }
-
-    def __init__(
-        self,
-        content: Optional[Dict[str, Any]] = None,
-        target_tone: Optional[str] = None,
-        config: Optional[Dict[str, Any]] = None,
-    ):
-        """
-        Initialize a tone analyzer.
-
-        Args:
-            content: Optional content to analyze
-            target_tone: Optional target tone for the content
-            config: Optional configuration dictionary
-        """
-        super().__init__(content, config)
-
-        # Set target tone
-        self.target_tone = target_tone
-
-        # Initialize NLTK if available
-        if NLTK_AVAILABLE:
-            try:
-                nltk.data.find("tokenizers / punkt")
-            except LookupError:
-                nltk.download("punkt")
-
-    def get_default_config(self) -> Dict[str, Any]:
-        """
-        Get the default configuration for the tone analyzer.
-
-        Returns:
-            Default configuration dictionary
-        """
-        # Start with base config
-        config = super().get_default_config()
-
-        # Add tone - specific config
-        config.update(
-            {
-                "min_tone_consistency": 0.7,  
-                    # Minimum consistency score for the target tone
-                "min_sentiment_consistency": 0.6,  
-                    # Minimum consistency score for the target sentiment
-                "tone_pattern_weight": 0.6,  # Weight for tone pattern matching
-                "tone_anti_pattern_weight": 0.4,  
-                    # Weight for tone anti - pattern matching
-                "sentiment_weight": 0.3,  # Weight for sentiment analysis
-                "check_tone_consistency": True,  # Whether to check tone consistency
-                "check_sentiment_consistency": True,  
-                    # Whether to check sentiment consistency
-                "check_style_consistency": True,  # Whether to check style consistency
-                "target_tone": self.target_tone or "conversational",  
-                    # Default target tone
-                "target_sentiment": "positive",  # Default target sentiment
-                "timestamp": datetime.datetime.now().isoformat(),
-            }
-        )
-
-        return config
-
-    def set_target_tone(self, target_tone: str) -> None:
-        """
-        Set the target tone for the content.
-
-        Args:
-            target_tone: Target tone
-        """
-        if target_tone not in self.TONE_CATEGORIES:
-            raise ValueError(
-                f"Invalid target tone: {target_tone}. Must be one of: {', 
-                    '.join(self.TONE_CATEGORIES.keys())}"
-            )
-
-        self.target_tone = target_tone
-        self.config["target_tone"] = target_tone
-        self.results = None  # Reset results
-
-    def validate_content(self) -> Tuple[bool, List[str]]:
-        """
-        Validate the content for tone analysis.
-
-        Returns:
-            Tuple of (is_valid, error_messages)
-        """
-        if self.content is None:
-            return False, ["No content provided"]
-
-        errors = []
-
-        # Check if there's text to analyze
-        text = self._extract_text_from_content()
-        if not text:
-            errors.append("No text found in content")
-
-        # Check if target tone is valid
-        if self.target_tone and self.target_tone not in self.TONE_CATEGORIES:
-            errors.append(
-                f"Invalid target tone: {self.target_tone}. Must be one of: {', 
-                    '.join(self.TONE_CATEGORIES.keys())}"
-            )
-
-        return len(errors) == 0, errors
-
-    def analyze(self) -> Dict[str, Any]:
-        """
-        Analyze the content for tone and sentiment.
-
-        Returns:
-            Dictionary with analysis results
-        """
-        # Validate content
-        is_valid, errors = self.validate_content()
-
-        if not is_valid:
-            raise ValueError(f"Invalid content: {', '.join(errors)}")
-
-        # Extract text
-        text = self._extract_text_from_content()
-
-        # Initialize results
-        self.results = {
-            "id": str(uuid.uuid4()),
-            "timestamp": datetime.datetime.now().isoformat(),
-            "content_id": self.content.get("id", "unknown"),
-            "target_tone": self.config["target_tone"],
-            "target_sentiment": self.config["target_sentiment"],
-            "tone_analysis": {},
-            "sentiment_analysis": {},
-            "style_analysis": {},
-            "overall_score": 0.0,
-            "recommendations": [],
-        }
-
-        # Analyze tone
-        self.results["tone_analysis"] = self._analyze_tone(text)
-
-        # Analyze sentiment
-        self.results["sentiment_analysis"] = self._analyze_sentiment(text)
-
-        # Analyze style
-        self.results["style_analysis"] = self._analyze_style(text)
-
-        # Calculate overall score
-        self.results["overall_score"] = self.get_score()
-
-        # Generate recommendations
-        self.results["recommendations"] = self.get_recommendations()
-
-        return self.results
-
-    def _analyze_tone(self, text: str) -> Dict[str, Any]:
-        """
-        Analyze the tone of the text.
-
-        Args:
-            text: Text to analyze
-
-        Returns:
-            Dictionary with tone analysis results
-        """
-        # Get sentences
-        sentences = self._get_sentences(text)
-
-        # Initialize tone scores
-        tone_scores = {}
-
-        # Analyze each tone category
-        for tone, tone_data in self.TONE_CATEGORIES.items():
-            # Count pattern matches
-            pattern_matches = 0
-
-            for pattern in tone_data["patterns"]:
-                pattern_matches += len(re.findall(pattern, text, re.IGNORECASE))
-
-            # Count anti - pattern matches
-            anti_pattern_matches = 0
-
-            for pattern in tone_data["anti_patterns"]:
-                anti_pattern_matches += len(re.findall(pattern, text, re.IGNORECASE))
-
-            # Calculate tone score
-            pattern_weight = self.config["tone_pattern_weight"]
-            anti_pattern_weight = self.config["tone_anti_pattern_weight"]
-
-            # Normalize by number of sentences
-            pattern_score = pattern_matches / len(sentences) if sentences else 0
-            anti_pattern_score = anti_pattern_matches / \
-                len(sentences) if sentences else 0
-
-            # Calculate weighted score
-            tone_score = (pattern_score * pattern_weight) - (
-                anti_pattern_score * anti_pattern_weight
-            )
-
-            # Clamp score to 0 - 1 range
-            tone_score = max(0, min(1, tone_score))
-
-            # Store tone score
-            tone_scores[tone] = {
-                "score": tone_score,
-                "pattern_matches": pattern_matches,
-                "anti_pattern_matches": anti_pattern_matches,
-                "is_target": tone == self.config["target_tone"],
-            }
-
-        # Determine dominant tone
-        dominant_tone = max(tone_scores.items(), key=lambda x: x[1]["score"])
-
-        # Calculate consistency with target tone
-        target_tone = self.config["target_tone"]
-        target_score = tone_scores[target_tone]["score"]
-        consistency = (
-            target_score / \
-                dominant_tone[1]["score"] if dominant_tone[1]["score"] > 0 else 0
-        )
-
-        return {
-            "tone_scores": tone_scores,
-            "dominant_tone": dominant_tone[0],
-            "dominant_tone_score": dominant_tone[1]["score"],
-            "target_tone": target_tone,
-            "target_tone_score": target_score,
-            "consistency": consistency,
-            "is_consistent": consistency >= self.config["min_tone_consistency"],
-        }
-
-    def _analyze_sentiment(self, text: str) -> Dict[str, Any]:
-        """
-        Analyze the sentiment of the text.
-
-        Args:
-            text: Text to analyze
-
-        Returns:
-            Dictionary with sentiment analysis results
-        """
-        # Get words
-        words = self._get_words(text)
-
-        # Initialize sentiment counts
-        sentiment_counts = {"positive": 0, "negative": 0, "neutral": 0}
-
-        # Count sentiment words
-        for word in words:
-            word = word.lower()
-
-            if word in self.SENTIMENT_CATEGORIES["positive"]:
-                sentiment_counts["positive"] += 1
-            elif word in self.SENTIMENT_CATEGORIES["negative"]:
-                sentiment_counts["negative"] += 1
-            elif word in self.SENTIMENT_CATEGORIES["neutral"]:
-                sentiment_counts["neutral"] += 1
-
-        # Calculate total sentiment words
-        total_sentiment_words = sum(sentiment_counts.values())
-
-        # Calculate sentiment scores
-        sentiment_scores = {}
-
-        for sentiment, count in sentiment_counts.items():
-            score = count / total_sentiment_words if total_sentiment_words > 0 else 0
-
-            sentiment_scores[sentiment] = {
-                "count": count,
-                "score": score,
-                "is_target": sentiment == self.config["target_sentiment"],
-            }
-
-        # Determine dominant sentiment
-        dominant_sentiment = max(sentiment_scores.items(), key=lambda x: x[1]["score"])
-
-        # Calculate consistency with target sentiment
-        target_sentiment = self.config["target_sentiment"]
-        target_score = sentiment_scores[target_sentiment]["score"]
-        consistency = (
-            target_score / dominant_sentiment[1]["score"]
-            if dominant_sentiment[1]["score"] > 0
-            else 0
-        )
-
-        return {
-            "sentiment_scores": sentiment_scores,
-            "dominant_sentiment": dominant_sentiment[0],
-            "dominant_sentiment_score": dominant_sentiment[1]["score"],
-            "target_sentiment": target_sentiment,
-            "target_sentiment_score": target_score,
-            "consistency": consistency,
-            "is_consistent": consistency >= self.config["min_sentiment_consistency"],
-        }
-
-    def _extract_text_from_content(self) -> str:
-        """
-        Extract text from content for analysis.
-
-        Returns:
-            Extracted text
-        """
-        if not self.content:
-            return ""
-
-        text = ""
-
-        # Add title
-        if "title" in self.content:
-            text += self.content["title"] + " "
-
-        # Add meta description
-        if "meta_description" in self.content:
-            text += self.content["meta_description"] + " "
-
-        # Add introduction
-        if "introduction" in self.content:
-            text += self.content["introduction"] + "\n\n"
-
-        # Add sections
-        if "sections" in self.content:
-            for section in self.content["sections"]:
-                if "title" in section:
-                    text += section["title"] + " "
-
-                if "content" in section:
-                    text += section["content"] + "\n\n"
-
-        # Add conclusion
-        if "conclusion" in self.content:
-            text += self.content["conclusion"] + "\n\n"
-
-        # Add overview (for product descriptions)
-        if "overview" in self.content:
-            text += self.content["overview"] + "\n\n"
-
-        # Add features (for product descriptions)
-        if "features" in self.content:
-            for feature in self.content["features"]:
-                if "name" in feature:
-                    text += feature["name"] + " "
-
-                if "description" in feature:
-                    text += feature["description"] + "\n\n"
-
-        # Add benefits (for product descriptions)
-        if "benefits" in self.content:
-            for benefit in self.content["benefits"]:
-                if "name" in benefit:
-                    text += benefit["name"] + " "
-
-                if "description" in benefit:
-                    text += benefit["description"] + "\n\n"
-
-        # Add executive summary (for case studies)
-        if "executive_summary" in self.content:
-            text += self.content["executive_summary"] + "\n\n"
-
-        # Add challenge (for case studies)
-        if "challenge" in self.content:
-            text += self.content["challenge"] + "\n\n"
-
-        # Add solution (for case studies)
-        if "solution" in self.content:
-            text += self.content["solution"] + "\n\n"
-
-        # Add implementation (for case studies)
-        if "implementation" in self.content:
-            text += self.content["implementation"] + "\n\n"
-
-        # Add results (for case studies)
-        if "results" in self.content:
-            text += self.content["results"] + "\n\n"
-
-        # Add testimonial (for case studies)
-        if "testimonial" in self.content:
-            text += self.content["testimonial"] + "\n\n"
-
-        return text
-
-    def _get_sentences(self, text: str) -> List[str]:
-        """
-        Get sentences from text.
-
-        Args:
-            text: Text to analyze
-
-        Returns:
-            List of sentences
-        """
-        if NLTK_AVAILABLE:
-            # Use NLTK for sentence tokenization
-            return sent_tokenize(text)
-        else:
-            # Simple sentence tokenization
-            # Split on periods, exclamation points, and question marks
-            sentences = re.split(r"(?<=[.!?])\s + ", text)
-
-            # Filter out empty sentences
-            return [s.strip() for s in sentences if s.strip()]
-
-    def _get_words(self, text: str) -> List[str]:
-        """
-        Get words from text.
-
-        Args:
-            text: Text to analyze
-
-        Returns:
-            List of words
-        """
-        if NLTK_AVAILABLE:
-            # Use NLTK for word tokenization
-            tokens = word_tokenize(text.lower())
-
-            # Remove punctuation and stopwords
-            stop_words = set(stopwords.words("english"))
-            tokens = \
-                [token for token in tokens if token.isalnum() and token not in stop_words]
-        else:
-            # Simple word tokenization
-            # Remove punctuation
-            text = re.sub(r"[^\w\s]", "", text.lower())
-
-            # Split on whitespace
-            tokens = text.split()
-
-        return tokens
-
-    def _analyze_style(self, text: str) -> Dict[str, Any]:
-        """
-        Analyze the writing style of the text.
-
-        Args:
-            text: Text to analyze
-
-        Returns:
-            Dictionary with style analysis results
-        """
-        # Get sentences and words
-        sentences = self._get_sentences(text)
-        words = self._get_words(text)
-
-        # Analyze sentence length variety
-        sentence_lengths = [len(self._get_words(sentence)) for sentence in sentences]
-
-        # Calculate standard deviation of sentence lengths
-        mean_length = sum(sentence_lengths) / \
-            len(sentence_lengths) if sentence_lengths else 0
-        variance = (
-            sum((length - \
-                mean_length) ** 2 for length in sentence_lengths) / len(sentence_lengths)
-            if sentence_lengths
-            else 0
-        )
-        std_dev = math.sqrt(variance)
-
-        # Calculate coefficient of variation (normalized standard deviation)
-        cv = std_dev / mean_length if mean_length > 0 else 0
-
-        # Analyze vocabulary variety
-        unique_words = len(set(words))
-        vocabulary_variety = unique_words / len(words) if words else 0
-
-        # Analyze punctuation
-        punctuation_count = sum(1 for char in text if char in string.punctuation)
-        punctuation_density = punctuation_count / len(text) if text else 0
-
-        return {
-            "sentence_length_variety": {"score": cv, "is_optimal": cv >= 0.2},
-            "vocabulary_variety": {
-                "score": vocabulary_variety,
-                "unique_words": unique_words,
-                "total_words": len(words),
-                "is_optimal": vocabulary_variety >= 0.4,
-            },
-            "punctuation": {
-                "count": punctuation_count,
-                "density": punctuation_density,
-                "is_optimal": 0.05 <= punctuation_density <= 0.1,
-            },
-        }
-
-    def get_score(self) -> float:
-        """
-        Get the overall tone score for the content.
-
-        Returns:
-            Tone score between 0 and 1
-        """
-        if self.results is None:
-            self.analyze()
-
-        # Calculate tone score
-        tone_score = 0.0
-
-        # Score based on tone consistency
-        if self.results["tone_analysis"]["is_consistent"]:
-            tone_score += 0.4
-        else:
-            # Calculate partial score based on how close to consistent
-            consistency = self.results["tone_analysis"]["consistency"]
-            min_consistency = self.config["min_tone_consistency"]
-            tone_score += 0.4 * \
-                (consistency / min_consistency) if min_consistency > 0 else 0
-
-        # Score based on sentiment consistency
-        if self.results["sentiment_analysis"]["is_consistent"]:
-            tone_score += 0.3
-        else:
-            # Calculate partial score based on how close to consistent
-            consistency = self.results["sentiment_analysis"]["consistency"]
-            min_consistency = self.config["min_sentiment_consistency"]
-            tone_score += 0.3 * \
-                (consistency / min_consistency) if min_consistency > 0 else 0
-
-        # Score based on style
-        style_score = 0.0
-
-        if self.results["style_analysis"]["sentence_length_variety"]["is_optimal"]:
-            style_score += 0.33
-
-        if self.results["style_analysis"]["vocabulary_variety"]["is_optimal"]:
-            style_score += 0.33
-
-        if self.results["style_analysis"]["punctuation"]["is_optimal"]:
-            style_score += 0.34
-
-        tone_score += 0.3 * style_score
-
-        return tone_score
-
-    def get_recommendations(self) -> List[Dict[str, Any]]:
-        """
-        Get tone recommendations for the content.
-
-        Returns:
-            List of recommendation dictionaries
-        """
-        if self.results is None:
-            self.analyze()
-
-        recommendations = []
-
-        # Check tone consistency
-        if not self.results["tone_analysis"]["is_consistent"]:
-            target_tone = self.config["target_tone"]
-            dominant_tone = self.results["tone_analysis"]["dominant_tone"]
-
-            if dominant_tone != target_tone:
-                recommendations.append(
-                    {
-                        "id": str(uuid.uuid4()),
-                        "type": "tone_consistency",
-                        "severity": "high",
-                        "message": f"Content tone is predominantly {dominant_tone}, 
-                            but the target tone is {target_tone}.",
-                        "suggestion": f"Adjust the content to use more {target_tone} language and less {dominant_tone} language.",
-                            
-                    }
-                )
-
-        # Check sentiment consistency
-        if not self.results["sentiment_analysis"]["is_consistent"]:
-            target_sentiment = self.config["target_sentiment"]
-            dominant_sentiment = \
-                self.results["sentiment_analysis"]["dominant_sentiment"]
-
-            if dominant_sentiment != target_sentiment:
-                recommendations.append(
-                    {
-                        "id": str(uuid.uuid4()),
-                        "type": "sentiment_consistency",
-                        "severity": "medium",
-                        "message": f"Content sentiment is predominantly {dominant_sentiment}, 
-                            but the target sentiment is {target_sentiment}.",
-                        "suggestion": f"Adjust the content to use more {target_sentiment} language and less {dominant_sentiment} language.",
-                            
-                    }
-                )
-
-        # Check sentence length variety
-        if not self.results["style_analysis"]["sentence_length_variety"]["is_optimal"]:
-            recommendations.append(
-                {
-                    "id": str(uuid.uuid4()),
-                    "type": "sentence_variety",
-                    "severity": "medium",
-                    "message": "Sentence length variety is low, 
-                        which can make the content monotonous.",
-                    "suggestion": "Mix short, medium, 
-                        and long sentences to improve flow and engagement.",
-                }
-            )
-
-        # Check vocabulary variety
-        if not self.results["style_analysis"]["vocabulary_variety"]["is_optimal"]:
-            recommendations.append(
-                {
-                    "id": str(uuid.uuid4()),
-                    "type": "vocabulary_variety",
-                    "severity": "medium",
-                    "message": "Vocabulary variety is low, 
-                        which can make the content repetitive.",
-                    "suggestion": "Use a wider range of words and avoid repeating the same terms frequently.",
-                        
-                }
-            )
-
-        # Check punctuation
-        punctuation = self.results["style_analysis"]["punctuation"]
-
-        if not punctuation["is_optimal"]:
-            if punctuation["density"] < 0.05:
-                recommendations.append(
-                    {
-                        "id": str(uuid.uuid4()),
-                        "type": "punctuation",
-                        "severity": "low",
-                        "message": "Punctuation usage is low, 
-                            which can make the content hard to read.",
-                        "suggestion": "Add more punctuation to break up long sentences and improve readability.",
-                            
-                    }
-                )
-            elif punctuation["density"] > 0.1:
-                recommendations.append(
-                    {
-                        "id": str(uuid.uuid4()),
-                        "type": "punctuation",
-                        "severity": "low",
-                        "message": "Punctuation usage is high, 
-                            which can make the content choppy.",
-                        "suggestion": "Reduce excessive punctuation and combine some shorter sentences.",
-                            
-                    }
-                )
-
-        return recommendations
-=======
 if __name__ == "__main__":
-    main()
->>>>>>> 6124bda3
+    main()