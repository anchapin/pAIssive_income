--- conflicted
+++ resolved
@@ -1,17 +1,12 @@
-<<<<<<< HEAD
 /**
  * Unit tests for math utility functions.
- * 
+ *
  * Tests basic arithmetic operations including edge cases
  * and error conditions.
  */
 
-const assert = require('assert');
-const { add, subtract, multiply, divide } = require('./math');
-=======
 import assert from 'assert';
-import { add, subtract, multiply, divide } from './math.js';
->>>>>>> cb57cd3c
+import { add, divide, multiply, subtract } from './math.js';
 
 describe('Math functions', () => {
   describe('add', () => {
