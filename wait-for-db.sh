#!/bin/bash
# Simplified wait-for-db.sh for CI environments

# Enable error handling but don't exit immediately on error
set +e

# Log with timestamp
log() {
  echo "[$(date '+%Y-%m-%d %H:%M:%S')] $1"
}

# Parse arguments
host="$1"
port="$2"
shift 2
cmd="$@"

log "Starting wait-for-db script for PostgreSQL at $host:$port (CI-optimized)..."

<<<<<<< HEAD
# Configuration
max_attempts=${DB_WAIT_MAX_ATTEMPTS:-120}
initial_retry_interval=${DB_WAIT_INITIAL_RETRY_INTERVAL:-2}
max_retry_interval=${DB_WAIT_MAX_RETRY_INTERVAL:-15}
connection_timeout=${DB_WAIT_CONNECTION_TIMEOUT:-10}

# Reduce wait times in CI environment
if [ "$CI" = "true" ]; then
  log "CI environment detected, using faster database wait settings"
  max_attempts=30
  initial_retry_interval=1
  max_retry_interval=5
  connection_timeout=5
fi
=======
# Configuration - reduced for CI environments
max_attempts=30
initial_retry_interval=1
max_retry_interval=5
connection_timeout=3
>>>>>>> bcf25eb8

# Function to check if PostgreSQL port is reachable
check_port() {
  log "Checking if PostgreSQL port is reachable..."
  if nc -z -w $connection_timeout "$host" "$port" 2>/dev/null; then
    log "✅ PostgreSQL port $port is reachable"
    return 0
  else
    log "❌ PostgreSQL port $port is NOT reachable"
    return 1
  fi
}

# Function to check if PostgreSQL is accepting connections
check_postgres() {
  log "Checking if PostgreSQL is accepting connections..."
  if PGPASSWORD=$POSTGRES_PASSWORD psql -h "$host" -U "$POSTGRES_USER" -d "$POSTGRES_DB" -c '\q' -w -t $connection_timeout 2>/dev/null; then
    log "✅ PostgreSQL connection successful"
    return 0
  else
    log "❌ PostgreSQL connection failed"
    # Print the error message for better diagnostics
    PGPASSWORD=$POSTGRES_PASSWORD psql -h "$host" -U "$POSTGRES_USER" -d "$POSTGRES_DB" -c '\q' 2>&1 || true
    return 1
  fi
}

# Function to get simplified PostgreSQL diagnostics for CI
get_postgres_diagnostics() {
  log "=== POSTGRESQL DIAGNOSTICS (CI) ==="

  # Check if host is reachable via ping
  log "Checking if host is reachable via ping:"
  ping -c 1 "$host" 2>/dev/null && log "✅ Host is reachable via ping" || log "❌ Host is NOT reachable via ping"

  # Check if port is open
  check_port

<<<<<<< HEAD
  # Check DNS resolution
  log "Checking DNS resolution for host $host:"
  getent hosts "$host" || log "❌ Could not resolve host $host"

  # Try to get PostgreSQL version
  log "Trying to get PostgreSQL version:"
  PGPASSWORD=$POSTGRES_PASSWORD psql -h "$host" -U "$POSTGRES_USER" -d "$POSTGRES_DB" -c "SELECT version();" -w -t $connection_timeout 2>/dev/null || log "❌ Could not get PostgreSQL version"

  # Check if we can list databases
  log "Trying to list databases:"
  PGPASSWORD=$POSTGRES_PASSWORD psql -h "$host" -U "$POSTGRES_USER" -d "$POSTGRES_DB" -c "\l" -w -t $connection_timeout 2>/dev/null || log "❌ Could not list databases"

  # Check network connectivity
  log "Checking network connectivity:"
  ip addr show || log "❌ Could not show network interfaces"

  # Check PostgreSQL logs if available
  log "Checking PostgreSQL logs if available:"
  docker logs paissive-postgres 2>/dev/null || log "❌ Could not access PostgreSQL logs (this is normal in container context)"
=======
  # Try a simple connection test
  log "Trying simple connection test:"
  PGPASSWORD=$POSTGRES_PASSWORD psql -h "$host" -U "$POSTGRES_USER" -d "$POSTGRES_DB" -c "SELECT 1;" -w -t $connection_timeout 2>/dev/null || log "❌ Could not connect to PostgreSQL"
>>>>>>> bcf25eb8
}

# Wait for the database to be ready with exponential backoff
attempt=1
while [ $attempt -le $max_attempts ]; do
  # Calculate retry interval with exponential backoff
  retry_interval=$((initial_retry_interval * (attempt / 10 + 1)))
  if [ "$retry_interval" -gt "$max_retry_interval" ]; then
    retry_interval=$max_retry_interval
  fi

  log "Attempt $attempt of $max_attempts to connect to PostgreSQL (retry interval: ${retry_interval}s)..."

  # First check if the port is reachable
  if check_port; then
    # Then check if PostgreSQL is accepting connections
    if check_postgres; then
      log "PostgreSQL is up and ready!"
      break
    else
      log "PostgreSQL port is reachable but not accepting connections yet"
    fi
  else
    log "PostgreSQL port is not reachable yet"
  fi

  # Get detailed diagnostics every 10 attempts or on the last attempt
  if [ $((attempt % 10)) -eq 0 ] || [ $attempt -eq $max_attempts ]; then
    get_postgres_diagnostics
  fi

  # Sleep with exponential backoff
  if [ $attempt -lt $max_attempts ]; then
    log "Retrying in $retry_interval seconds..."
    sleep $retry_interval
  fi

  attempt=$((attempt + 1))
done

# Check if we exceeded max attempts
if [ $attempt -gt $max_attempts ]; then
  log "⚠️ WARNING: Failed to connect to PostgreSQL after $max_attempts attempts"
  log "Will continue anyway for CI environment"
else
  log "✅ Successfully connected to PostgreSQL after $attempt attempts"
fi

<<<<<<< HEAD
# Create necessary directories with proper permissions
log "Creating required directories..."
mkdir -p /app/logs
mkdir -p /app/data
chmod 777 /app/logs  # Ensure write permissions
chmod 777 /app/data  # Ensure write permissions

# Set up logging
log "Setting up logging..."
touch /app/logs/flask.log
touch /app/logs/app.log
touch /app/logs/error.log
chmod 666 /app/logs/flask.log
chmod 666 /app/logs/app.log
chmod 666 /app/logs/error.log

# Initialize the database with better error handling
log "Initializing database..."
if python init_db.py; then
  log "✅ Database initialization successful"
else
  db_init_exit_code=$?
  log "⚠️ WARNING: Database initialization failed with exit code $db_init_exit_code"
  log "Will continue anyway - the Flask app will handle database initialization errors gracefully"
fi

# Print environment information
log "=== ENVIRONMENT INFORMATION ==="
log "Python version: $(python --version 2>&1)"
log "Flask version: $(pip show flask 2>/dev/null | grep Version || echo 'Flask not installed')"
log "PostgreSQL client version: $(psql --version 2>&1 || echo 'psql not installed')"
log "Environment variables:"
log "  FLASK_ENV: $FLASK_ENV"
log "  PYTHONPATH: $PYTHONPATH"
log "  DATABASE_URL: $DATABASE_URL (showing only for diagnostic purposes)"
log "  PATH: $PATH"
=======
# Initialize the database with simplified error handling for CI
log "Initializing database (CI mode)..."
python init_db.py || log "⚠️ Database initialization failed, continuing anyway for CI"

# Initialize the agent database
log "Initializing agent database (CI mode)..."
python init_agent_db.py || log "⚠️ Agent database initialization failed, continuing anyway for CI"

# Create necessary directories
log "Creating required directories..."
mkdir -p /app/logs
mkdir -p /app/data

# Set up logging
log "Setting up logging..."
touch /app/logs/flask.log
touch /app/logs/app.log

# Print minimal environment information for CI
log "=== CI ENVIRONMENT INFORMATION ==="
log "Python version: $(python --version 2>&1)"
log "CI: $CI"
log "GITHUB_ACTIONS: $GITHUB_ACTIONS"
>>>>>>> bcf25eb8

# Execute the command with proper error handling
log "Starting Flask application with command: $cmd"
exec $cmd<|MERGE_RESOLUTION|>--- conflicted
+++ resolved
@@ -17,28 +17,11 @@
 
 log "Starting wait-for-db script for PostgreSQL at $host:$port (CI-optimized)..."
 
-<<<<<<< HEAD
-# Configuration
-max_attempts=${DB_WAIT_MAX_ATTEMPTS:-120}
-initial_retry_interval=${DB_WAIT_INITIAL_RETRY_INTERVAL:-2}
-max_retry_interval=${DB_WAIT_MAX_RETRY_INTERVAL:-15}
-connection_timeout=${DB_WAIT_CONNECTION_TIMEOUT:-10}
-
-# Reduce wait times in CI environment
-if [ "$CI" = "true" ]; then
-  log "CI environment detected, using faster database wait settings"
-  max_attempts=30
-  initial_retry_interval=1
-  max_retry_interval=5
-  connection_timeout=5
-fi
-=======
 # Configuration - reduced for CI environments
 max_attempts=30
 initial_retry_interval=1
 max_retry_interval=5
 connection_timeout=3
->>>>>>> bcf25eb8
 
 # Function to check if PostgreSQL port is reachable
 check_port() {
@@ -60,8 +43,6 @@
     return 0
   else
     log "❌ PostgreSQL connection failed"
-    # Print the error message for better diagnostics
-    PGPASSWORD=$POSTGRES_PASSWORD psql -h "$host" -U "$POSTGRES_USER" -d "$POSTGRES_DB" -c '\q' 2>&1 || true
     return 1
   fi
 }
@@ -77,31 +58,9 @@
   # Check if port is open
   check_port
 
-<<<<<<< HEAD
-  # Check DNS resolution
-  log "Checking DNS resolution for host $host:"
-  getent hosts "$host" || log "❌ Could not resolve host $host"
-
-  # Try to get PostgreSQL version
-  log "Trying to get PostgreSQL version:"
-  PGPASSWORD=$POSTGRES_PASSWORD psql -h "$host" -U "$POSTGRES_USER" -d "$POSTGRES_DB" -c "SELECT version();" -w -t $connection_timeout 2>/dev/null || log "❌ Could not get PostgreSQL version"
-
-  # Check if we can list databases
-  log "Trying to list databases:"
-  PGPASSWORD=$POSTGRES_PASSWORD psql -h "$host" -U "$POSTGRES_USER" -d "$POSTGRES_DB" -c "\l" -w -t $connection_timeout 2>/dev/null || log "❌ Could not list databases"
-
-  # Check network connectivity
-  log "Checking network connectivity:"
-  ip addr show || log "❌ Could not show network interfaces"
-
-  # Check PostgreSQL logs if available
-  log "Checking PostgreSQL logs if available:"
-  docker logs paissive-postgres 2>/dev/null || log "❌ Could not access PostgreSQL logs (this is normal in container context)"
-=======
   # Try a simple connection test
   log "Trying simple connection test:"
   PGPASSWORD=$POSTGRES_PASSWORD psql -h "$host" -U "$POSTGRES_USER" -d "$POSTGRES_DB" -c "SELECT 1;" -w -t $connection_timeout 2>/dev/null || log "❌ Could not connect to PostgreSQL"
->>>>>>> bcf25eb8
 }
 
 # Wait for the database to be ready with exponential backoff
@@ -150,44 +109,6 @@
   log "✅ Successfully connected to PostgreSQL after $attempt attempts"
 fi
 
-<<<<<<< HEAD
-# Create necessary directories with proper permissions
-log "Creating required directories..."
-mkdir -p /app/logs
-mkdir -p /app/data
-chmod 777 /app/logs  # Ensure write permissions
-chmod 777 /app/data  # Ensure write permissions
-
-# Set up logging
-log "Setting up logging..."
-touch /app/logs/flask.log
-touch /app/logs/app.log
-touch /app/logs/error.log
-chmod 666 /app/logs/flask.log
-chmod 666 /app/logs/app.log
-chmod 666 /app/logs/error.log
-
-# Initialize the database with better error handling
-log "Initializing database..."
-if python init_db.py; then
-  log "✅ Database initialization successful"
-else
-  db_init_exit_code=$?
-  log "⚠️ WARNING: Database initialization failed with exit code $db_init_exit_code"
-  log "Will continue anyway - the Flask app will handle database initialization errors gracefully"
-fi
-
-# Print environment information
-log "=== ENVIRONMENT INFORMATION ==="
-log "Python version: $(python --version 2>&1)"
-log "Flask version: $(pip show flask 2>/dev/null | grep Version || echo 'Flask not installed')"
-log "PostgreSQL client version: $(psql --version 2>&1 || echo 'psql not installed')"
-log "Environment variables:"
-log "  FLASK_ENV: $FLASK_ENV"
-log "  PYTHONPATH: $PYTHONPATH"
-log "  DATABASE_URL: $DATABASE_URL (showing only for diagnostic purposes)"
-log "  PATH: $PATH"
-=======
 # Initialize the database with simplified error handling for CI
 log "Initializing database (CI mode)..."
 python init_db.py || log "⚠️ Database initialization failed, continuing anyway for CI"
@@ -211,8 +132,7 @@
 log "Python version: $(python --version 2>&1)"
 log "CI: $CI"
 log "GITHUB_ACTIONS: $GITHUB_ACTIONS"
->>>>>>> bcf25eb8
 
-# Execute the command with proper error handling
+# Execute the command
 log "Starting Flask application with command: $cmd"
 exec $cmd