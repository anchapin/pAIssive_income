--- conflicted
+++ resolved
@@ -14,12 +14,8 @@
         f"Is virtual environment: {hasattr(sys, 'real_prefix') or (hasattr(sys, 'base_prefix') and sys.base_prefix != sys.prefix)}"
     )
     print(f"sys.prefix: {sys.prefix}")
-<<<<<<< HEAD
-    print(f"Path: {Path.cwd()}")  # Added this line to trigger workflow
-    if hasattr(sys, 'base_prefix'):
-=======
+    print(f"Path: {os.getcwd()}")  # Added this line to trigger workflow
     if hasattr(sys, "base_prefix"):
->>>>>>> 92a1a476
         print(f"sys.base_prefix: {sys.base_prefix}")
 
 
