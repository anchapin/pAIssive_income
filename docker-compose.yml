--- conflicted
+++ resolved
@@ -25,11 +25,8 @@
       - LOG_LEVEL=INFO
       - CI=${CI:-false}
       - CONTAINER=true
-<<<<<<< HEAD
       - USE_MOCK_API=${USE_MOCK_API:-false}
-=======
       - OPENAI_API_KEY=${OPENAI_API_KEY:-}  # Required for mem0
->>>>>>> 1bc56fc5
     networks:
       - paissive-network
     healthcheck:
