services:
  app:
    build:
      context: .
      dockerfile: Dockerfile
      args:
        - CI=${CI:-false}
    container_name: paissive-income-app
    restart: unless-stopped
    ports:
      - "5000:5000"
    volumes:
      - ./data:/app/data
      - ./logs:/app/logs:rw
    environment:
      - FLASK_ENV=production
      - FLASK_APP=run_ui.py
      - PYTHONUNBUFFERED=1
      - DATABASE_URL=postgresql://myuser:mypassword@db:5433/mydb
      - PATH=/app/.venv/bin:$PATH
      - POSTGRES_USER=myuser
      - POSTGRES_PASSWORD=mypassword
      - POSTGRES_DB=mydb
      - POSTGRES_HOST=db
      - LOG_LEVEL=INFO
      - CI=${CI:-false}
      - CONTAINER=true
    networks:
      - paissive-network
    healthcheck:
<<<<<<< HEAD
      test: ["CMD", "/usr/local/bin/docker-healthcheck.sh"]
      interval: 10s  # Reduced from 20s for faster feedback in CI
      timeout: 20s   # Reduced from 30s for faster feedback in CI
      retries: 10    # Reduced from 15 for faster feedback in CI
      start_period: 60s  # Reduced from 120s for faster feedback in CI
=======
      test: ["CMD", "/app/docker-healthcheck.sh"]
      interval: 30s
      timeout: 60s
      retries: 10
      start_period: 180s
>>>>>>> 8058b389
    deploy:
      resources:
        limits:
          cpus: "2"
          memory: 4G
        reservations:
          cpus: "0.5"
          memory: 1G
    depends_on:
      db:
        condition: service_healthy

  db:
    image: postgres:15.3-alpine
    container_name: paissive-postgres
    restart: unless-stopped
    ports:
      - "5433:5432"
    volumes:
      - postgres-data:/var/lib/postgresql/data
    environment:
      - POSTGRES_USER=myuser
      - POSTGRES_PASSWORD=mypassword
      - POSTGRES_DB=mydb
    networks:
      - paissive-network
    healthcheck:
      test: ["CMD-SHELL", "pg_isready -U myuser -d mydb"]
      interval: 3s   # Reduced from 5s for faster feedback in CI
      timeout: 3s    # Reduced from 5s for faster feedback in CI
      retries: 15    # Reduced from 20 for faster feedback in CI
      start_period: 15s  # Reduced from 30s for faster feedback in CI
    command: ["postgres", "-c", "log_statement=all", "-c", "log_connections=on", "-c", "max_connections=200"]
    deploy:
      resources:
        limits:
          memory: 1G

  # Uncomment the following section to enable Redis caching
  # redis:
  #   image: redis:7-alpine
  #   container_name: paissive-redis
  #   restart: unless-stopped
  #   ports:
  #     - "6379:6379"
  #   volumes:
  #     - redis-data:/data
  #   networks:
  #     - paissive-network
  #   healthcheck:
  #     test: ["CMD", "redis-cli", "ping"]
  #     interval: 10s
  #     timeout: 5s
  #     retries: 3

networks:
  paissive-network:
    driver: bridge
    # Removed explicit name to avoid conflicts with pre-created network
    # The network will be named based on the project directory and service name

volumes:
  redis-data:
    driver: local
  postgres-data:
    driver: local<|MERGE_RESOLUTION|>--- conflicted
+++ resolved
@@ -28,19 +28,11 @@
     networks:
       - paissive-network
     healthcheck:
-<<<<<<< HEAD
       test: ["CMD", "/usr/local/bin/docker-healthcheck.sh"]
       interval: 10s  # Reduced from 20s for faster feedback in CI
       timeout: 20s   # Reduced from 30s for faster feedback in CI
       retries: 10    # Reduced from 15 for faster feedback in CI
       start_period: 60s  # Reduced from 120s for faster feedback in CI
-=======
-      test: ["CMD", "/app/docker-healthcheck.sh"]
-      interval: 30s
-      timeout: 60s
-      retries: 10
-      start_period: 180s
->>>>>>> 8058b389
     deploy:
       resources:
         limits:
