--- conflicted
+++ resolved
@@ -1,45 +1,10 @@
-<<<<<<< HEAD
-#!/usr / bin / env python
-"""
-Startup script for the pAIssive income microservices architecture.
-=======
 """run_microservices.py - Module for the pAIssive Income project."""
->>>>>>> 6124bda3
 
 # This file was automatically fixed by the syntax error correction script
 # The original content had syntax errors that could not be automatically fixed
 # Please review and update this file as needed
 
 import sys
-<<<<<<< HEAD
-import time
-
-# Set up logging
-logging.basicConfig(
-    level=logging.INFO, format=" % (asctime)s - %(name)s - %(levelname)s - %(message)s"
-)
-logger = logging.getLogger(__name__)
-
-def check_consul_installation() -> bool:
-    """
-    Check if Consul is installed.
-
-    Returns:
-        bool: True if Consul is installed, False otherwise
-    """
-    try:
-        result = subprocess.run(
-            ["consul", "--version"], stdout=subprocess.PIPE, stderr=subprocess.PIPE, 
-                text=True
-        )
-        return result.returncode == 0
-    except FileNotFoundError:
-        return False
-
-def start_consul(data_dir: str = "./consul_data", port: int = 8500) -> subprocess.Popen:
-    """
-    Start Consul in development mode.
-=======
 
 
 def _run_microservices_logic():
@@ -49,7 +14,6 @@
 
 def main(debug=False, verbose=False):
     """Initialize the module.
->>>>>>> 6124bda3
 
     Args:
     ----
@@ -57,230 +21,14 @@
         verbose (bool): Enable verbose output
 
     Returns:
-<<<<<<< HEAD
-        subprocess.Popen: The Consul process
-    """
-    # Create data directory if it doesn't exist
-    os.makedirs(data_dir, exist_ok=True)
-
-    # Command to start Consul in development mode
-    cmd = [
-        "consul",
-        "agent",
-        " - dev",
-        " - data - dir",
-        data_dir,
-        " - ui",
-        " - bind",
-        "127.0.0.1",
-        " - client",
-        "127.0.0.1",
-    ]
-
-    if port != 8500:
-        cmd.extend([" - http - port", str(port)])
-
-    logger.info(f"Starting Consul with command: {' '.join(cmd)}")
-    process = subprocess.Popen(cmd, stdout=subprocess.PIPE, stderr=subprocess.PIPE, 
-        text=True)
-
-    # Wait for Consul to start
-    max_attempts = 10
-    attempt = 0
-
-    while attempt < max_attempts:
-        try:
-            result = subprocess.run(
-                ["consul", "catalog", "services"],
-                stdout=subprocess.PIPE,
-                stderr=subprocess.PIPE,
-                text=True,
-            )
-            if result.returncode == 0:
-                logger.info("Consul is running")
-                break
-        except Exception:
-            pass
-
-        logger.info(f"Waiting for Consul to start (attempt {attempt + \
-            1}/{max_attempts})...")
-        time.sleep(1)
-        attempt += 1
-
-    if attempt == max_attempts:
-        logger.warning("Consul may not have started properly")
-
-    return process
-
-def start_service(service_name: str, script_path: str, port: int) -> subprocess.Popen:
-    """
-    Start a microservice.
-
-    Args:
-        service_name: Name of the service
-        script_path: Path to the service script
-        port: Port for the service to listen on
-
-    Returns:
-        subprocess.Popen: The service process
-=======
     -------
         bool: True if successful, False otherwise
 
->>>>>>> 6124bda3
     """
     if "--help" in sys.argv:
         print("Usage: python run_microservices.py [options]")
         return True
 
-<<<<<<< HEAD
-    logger.info(f"Starting {service_name} on port {port}")
-
-    # Set up environment variables for service registration
-    env = os.environ.copy()
-    env["SERVICE_REGISTRY_HOST"] = "localhost"
-    env["SERVICE_REGISTRY_PORT"] = "8500"
-    env["ENVIRONMENT"] = "development"
-    env["PYTHONPATH"] = os.getcwd()
-
-    process = subprocess.Popen(
-        [sys.executable, script_path, "--port", str(port)],
-        stdout=subprocess.PIPE,
-        stderr=subprocess.PIPE,
-        text=True,
-        env=env,
-    )
-
-    return process
-
-def main():
-    """Main function to start all services."""
-    parser = argparse.ArgumentParser(description="Start pAIssive income microservices")
-    parser.add_argument(
-        "--no - consul", action="store_true", help="Don't start Consul (use existing)"
-    )
-    parser.add_argument("--consul - port", type=int, default=8500, 
-        help="Port for Consul HTTP API")
-    parser.add_argument("--api - gateway - port", type=int, default=8000, 
-        help="Port for API Gateway")
-    parser.add_argument("--ui - port", type=int, default=3000, 
-        help="Port for UI Service")
-    parser.add_argument(
-        "--ai - models - port", type=int, default=8002, 
-            help="Port for AI Models Service"
-    )
-    parser.add_argument(
-        "--niche - analysis - port", type=int, default=8001, 
-            help="Port for Niche Analysis Service"
-    )
-
-    args = parser.parse_args()
-
-    processes = {}
-
-    try:
-        # Check if Consul is installed
-        if not check_consul_installation():
-            logger.error(
-"Consul is not installed. Please install Consul before running this script."
-            )
-            logger.error(
-                "See https://developer.hashicorp.com / \
-                    consul / downloads for installation instructions."
-            )
-            return 1
-
-        # Start Consul if requested
-        if not args.no_consul:
-            processes["consul"] = start_consul(port=args.consul_port)
-            time.sleep(2)  # Wait for Consul to initialize
-
-        # Start API Gateway service
-        api_gateway_path = os.path.join("services", "api_gateway", "app.py")
-        processes["api_gateway"] = start_service(
-            service_name="API Gateway", script_path=api_gateway_path, 
-                port=args.api_gateway_port
-        )
-
-        # Start UI Service
-        ui_service_path = os.path.join("services", "ui_service", "app.py")
-        processes["ui_service"] = start_service(
-            service_name="UI Service", script_path=ui_service_path, port=args.ui_port
-        )
-
-        # Start AI Models Service
-        ai_models_service_path = os.path.join("services", "ai_models_service", "app.py")
-        processes["ai_models_service"] = start_service(
-            service_name="AI Models Service",
-            script_path=ai_models_service_path,
-            port=args.ai_models_port,
-        )
-
-        # Start Niche Analysis Service
-        niche_analysis_service_path = os.path.join("services", "niche_analysis_service", 
-            "app.py")
-        processes["niche_analysis_service"] = start_service(
-            service_name="Niche Analysis Service",
-            script_path=niche_analysis_service_path,
-            port=args.niche_analysis_port,
-        )
-
-        # Print access information
-        logger.info("\n" + "=" * 80)
-        logger.info("pAIssive Income Microservices are running!")
-        logger.info("=" * 80)
-        logger.info(f"Consul UI:           http://localhost:{args.consul_port}/ui / ")
-        logger.info(f"API Gateway:         http://localhost:{args.api_gateway_port}/")
-        logger.info(f"UI Service:          http://localhost:{args.ui_port}/")
-        logger.info(f"AI Models API:       http://localhost:{args.ai_models_port}/docs")
-        logger.info(
-            f"Niche Analysis API:  http://localhost:{args.niche_analysis_port}/docs")
-        logger.info("=" * 80)
-        logger.info("Press Ctrl + C to stop all services.")
-
-        # Keep the script running
-        while True:
-            time.sleep(1)
-
-            # Check if any process has terminated
-            for name, process in list(processes.items()):
-                if process.poll() is not None:
-                    logger.error(
-                        f"{name} terminated unexpectedly with return code" \
-                         + "{process.returncode}"
-                    )
-
-                    # Get the error output
-                    stderr = process.stderr.read() if process.stderr else ""
-                    if stderr:
-                        logger.error(f"{name} error output: {stderr}")
-
-                    # Remove from processes dict
-                    del processes[name]
-
-            # Exit if all processes have terminated
-            if not processes:
-                logger.error("All services have terminated. Exiting.")
-                return 1
-
-    except KeyboardInterrupt:
-        logger.info("Stopping all services...")
-
-    finally:
-        # Terminate all processes
-        for name, process in processes.items():
-            logger.info(f"Terminating {name}...")
-            process.terminate()
-            try:
-                process.wait(timeout=5)
-            except subprocess.TimeoutExpired:
-                logger.warning(f"{name} did not terminate gracefully. Killing...")
-                process.kill()
-
-        logger.info("All services stopped.")
-
-    return 0
-=======
     if "--version" in sys.argv:
         print("Microservices Version: 1.0.0")
         return True
@@ -295,7 +43,7 @@
     except Exception as e:
         print(f"Error encountered: {e}")
         return False  # Indicate failure
->>>>>>> 6124bda3
+
 
 if __name__ == "__main__":
     main()