<<<<<<< HEAD
{"mcpServers": {}}
=======
{
    "mcpServers": {
    }
}
>>>>>>> 2c43a749
<|MERGE_RESOLUTION|>--- conflicted
+++ resolved
@@ -1,8 +1,4 @@
-<<<<<<< HEAD
-{"mcpServers": {}}
-=======
 {
     "mcpServers": {
     }
-}
->>>>>>> 2c43a749
+}