<<<<<<< HEAD
"""run_tests.py - Phased test runner for the pAIssive Income project.

Supports running test phases (fast/unit, integration, slow, all) using pytest markers.

Examples:
    python run_tests.py
        # Run fast tests (default: unit/smoke, excludes slow/integration/dependency)
    python run_tests.py --phase all
    python run_tests.py --phase integration
    python run_tests.py --phase slow
    python run_tests.py --phase security
    python run_tests.py --phase custom -m 'api or webhook'
"""

import argparse
import subprocess
import sys
=======
"""run_tests - Module for run_tests."""

# Standard library imports
>>>>>>> 824e937f

# Third-party imports

<<<<<<< HEAD
PHASE_MARKERS = {
    "fast": "not slow and not integration and not dependency and not performance",
    "all": "",
    "unit": "unit",
    "integration": "integration",
    "slow": "slow",
    "security": "security",
    "model": "model",
    "performance": "performance",
    "api": "api",
    "webhook": "webhook",
    "smoke": "smoke",
    # Add more as needed
}


def main():
    """Parse arguments and run the appropriate pytest command with markers."""
    parser = argparse.ArgumentParser(
        description="Phased test runner for the pAIssive Income project"
    )
    parser.add_argument(
        "--phase",
        default="fast",
        choices=list(PHASE_MARKERS.keys()) + ["custom"],
        help=(
            "Test phase to run. "
            "Default: fast (unit/smoke, excludes slow/integration/dependency). "
            "Other options: all, unit, integration, slow, security, model, "
            "performance, api, webhook, smoke, custom"
        ),
    )
    parser.add_argument(
        "-m",
        "--marker",
        default=None,
        help="Custom pytest marker expression (used only with --phase custom).",
    )
    parser.add_argument(
        "extra_pytest_args",
        nargs=argparse.REMAINDER,
        help="Extra arguments to pass to pytest (e.g., -k, --maxfail, etc.)",
    )

    args = parser.parse_args()
    phase = args.phase

    if phase == "custom":
        if not args.marker:
            print(
                "ERROR: --phase custom requires a marker expression with --marker/-m."
            )
            return 2
        marker_expr = args.marker
    else:
        marker_expr = PHASE_MARKERS[phase]

    pytest_cmd = [sys.executable, "-m", "pytest"]
    if marker_expr:
        pytest_cmd += ["-m", marker_expr]
    if args.extra_pytest_args:
        pytest_cmd += args.extra_pytest_args

    print(f"Running tests with phase: {phase}")
    if marker_expr:
        print(f"Pytest marker expression: {marker_expr}")
    if args.extra_pytest_args:
        print(f"Extra pytest args: {' '.join(args.extra_pytest_args)}")

    try:
        result = subprocess.run(pytest_cmd, check=False)
        return result.returncode
    except KeyboardInterrupt:
        print("Test run interrupted by user.")
        return 1


if __name__ == "__main__":
    sys.exit(main())
=======
# Local imports
>>>>>>> 824e937f
<|MERGE_RESOLUTION|>--- conflicted
+++ resolved
@@ -1,4 +1,3 @@
-<<<<<<< HEAD
 """run_tests.py - Phased test runner for the pAIssive Income project.
 
 Supports running test phases (fast/unit, integration, slow, all) using pytest markers.
@@ -11,20 +10,15 @@
     python run_tests.py --phase slow
     python run_tests.py --phase security
     python run_tests.py --phase custom -m 'api or webhook'
+
 """
 
 import argparse
 import subprocess
 import sys
-=======
-"""run_tests - Module for run_tests."""
-
-# Standard library imports
->>>>>>> 824e937f
 
 # Third-party imports
 
-<<<<<<< HEAD
 PHASE_MARKERS = {
     "fast": "not slow and not integration and not dependency and not performance",
     "all": "",
@@ -103,7 +97,4 @@
 
 
 if __name__ == "__main__":
-    sys.exit(main())
-=======
-# Local imports
->>>>>>> 824e937f
+    sys.exit(main())