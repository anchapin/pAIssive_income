#!/bin/bash
# Optimized script to run Docker Compose in GitHub Actions CI environment

# Enable error handling but don't exit immediately on error
set +e
# Enable command tracing for better debugging
set -x

# Set CI-specific variables with optimizations
export CI=true
export GITHUB_ACTIONS=true
export DOCKER_BUILDKIT=1
export COMPOSE_DOCKER_CLI_BUILD=1
export BUILDKIT_PROGRESS=plain
export BUILDKIT_INLINE_CACHE=1
export COMPOSE_PARALLEL_LIMIT=4
export DOCKER_DEFAULT_PLATFORM=linux/amd64
export DOCKER_SCAN_SUGGEST=false
export DOCKER_CLI_EXPERIMENTAL=enabled

# Log with timestamp
log() {
  echo "[$(date '+%Y-%m-%d %H:%M:%S')] $1"
}

# Function to determine Docker Compose command
get_compose_cmd() {
  if command -v docker compose >/dev/null 2>&1; then
    echo "docker compose"
  elif command -v docker-compose >/dev/null 2>&1; then
    echo "docker-compose"
  else
    log "❌ Docker Compose not found"
    return 1
  fi
}

# Function to check if network exists
check_network() {
  local network_name="$1"
  if docker network inspect "$network_name" >/dev/null 2>&1; then
    log "✅ Network '$network_name' exists"
    return 0
  else
    log "❌ Network '$network_name' does not exist"
    return 1
  fi
}

# Function to create network
create_network() {
  local network_name="$1"
  log "Creating network '$network_name'..."
  if docker network create "$network_name"; then
    log "✅ Network '$network_name' created"
    return 0
  else
    log "❌ Failed to create network '$network_name'"
    return 1
  fi
}

<<<<<<< HEAD
# Function to try pulling an image with fallbacks
try_pull_image_with_fallbacks() {
  local primary_image="$1"
  local fallback_images="$2"
  local update_file="$3"
  local search_pattern="$4"
  local replace_pattern="$5"

  log "Trying to pull image: $primary_image"
  if ! docker pull "$primary_image"; then
    log "⚠️ Failed to pull $primary_image, trying fallback images..."

    # Try fallback images
    for fallback_image in $fallback_images; do
      # Skip if it's the same as the one we already tried
      if [ "$fallback_image" = "$primary_image" ]; then
        continue
      fi

      log "Trying fallback image: $fallback_image"
      if docker pull "$fallback_image"; then
        log "✅ Successfully pulled fallback image: $fallback_image"

        # Update configuration file if provided
        if [ -n "$update_file" ] && [ -f "$update_file" ]; then
          log "Updating $update_file to use fallback image..."
          sed -i "s|$search_pattern|$replace_pattern$fallback_image|g" "$update_file"
        fi

        echo "$fallback_image"  # Return the successful fallback image
        return 0
      fi
    done
    return 1  # All fallbacks failed
  else
    log "✅ Successfully pulled $primary_image"
    echo "$primary_image"  # Return the primary image
    return 0
  fi
}

# Function to detect Node.js version from Dockerfile
detect_node_version() {
  local dockerfile="$1"
  local default_version="$2"

  if [ -f "$dockerfile" ]; then
    local version=$(grep -o "FROM node:[0-9]*-alpine" "$dockerfile" | sed 's/FROM node://g')
    log "Detected Node.js version in $dockerfile: $version"

    if [ -z "$version" ]; then
      log "No Node.js version detected, defaulting to: $default_version"
      echo "$default_version"
    else
      echo "$version"
    fi
  else
    log "$dockerfile not found, defaulting to Node.js version: $default_version"
    echo "$default_version"
  fi
}

# Function to pull images in parallel (optimized)
# TODO: Add automated tests for this function to verify:
#  - Dynamic Node.js version detection from Dockerfile.dev
#  - Fallback behavior when primary image pull fails
#  - Proper handling of missing Dockerfile.dev
#  - Correct file updates when fallbacks are used
pull_images() {
  log "Pulling Docker images in parallel..."

  # Create a temporary directory for lock files
  mkdir -p /tmp/docker-pull-locks

  # Function to pull an image with fallback options
  pull_with_fallback() {
    local primary_image="$1"
    local fallback_images="$2"
    local update_file="$3"
    local search_pattern="$4"
    local lock_file="/tmp/docker-pull-locks/$(echo "$primary_image" | tr ':/' '_').lock"

    # Create lock file to track completion
    touch "$lock_file"

    log "Pulling $primary_image..."
    if docker pull "$primary_image" &>/dev/null; then
      log "✅ Successfully pulled $primary_image"
      rm -f "$lock_file"
      return 0
    fi

    log "⚠️ Failed to pull $primary_image, trying fallback images..."

    # Try fallback images
    IFS=',' read -ra FALLBACKS <<< "$fallback_images"
    for fallback_image in "${FALLBACKS[@]}"; do
      log "Trying fallback image: $fallback_image"
      if docker pull "$fallback_image" &>/dev/null; then
        log "✅ Successfully pulled fallback image: $fallback_image"

        # Update file to use fallback image if specified
        if [ -n "$update_file" ] && [ -n "$search_pattern" ]; then
          log "Updating $update_file to use fallback image..."
          sed -i "s|$search_pattern|$fallback_image|g" "$update_file" || true
        fi

        rm -f "$lock_file"
        return 0
      fi
    done

    log "❌ All image pulls failed for $primary_image and fallbacks"
    rm -f "$lock_file"
    return 1
  }

  # Pull PostgreSQL image in background
  pull_with_fallback "postgres:15.3-alpine" "postgres:14-alpine,postgres:13-alpine,postgres:alpine" \
    "docker-compose.yml" "postgres:15.3-alpine" &

  # Pull Node.js image if frontend exists
  if [ -d "ui/react_frontend" ]; then
    # Get the Node.js version from Dockerfile.dev
    NODE_VERSION=$(detect_node_version "ui/react_frontend/Dockerfile.dev" "24-alpine")

    # Use the detected Node.js version
    pull_with_fallback "node:$NODE_VERSION" "node:24-alpine,node:20-alpine,node:18-alpine,node:16-alpine" \
      "ui/react_frontend/Dockerfile.dev" "FROM node:[0-9]*-alpine" &

    # Optimize frontend configuration in parallel
    (
      # Ensure pnpm is properly configured in Dockerfile.dev
      if [ -f "ui/react_frontend/Dockerfile.dev" ]; then
        log "Optimizing pnpm configuration in Dockerfile.dev..."
        if ! grep -q "pnpm@8" ui/react_frontend/Dockerfile.dev; then
          sed -i "s|pnpm@.*|pnpm@8.15.4|g" ui/react_frontend/Dockerfile.dev || true
        fi

        # Add caching optimizations to Dockerfile.dev
        if ! grep -q "BUILDKIT_INLINE_CACHE=1" ui/react_frontend/Dockerfile.dev; then
          sed -i "/^FROM/a ARG BUILDKIT_INLINE_CACHE=1" ui/react_frontend/Dockerfile.dev || true
        fi
      fi

      # Optimize package.json configuration
      if [ -f "ui/react_frontend/package.json" ]; then
        log "Optimizing package.json configuration..."
        # Add required configurations if missing
        if ! grep -q '"optionalDependencies"' ui/react_frontend/package.json; then
          sed -i '$i\  "optionalDependencies": {\n    "@ag-ui-protocol/ag-ui": "^1.0.0"\n  },' ui/react_frontend/package.json || true
        fi
        if ! grep -q '"pnpm"' ui/react_frontend/package.json; then
          sed -i '$i\  "pnpm": {\n    "overrides": {\n      "@ag-ui-protocol/ag-ui": "npm:@ag-ui-protocol/ag-ui-mock@^1.0.0"\n    }\n  },' ui/react_frontend/package.json || true
        fi
      fi
    ) &
  fi

  # Pull Python base image in background
  pull_with_fallback "python:3.10-slim" "python:3.9-slim,python:3.8-slim" "" "" &

  # Wait for all background jobs to complete
  log "Waiting for all image pulls to complete..."
  wait

  # Check if any pulls failed
  if ls /tmp/docker-pull-locks/*.lock 1>/dev/null 2>&1; then
    log "⚠️ Some image pulls failed, but continuing anyway"
    rm -f /tmp/docker-pull-locks/*.lock
  else
    log "✅ All required images pulled successfully"
  fi
}

# Function to start services (optimized)
start_services() {
  local compose_cmd="$1"
  log "Starting services with optimized settings..."

  # Create optimized CI configuration if needed
  if [ ! -f "docker-compose.ci.yml" ]; then
    log "Creating optimized docker-compose.ci.yml for CI..."
    cat > docker-compose.ci.yml << 'EOL'
version: '3.8'

services:
  db:
    # Use tmpfs for faster database in CI
    tmpfs:
      - /var/lib/postgresql/data
    # Optimize PostgreSQL for CI
    command: postgres -c fsync=off -c synchronous_commit=off -c full_page_writes=off -c max_connections=200
    # Faster health checks
    healthcheck:
      interval: 2s
      timeout: 2s
      retries: 15
      start_period: 2s

  app:
    build:
      args:
        - CI=true
        - BUILDKIT_INLINE_CACHE=1
    # Faster health checks
    healthcheck:
      interval: 2s
      timeout: 5s
      retries: 15
      start_period: 10s
    environment:
      - PYTHONUNBUFFERED=1
EOL
  fi

  # Make sure no services are running (with optimized cleanup)
  log "Stopping any existing services..."
  $compose_cmd down -v --remove-orphans || true
  # Faster cleanup without sleep
  docker container prune -f >/dev/null 2>&1 || true

  # Build services in parallel first (faster than combined build and up)
  log "Building services in parallel..."
  $compose_cmd -f docker-compose.yml -f docker-compose.ci.yml build --parallel --progress=plain
  build_exit_code=$?

  if [ $build_exit_code -ne 0 ]; then
    log "⚠️ Parallel build failed with exit code $build_exit_code, trying sequential build..."
    $compose_cmd -f docker-compose.yml -f docker-compose.ci.yml build
    build_exit_code=$?
  fi

  # Start services
  log "Starting services..."
  $compose_cmd -f docker-compose.yml -f docker-compose.ci.yml up -d
  start_exit_code=$?

  # Check if services started successfully
  if [ $start_exit_code -ne 0 ] || [ $build_exit_code -ne 0 ]; then
    log "❌ Failed to start services with exit code $start_exit_code"

    # Get minimal diagnostic information (optimized)
    log "=== DIAGNOSTIC INFORMATION ==="
    log "Docker service status:"
    $compose_cmd ps || true

    log "Docker disk usage:"
    docker system df || true

    # Try to start services with fallback approach (optimized)
    log "Trying optimized fallback approach..."

    # Try starting services one by one with minimal waits
    log "Starting database service..."
    $compose_cmd -f docker-compose.yml -f docker-compose.ci.yml up -d db
    sleep 5

    log "Starting app service..."
    $compose_cmd -f docker-compose.yml -f docker-compose.ci.yml up -d app
    sleep 5

    if [ -d "ui/react_frontend" ]; then
      log "Starting frontend service..."
      $compose_cmd -f docker-compose.yml -f docker-compose.ci.yml up -d frontend
      sleep 5
    fi

    # Check if services started after retry
    log "Service status after fallback approach:"
    $compose_cmd ps
  else
    log "✅ Services started successfully"
  fi

  # Return success to allow workflow to continue
  return 0
}

# Function to wait for services to be healthy (optimized)
wait_for_services() {
  local compose_cmd="$1"
  local max_attempts=30  # Reduced from 45 to 30 for faster CI
  local attempt=1
  local services_healthy=false
  local interval=3  # Reduced from 10 to 3 seconds for faster checks
  local start_time=$(date +%s)

  log "Waiting for services to be healthy with optimized checks..."

  # Function to check service health with timeout
  check_service_health() {
    local service="$1"
    local container="$2"
    local check_cmd="$3"
    local timeout=2  # Short timeout for faster checks

    # Use timeout to prevent hanging checks
    timeout $timeout bash -c "$check_cmd" >/dev/null 2>&1
    return $?
  }

  # Check all services in parallel
  check_all_services() {
    local all_healthy=true
    local db_healthy=false
    local app_healthy=false
    local frontend_healthy=true  # Default to true if no frontend

    # Check if all services are running
    local running_services=$($compose_cmd ps --services --filter "status=running" | wc -l)
    local total_services=$($compose_cmd ps --services | wc -l)

    if [ "$running_services" -ne "$total_services" ]; then
      return 1
    fi

    # Check database health in background
    (check_service_health "db" "paissive-postgres" "docker exec paissive-postgres pg_isready -U myuser -d mydb" &&
     touch /tmp/db_healthy.flag) &

    # Check app health in background
    (check_service_health "app" "paissive-income-app" "docker exec paissive-income-app curl -s -f http://localhost:5000/health ||
      docker exec paissive-income-app wget -q --spider http://localhost:5000/health ||
      docker exec paissive-income-app python -c \"import urllib.request; urllib.request.urlopen('http://localhost:5000/health')\"" &&
     touch /tmp/app_healthy.flag) &

    # Check frontend health if it exists
    if [ -d "ui/react_frontend" ]; then
      frontend_healthy=false
      (check_service_health "frontend" "paissive-frontend" "docker exec paissive-frontend wget -q --spider http://localhost:3000" &&
       touch /tmp/frontend_healthy.flag) &
    fi

    # Wait for all background checks to complete (with timeout)
    wait

    # Check results
    [ -f "/tmp/db_healthy.flag" ] && db_healthy=true && rm -f /tmp/db_healthy.flag
    [ -f "/tmp/app_healthy.flag" ] && app_healthy=true && rm -f /tmp/app_healthy.flag
    [ -f "/tmp/frontend_healthy.flag" ] && frontend_healthy=true && rm -f /tmp/frontend_healthy.flag

    # Log status
    $db_healthy && log "✅ Database is healthy" || { log "⚠️ Database is not healthy"; all_healthy=false; }
    $app_healthy && log "✅ App is healthy" || { log "⚠️ App is not healthy"; all_healthy=false; }

    if [ -d "ui/react_frontend" ]; then
      $frontend_healthy && log "✅ Frontend is healthy" || log "⚠️ Frontend is not healthy (but continuing)"
    fi

    $all_healthy && return 0 || return 1
  }

  # Main health check loop with early exit
  while [ $attempt -le $max_attempts ]; do
    log "Health check attempt $attempt of $max_attempts..."

    if check_all_services; then
      log "✅ All essential services are healthy!"
      services_healthy=true
      break
    fi

    # Get logs only on specific attempts to reduce noise
    if [ $((attempt % 5)) -eq 0 ] || [ $attempt -eq $max_attempts ]; then
      log "=== CONTAINER LOGS (ATTEMPT $attempt) ==="
      docker logs paissive-postgres --tail 10 2>/dev/null || true
      docker logs paissive-income-app --tail 10 2>/dev/null || true
      [ -d "ui/react_frontend" ] && docker logs paissive-frontend --tail 10 2>/dev/null || true
    fi

    # Calculate elapsed time
    local current_time=$(date +%s)
    local elapsed=$((current_time - start_time))
    log "Elapsed time: ${elapsed}s"

    # Break early if we're taking too long
    if [ $elapsed -gt 180 ]; then  # 3 minutes max
      log "⚠️ Health check taking too long, continuing anyway"
      break
    fi

    sleep $interval
    attempt=$((attempt + 1))
  done

  # Final status
  if [ "$services_healthy" = true ]; then
    log "✅ Services are healthy and ready"
    return 0
  else
    log "⚠️ Services did not become fully healthy within the timeout period"
    log "Continuing despite health check issues..."
    return 1
  fi
}

# Main function (optimized)
main() {
  log "Starting optimized Docker Compose CI script..."

  # Start time tracking for performance metrics
  local main_start_time=$(date +%s)

  # Get Docker Compose command (simplified)
  local compose_cmd
  if docker compose version >/dev/null 2>&1; then
    compose_cmd="docker compose"
  elif docker-compose version >/dev/null 2>&1; then
    compose_cmd="docker-compose"
  else
    log "❌ Docker Compose not found. Installing..."
    # Install Docker Compose if not available
    curl -SL https://github.com/docker/compose/releases/download/v2.23.3/docker-compose-linux-x86_64 -o /tmp/docker-compose
    chmod +x /tmp/docker-compose
    sudo mv /tmp/docker-compose /usr/local/bin/docker-compose
    compose_cmd="docker-compose"
  fi

  log "Using Docker Compose command: $compose_cmd"

  # Create network (simplified)
  log "Setting up Docker network..."
  docker network create --driver bridge paissive-network >/dev/null 2>&1 || true

  # Run steps in parallel where possible
  log "Running optimized workflow..."

  # Pull images in background
  pull_images &
  pull_pid=$!

  # While images are pulling, prepare configuration files
  log "Preparing configuration files..."
  if [ ! -f "docker-compose.ci.yml" ]; then
    log "Creating optimized CI configuration..."
    # This will be created in the start_services function
  fi

  # Wait for image pulling to complete
  wait $pull_pid
  log "Image preparation completed"

  # Start services
  start_services "$compose_cmd"

  # Wait for services to be healthy with timeout
  local health_check_result=0
  wait_for_services "$compose_cmd" || health_check_result=$?

  # Quick recovery if needed
  if [ $health_check_result -ne 0 ]; then
    log "⚠️ Services not fully healthy, performing quick recovery..."

    # Restart app service with minimal wait
    $compose_cmd restart app
    sleep 5

    # Quick health check
    if timeout 2 docker exec paissive-income-app curl -s -f http://localhost:5000/health >/dev/null 2>&1; then
      log "✅ App service recovered after restart"
    else
      log "⚠️ App service still not responding, but continuing"
    fi
  fi

  # Final status
  log "Final service status:"
  $compose_cmd ps

  # Calculate and report total runtime
  local main_end_time=$(date +%s)
  local total_runtime=$((main_end_time - main_start_time))
  log "✅ Docker Compose CI script completed in ${total_runtime} seconds"

  # Always exit with success
  exit 0
}

# Run the main function
main<|MERGE_RESOLUTION|>--- conflicted
+++ resolved
@@ -60,7 +60,6 @@
   fi
 }
 
-<<<<<<< HEAD
 # Function to try pulling an image with fallbacks
 try_pull_image_with_fallbacks() {
   local primary_image="$1"
