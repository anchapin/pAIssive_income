--- conflicted
+++ resolved
@@ -1,17 +1,5 @@
 """__init__.py - Flask app initialization with SQLAlchemy."""
 
-<<<<<<< HEAD
-from flask import Flask
-from flask_sqlalchemy import SQLAlchemy
-from flask_migrate import Migrate
-from config import Config
-
-# Initialize extensions
-db = SQLAlchemy()
-migrate = Migrate()
-
-def create_app():
-=======
 from flask_migrate import Migrate
 from flask_sqlalchemy import SQLAlchemy
 
@@ -29,7 +17,6 @@
     Returns:
         Flask: The configured Flask application
     """
->>>>>>> b0b6d558
     app = Flask(__name__)
     app.config.from_object(Config)
 
@@ -40,14 +27,8 @@
     # Import models so they're registered with SQLAlchemy
     from . import models
 
-<<<<<<< HEAD
-    # Register routes/blueprints here as needed
-    # e.g. from .views import main as main_blueprint
-    # app.register_blueprint(main_blueprint)
-=======
     # Register routes when needed
     # For example: from .views import main_blueprint
     # Then: app.register_blueprint(main_blueprint)
->>>>>>> b0b6d558
 
     return app