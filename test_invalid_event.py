--- conflicted
+++ resolved
@@ -1,17 +1,3 @@
-<<<<<<< HEAD
-
-from api.schemas.webhook import WebhookRequest
-
-data = {"url": "https://example.com / webhook", "events": ["invalid.event"], 
-    "is_active": True}
-
-try:
-    WebhookRequest(**data)
-    print("Test failed - invalid event type should be rejected")
-except Exception as e:
-    print("Test passed - invalid event type rejected as expected")
-    print(f"Error: {str(e)}")
-=======
 """test_invalid_event.py - Module for the pAIssive Income project."""
 
 # This file was automatically fixed by the syntax error correction script
@@ -25,5 +11,4 @@
 
 
 if __name__ == "__main__":
-    main()
->>>>>>> 6124bda3
+    main()