--- conflicted
+++ resolved
@@ -1,14 +1,3 @@
-<<<<<<< HEAD
-"""
-In - Memory Service Registry
-
-This module provides an in - memory implementation of the ServiceRegistry interface.
-"""
-
-import time
-import uuid
-from typing import Dict, List, Optional
-=======
 """memory_registry.py - Module for the pAIssive Income project."""
 
 # This file was automatically fixed by the syntax error correction script
@@ -19,175 +8,7 @@
 def main():
     """Initialize the module."""
     pass
->>>>>>> 6124bda3
 
-from .interfaces import ServiceInstance, ServiceRegistry, ServiceStatus
 
-<<<<<<< HEAD
-class InMemoryServiceRegistry(ServiceRegistry):
-    """
-    An in - memory implementation of ServiceRegistry.
-
-    This implementation stores service instances in memory and is suitable
-    for development, testing, or single - node deployments.
-    """
-
-    def __init__(self, heartbeat_timeout_seconds: int = 30):
-        """
-        Initialize the in - memory service registry.
-
-        Args:
-            heartbeat_timeout_seconds: Number of seconds after which a service
-                                      instance is considered unhealthy if not renewed
-        """
-        self._services: Dict[str, ServiceInstance] = {}
-        self._last_heartbeat: Dict[str, float] = {}
-        self._heartbeat_timeout = heartbeat_timeout_seconds
-
-    def register(self, service: ServiceInstance) -> bool:
-        """
-        Register a service instance.
-
-        If the service doesn't have an instance_id, one will be generated.
-
-        Args:
-            service: The service instance to register
-
-        Returns:
-            True if registration was successful
-        """
-        # Generate instance ID if not provided
-        if not service.instance_id:
-            service.instance_id = f"{service.service_id}-{uuid.uuid4()}"
-
-        # Register the service
-        self._services[service.instance_id] = service
-        self._last_heartbeat[service.instance_id] = time.time()
-        return True
-
-    def deregister(self, instance_id: str) -> bool:
-        """
-        Deregister a service instance.
-
-        Args:
-            instance_id: The instance ID to deregister
-
-        Returns:
-            True if deregistration was successful, False if instance not found
-        """
-        if instance_id in self._services:
-            del self._services[instance_id]
-            if instance_id in self._last_heartbeat:
-                del self._last_heartbeat[instance_id]
-            return True
-        return False
-
-    def renew(self, instance_id: str) -> bool:
-        """
-        Renew the registration of a service instance.
-
-        Args:
-            instance_id: The instance ID to renew
-
-        Returns:
-            True if renewal was successful, False if instance not found
-        """
-        if instance_id in self._services:
-            self._last_heartbeat[instance_id] = time.time()
-
-            # Update status to healthy if it was unhealthy due to timeout
-            service = self._services[instance_id]
-            if service.status == ServiceStatus.UNHEALTHY:
-                service.status = ServiceStatus.HEALTHY
-
-            return True
-        return False
-
-    def get_instance(self, instance_id: str) -> Optional[ServiceInstance]:
-        """
-        Get a specific service instance by ID.
-
-        Args:
-            instance_id: The instance ID to retrieve
-
-        Returns:
-            The service instance, or None if not found
-        """
-        self._check_instance_health(instance_id)
-        return self._services.get(instance_id)
-
-    def get_instances(self, service_id: str) -> List[ServiceInstance]:
-        """
-        Get all instances of a specific service.
-
-        Args:
-            service_id: The service ID to look up
-
-        Returns:
-            List of service instances for the specified service
-        """
-        self._check_all_health()
-        return [
-            instance
-            for instance in self._services.values()
-            if instance.service_id == \
-                service_id and instance.status == ServiceStatus.HEALTHY
-        ]
-
-    def get_all_instances(self) -> Dict[str, List[ServiceInstance]]:
-        """
-        Get all registered service instances, grouped by service ID.
-
-        Returns:
-            Dictionary mapping service IDs to lists of service instances
-        """
-        self._check_all_health()
-        result: Dict[str, List[ServiceInstance]] = {}
-
-        for instance in self._services.values():
-            if instance.service_id not in result:
-                result[instance.service_id] = []
-            result[instance.service_id].append(instance)
-
-        return result
-
-    def update_status(self, instance_id: str, status: ServiceStatus) -> bool:
-        """
-        Update the status of a service instance.
-
-        Args:
-            instance_id: The instance ID to update
-            status: The new status
-
-        Returns:
-            True if the update was successful, False otherwise
-        """
-        if instance_id in self._services:
-            self._services[instance_id].status = status
-            return True
-        return False
-
-    def _check_instance_health(self, instance_id: str) -> None:
-        """
-        Check if a service instance is still healthy based on its last heartbeat.
-
-        Args:
-            instance_id: The instance ID to check
-        """
-        if instance_id in self._services and instance_id in self._last_heartbeat:
-            instance = self._services[instance_id]
-            last_heartbeat = self._last_heartbeat[instance_id]
-
-            if instance.status == ServiceStatus.HEALTHY:
-                # Mark as unhealthy if heartbeat timeout exceeded
-                if time.time() - last_heartbeat > self._heartbeat_timeout:
-                    instance.status = ServiceStatus.UNHEALTHY
-
-    def _check_all_health(self) -> None:
-        """Check the health status of all registered instances."""
-        for instance_id in list(self._services.keys()):
-            self._check_instance_health(instance_id)
-=======
 if __name__ == "__main__":
-    main()
->>>>>>> 6124bda3
+    main()