--- conflicted
+++ resolved
@@ -4,267 +4,6 @@
 # The original content had syntax errors that could not be automatically fixed
 # Please review and update this file as needed
 
-<<<<<<< HEAD
-import argparse
-import logging
-import os
-from typing import Any, Dict, List, Optional, Union
-
-from fastapi import BackgroundTasks, FastAPI, HTTPException, Request, status
-from fastapi.middleware.cors import CORSMiddleware
-from fastapi.responses import JSONResponse
-from pydantic import BaseModel, Field
-
-from agent_team import AgentTeam
-from interfaces.agent_interfaces import IAgentTeam
-from niche_analysis.niche_analyzer import NicheAnalyzer
-from services.service_discovery.registration import (
-    get_default_tags,
-    get_service_metadata,
-    register_service,
-)
-
-# Set up logging
-logging.basicConfig(
-    level=logging.INFO, format=" % (asctime)s - %(name)s - %(levelname)s - %(message)s"
-)
-logger = logging.getLogger(__name__)
-
-# Create FastAPI app
-app = FastAPI(
-    title="Niche Analysis Service",
-    description="Service for analyzing potential business niches and scoring opportunities",
-        
-    version="1.0.0",
-)
-
-# Add CORS middleware
-app.add_middleware(
-    CORSMiddleware,
-    allow_origins=[" * "],  # In production, replace with specific origins
-    allow_credentials=True,
-    allow_methods=[" * "],
-    allow_headers=[" * "],
-)
-
-# Global variables
-service_registration = None
-niche_analyzer = None
-
-
-# Models
-class NicheRequest(BaseModel):
-    """Request model for niche analysis."""
-
-    market_segments: List[str] = Field(..., 
-        description="List of market segments to analyze")
-    force_refresh: bool = Field(False, description="Force refresh of cached data")
-
-
-class NicheResponse(BaseModel):
-    """Response model for niche analysis."""
-
-    niches: List[Dict[str, Any]] = Field(..., description="List of analyzed niches")
-    request_id: str = Field(..., description="Unique ID for this request")
-
-
-class OpportunityRequest(BaseModel):
-    """Request model for opportunity analysis."""
-
-    niche_name: str = Field(..., description="Name of the niche to analyze")
-    force_refresh: bool = Field(False, description="Force refresh of cached data")
-
-
-class OpportunityResponse(BaseModel):
-    """Response model for opportunity analysis."""
-
-    opportunities: List[Dict[str, Any]] = Field(..., 
-        description="List of opportunities")
-    niche_name: str = Field(..., description="Name of the analyzed niche")
-    request_id: str = Field(..., description="Unique ID for this request")
-
-
-# Routes
-@app.get(" / ")
-async def root():
-    """Root endpoint for Niche Analysis Service."""
-    return {"message": "pAIssive Income Niche Analysis Service", "status": "running"}
-
-
-@app.get(" / api / status")
-async def api_status():
-    """API status endpoint."""
-    return {"status": "ok", "version": "1.0.0", "service": "niche - analysis - service"}
-
-
-@app.post(" / api / niches / analyze", response_model=NicheResponse)
-async def analyze_niches(request: NicheRequest, background_tasks: BackgroundTasks):
-    """Analyze potential niches based on market segments."""
-    import uuid
-
-    if not niche_analyzer:
-        raise HTTPException(
-            status_code=status.HTTP_503_SERVICE_UNAVAILABLE, 
-                detail="Niche analyzer not available"
-        )
-
-    try:
-        # Generate a unique request ID
-        request_id = str(uuid.uuid4())
-
-        # Analyze niches
-        niches = niche_analyzer.identify_niches(
-            request.market_segments, force_refresh=request.force_refresh
-        )
-
-        return {"niches": niches, "request_id": request_id}
-    except Exception as e:
-        logger.error(f"Error analyzing niches: {str(e)}")
-        raise HTTPException(
-            status_code=status.HTTP_500_INTERNAL_SERVER_ERROR,
-            detail=f"Failed to analyze niches: {str(e)}",
-        )
-
-
-@app.post(" / api / niches / opportunities", response_model=OpportunityResponse)
-async def analyze_opportunities(request: OpportunityRequest, 
-    background_tasks: BackgroundTasks):
-    """Analyze opportunities for a specific niche."""
-    import uuid
-
-    if not niche_analyzer:
-        raise HTTPException(
-            status_code=status.HTTP_503_SERVICE_UNAVAILABLE, 
-                detail="Niche analyzer not available"
-        )
-
-    try:
-        # Generate a unique request ID
-        request_id = str(uuid.uuid4())
-
-        # Analyze opportunities
-        opportunities = niche_analyzer.get_niche_opportunities(
-            request.niche_name, force_refresh=request.force_refresh
-        )
-
-        return {
-            "opportunities": opportunities,
-            "niche_name": request.niche_name,
-            "request_id": request_id,
-        }
-    except Exception as e:
-        logger.error(f"Error analyzing opportunities: {str(e)}")
-        raise HTTPException(
-            status_code=status.HTTP_500_INTERNAL_SERVER_ERROR,
-            detail=f"Failed to analyze opportunities: {str(e)}",
-        )
-
-
-@app.get(" / health")
-async def health_check():
-    """Health check endpoint."""
-    return {"status": "healthy"}
-
-
-def check_service_health() -> bool:
-    """
-    Check if the service is healthy.
-
-    Returns:
-        bool: True if the service is healthy, False otherwise
-    """
-    # Add any specific health checks here
-    return niche_analyzer is not None
-
-
-def initialize_niche_analyzer():
-    """Initialize the niche analyzer."""
-    global niche_analyzer
-
-    try:
-        # Create a simple agent team for the niche analyzer
-        agent_team = AgentTeam("NicheAnalysisTeam")
-
-        # Create the niche analyzer
-        niche_analyzer = NicheAnalyzer(agent_team=agent_team)
-
-        logger.info("Initialized niche analyzer")
-        return True
-    except Exception as e:
-        logger.error(f"Failed to initialize niche analyzer: {str(e)}")
-        return False
-
-
-def register_with_service_registry(port: int):
-    """
-    Register this service with the service registry.
-
-    Args:
-        port: Port this service is running on
-    """
-    global service_registration
-
-    # Get metadata and tags
-    metadata = get_service_metadata()
-    metadata.update({"supports_async": "true", "provides_opportunity_analysis": "true"})
-
-    tags = get_default_tags() + ["analysis", "niche", "opportunity"]
-
-    # Register service
-    service_registration = register_service(
-        app=app,
-        service_name="niche - analysis - service",
-        port=port,
-        version="1.0.0",
-        health_check_path=" / health",
-        check_functions=[check_service_health],
-        tags=tags,
-        metadata=metadata,
-    )
-
-    if service_registration:
-        logger.info(
-            "Successfully registered Niche Analysis Service with service registry")
-    else:
-        logger.warning(
-            "Failed to register with service registry, 
-                continuing without service discovery"
-        )
-
-
-def start_niche_analysis_service(host: str = "127.0.0.1", port: int = 8001):
-    """
-    Start the Niche Analysis Service.
-
-    Args:
-        host: Host to bind to
-        port: Port to listen on
-    """
-    import uvicorn
-
-    # Initialize the niche analyzer
-    if not initialize_niche_analyzer():
-        logger.error("Failed to initialize niche analyzer, 
-            service may not function correctly")
-
-    # Register with service registry
-    register_with_service_registry(port)
-
-    # Start the Niche Analysis Service
-    uvicorn.run(app, host=host, port=port)
-
-
-if __name__ == "__main__":
-    # Parse command line arguments
-    parser = argparse.ArgumentParser(description="Niche Analysis Service")
-    parser.add_argument("--host", default="127.0.0.1", help="Host to bind to")
-    parser.add_argument("--port", type=int, default=8001, help="Port to listen on")
-
-    args = parser.parse_args()
-
-    # Start the Niche Analysis Service
-    start_niche_analysis_service(host=args.host, port=args.port)
-=======
 
 def main():
     """Initialize the module."""
@@ -272,5 +11,4 @@
 
 
 if __name__ == "__main__":
-    main()
->>>>>>> 6124bda3
+    main()