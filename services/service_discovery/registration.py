--- conflicted
+++ resolved
@@ -4,239 +4,11 @@
 # The original content had syntax errors that could not be automatically fixed
 # Please review and update this file as needed
 
-<<<<<<< HEAD
-import atexit
-import logging
-import os
-import signal
-import socket
-import sys
-from typing import Any, Callable, Dict, List, Optional
-
-from services.service_discovery.discovery_client import ServiceDiscoveryClient
-    register_health_check_endpoint,
-    setup_service_discovery,
-)
-=======
 
 def main():
     """Initialize the module."""
     pass
->>>>>>> 6124bda3
 
 
-<<<<<<< HEAD
-class ServiceRegistration:
-    """
-    Manages service registration with the service registry.
-
-    This class handles service registration, deregistration, and health check setup.
-    """
-
-    def __init__(
-        self,
-        service_name: str,
-        port: int,
-        version: str = "1.0.0",
-        tags: Optional[List[str]] = None,
-        metadata: Optional[Dict[str, Any]] = None,
-        health_check_url: str = " / health",
-        registry_host: Optional[str] = None,
-        registry_port: Optional[int] = None,
-        is_secure: bool = False,
-    ):
-        """
-        Initialize service registration.
-
-        Args:
-            service_name: Name of this service
-            port: Port this service is running on
-            version: Service version
-            tags: List of tags for this service
-            metadata: Additional metadata for this service
-            health_check_url: URL path for health checks
-            registry_host: Hostname of the registry service
-            registry_port: Port of the registry service
-            is_secure: Whether this service uses HTTPS
-        """
-        self.service_name = service_name
-        self.port = port
-        self.version = version
-        self.tags = tags or []
-        self.metadata = metadata or {}
-        self.health_check_url = health_check_url
-        self.is_secure = is_secure
-
-        # Get registry host and port from environment variables if not provided
-        self.registry_host = registry_host or os.environ.get("SERVICE_REGISTRY_HOST", 
-            "localhost")
-
-        try:
-            self.registry_port = registry_port or int(
-                os.environ.get("SERVICE_REGISTRY_PORT", "8500")
-            )
-        except ValueError:
-            logger.warning("Invalid SERVICE_REGISTRY_PORT, using default 8500")
-            self.registry_port = 8500
-
-        # Create discovery client
-        self.client = None
-
-        # Register service deregistration on application exit
-        atexit.register(self._deregister)
-        signal.signal(signal.SIGTERM, self._signal_handler)
-        signal.signal(signal.SIGINT, self._signal_handler)
-
-    def register(self) -> bool:
-        """
-        Register this service with the registry.
-
-        Returns:
-            bool: True if registration was successful, False otherwise
-        """
-        try:
-            logger.info(
-                f"Registering service {self.service_name} at {self.registry_host}:{self.registry_port}"
-            )
-
-            self.client = ServiceDiscoveryClient(
-                service_name=self.service_name,
-                port=self.port,
-                version=self.version,
-                tags=self.tags,
-                metadata=self.metadata,
-                health_check_url=self.health_check_url,
-                registry_host=self.registry_host,
-                registry_port=self.registry_port,
-                auto_register=True,
-                is_secure=self.is_secure,
-            )
-
-            return True
-        except Exception as e:
-            logger.error(f"Failed to register service {self.service_name}: {str(e)}")
-            return False
-
-    def _deregister(self) -> None:
-        """Deregister this service from the registry."""
-        if self.client:
-            try:
-                logger.info(f"Deregistering service {self.service_name}")
-                self.client.deregister_self()
-            except Exception as e:
-                logger.error(
-                    f"Error deregistering service {self.service_name}: {str(e)}")
-
-    def _signal_handler(self, sig, frame) -> None:
-        """Handle termination signals."""
-        logger.info(f"Received signal {sig}, shutting down {self.service_name}")
-        self._deregister()
-        sys.exit(0)
-
-    def setup_health_check(
-        self, app, check_functions: Optional[List[Callable[[], bool]]] = None
-    ) -> None:
-        """
-        Set up health check endpoint for this service.
-
-        Args:
-            app: The web application instance
-            check_functions: List of functions to call to check service health
-        """
-        register_health_check_endpoint(
-            app=app,
-            url_path=self.health_check_url,
-            service_name=self.service_name,
-            check_functions=check_functions,
-        )
-
-        logger.info(f"Set up health check endpoint at {self.health_check_url}")
-
-def register_service(
-    app,
-    service_name: str,
-    port: int,
-    version: str = "1.0.0",
-    health_check_path: str = " / health",
-    check_functions: Optional[List[Callable[[], bool]]] = None,
-    tags: Optional[List[str]] = None,
-    metadata: Optional[Dict[str, Any]] = None,
-    registry_host: Optional[str] = None,
-    registry_port: Optional[int] = None,
-    is_secure: bool = False,
-) -> ServiceRegistration:
-    """
-    Register a service with the service registry and set up health checks.
-
-    This is a convenience function that creates a ServiceRegistration instance,
-    registers the service, and sets up health check endpoints.
-
-    Args:
-        app: The web application instance
-        service_name: Name of this service
-        port: Port this service is running on
-        version: Service version
-        health_check_path: URL path for health checks
-        check_functions: List of functions to call to check service health
-        tags: List of tags for this service
-        metadata: Additional metadata for this service
-        registry_host: Hostname of the registry service
-        registry_port: Port of the registry service
-        is_secure: Whether this service uses HTTPS
-
-    Returns:
-        ServiceRegistration: The service registration instance
-    """
-    registration = ServiceRegistration(
-        service_name=service_name,
-        port=port,
-        version=version,
-        tags=tags,
-        metadata=metadata,
-        health_check_url=health_check_path,
-        registry_host=registry_host,
-        registry_port=registry_port,
-        is_secure=is_secure,
-    )
-
-    # Register service
-    success = registration.register()
-
-    # Set up health check endpoint
-    if success:
-        registration.setup_health_check(app, check_functions)
-
-    return registration
-
-def get_service_metadata() -> Dict[str, Any]:
-    """
-    Get metadata about this service for registration.
-
-    Returns:
-        Dict[str, Any]: Service metadata
-    """
-    hostname = socket.gethostname()
-    host_ip = socket.gethostbyname(hostname)
-    pid = os.getpid()
-
-    return {
-        "hostname": hostname,
-        "host_ip": host_ip,
-        "pid": str(pid),
-        "platform": sys.platform,
-        "python_version": sys.version.split()[0],
-    }
-
-def get_default_tags() -> List[str]:
-    """
-    Get default tags for service registration.
-
-    Returns:
-        List[str]: Default tags
-    """
-    env = os.environ.get("ENVIRONMENT", "development")
-    return [f"env:{env}", f"platform:{sys.platform}"]
-=======
 if __name__ == "__main__":
-    main()
->>>>>>> 6124bda3
+    main()