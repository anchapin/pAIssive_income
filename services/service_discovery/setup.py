"""setup.py - Module for the pAIssive Income project."""

# This file was automatically fixed by the syntax error correction script
# The original content had syntax errors that could not be automatically fixed
# Please review and update this file as needed

<<<<<<< HEAD
import logging
import os
import subprocess
import time
from typing import Any, Dict, Optional
=======
>>>>>>> 6124bda3

def main():
    """Initialize the module."""
    pass


<<<<<<< HEAD

class ServiceDiscoverySetup:
    """Utility for setting up service discovery in different environments."""

    @staticmethod
    def check_consul_running(host: str = "localhost", port: int = 8500) -> bool:
        """
        Check if Consul is running at the specified host and port.

        Args:
            host: Consul host (default: localhost)
            port: Consul port (default: 8500)

        Returns:
            bool: True if Consul is running, False otherwise
        """
        try:
            response = requests.get(f"http://{host}:{port}/v1 / status / leader", 
                timeout=2)
            return response.status_code == 200
        except requests.exceptions.RequestException:
            return False

    @staticmethod
    def start_consul_dev(
        data_dir: str = "./consul_data",
        config_dir: Optional[str] = None,
        ui: bool = True,
        server: bool = True,
        dev_mode: bool = True,
        wait: bool = True,
    ) -> subprocess.Popen:
        """
        Start Consul in development mode.

        Args:
            data_dir: Directory for Consul data
            config_dir: Directory for Consul configuration
            ui: Whether to enable the web UI (default: True)
            server: Whether to run in server mode (default: True)
            dev_mode: Whether to run in dev mode (default: True)
            wait: Whether to wait for Consul to start (default: True)

        Returns:
            subprocess.Popen: The Consul process
        """
        # Create data directory if it doesn't exist
        os.makedirs(data_dir, exist_ok=True)

        # Build command
        cmd = ["consul", "agent", " - data - dir", data_dir]

        if config_dir:
            cmd.extend([" - config - dir", config_dir])

        if ui:
            cmd.append(" - ui")

        if server:
            cmd.append(" - server")
            cmd.append(" - bootstrap - expect=1")

        if dev_mode:
            cmd.append(" - dev")

        # Run Consul
        logger.info(f"Starting Consul with command: {' '.join(cmd)}")
        process = subprocess.Popen(cmd, stdout=subprocess.PIPE, stderr=subprocess.PIPE)

        # Wait for Consul to start
        if wait:
            max_attempts = 10
            attempt = 0

            while attempt < max_attempts:
                if ServiceDiscoverySetup.check_consul_running():
                    logger.info("Consul is running")
                    break

                logger.info(
                    f"Waiting for Consul to start (attempt {attempt + \
                        1}/{max_attempts})..."
                )
                time.sleep(1)
                attempt += 1

            if attempt == max_attempts:
                logger.warning("Consul may not have started properly")

        return process

    @staticmethod
    def generate_consul_config(
        config_dir: str,
        datacenter: str = "dc1",
        bind_addr: str = "127.0.0.1",
        client_addr: str = "127.0.0.1",
        server: bool = True,
        bootstrap: bool = True,
        ui: bool = True,
        services: Optional[Dict[str, Any]] = None,
    ) -> None:
        """
        Generate Consul configuration files.

        Args:
            config_dir: Directory for configuration files
            datacenter: Datacenter name
            bind_addr: Address to bind Consul to
            client_addr: Address for client interfaces
            server: Whether this is a server node
            bootstrap: Whether this is a bootstrap node
            ui: Whether to enable the web UI
            services: Dictionary of services to register at startup
        """
        import json

        # Create config directory if it doesn't exist
        os.makedirs(config_dir, exist_ok=True)

        # Create base configuration
        base_config = {
            "datacenter": datacenter,
            "data_dir": "./data",
            "log_level": "INFO",
            "bind_addr": bind_addr,
            "client_addr": client_addr,
            "server": server,
            "ui": ui,
        }

        if server and bootstrap:
            base_config["bootstrap"] = True

        # Write base configuration
        with open(os.path.join(config_dir, "config.json"), "w") as f:
            json.dump(base_config, f, indent=2)

        # Write service configurations if provided
        if services:
            for service_name, service_config in services.items():
                with open(os.path.join(config_dir, f"service-{service_name}.json"), 
                    "w") as f:
                    json.dump({"service": service_config}, f, indent=2)

        logger.info(f"Generated Consul configuration in {config_dir}")

    @staticmethod
    def create_demo_services_config(config_dir: str) -> None:
        """
        Create demo service configurations for testing.

        Args:
            config_dir: Directory for configuration files
        """
        services = {
            "api - gateway": {
                "name": "api - gateway",
                "port": 8000,
                "tags": ["api", "gateway", "entry - point"],
                "check": {"http": "http://localhost:8000 / health", "interval": "10s"},
            },
            "ui - service": {
                "name": "ui - service",
                "port": 3000,
                "tags": ["ui", "frontend", "react"],
                "check": {"http": "http://localhost:3000 / health", "interval": "10s"},
            },
            "niche - analysis - service": {
                "name": "niche - analysis - service",
                "port": 8001,
                "tags": ["backend", "analysis"],
                "check": {"http": "http://localhost:8001 / health", "interval": "10s"},
            },
            "ai - models - service": {
                "name": "ai - models - service",
                "port": 8002,
                "tags": ["backend", "ai"],
                "check": {"http": "http://localhost:8002 / health", "interval": "10s"},
            },
            "marketing - service": {
                "name": "marketing - service",
                "port": 8003,
                "tags": ["backend", "marketing"],
                "check": {"http": "http://localhost:8003 / health", "interval": "10s"},
            },
        }

        ServiceDiscoverySetup.generate_consul_config(config_dir=config_dir, 
            services=services)


# Command - line interface
if __name__ == "__main__":
    import argparse
    import sys

    # Configure logging
    logging.basicConfig(
        level=logging.INFO, 
            format=" % (asctime)s - %(name)s - %(levelname)s - %(message)s"
    )

    # Parse arguments
    parser = argparse.ArgumentParser(description="Service discovery setup")
    subparsers = parser.add_subparsers(dest="command", help="Command to run")

    # Start Consul command
    start_parser = subparsers.add_parser("start - consul", help="Start Consul")
    start_parser.add_argument("--data - dir", default="./consul_data", 
        help="Data directory")
    start_parser.add_argument("--config - dir", default=None, 
        help="Configuration directory")
    start_parser.add_argument("--no - ui", action="store_false", dest="ui", 
        help="Disable UI")
    start_parser.add_argument(
        "--no - server", action="store_false", dest="server", help="Disable server mode"
    )
    start_parser.add_argument(
        "--no - dev", action="store_false", dest="dev_mode", help="Disable dev mode"
    )

    # Generate config command
    config_parser = subparsers.add_parser("generate - config", 
        help="Generate Consul configuration")
    config_parser.add_argument("--config - dir", required=True, 
        help="Configuration directory")
    config_parser.add_argument("--datacenter", default="dc1", help="Datacenter name")
    config_parser.add_argument("--bind - addr", default="127.0.0.1", 
        help="Bind address")
    config_parser.add_argument("--client - addr", default="127.0.0.1", 
        help="Client address")
    config_parser.add_argument(
        "--no - server", action="store_false", dest="server", help="Disable server mode"
    )
    config_parser.add_argument(
        "--no - bootstrap", action="store_false", dest="bootstrap", 
            help="Disable bootstrap mode"
    )
    config_parser.add_argument("--no - ui", action="store_false", dest="ui", 
        help="Disable UI")

    # Create demo services command
    demo_parser = subparsers.add_parser("create - demo", 
        help="Create demo service configurations")
    demo_parser.add_argument("--config - dir", required=True, 
        help="Configuration directory")

    # Check status command
    check_parser = subparsers.add_parser("check", help="Check if Consul is running")
    check_parser.add_argument("--host", default="localhost", help="Consul host")
    check_parser.add_argument("--port", type=int, default=8500, help="Consul port")

    # Parse arguments
    args = parser.parse_args()

    # Execute command
    if args.command == "start - consul":
        try:
            process = ServiceDiscoverySetup.start_consul_dev(
                data_dir=args.data_dir,
                config_dir=args.config_dir,
                ui=args.ui,
                server=args.server,
                dev_mode=args.dev_mode,
            )

            # Keep the script running while Consul is running
            logger.info("Consul started. Press Ctrl + C to stop.")
            try:
                process.wait()
            except KeyboardInterrupt:
                process.terminate()
                logger.info("Stopping Consul...")
                process.wait()
                logger.info("Consul stopped.")
        except Exception as e:
            logger.error(f"Failed to start Consul: {str(e)}")
            sys.exit(1)

    elif args.command == "generate - config":
        try:
            ServiceDiscoverySetup.generate_consul_config(
                config_dir=args.config_dir,
                datacenter=args.datacenter,
                bind_addr=args.bind_addr,
                client_addr=args.client_addr,
                server=args.server,
                bootstrap=args.bootstrap,
                ui=args.ui,
            )
        except Exception as e:
            logger.error(f"Failed to generate Consul configuration: {str(e)}")
            sys.exit(1)

    elif args.command == "create - demo":
        try:
            ServiceDiscoverySetup.create_demo_services_config(args.config_dir)
        except Exception as e:
            logger.error(f"Failed to create demo services: {str(e)}")
            sys.exit(1)

    elif args.command == "check":
        running = ServiceDiscoverySetup.check_consul_running(host=args.host, 
            port=args.port)
        if running:
            logger.info("Consul is running.")
        else:
            logger.info("Consul is NOT running.")
            sys.exit(1)

    else:
        parser.print_help()
        sys.exit(1)
=======
if __name__ == "__main__":
    main()
>>>>>>> 6124bda3
<|MERGE_RESOLUTION|>--- conflicted
+++ resolved
@@ -4,336 +4,11 @@
 # The original content had syntax errors that could not be automatically fixed
 # Please review and update this file as needed
 
-<<<<<<< HEAD
-import logging
-import os
-import subprocess
-import time
-from typing import Any, Dict, Optional
-=======
->>>>>>> 6124bda3
 
 def main():
     """Initialize the module."""
     pass
 
 
-<<<<<<< HEAD
-
-class ServiceDiscoverySetup:
-    """Utility for setting up service discovery in different environments."""
-
-    @staticmethod
-    def check_consul_running(host: str = "localhost", port: int = 8500) -> bool:
-        """
-        Check if Consul is running at the specified host and port.
-
-        Args:
-            host: Consul host (default: localhost)
-            port: Consul port (default: 8500)
-
-        Returns:
-            bool: True if Consul is running, False otherwise
-        """
-        try:
-            response = requests.get(f"http://{host}:{port}/v1 / status / leader", 
-                timeout=2)
-            return response.status_code == 200
-        except requests.exceptions.RequestException:
-            return False
-
-    @staticmethod
-    def start_consul_dev(
-        data_dir: str = "./consul_data",
-        config_dir: Optional[str] = None,
-        ui: bool = True,
-        server: bool = True,
-        dev_mode: bool = True,
-        wait: bool = True,
-    ) -> subprocess.Popen:
-        """
-        Start Consul in development mode.
-
-        Args:
-            data_dir: Directory for Consul data
-            config_dir: Directory for Consul configuration
-            ui: Whether to enable the web UI (default: True)
-            server: Whether to run in server mode (default: True)
-            dev_mode: Whether to run in dev mode (default: True)
-            wait: Whether to wait for Consul to start (default: True)
-
-        Returns:
-            subprocess.Popen: The Consul process
-        """
-        # Create data directory if it doesn't exist
-        os.makedirs(data_dir, exist_ok=True)
-
-        # Build command
-        cmd = ["consul", "agent", " - data - dir", data_dir]
-
-        if config_dir:
-            cmd.extend([" - config - dir", config_dir])
-
-        if ui:
-            cmd.append(" - ui")
-
-        if server:
-            cmd.append(" - server")
-            cmd.append(" - bootstrap - expect=1")
-
-        if dev_mode:
-            cmd.append(" - dev")
-
-        # Run Consul
-        logger.info(f"Starting Consul with command: {' '.join(cmd)}")
-        process = subprocess.Popen(cmd, stdout=subprocess.PIPE, stderr=subprocess.PIPE)
-
-        # Wait for Consul to start
-        if wait:
-            max_attempts = 10
-            attempt = 0
-
-            while attempt < max_attempts:
-                if ServiceDiscoverySetup.check_consul_running():
-                    logger.info("Consul is running")
-                    break
-
-                logger.info(
-                    f"Waiting for Consul to start (attempt {attempt + \
-                        1}/{max_attempts})..."
-                )
-                time.sleep(1)
-                attempt += 1
-
-            if attempt == max_attempts:
-                logger.warning("Consul may not have started properly")
-
-        return process
-
-    @staticmethod
-    def generate_consul_config(
-        config_dir: str,
-        datacenter: str = "dc1",
-        bind_addr: str = "127.0.0.1",
-        client_addr: str = "127.0.0.1",
-        server: bool = True,
-        bootstrap: bool = True,
-        ui: bool = True,
-        services: Optional[Dict[str, Any]] = None,
-    ) -> None:
-        """
-        Generate Consul configuration files.
-
-        Args:
-            config_dir: Directory for configuration files
-            datacenter: Datacenter name
-            bind_addr: Address to bind Consul to
-            client_addr: Address for client interfaces
-            server: Whether this is a server node
-            bootstrap: Whether this is a bootstrap node
-            ui: Whether to enable the web UI
-            services: Dictionary of services to register at startup
-        """
-        import json
-
-        # Create config directory if it doesn't exist
-        os.makedirs(config_dir, exist_ok=True)
-
-        # Create base configuration
-        base_config = {
-            "datacenter": datacenter,
-            "data_dir": "./data",
-            "log_level": "INFO",
-            "bind_addr": bind_addr,
-            "client_addr": client_addr,
-            "server": server,
-            "ui": ui,
-        }
-
-        if server and bootstrap:
-            base_config["bootstrap"] = True
-
-        # Write base configuration
-        with open(os.path.join(config_dir, "config.json"), "w") as f:
-            json.dump(base_config, f, indent=2)
-
-        # Write service configurations if provided
-        if services:
-            for service_name, service_config in services.items():
-                with open(os.path.join(config_dir, f"service-{service_name}.json"), 
-                    "w") as f:
-                    json.dump({"service": service_config}, f, indent=2)
-
-        logger.info(f"Generated Consul configuration in {config_dir}")
-
-    @staticmethod
-    def create_demo_services_config(config_dir: str) -> None:
-        """
-        Create demo service configurations for testing.
-
-        Args:
-            config_dir: Directory for configuration files
-        """
-        services = {
-            "api - gateway": {
-                "name": "api - gateway",
-                "port": 8000,
-                "tags": ["api", "gateway", "entry - point"],
-                "check": {"http": "http://localhost:8000 / health", "interval": "10s"},
-            },
-            "ui - service": {
-                "name": "ui - service",
-                "port": 3000,
-                "tags": ["ui", "frontend", "react"],
-                "check": {"http": "http://localhost:3000 / health", "interval": "10s"},
-            },
-            "niche - analysis - service": {
-                "name": "niche - analysis - service",
-                "port": 8001,
-                "tags": ["backend", "analysis"],
-                "check": {"http": "http://localhost:8001 / health", "interval": "10s"},
-            },
-            "ai - models - service": {
-                "name": "ai - models - service",
-                "port": 8002,
-                "tags": ["backend", "ai"],
-                "check": {"http": "http://localhost:8002 / health", "interval": "10s"},
-            },
-            "marketing - service": {
-                "name": "marketing - service",
-                "port": 8003,
-                "tags": ["backend", "marketing"],
-                "check": {"http": "http://localhost:8003 / health", "interval": "10s"},
-            },
-        }
-
-        ServiceDiscoverySetup.generate_consul_config(config_dir=config_dir, 
-            services=services)
-
-
-# Command - line interface
 if __name__ == "__main__":
-    import argparse
-    import sys
-
-    # Configure logging
-    logging.basicConfig(
-        level=logging.INFO, 
-            format=" % (asctime)s - %(name)s - %(levelname)s - %(message)s"
-    )
-
-    # Parse arguments
-    parser = argparse.ArgumentParser(description="Service discovery setup")
-    subparsers = parser.add_subparsers(dest="command", help="Command to run")
-
-    # Start Consul command
-    start_parser = subparsers.add_parser("start - consul", help="Start Consul")
-    start_parser.add_argument("--data - dir", default="./consul_data", 
-        help="Data directory")
-    start_parser.add_argument("--config - dir", default=None, 
-        help="Configuration directory")
-    start_parser.add_argument("--no - ui", action="store_false", dest="ui", 
-        help="Disable UI")
-    start_parser.add_argument(
-        "--no - server", action="store_false", dest="server", help="Disable server mode"
-    )
-    start_parser.add_argument(
-        "--no - dev", action="store_false", dest="dev_mode", help="Disable dev mode"
-    )
-
-    # Generate config command
-    config_parser = subparsers.add_parser("generate - config", 
-        help="Generate Consul configuration")
-    config_parser.add_argument("--config - dir", required=True, 
-        help="Configuration directory")
-    config_parser.add_argument("--datacenter", default="dc1", help="Datacenter name")
-    config_parser.add_argument("--bind - addr", default="127.0.0.1", 
-        help="Bind address")
-    config_parser.add_argument("--client - addr", default="127.0.0.1", 
-        help="Client address")
-    config_parser.add_argument(
-        "--no - server", action="store_false", dest="server", help="Disable server mode"
-    )
-    config_parser.add_argument(
-        "--no - bootstrap", action="store_false", dest="bootstrap", 
-            help="Disable bootstrap mode"
-    )
-    config_parser.add_argument("--no - ui", action="store_false", dest="ui", 
-        help="Disable UI")
-
-    # Create demo services command
-    demo_parser = subparsers.add_parser("create - demo", 
-        help="Create demo service configurations")
-    demo_parser.add_argument("--config - dir", required=True, 
-        help="Configuration directory")
-
-    # Check status command
-    check_parser = subparsers.add_parser("check", help="Check if Consul is running")
-    check_parser.add_argument("--host", default="localhost", help="Consul host")
-    check_parser.add_argument("--port", type=int, default=8500, help="Consul port")
-
-    # Parse arguments
-    args = parser.parse_args()
-
-    # Execute command
-    if args.command == "start - consul":
-        try:
-            process = ServiceDiscoverySetup.start_consul_dev(
-                data_dir=args.data_dir,
-                config_dir=args.config_dir,
-                ui=args.ui,
-                server=args.server,
-                dev_mode=args.dev_mode,
-            )
-
-            # Keep the script running while Consul is running
-            logger.info("Consul started. Press Ctrl + C to stop.")
-            try:
-                process.wait()
-            except KeyboardInterrupt:
-                process.terminate()
-                logger.info("Stopping Consul...")
-                process.wait()
-                logger.info("Consul stopped.")
-        except Exception as e:
-            logger.error(f"Failed to start Consul: {str(e)}")
-            sys.exit(1)
-
-    elif args.command == "generate - config":
-        try:
-            ServiceDiscoverySetup.generate_consul_config(
-                config_dir=args.config_dir,
-                datacenter=args.datacenter,
-                bind_addr=args.bind_addr,
-                client_addr=args.client_addr,
-                server=args.server,
-                bootstrap=args.bootstrap,
-                ui=args.ui,
-            )
-        except Exception as e:
-            logger.error(f"Failed to generate Consul configuration: {str(e)}")
-            sys.exit(1)
-
-    elif args.command == "create - demo":
-        try:
-            ServiceDiscoverySetup.create_demo_services_config(args.config_dir)
-        except Exception as e:
-            logger.error(f"Failed to create demo services: {str(e)}")
-            sys.exit(1)
-
-    elif args.command == "check":
-        running = ServiceDiscoverySetup.check_consul_running(host=args.host, 
-            port=args.port)
-        if running:
-            logger.info("Consul is running.")
-        else:
-            logger.info("Consul is NOT running.")
-            sys.exit(1)
-
-    else:
-        parser.print_help()
-        sys.exit(1)
-=======
-if __name__ == "__main__":
-    main()
->>>>>>> 6124bda3
+    main()