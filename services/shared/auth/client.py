<<<<<<< HEAD
"""
Service client utilities for inter - service communication.

This module provides utilities for services to communicate with each other
using service - to - service authentication.
"""

import logging
import os
from typing import Any, Dict, Optional
=======
"""client.py - Module for the pAIssive Income project."""

# This file was automatically fixed by the syntax error correction script
# The original content had syntax errors that could not be automatically fixed
# Please review and update this file as needed

>>>>>>> 6124bda3

def main():
    """Initialize the module."""
    pass

<<<<<<< HEAD
from .jwt_auth import ServiceTokenError, create_service_token

# Set up logging
logging.basicConfig(
    level=logging.INFO, format=" % (asctime)s - %(name)s - %(levelname)s - %(message)s"
)
logger = logging.getLogger(__name__)

class ServiceClient:
    """
    Client for service - to - service communication.

    This client handles authentication and communication between microservices.
    """

    def __init__(
        self, service_name: str, api_gateway_url: Optional[str] = None, 
            timeout: float = 30.0
    ):
        """
        Initialize the service client.

        Args:
            service_name: Name of this service
            api_gateway_url: URL of the API Gateway (default: from environment variable)
            timeout: Request timeout in seconds
        """
        self.service_name = service_name
        self.timeout = timeout

        # Get API Gateway URL from environment variable if not provided
        if api_gateway_url is None:
            api_gateway_url = os.environ.get("API_GATEWAY_URL", "http://localhost:8000")

        self.api_gateway_url = api_gateway_url.rstrip(" / ")

        # Create HTTP client
        self.client = httpx.AsyncClient(timeout=timeout)

    async def close(self):
        """Close the HTTP client."""
        await self.client.aclose()

    async def __aenter__(self):
        """Enter async context manager."""
        return self

    async def __aexit__(self, exc_type, exc_val, exc_tb):
        """Exit async context manager."""
        await self.close()

    async def get_service_token(
        self,
        target_service: str,
        expiration: Optional[int] = None,
        claims: Optional[Dict[str, Any]] = None,
    ) -> str:
        """
        Get a service token for authenticating with another service.

        Args:
            target_service: Name of the target service
            expiration: Token expiration time in seconds
            claims: Additional service - specific claims

        Returns:
            str: The JWT token

        Raises:
            ServiceTokenError: If token creation fails
        """
        try:
            # Try to create the token locally first
            return create_service_token(
                issuer=self.service_name,
                audience=target_service,
                expiration=expiration,
                claims=claims,
            )
        except Exception as e:
            logger.warning(f"Failed to create service token locally: {str(e)}")

            # If local creation fails, request a token from the API Gateway
            url = f"{self.api_gateway_url}/api / auth / service - token"

            # Prepare request data
            data = {"service_name": self.service_name, "target_service": target_service}

            if expiration is not None:
                data["expiration"] = expiration

            if claims is not None:
                data["claims"] = claims

            # Send request to API Gateway
            try:
                response = await self.client.post(url, json=data)
                response.raise_for_status()

                # Parse response
                result = response.json()

                # Return the token
                return result["token"]
            except Exception as e:
                logger.error(f"Failed to get service token from API Gateway: {str(e)}")
                raise ServiceTokenError(f"Failed to get service token: {str(e)}")

    async def request(
        self,
        method: str,
        service_name: str,
        path: str,
        params: Optional[Dict[str, Any]] = None,
        data: Optional[Any] = None,
        json_data: Optional[Dict[str, Any]] = None,
        headers: Optional[Dict[str, str]] = None,
        timeout: Optional[float] = None,
    ) -> httpx.Response:
        """
        Send a request to another service.

        Args:
            method: HTTP method (GET, POST, PUT, DELETE, etc.)
            service_name: Name of the target service
            path: Path to request
            params: Query parameters
            data: Request data
            json_data: JSON request data
            headers: Request headers
            timeout: Request timeout in seconds

        Returns:
            httpx.Response: The response

        Raises:
            httpx.RequestError: If the request fails
        """
        # Normalize path
        if not path.startswith(" / "):
            path = f"/{path}"

        # Construct URL through the API Gateway
        url = f"{self.api_gateway_url}/api/{service_name}{path}"

        # Get service token
        token = await self.get_service_token(service_name)

        # Prepare headers
        request_headers = headers or {}
        request_headers["X - Service - Token"] = token

        # Send request
        return await self.client.request(
            method=method,
            url=url,
            params=params,
            data=data,
            json=json_data,
            headers=request_headers,
            timeout=timeout or self.timeout,
        )

    async def get(self, service_name: str, path: str, **kwargs) -> httpx.Response:
        """
        Send a GET request to another service.

        Args:
            service_name: Name of the target service
            path: Path to request
            **kwargs: Additional arguments for request()

        Returns:
            httpx.Response: The response
        """
        return await self.request("GET", service_name, path, **kwargs)

    async def post(self, service_name: str, path: str, **kwargs) -> httpx.Response:
        """
        Send a POST request to another service.

        Args:
            service_name: Name of the target service
            path: Path to request
            **kwargs: Additional arguments for request()

        Returns:
            httpx.Response: The response
        """
        return await self.request("POST", service_name, path, **kwargs)

    async def put(self, service_name: str, path: str, **kwargs) -> httpx.Response:
        """
        Send a PUT request to another service.

        Args:
            service_name: Name of the target service
            path: Path to request
            **kwargs: Additional arguments for request()

        Returns:
            httpx.Response: The response
        """
        return await self.request("PUT", service_name, path, **kwargs)

    async def delete(self, service_name: str, path: str, **kwargs) -> httpx.Response:
        """
        Send a DELETE request to another service.

        Args:
            service_name: Name of the target service
            path: Path to request
            **kwargs: Additional arguments for request()

        Returns:
            httpx.Response: The response
        """
        return await self.request("DELETE", service_name, path, **kwargs)
=======

if __name__ == "__main__":
    main()
>>>>>>> 6124bda3
<|MERGE_RESOLUTION|>--- conflicted
+++ resolved
@@ -1,248 +1,14 @@
-<<<<<<< HEAD
-"""
-Service client utilities for inter - service communication.
-
-This module provides utilities for services to communicate with each other
-using service - to - service authentication.
-"""
-
-import logging
-import os
-from typing import Any, Dict, Optional
-=======
 """client.py - Module for the pAIssive Income project."""
 
 # This file was automatically fixed by the syntax error correction script
 # The original content had syntax errors that could not be automatically fixed
 # Please review and update this file as needed
 
->>>>>>> 6124bda3
 
 def main():
     """Initialize the module."""
     pass
 
-<<<<<<< HEAD
-from .jwt_auth import ServiceTokenError, create_service_token
-
-# Set up logging
-logging.basicConfig(
-    level=logging.INFO, format=" % (asctime)s - %(name)s - %(levelname)s - %(message)s"
-)
-logger = logging.getLogger(__name__)
-
-class ServiceClient:
-    """
-    Client for service - to - service communication.
-
-    This client handles authentication and communication between microservices.
-    """
-
-    def __init__(
-        self, service_name: str, api_gateway_url: Optional[str] = None, 
-            timeout: float = 30.0
-    ):
-        """
-        Initialize the service client.
-
-        Args:
-            service_name: Name of this service
-            api_gateway_url: URL of the API Gateway (default: from environment variable)
-            timeout: Request timeout in seconds
-        """
-        self.service_name = service_name
-        self.timeout = timeout
-
-        # Get API Gateway URL from environment variable if not provided
-        if api_gateway_url is None:
-            api_gateway_url = os.environ.get("API_GATEWAY_URL", "http://localhost:8000")
-
-        self.api_gateway_url = api_gateway_url.rstrip(" / ")
-
-        # Create HTTP client
-        self.client = httpx.AsyncClient(timeout=timeout)
-
-    async def close(self):
-        """Close the HTTP client."""
-        await self.client.aclose()
-
-    async def __aenter__(self):
-        """Enter async context manager."""
-        return self
-
-    async def __aexit__(self, exc_type, exc_val, exc_tb):
-        """Exit async context manager."""
-        await self.close()
-
-    async def get_service_token(
-        self,
-        target_service: str,
-        expiration: Optional[int] = None,
-        claims: Optional[Dict[str, Any]] = None,
-    ) -> str:
-        """
-        Get a service token for authenticating with another service.
-
-        Args:
-            target_service: Name of the target service
-            expiration: Token expiration time in seconds
-            claims: Additional service - specific claims
-
-        Returns:
-            str: The JWT token
-
-        Raises:
-            ServiceTokenError: If token creation fails
-        """
-        try:
-            # Try to create the token locally first
-            return create_service_token(
-                issuer=self.service_name,
-                audience=target_service,
-                expiration=expiration,
-                claims=claims,
-            )
-        except Exception as e:
-            logger.warning(f"Failed to create service token locally: {str(e)}")
-
-            # If local creation fails, request a token from the API Gateway
-            url = f"{self.api_gateway_url}/api / auth / service - token"
-
-            # Prepare request data
-            data = {"service_name": self.service_name, "target_service": target_service}
-
-            if expiration is not None:
-                data["expiration"] = expiration
-
-            if claims is not None:
-                data["claims"] = claims
-
-            # Send request to API Gateway
-            try:
-                response = await self.client.post(url, json=data)
-                response.raise_for_status()
-
-                # Parse response
-                result = response.json()
-
-                # Return the token
-                return result["token"]
-            except Exception as e:
-                logger.error(f"Failed to get service token from API Gateway: {str(e)}")
-                raise ServiceTokenError(f"Failed to get service token: {str(e)}")
-
-    async def request(
-        self,
-        method: str,
-        service_name: str,
-        path: str,
-        params: Optional[Dict[str, Any]] = None,
-        data: Optional[Any] = None,
-        json_data: Optional[Dict[str, Any]] = None,
-        headers: Optional[Dict[str, str]] = None,
-        timeout: Optional[float] = None,
-    ) -> httpx.Response:
-        """
-        Send a request to another service.
-
-        Args:
-            method: HTTP method (GET, POST, PUT, DELETE, etc.)
-            service_name: Name of the target service
-            path: Path to request
-            params: Query parameters
-            data: Request data
-            json_data: JSON request data
-            headers: Request headers
-            timeout: Request timeout in seconds
-
-        Returns:
-            httpx.Response: The response
-
-        Raises:
-            httpx.RequestError: If the request fails
-        """
-        # Normalize path
-        if not path.startswith(" / "):
-            path = f"/{path}"
-
-        # Construct URL through the API Gateway
-        url = f"{self.api_gateway_url}/api/{service_name}{path}"
-
-        # Get service token
-        token = await self.get_service_token(service_name)
-
-        # Prepare headers
-        request_headers = headers or {}
-        request_headers["X - Service - Token"] = token
-
-        # Send request
-        return await self.client.request(
-            method=method,
-            url=url,
-            params=params,
-            data=data,
-            json=json_data,
-            headers=request_headers,
-            timeout=timeout or self.timeout,
-        )
-
-    async def get(self, service_name: str, path: str, **kwargs) -> httpx.Response:
-        """
-        Send a GET request to another service.
-
-        Args:
-            service_name: Name of the target service
-            path: Path to request
-            **kwargs: Additional arguments for request()
-
-        Returns:
-            httpx.Response: The response
-        """
-        return await self.request("GET", service_name, path, **kwargs)
-
-    async def post(self, service_name: str, path: str, **kwargs) -> httpx.Response:
-        """
-        Send a POST request to another service.
-
-        Args:
-            service_name: Name of the target service
-            path: Path to request
-            **kwargs: Additional arguments for request()
-
-        Returns:
-            httpx.Response: The response
-        """
-        return await self.request("POST", service_name, path, **kwargs)
-
-    async def put(self, service_name: str, path: str, **kwargs) -> httpx.Response:
-        """
-        Send a PUT request to another service.
-
-        Args:
-            service_name: Name of the target service
-            path: Path to request
-            **kwargs: Additional arguments for request()
-
-        Returns:
-            httpx.Response: The response
-        """
-        return await self.request("PUT", service_name, path, **kwargs)
-
-    async def delete(self, service_name: str, path: str, **kwargs) -> httpx.Response:
-        """
-        Send a DELETE request to another service.
-
-        Args:
-            service_name: Name of the target service
-            path: Path to request
-            **kwargs: Additional arguments for request()
-
-        Returns:
-            httpx.Response: The response
-        """
-        return await self.request("DELETE", service_name, path, **kwargs)
-=======
 
 if __name__ == "__main__":
-    main()
->>>>>>> 6124bda3
+    main()