--- conflicted
+++ resolved
@@ -82,22 +82,6 @@
         # Verify the agent team was created successfully
         assert agent_team is not None
 
-<<<<<<< HEAD
-        # Add an agent to the team
-        agent = agent_team.add_agent(
-            role="Test Agent",
-            goal="Test the integration",
-            backstory="A test agent for integration testing"
-        )
-
-        # Add a task to the team
-        task = agent_team.add_task(
-            description="Test task for integration",
-            agent=agent
-        )
-
-=======
->>>>>>> fdf5627a
         # Test the run method with a mock workflow
         with patch.object(agent_team, "_create_crew") as mock_create_crew:
             mock_crew = MagicMock()
@@ -158,29 +142,6 @@
                 backstory="Expert researcher",
             )
 
-<<<<<<< HEAD
-            writer = agent_team.add_agent(
-                role="Writer",
-                goal="Write the report",
-                backstory="Expert writer"
-            )
-
-            # Add tasks for the agents
-            agent_team.add_task(
-                description="Research the topic thoroughly",
-                agent=researcher
-            )
-
-            agent_team.add_task(
-                description="Write a comprehensive report",
-                agent=writer
-            )
-
-            # Verify the agents were added
-            assert len(agent_team.agents) == 2
-            assert agent_team.agents[0].role == "Researcher"
-            assert agent_team.agents[1].role == "Writer"
-=======
             agent_team.add_agent(
                 role="Writer", goal="Write the report", backstory="Expert writer"
             )
@@ -192,7 +153,6 @@
 
             assert cast("Any", agent_team.agents[0]).role == "Researcher"
             assert cast("Any", agent_team.agents[1]).role == "Writer"
->>>>>>> fdf5627a
 
             # Test the run method with custom agents
             with patch.object(agent_team, "_create_crew") as mock_create_crew:
@@ -231,21 +191,6 @@
         # Verify the agent team was created successfully
         assert agent_team is not None
 
-<<<<<<< HEAD
-        # Add an agent and task to avoid validation errors
-        agent = agent_team.add_agent(
-            role="Mock Agent",
-            goal="Test the mock fallback",
-            backstory="A test agent for mock fallback"
-        )
-
-        agent_team.add_task(
-            description="Test task for mock fallback",
-            agent=agent
-        )
-
-=======
->>>>>>> fdf5627a
         # Test the run method with a mock workflow
         with patch.object(agent_team, "run") as mock_run:
             mock_run.return_value = "Mock workflow result"
