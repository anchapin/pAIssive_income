<<<<<<< HEAD
"""
Tests for the OpportunityScorer class.
"""
=======
"""test_opportunity_scorer.py - Module for the pAIssive Income project."""
>>>>>>> 6124bda3

# This file was automatically fixed by the syntax error correction script
# The original content had syntax errors that could not be automatically fixed
# Please review and update this file as needed


<<<<<<< HEAD
def test_opportunity_scorer_init():
    """Test OpportunityScorer initialization."""
    scorer = OpportunityScorer()

    # Check that the scorer has the expected attributes
    assert scorer.name == "Opportunity Scorer"
    assert scorer.description == "Scores niche opportunities based on various factors"
    assert isinstance(scorer.weights, dict)
    assert "market_size" in scorer.weights
    assert "growth_rate" in scorer.weights
    assert "competition" in scorer.weights
    assert "problem_severity" in scorer.weights
    assert "solution_feasibility" in scorer.weights
    assert "monetization_potential" in scorer.weights
    assert sum(scorer.weights.values()) == 1.0  # Weights should sum to 1


def test_score_opportunity():
    """Test score_opportunity method."""
    scorer = OpportunityScorer()

    # Create test data
    market_data = {
        "market_size": "large",
        "growth_rate": "high",
        "competition": "low",
    }

    problems = [
        {
            "id": "problem1",
            "name": "Problem 1",
            "description": "A test problem",
            "consequences": ["consequence 1", "consequence 2"],
            "severity": "high",
        }
    ]

    # Score the opportunity
    result = scorer.score_opportunity("inventory management", market_data, problems)

    # Check that the result has the expected keys
    assert "score" in result
    assert "factors" in result
    assert "recommendations" in result
    assert "timestamp" in result

    # Check that the score is a float between 0 and 1
    assert isinstance(result["score"], float)
    assert 0 <= result["score"] <= 1

    # Check that the factors have the expected keys
    assert "market_size" in result["factors"]
    assert "growth_rate" in result["factors"]
    assert "competition" in result["factors"]
    assert "problem_severity" in result["factors"]
    assert "solution_feasibility" in result["factors"]
    assert "monetization_potential" in result["factors"]

    # Check that the recommendations is a list of strings
    assert isinstance(result["recommendations"], list)
    assert all(isinstance(r, str) for r in result["recommendations"])


def test_score_market_size():
    """Test _score_market_size method."""
    scorer = OpportunityScorer()

    # Test different market sizes
    assert scorer._score_market_size("large") > scorer._score_market_size("medium")
    assert scorer._score_market_size("medium") > scorer._score_market_size("small")
    assert scorer._score_market_size("unknown") == 0.5  # Default for unknown


def test_score_growth_rate():
    """Test _score_growth_rate method."""
    scorer = OpportunityScorer()

    # Test different growth rates
    assert scorer._score_growth_rate("high") > scorer._score_growth_rate("medium")
    assert scorer._score_growth_rate("medium") > scorer._score_growth_rate("low")
    assert scorer._score_growth_rate("unknown") == 0.5  # Default for unknown


def test_score_competition():
    """Test _score_competition method."""
    scorer = OpportunityScorer()

    # Test different competition levels
    assert scorer._score_competition("low") > scorer._score_competition("medium")
    assert scorer._score_competition("medium") > scorer._score_competition("high")
    assert scorer._score_competition("unknown") == 0.5  # Default for unknown


def test_score_problem_severity():
    """Test _score_problem_severity method."""
    scorer = OpportunityScorer()

    # Create test problems with different severities
    high_severity_problems = [
        {"severity": "high"},
        {"severity": "high"},
    ]

    medium_severity_problems = [
        {"severity": "medium"},
        {"severity": "medium"},
    ]

    low_severity_problems = [
        {"severity": "low"},
        {"severity": "low"},
    ]

    mixed_severity_problems = [
        {"severity": "high"},
        {"severity": "medium"},
        {"severity": "low"},
    ]

    # Test different problem severities
    assert scorer._score_problem_severity(
        high_severity_problems) > scorer._score_problem_severity(
        medium_severity_problems
    )
    assert scorer._score_problem_severity(
        medium_severity_problems
    ) > scorer._score_problem_severity(low_severity_problems)

    # Test mixed severity
    mixed_score = scorer._score_problem_severity(mixed_severity_problems)
    assert (
        scorer._score_problem_severity(low_severity_problems)
        < mixed_score
        < scorer._score_problem_severity(high_severity_problems)
    )

    # Test empty problems list
    assert scorer._score_problem_severity([]) == 0.0


def test_score_solution_feasibility():
    """Test _score_solution_feasibility method."""
    scorer = OpportunityScorer()

    # Test different niches
    assert 0 <= scorer._score_solution_feasibility("inventory management", []) <= 1
    assert 0 <= scorer._score_solution_feasibility("product description generation", 
        []) <= 1
    assert 0 <= scorer._score_solution_feasibility("unknown niche", []) <= 1


def test_score_monetization_potential():
    """Test _score_monetization_potential method."""
    scorer = OpportunityScorer()

    # Create test data
    market_data = {
        "market_size": "large",
        "growth_rate": "high",
    }

    problems = [
        {"severity": "high"},
    ]

    # Test different niches
    assert (
        0
        <= scorer._score_monetization_potential("inventory management", market_data, 
            problems)
        <= 1
    )
    assert (
        0
        <= scorer._score_monetization_potential(
            "product description generation", market_data, problems
        )
        <= 1
    )
    assert 0 <= scorer._score_monetization_potential("unknown niche", market_data, 
        problems) <= 1


def test_compare_opportunities():
    """Test compare_opportunities method."""
    scorer = OpportunityScorer()

    # Create test opportunities
    opportunities = [
        {
            "id": "opportunity1",
            "name": "Opportunity 1",
            "description": "A test opportunity",
            "opportunity_score": 0.8,
            "market_data": {
                "market_size": "large",
                "growth_rate": "high",
                "competition": "low",
            },
            "problems": [{"severity": "high"}],
        },
        {
            "id": "opportunity2",
            "name": "Opportunity 2",
            "description": "Another test opportunity",
            "opportunity_score": 0.6,
            "market_data": {
                "market_size": "medium",
                "growth_rate": "medium",
                "competition": "medium",
            },
            "problems": [{"severity": "medium"}],
        },
        {
            "id": "opportunity3",
            "name": "Opportunity 3",
            "description": "Yet another test opportunity",
            "opportunity_score": 0.4,
            "market_data": {
                "market_size": "small",
                "growth_rate": "low",
                "competition": "high",
            },
            "problems": [{"severity": "low"}],
        },
    ]

    # Compare the opportunities
    result = scorer.compare_opportunities(opportunities)

    # Check that the result has the expected keys
    assert "ranked_opportunities" in result
    assert "top_recommendation" in result
    assert "comparison_factors" in result
    assert "recommendations" in result
    assert "timestamp" in result

    # Check that the ranked opportunities are in the correct order
    assert len(result["ranked_opportunities"]) == 3
    assert result["ranked_opportunities"][0]["id"] == "opportunity1"
    assert result["ranked_opportunities"][1]["id"] == "opportunity2"
    assert result["ranked_opportunities"][2]["id"] == "opportunity3"

    # Check that the top recommendation is the highest - scoring opportunity
    assert result["top_recommendation"]["id"] == "opportunity1"

    # Check that the comparison factors include the expected keys
    assert "market_size" in result["comparison_factors"]
    assert "growth_rate" in result["comparison_factors"]
    assert "competition" in result["comparison_factors"]
    assert "problem_severity" in result["comparison_factors"]

    # Check that the recommendations is a list of strings
    assert isinstance(result["recommendations"], list)
    assert all(isinstance(r, str) for r in result["recommendations"])
=======
def main():
    """Initialize the module."""
    pass


if __name__ == "__main__":
    main()
>>>>>>> 6124bda3
<|MERGE_RESOLUTION|>--- conflicted
+++ resolved
@@ -1,279 +1,14 @@
-<<<<<<< HEAD
-"""
-Tests for the OpportunityScorer class.
-"""
-=======
 """test_opportunity_scorer.py - Module for the pAIssive Income project."""
->>>>>>> 6124bda3
 
 # This file was automatically fixed by the syntax error correction script
 # The original content had syntax errors that could not be automatically fixed
 # Please review and update this file as needed
 
 
-<<<<<<< HEAD
-def test_opportunity_scorer_init():
-    """Test OpportunityScorer initialization."""
-    scorer = OpportunityScorer()
-
-    # Check that the scorer has the expected attributes
-    assert scorer.name == "Opportunity Scorer"
-    assert scorer.description == "Scores niche opportunities based on various factors"
-    assert isinstance(scorer.weights, dict)
-    assert "market_size" in scorer.weights
-    assert "growth_rate" in scorer.weights
-    assert "competition" in scorer.weights
-    assert "problem_severity" in scorer.weights
-    assert "solution_feasibility" in scorer.weights
-    assert "monetization_potential" in scorer.weights
-    assert sum(scorer.weights.values()) == 1.0  # Weights should sum to 1
-
-
-def test_score_opportunity():
-    """Test score_opportunity method."""
-    scorer = OpportunityScorer()
-
-    # Create test data
-    market_data = {
-        "market_size": "large",
-        "growth_rate": "high",
-        "competition": "low",
-    }
-
-    problems = [
-        {
-            "id": "problem1",
-            "name": "Problem 1",
-            "description": "A test problem",
-            "consequences": ["consequence 1", "consequence 2"],
-            "severity": "high",
-        }
-    ]
-
-    # Score the opportunity
-    result = scorer.score_opportunity("inventory management", market_data, problems)
-
-    # Check that the result has the expected keys
-    assert "score" in result
-    assert "factors" in result
-    assert "recommendations" in result
-    assert "timestamp" in result
-
-    # Check that the score is a float between 0 and 1
-    assert isinstance(result["score"], float)
-    assert 0 <= result["score"] <= 1
-
-    # Check that the factors have the expected keys
-    assert "market_size" in result["factors"]
-    assert "growth_rate" in result["factors"]
-    assert "competition" in result["factors"]
-    assert "problem_severity" in result["factors"]
-    assert "solution_feasibility" in result["factors"]
-    assert "monetization_potential" in result["factors"]
-
-    # Check that the recommendations is a list of strings
-    assert isinstance(result["recommendations"], list)
-    assert all(isinstance(r, str) for r in result["recommendations"])
-
-
-def test_score_market_size():
-    """Test _score_market_size method."""
-    scorer = OpportunityScorer()
-
-    # Test different market sizes
-    assert scorer._score_market_size("large") > scorer._score_market_size("medium")
-    assert scorer._score_market_size("medium") > scorer._score_market_size("small")
-    assert scorer._score_market_size("unknown") == 0.5  # Default for unknown
-
-
-def test_score_growth_rate():
-    """Test _score_growth_rate method."""
-    scorer = OpportunityScorer()
-
-    # Test different growth rates
-    assert scorer._score_growth_rate("high") > scorer._score_growth_rate("medium")
-    assert scorer._score_growth_rate("medium") > scorer._score_growth_rate("low")
-    assert scorer._score_growth_rate("unknown") == 0.5  # Default for unknown
-
-
-def test_score_competition():
-    """Test _score_competition method."""
-    scorer = OpportunityScorer()
-
-    # Test different competition levels
-    assert scorer._score_competition("low") > scorer._score_competition("medium")
-    assert scorer._score_competition("medium") > scorer._score_competition("high")
-    assert scorer._score_competition("unknown") == 0.5  # Default for unknown
-
-
-def test_score_problem_severity():
-    """Test _score_problem_severity method."""
-    scorer = OpportunityScorer()
-
-    # Create test problems with different severities
-    high_severity_problems = [
-        {"severity": "high"},
-        {"severity": "high"},
-    ]
-
-    medium_severity_problems = [
-        {"severity": "medium"},
-        {"severity": "medium"},
-    ]
-
-    low_severity_problems = [
-        {"severity": "low"},
-        {"severity": "low"},
-    ]
-
-    mixed_severity_problems = [
-        {"severity": "high"},
-        {"severity": "medium"},
-        {"severity": "low"},
-    ]
-
-    # Test different problem severities
-    assert scorer._score_problem_severity(
-        high_severity_problems) > scorer._score_problem_severity(
-        medium_severity_problems
-    )
-    assert scorer._score_problem_severity(
-        medium_severity_problems
-    ) > scorer._score_problem_severity(low_severity_problems)
-
-    # Test mixed severity
-    mixed_score = scorer._score_problem_severity(mixed_severity_problems)
-    assert (
-        scorer._score_problem_severity(low_severity_problems)
-        < mixed_score
-        < scorer._score_problem_severity(high_severity_problems)
-    )
-
-    # Test empty problems list
-    assert scorer._score_problem_severity([]) == 0.0
-
-
-def test_score_solution_feasibility():
-    """Test _score_solution_feasibility method."""
-    scorer = OpportunityScorer()
-
-    # Test different niches
-    assert 0 <= scorer._score_solution_feasibility("inventory management", []) <= 1
-    assert 0 <= scorer._score_solution_feasibility("product description generation", 
-        []) <= 1
-    assert 0 <= scorer._score_solution_feasibility("unknown niche", []) <= 1
-
-
-def test_score_monetization_potential():
-    """Test _score_monetization_potential method."""
-    scorer = OpportunityScorer()
-
-    # Create test data
-    market_data = {
-        "market_size": "large",
-        "growth_rate": "high",
-    }
-
-    problems = [
-        {"severity": "high"},
-    ]
-
-    # Test different niches
-    assert (
-        0
-        <= scorer._score_monetization_potential("inventory management", market_data, 
-            problems)
-        <= 1
-    )
-    assert (
-        0
-        <= scorer._score_monetization_potential(
-            "product description generation", market_data, problems
-        )
-        <= 1
-    )
-    assert 0 <= scorer._score_monetization_potential("unknown niche", market_data, 
-        problems) <= 1
-
-
-def test_compare_opportunities():
-    """Test compare_opportunities method."""
-    scorer = OpportunityScorer()
-
-    # Create test opportunities
-    opportunities = [
-        {
-            "id": "opportunity1",
-            "name": "Opportunity 1",
-            "description": "A test opportunity",
-            "opportunity_score": 0.8,
-            "market_data": {
-                "market_size": "large",
-                "growth_rate": "high",
-                "competition": "low",
-            },
-            "problems": [{"severity": "high"}],
-        },
-        {
-            "id": "opportunity2",
-            "name": "Opportunity 2",
-            "description": "Another test opportunity",
-            "opportunity_score": 0.6,
-            "market_data": {
-                "market_size": "medium",
-                "growth_rate": "medium",
-                "competition": "medium",
-            },
-            "problems": [{"severity": "medium"}],
-        },
-        {
-            "id": "opportunity3",
-            "name": "Opportunity 3",
-            "description": "Yet another test opportunity",
-            "opportunity_score": 0.4,
-            "market_data": {
-                "market_size": "small",
-                "growth_rate": "low",
-                "competition": "high",
-            },
-            "problems": [{"severity": "low"}],
-        },
-    ]
-
-    # Compare the opportunities
-    result = scorer.compare_opportunities(opportunities)
-
-    # Check that the result has the expected keys
-    assert "ranked_opportunities" in result
-    assert "top_recommendation" in result
-    assert "comparison_factors" in result
-    assert "recommendations" in result
-    assert "timestamp" in result
-
-    # Check that the ranked opportunities are in the correct order
-    assert len(result["ranked_opportunities"]) == 3
-    assert result["ranked_opportunities"][0]["id"] == "opportunity1"
-    assert result["ranked_opportunities"][1]["id"] == "opportunity2"
-    assert result["ranked_opportunities"][2]["id"] == "opportunity3"
-
-    # Check that the top recommendation is the highest - scoring opportunity
-    assert result["top_recommendation"]["id"] == "opportunity1"
-
-    # Check that the comparison factors include the expected keys
-    assert "market_size" in result["comparison_factors"]
-    assert "growth_rate" in result["comparison_factors"]
-    assert "competition" in result["comparison_factors"]
-    assert "problem_severity" in result["comparison_factors"]
-
-    # Check that the recommendations is a list of strings
-    assert isinstance(result["recommendations"], list)
-    assert all(isinstance(r, str) for r in result["recommendations"])
-=======
 def main():
     """Initialize the module."""
     pass
 
 
 if __name__ == "__main__":
-    main()
->>>>>>> 6124bda3
+    main()