--- conflicted
+++ resolved
@@ -1,149 +1,3 @@
-<<<<<<< HEAD
-"""Tests for target user analysis functionality."""
-
-import pytest
-
-from niche_analysis.market_analyzer import MarketAnalyzer
-
-
-@pytest.fixture
-def market_analyzer():
-    """Create a MarketAnalyzer instance for testing."""
-    return MarketAnalyzer()
-
-
-class TestTargetUserAnalysis:
-    """Tests for target user analysis."""
-
-    def test_user_segment_generation(self, market_analyzer):
-        """Test generation of user segments."""
-        result = market_analyzer.analyze_target_users("content creation")
-
-        # Verify basic structure
-        assert "id" in result
-        assert "niche" in result
-        assert "user_segments" in result
-        assert len(result["user_segments"]) > 0
-
-        # Test first segment structure
-        segment = result["user_segments"][0]
-        assert "name" in segment
-        assert "description" in segment
-        assert "size" in segment
-        assert "priority" in segment
-
-        # Verify size classifications are valid
-        assert segment["size"] in ["large", "medium", "small"]
-
-        # Verify priority levels are valid
-        assert segment["priority"] in ["high", "medium", "low"]
-
-        # First segment should be highest priority
-        assert segment["priority"] == "high"
-
-    def test_demographic_profiling(self, market_analyzer):
-        """Test demographic profile analysis."""
-        result = market_analyzer.analyze_target_users("content creation")
-
-        # Verify demographics exist
-        assert "demographics" in result
-        demographics = result["demographics"]
-
-        # Test demographic fields
-        assert "age_range" in demographics
-        assert "gender" in demographics
-        assert "location" in demographics
-        assert "education" in demographics
-        assert "income" in demographics
-
-        # Verify demographic values
-        assert isinstance(demographics["age_range"], str)
-        assert demographics["gender"] in ["male", "female", "mixed"]
-        assert isinstance(demographics["location"], str)
-        assert isinstance(demographics["education"], str)
-        assert isinstance(demographics["income"], str)
-
-    def test_psychographic_profiling(self, market_analyzer):
-        """Test psychographic profile analysis."""
-        result = market_analyzer.analyze_target_users("content creation")
-
-        # Verify psychographics exist
-        assert "psychographics" in result
-        psychographics = result["psychographics"]
-
-        # Test psychographic fields
-        assert "goals" in psychographics
-        assert "values" in psychographics
-        assert "challenges" in psychographics
-
-        # Verify arrays have content
-        assert len(psychographics["goals"]) > 0
-        assert len(psychographics["values"]) > 0
-        assert len(psychographics["challenges"]) > 0
-
-        # Verify goals include common business objectives
-        assert "efficiency" in psychographics["goals"]
-        assert "growth" in psychographics["goals"]
-        assert "profitability" in psychographics["goals"]
-
-    def test_need_prioritization(self, market_analyzer):
-        """Test user need and pain point analysis."""
-        result = market_analyzer.analyze_target_users("content creation")
-
-        # Verify pain points exist
-        assert "pain_points" in result
-        assert len(result["pain_points"]) > 0
-
-        # Verify goals exist
-        assert "goals" in result
-        assert len(result["goals"]) > 0
-
-        # Pain points should be specific
-        for pain_point in result["pain_points"]:
-            assert len(pain_point) > 0
-            assert isinstance(pain_point, str)
-
-        # Goals should be actionable
-        for goal in result["goals"]:
-            assert len(goal) > 0
-            assert isinstance(goal, str)
-
-    def test_buying_behavior_analysis(self, market_analyzer):
-        """Test buying behavior analysis."""
-        result = market_analyzer.analyze_target_users("content creation")
-
-        # Verify buying behavior exists
-        assert "buying_behavior" in result
-        behavior = result["buying_behavior"]
-
-        # Test buying behavior fields
-        assert "decision_factors" in behavior
-        assert "purchase_process" in behavior
-        assert "price_sensitivity" in behavior
-
-        # Verify decision factors include key considerations
-        decision_factors = behavior["decision_factors"]
-        assert "price" in decision_factors
-        assert "features" in decision_factors
-        assert "ease of use" in decision_factors
-
-        # Verify price sensitivity is valid
-        assert behavior["price_sensitivity"] in ["high", "moderate", "low"]
-
-    def test_target_user_cache_behavior(self, market_analyzer):
-        """Test caching behavior for target user analysis."""
-        # First analysis call
-        first_result = market_analyzer.analyze_target_users("content creation")
-
-        # Second call should use cache
-        second_result = market_analyzer.analyze_target_users("content creation")
-        assert first_result == second_result
-
-        # Force refresh should bypass cache
-        fresh_result = market_analyzer.analyze_target_users("content creation", 
-            force_refresh=True)
-        assert fresh_result != first_result  # Should have new timestamp
-=======
 """test_target_users.py - Module for the pAIssive Income project."""
 
 # This file was automatically fixed by the syntax error correction script
@@ -157,5 +11,4 @@
 
 
 if __name__ == "__main__":
-    main()
->>>>>>> 6124bda3
+    main()