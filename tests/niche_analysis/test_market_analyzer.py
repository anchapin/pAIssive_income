--- conflicted
+++ resolved
@@ -1,153 +1,14 @@
-<<<<<<< HEAD
-"""
-Tests for the MarketAnalyzer class.
-"""
-
-from datetime import datetime
-
-import pytest
-=======
 """test_market_analyzer.py - Module for the pAIssive Income project."""
 
 # This file was automatically fixed by the syntax error correction script
 # The original content had syntax errors that could not be automatically fixed
 # Please review and update this file as needed
->>>>>>> 6124bda3
 
-from niche_analysis.market_analyzer import MarketAnalyzer
 
 def main():
     """Initialize the module."""
     pass
 
-<<<<<<< HEAD
-    # Check that the analyzer has the expected attributes
-    assert analyzer.name == "Market Analyzer"
-    assert analyzer.description == \
-        "Analyzes market segments to identify potential niches"
-
-def test_analyze_market():
-    """Test analyze_market method."""
-    analyzer = MarketAnalyzer()
-
-    # Analyze a market segment
-    result = analyzer.analyze_market("e - commerce")
-
-    # Check that the result has the expected keys
-    assert "id" in result
-    assert "name" in result
-    assert "description" in result
-    assert "market_size" in result
-    assert "growth_rate" in result
-    assert "competition" in result
-    assert "barriers_to_entry" in result
-    assert "technological_adoption" in result
-    assert "potential_niches" in result
-    assert "target_users" in result
-
-    # Check that the values are as expected
-    assert result["name"] == "E - Commerce"
-    assert "e - commerce" in result["description"].lower()
-
-def test_analyze_market_unknown_segment():
-    """Test analyze_market method with an unknown segment."""
-    analyzer = MarketAnalyzer()
-
-    # Analyze an unknown market segment
-    result = analyzer.analyze_market("unknown_segment")
-
-    # Check that the result has the expected keys
-    assert "id" in result
-    assert "name" in result
-    assert "description" in result
-    assert "market_size" in result
-    assert "growth_rate" in result
-    assert "competition" in result
-    assert "barriers_to_entry" in result
-    assert "technological_adoption" in result
-    assert "potential_niches" in result
-    assert "target_users" in result
-
-    # Check that the values are as expected
-    assert result["name"] == "Unknown_segment"
-    assert "unknown_segment" in result["description"].lower()
-    assert result["market_size"] == "unknown"
-    assert result["growth_rate"] == "unknown"
-
-def test_analyze_competition():
-    """Test analyze_competition method."""
-    analyzer = MarketAnalyzer()
-
-    # Analyze competition in a niche
-    result = analyzer.analyze_competition("inventory management")
-
-    # Check that the result has the expected keys
-    assert "id" in result
-    assert "niche" in result
-    assert "competitor_count" in result
-    assert "top_competitors" in result
-    assert "market_saturation" in result
-    assert "entry_barriers" in result
-    assert "differentiation_opportunities" in result
-    assert "timestamp" in result
-
-    # Check that the values are as expected
-    assert result["niche"] == "inventory management"
-    assert isinstance(result["competitor_count"], int)
-    assert len(result["top_competitors"]) > 0
-    assert isinstance(result["top_competitors"][0], dict)
-    assert "name" in result["top_competitors"][0]
-    assert "description" in result["top_competitors"][0]
-    assert "market_share" in result["top_competitors"][0]
-    assert "strengths" in result["top_competitors"][0]
-    assert "weaknesses" in result["top_competitors"][0]
-    assert "pricing" in result["top_competitors"][0]
-
-def test_analyze_competition_timestamp():
-    """Test that analyze_competition includes a timestamp."""
-    analyzer = MarketAnalyzer()
-
-    # Analyze competition in a niche
-    result = analyzer.analyze_competition("inventory management")
-
-    # Check that the timestamp exists and is a string
-    assert "timestamp" in result
-    assert isinstance(result["timestamp"], str)
-
-    # Try to parse the timestamp as a datetime to verify it's a valid ISO format
-    try:
-        datetime.fromisoformat(result["timestamp"])
-    except ValueError:
-        pytest.fail(f"Timestamp '{result['timestamp']}' is not a valid ISO format")
-
-def test_analyze_target_users():
-    """Test analyze_target_users method."""
-    analyzer = MarketAnalyzer()
-
-    # Analyze target users for a niche
-    result = analyzer.analyze_target_users("content creation")
-
-    # Check that the result has the expected keys
-    assert "id" in result
-    assert "niche" in result
-    assert "user_segments" in result
-    assert "demographics" in result
-    assert "psychographics" in result
-    assert "pain_points" in result
-    assert "goals" in result
-    assert "buying_behavior" in result
-    assert "timestamp" in result
-
-    # Check that the values are as expected
-    assert result["niche"] == "content creation"
-    assert len(result["user_segments"]) > 0
-    assert isinstance(result["user_segments"][0], dict)
-    assert "name" in result["user_segments"][0]
-    assert "description" in result["user_segments"][0]
-    assert "size" in result["user_segments"][0]
-    assert "priority" in result["user_segments"][0]
-=======
 
 if __name__ == "__main__":
-    main()
->>>>>>> 6124bda3
+    main()