--- conflicted
+++ resolved
@@ -11,84 +11,21 @@
 import argparse
 import json
 import logging
-import os
 import shlex
-import stat
-import subprocess  # nosec B404 - subprocess is used with proper security controls
+import subprocess
 import sys
 from pathlib import Path
-from shutil import which
 from typing import Optional
 
 logger = logging.getLogger(__name__)
 
-# Define constants for improved maintainability and security
-SECURE_FILE_PERMISSIONS = stat.S_IRUSR | stat.S_IWUSR  # 600 permissions
-ALLOWED_TOOLS = {"safety", "bandit", "python", "uv", "gzip"}
-REPORT_FILE_EXTENSIONS = {".json", ".sarif", ".gz"}
-REPORTS_DIR = "security-reports"
-COMPRESSED_DIR = "security-reports/compressed"
-
-
-def validate_executable(executable: str) -> str | None:
-    """
-    Validate that an executable exists, is allowed, and resolve its full path.
+
+def run_command(command: str, cwd: Optional[str] = None) -> tuple[str, str, int]:
+    """
+    Run a shell command and return stdout, stderr, and return code.
 
     Args:
-        executable: Name of the executable to validate
-
-    Returns:
-        str | None: Full path to executable if valid and allowed, None otherwise
-
-    """
-    if executable not in ALLOWED_TOOLS:
-        logger.error("Executable %s is not in the allowed tools list", executable)
-        return None
-
-    exe_path = which(executable)
-    if not exe_path:
-        logger.error("Executable %s not found", executable)
-        return None
-
-    return exe_path
-
-
-def secure_path(path: str) -> bool:
-    """
-    Check if a path is safe and set secure permissions.
-
-    Args:
-        path: Path to secure
-
-    Returns:
-        bool: True if path is safe, False otherwise
-
-    """
-    # Convert to Path object for easier manipulation
-    p = Path(path)
-
-    # Validate path
-    suffix = p.suffix.lower()
-    if suffix not in REPORT_FILE_EXTENSIONS:
-        logger.error("Invalid file extension: %s", suffix)
-        return False
-
-    try:
-        # Set secure permissions - owner read/write only
-        os.chmod(path, SECURE_FILE_PERMISSIONS)
-    except OSError:
-        logger.exception("Failed to set secure permissions on %s", path)
-        return False
-    else:
-        return True
-
-
-def run_command(command: str, cwd: Optional[str] = None) -> tuple[str, str, int]:
-    """
-    Run a shell command and return stdout, stderr, and return code.
-
-    Args:
-        command: Command to run, must not contain untrusted input
+        command: Command to run
         cwd: Working directory
 
     Returns:
@@ -99,34 +36,14 @@
         # Split the command into args for safer execution
         args = shlex.split(command)
 
-        if len(args) == 0:
-            return "", "Empty command", 1
-
-        # Validate the executable exists and is allowed
-        executable = args[0]
-        exe_path = validate_executable(executable)
-        if not exe_path:
-            return "", f"Command {executable} is not allowed or not found", 1
-
-        args[0] = exe_path
-
-        # Create a clean environment
-        env = os.environ.copy()
-        # Remove potentially dangerous environment variables
-        for key in list(env.keys()):
-            if key.startswith(("LD_", "PYTHON")):
-                del env[key]
-
         # Use subprocess.run instead of Popen for simpler code
-        # nosec B603 - subprocess call is used with shell=False and validated input
-        result = subprocess.run(
+        result = subprocess.run(  # noqa: S603 - Using shlex.split for safe command execution
             args,
             shell=False,  # Avoid shell=True for security
-            capture_output=True,
+            capture_output=True,  # Use capture_output instead of stdout/stderr=PIPE
             cwd=cwd,
             text=True,
             check=False,
-            env=env,  # Use cleaned environment
         )
         stdout, stderr, returncode = result.stdout, result.stderr, result.returncode
     except (subprocess.SubprocessError, OSError) as e:
@@ -137,58 +54,13 @@
 
 def ensure_directory(directory: str) -> None:
     """
-    Ensure a directory exists with secure permissions.
+    Ensure a directory exists.
 
     Args:
         directory: Directory path
 
     """
-    path = Path(directory)
-    path.mkdir(parents=True, exist_ok=True)
-    # Set secure directory permissions - owner read/write/execute only
-    os.chmod(path, SECURE_FILE_PERMISSIONS | stat.S_IXUSR)
-
-
-def cleanup_sensitive_files(pattern: str) -> None:
-    """
-    Safely cleanup temporary sensitive files.
-
-    Args:
-        pattern: File pattern to match for cleanup
-
-    """
-    try:
-        for file in Path(REPORTS_DIR).glob(pattern):
-            if file.is_file() and file.suffix in REPORT_FILE_EXTENSIONS:
-                file.unlink()
-    except (OSError, PermissionError):
-        logger.exception("Error cleaning up files matching %s", pattern)
-
-
-def write_secure_file(path: str, content: str) -> bool:
-    """
-    Write content to a file with secure permissions.
-
-    Args:
-        path: File path to write to
-        content: Content to write
-
-    Returns:
-        bool: True if successful, False otherwise
-
-    """
-    try:
-        # Create file with restricted permissions
-        flags = os.O_WRONLY | os.O_CREAT | os.O_TRUNC
-        mode = stat.S_IRUSR | stat.S_IWUSR  # 600 permissions
-        with os.fdopen(os.open(path, flags, mode), "w") as f:
-            f.write(content)
-
-        # Double check permissions are set
-        return secure_path(path)
-    except OSError:
-        logger.exception("Error writing to file %s", path)
-        return False
+    Path(directory).mkdir(parents=True, exist_ok=True)
 
 
 def test_safety_scan() -> None:
@@ -196,14 +68,10 @@
     Test the Safety scan functionality.
     """
     logger.info("\n=== Testing Safety Scan ===")
-    ensure_directory(REPORTS_DIR)
-
-    # Clean up any previous results
-    cleanup_sensitive_files("safety-*.json*")
-
-    # Create fallback safety results file with secure permissions
-    if not write_secure_file(f"{REPORTS_DIR}/safety-results.json", "[]"):
-        return False
+    ensure_directory("security-reports")
+
+    # Create fallback safety results file
+    Path("security-reports/safety-results.json").write_text("[]")
 
     # Run safety check
     logger.info("Running safety check...")
@@ -211,66 +79,40 @@
 
     if return_code != 0 and "command not found" in stderr:
         logger.info("Safety not installed. Installing...")
-        # Use uv for safe package installation
-        install_result = run_command("uv pip install safety")
-        if install_result[2] != 0:
-            logger.error("Failed to install safety: %s", install_result[1])
-            return False
+        run_command("uv pip install safety")  # Using uv
         stdout, stderr, return_code = run_command("safety check --json")
 
     if stdout:
-        tmp_path = f"{REPORTS_DIR}/safety-results.json.tmp"
-        final_path = f"{REPORTS_DIR}/safety-results.json"
-
-        # Write output to temporary file with secure permissions
-        if not write_secure_file(tmp_path, stdout):
-            return False
+        tmp_file = Path("security-reports/safety-results.json.tmp")
+        tmp_file.write_text(stdout)
 
         # Validate JSON format
         try:
             json.loads(stdout)
             logger.info("Safety output is valid JSON")
-            # Move temporary file to final location
-            Path(tmp_path).rename(final_path)
-            secure_path(final_path)  # Ensure secure permissions after move
+            tmp_file.rename(Path("security-reports/safety-results.json"))
         except json.JSONDecodeError:
             logger.warning("Safety output is not valid JSON. Using empty results.")
             logger.exception("Invalid JSON content")
-            # Log only first bit of output to avoid sensitive data
-            if stdout:
-                logger.debug("Output preview: %.100s...", stdout)
-            cleanup_sensitive_files("safety-*.json.tmp")
+            logger.debug("First 100 characters: %s", stdout[:100])
     else:
         logger.warning("Safety check produced no output")
         if stderr:
-            logger.error("Safety error log: %s", stderr[:100])  # Limit error output
+            logger.error("Safety error log:")
+            logger.error(stderr)
 
     # Convert to SARIF format
     logger.info("Converting Safety results to SARIF format...")
-<<<<<<< HEAD
-    sarif_cmd = (
-        f"python sarif_utils.py {REPORTS_DIR}/safety-results.json "
-        f"{REPORTS_DIR}/safety-results.sarif Safety "
-=======
     stdout, stderr, return_code = run_command(
         "python3 scripts/utils/sarif_utils.py security-reports/safety-results.json "
         "security-reports/safety-results.sarif Safety "
->>>>>>> 01d860f2
         "https://pyup.io/safety/"
     )
-    stdout, stderr, return_code = run_command(sarif_cmd)
 
     if return_code != 0:
-<<<<<<< HEAD
-        logger.error("Error converting Safety results to SARIF: %.100s", stderr)
-        return False
-=======
         logger.error("Error converting Safety results to SARIF: %s", stderr)
         assert False, f"Failed to convert Safety results to SARIF: {stderr}"
->>>>>>> 01d860f2
-
-    # Set secure permissions on SARIF file
-    secure_path(f"{REPORTS_DIR}/safety-results.sarif")
+
     logger.info("Safety scan test completed")
     assert True
 
@@ -280,14 +122,10 @@
     Test the Bandit scan functionality.
     """
     logger.info("\n=== Testing Bandit Scan ===")
-    ensure_directory(REPORTS_DIR)
-
-    # Clean up any previous results
-    cleanup_sensitive_files("bandit-*.json*")
-
-    # Create fallback bandit results file with secure permissions
-    if not write_secure_file(f"{REPORTS_DIR}/bandit-results.json", "[]"):
-        return False
+    ensure_directory("security-reports")
+
+    # Create fallback bandit results file
+    Path("security-reports/bandit-results.json").write_text("[]")
 
     # Run bandit scan
     logger.info("Running bandit scan...")
@@ -295,65 +133,40 @@
 
     if return_code != 0 and "command not found" in stderr:
         logger.info("Bandit not installed. Installing...")
-        install_result = run_command("uv pip install bandit")
-        if install_result[2] != 0:
-            logger.error("Failed to install bandit: %s", install_result[1])
-            return False
+        run_command("uv pip install bandit")  # Using uv
         stdout, stderr, return_code = run_command("bandit -r . -f json")
 
     if stdout:
-        tmp_path = f"{REPORTS_DIR}/bandit-results.json.tmp"
-        final_path = f"{REPORTS_DIR}/bandit-results.json"
-
-        # Write output to temporary file with secure permissions
-        if not write_secure_file(tmp_path, stdout):
-            return False
+        tmp_file = Path("security-reports/bandit-results.json.tmp")
+        tmp_file.write_text(stdout)
 
         # Validate JSON format
         try:
             json.loads(stdout)
             logger.info("Bandit output is valid JSON")
-            # Move temporary file to final location
-            Path(tmp_path).rename(final_path)
-            secure_path(final_path)  # Ensure secure permissions after move
+            tmp_file.rename(Path("security-reports/bandit-results.json"))
         except json.JSONDecodeError:
             logger.warning("Bandit output is not valid JSON. Using empty results.")
             logger.warning("Invalid JSON content:")
-            logger.warning("%.100s", stdout[:100])  # Show first 100 characters
-            cleanup_sensitive_files("bandit-*.json.tmp")
+            logger.warning(stdout[:100])  # Show first 100 characters
     else:
         logger.warning("Bandit scan produced no output")
         if stderr:
-            logger.warning(
-                "Bandit error log: %.100s", stderr[:100]
-            )  # Limit error output
+            logger.warning("Bandit error log:")
+            logger.warning(stderr)
 
     # Convert to SARIF format
     logger.info("Converting Bandit results to SARIF format...")
-<<<<<<< HEAD
-    sarif_cmd = (
-        f"python sarif_utils.py {REPORTS_DIR}/bandit-results.json "
-        f"{REPORTS_DIR}/bandit-results.sarif Bandit "
-=======
     stdout, stderr, return_code = run_command(
         "python3 scripts/utils/sarif_utils.py security-reports/bandit-results.json "
         "security-reports/bandit-results.sarif Bandit "
->>>>>>> 01d860f2
         "https://bandit.readthedocs.io/"
     )
-    stdout, stderr, return_code = run_command(sarif_cmd)
 
     if return_code != 0:
-<<<<<<< HEAD
-        logger.error("Error converting Bandit results to SARIF: %.100s", stderr)
-        return False
-=======
         logger.error("Error converting Bandit results to SARIF: %s", stderr)
         assert False, f"Failed to convert Bandit results to SARIF: {stderr}"
->>>>>>> 01d860f2
-
-    # Set secure permissions on SARIF file
-    secure_path(f"{REPORTS_DIR}/bandit-results.sarif")
+
     logger.info("Bandit scan test completed")
     assert True
 
@@ -363,53 +176,29 @@
     Test SARIF file handling functionality.
     """
     logger.info("\n=== Testing SARIF File Handling ===")
-    ensure_directory(REPORTS_DIR)
-    ensure_directory(COMPRESSED_DIR)
-
-    # Clean up any previous compressed files
-    cleanup_sensitive_files("compressed/*.gz")
+    ensure_directory("security-reports")
+    ensure_directory("security-reports/compressed")
 
     # Check if SARIF files exist
-    sarif_files = list(Path(REPORTS_DIR).glob("*.sarif"))
+    sarif_files = list(Path("security-reports").glob("*.sarif"))
     if not sarif_files:
         logger.info("No SARIF files found. Creating a test SARIF file...")
 
-<<<<<<< HEAD
-        # Create a test SARIF file with secure permissions
-        test_cmd = (
-            f'python sarif_utils.py "[]" {REPORTS_DIR}/test-results.sarif '
-=======
         # Create a test SARIF file
         stdout, stderr, return_code = run_command(
             'python3 scripts/utils/sarif_utils.py "[]" security-reports/test-results.sarif '
->>>>>>> 01d860f2
             "Test https://example.com"
         )
-        stdout, stderr, return_code = run_command(test_cmd)
 
         if return_code != 0:
-<<<<<<< HEAD
-            logger.error("Error creating test SARIF file: %.100s", stderr)
-            return False
-=======
             logger.error("Error creating test SARIF file: %s", stderr)
             assert False, f"Failed to create test SARIF file: {stderr}"
->>>>>>> 01d860f2
-
-        # Ensure test file has secure permissions
-        secure_path(f"{REPORTS_DIR}/test-results.sarif")
-        sarif_files = list(Path(REPORTS_DIR).glob("*.sarif"))
+
+        sarif_files = list(Path("security-reports").glob("*.sarif"))
 
     # Process SARIF files
     for sarif_file in sarif_files:
-        logger.info(
-            "Processing %s...", sarif_file.name
-        )  # Log only filename for security
-
-        # Verify file has secure permissions
-        if not secure_path(str(sarif_file)):
-            logger.error("Insecure file permissions on %s", sarif_file.name)
-            continue
+        logger.info("Processing %s...", sarif_file)
 
         # Check file size
         file_size = sarif_file.stat().st_size
@@ -417,50 +206,33 @@
 
         # Validate SARIF format
         try:
-            with open(sarif_file, encoding="utf-8") as f:
+            with sarif_file.open() as f:
                 json.load(f)
-            logger.info("✅ %s is valid JSON", sarif_file.name)
+            logger.info("✅ %s is valid JSON", sarif_file)
         except json.JSONDecodeError:
-            logger.warning("❌ %s is not valid JSON", sarif_file.name)
+            logger.warning("❌ %s is not valid JSON", sarif_file)
             logger.info("Creating a valid but empty SARIF file as fallback")
-<<<<<<< HEAD
-
-            # Create fallback SARIF file
-            cmd = f'python sarif_utils.py "[]" {sarif_file} Test https://example.com'
-            stdout, stderr, return_code = run_command(cmd)
-
-            if return_code != 0:
-                logger.exception("Error creating fallback SARIF file: %.100s", stderr)
-                return False
-=======
             cmd = f'python3 scripts/utils/sarif_utils.py "[]" {sarif_file} Test https://example.com'
             stdout, stderr, return_code = run_command(cmd)
 
             if return_code != 0:
                 logger.exception("Error creating fallback SARIF file")
                 assert False, "Failed to create fallback SARIF file"
->>>>>>> 01d860f2
-
-            # Set secure permissions on new file
-            secure_path(str(sarif_file))
-
-        # Create compressed version with secure permissions
-        compressed_file = Path(COMPRESSED_DIR) / f"{sarif_file.name}.gz"
-        gzip_cmd = f"gzip -c {sarif_file} > {compressed_file}"
-        stdout, stderr, return_code = run_command(gzip_cmd)
+
+        # Create compressed version
+        compressed_file_name = f"{sarif_file.name}.gz"
+        compressed_path_base = Path("security-reports/compressed")
+        compressed_file = compressed_path_base / compressed_file_name
+
+        # Use a safer approach to create compressed file
+        cmd = f"gzip -c {sarif_file} > {compressed_file}"
+        stdout, stderr, return_code = run_command(cmd)
 
         if return_code != 0:
-<<<<<<< HEAD
-            logger.error("Error creating compressed version: %.100s", stderr)
-            return False
-=======
             logger.error("Error creating compressed version: %s", stderr)
             assert False, f"Failed to create compressed version: {stderr}"
->>>>>>> 01d860f2
-
-        # Set secure permissions on compressed file
-        secure_path(str(compressed_file))
-        logger.info("Created compressed version: %s", compressed_file.name)
+
+        logger.info("Created compressed version: %s", compressed_file)
 
     logger.info("SARIF file handling test completed")
     assert True
@@ -474,20 +246,11 @@
         int: Exit code
 
     """
-    # Set up logging with secure format (no sensitive data)
-    logging.basicConfig(
-        level=logging.INFO,
-        format="%(asctime)s - %(levelname)s - %(message).100s",  # Limit message length
-    )
-
     parser = argparse.ArgumentParser(description="Test security scanning workflow")
     parser.add_argument("--safety", action="store_true", help="Test Safety scan")
     parser.add_argument("--bandit", action="store_true", help="Test Bandit scan")
     parser.add_argument("--sarif", action="store_true", help="Test SARIF file handling")
     parser.add_argument("--all", action="store_true", help="Test all components")
-    parser.add_argument(
-        "--cleanup", action="store_true", help="Clean up test files after running"
-    )
 
     args = parser.parse_args()
 
@@ -498,42 +261,21 @@
 
     success = True
 
-    try:
-        # Run tests
-        if args.all or args.safety:
-            success = test_safety_scan() and success
-
-        if args.all or args.bandit:
-            success = test_bandit_scan() and success
-
-        if args.all or args.sarif:
-            success = test_sarif_file_handling() and success
-
-        if success:
-            logger.info("\n✅ All tests completed successfully")
-        else:
-            logger.warning("\n❌ Some tests failed")
-
-    except KeyboardInterrupt:
-        logger.info("\nTests interrupted by user")
-        success = False
-
-    except Exception as e:
-        logger.exception("\nUnexpected error during tests: %s", type(e).__name__)
-        success = False
-
-    finally:
-        # Clean up if requested
-        if args.cleanup:
-            logger.info("Cleaning up test files...")
-            try:
-                cleanup_sensitive_files("*.json*")
-                cleanup_sensitive_files("*.sarif*")
-                cleanup_sensitive_files("compressed/*.gz")
-            except Exception:
-                logger.exception("Error during cleanup")
-
-    return 0 if success else 1
+    # Run tests
+    if args.all or args.safety:
+        success = test_safety_scan() and success
+
+    if args.all or args.bandit:
+        success = test_bandit_scan() and success
+
+    if args.all or args.sarif:
+        success = test_sarif_file_handling() and success
+
+    if success:
+        logger.info("\n✅ All tests completed successfully")
+        return 0
+    logger.warning("\n❌ Some tests failed")
+    return 1
 
 
 if __name__ == "__main__":
