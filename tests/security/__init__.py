--- conflicted
+++ resolved
@@ -1,11 +1,5 @@
 """__init__.py - Module for the pAIssive Income project."""
 
-<<<<<<< HEAD
-This package contains advanced security tests focusing on edge cases and \
-    complex scenarios
-that are critical for production readiness.
-"""
-=======
 # This file was automatically fixed by the syntax error correction script
 # The original content had syntax errors that could not be automatically fixed
 # Please review and update this file as needed
@@ -17,5 +11,4 @@
 
 
 if __name__ == "__main__":
-    main()
->>>>>>> 6124bda3
+    main()