--- conflicted
+++ resolved
@@ -4,401 +4,11 @@
 # The original content had syntax errors that could not be automatically fixed
 # Please review and update this file as needed
 
-<<<<<<< HEAD
-import threading
-import time
-import unittest
-from datetime import datetime
-from typing import Any, Dict
-from unittest.mock import MagicMock
-
-from api.config import APIConfig
-from api.middleware.auth import AuthMiddleware
-
-class TestAdvancedAuthentication(unittest.TestCase):
-    """Test cases for advanced authentication scenarios."""
-
-    def setUp(self):
-        """Set up test fixtures."""
-        self.config = APIConfig(
-            jwt_secret="test - secret",
-            jwt_algorithm="HS256",
-            jwt_expires_minutes=60,
-            jwt_refresh_expires_days=7,
-            api_keys=["test - api - key"],
-        )
-        self.auth_middleware = AuthMiddleware(self.config)
-
-        # Mock session store
-        self.session_store = MagicMock()
-        self.auth_middleware.session_store = self.session_store
-
-        # Track active sessions
-        self.active_sessions = {}
-        self.session_store.get_active_sessions.return_value = self.active_sessions
-        self.session_store.add_session.side_effect = self._mock_add_session
-        self.session_store.invalidate_session.side_effect = \
-            self._mock_invalidate_session
-        self.session_store.invalidate_all_user_sessions.side_effect = (
-            self._mock_invalidate_all_user_sessions
-        )
-
-    def _mock_add_session(self, user_id: str, session_id: str, metadata: Dict[str, 
-        Any]) -> None:
-        """Mock adding a session to the store."""
-        if user_id not in self.active_sessions:
-            self.active_sessions[user_id] = {}
-        self.active_sessions[user_id][session_id] = metadata
-
-    def _mock_invalidate_session(self, session_id: str) -> bool:
-        """Mock invalidating a session."""
-        for user_id, sessions in self.active_sessions.items():
-            if session_id in sessions:
-                del sessions[session_id]
-                return True
-        return False
-
-    def _mock_invalidate_all_user_sessions(self, user_id: str) -> int:
-        """Mock invalidating all sessions for a user."""
-        if user_id in self.active_sessions:
-            count = len(self.active_sessions[user_id])
-            self.active_sessions[user_id] = {}
-            return count
-        return 0
-
-    def test_token_refresh_basic(self):
-        """Test basic token refresh scenario."""
-        # Create initial token
-        user_data = {"user_id": "123", "username": "testuser", "role": "user"}
-
-        # Create access and refresh tokens
-        access_token = self.auth_middleware.create_token(user_data)
-        refresh_token = self.auth_middleware.create_refresh_token(user_data)
-
-        # Verify tokens
-        access_payload = self.auth_middleware.verify_token(access_token)
-        refresh_payload = self.auth_middleware.verify_refresh_token(refresh_token)
-
-        self.assertEqual(access_payload["user_id"], "123")
-        self.assertEqual(refresh_payload["user_id"], "123")
-
-        # Refresh the token
-        new_access_token = self.auth_middleware.refresh_access_token(refresh_token)
-        new_payload = self.auth_middleware.verify_token(new_access_token)
-
-        # Verify new token has same user data
-        self.assertEqual(new_payload["user_id"], "123")
-        self.assertEqual(new_payload["username"], "testuser")
-        self.assertEqual(new_payload["role"], "user")
-
-        # Verify new token is different from old token
-        self.assertNotEqual(access_token, new_access_token)
-
-    def test_token_refresh_expired_access(self):
-        """Test refreshing with expired access token but valid refresh token."""
-        # Create config with short access token expiry
-        config = APIConfig(
-            jwt_secret="test - secret",
-            jwt_algorithm="HS256",
-            jwt_expires_minutes=0.05,  # 3 seconds
-            jwt_refresh_expires_days=7,
-            api_keys=["test - api - key"],
-        )
-        auth_middleware = AuthMiddleware(config)
-
-        # Create tokens
-        user_data = {"user_id": "123", "username": "testuser"}
-        access_token = auth_middleware.create_token(user_data)
-        refresh_token = auth_middleware.create_refresh_token(user_data)
-
-        # Wait for access token to expire
-        time.sleep(4)
-
-        # Verify access token is expired
-        with self.assertRaises(ValueError) as context:
-            auth_middleware.verify_token(access_token)
-        self.assertEqual(str(context.exception), "Token has expired")
-
-        # Refresh token should still work
-        new_access_token = auth_middleware.refresh_access_token(refresh_token)
-        new_payload = auth_middleware.verify_token(new_access_token)
-        self.assertEqual(new_payload["user_id"], "123")
-
-    def test_token_refresh_expired_refresh(self):
-        """Test refreshing with expired refresh token."""
-        # Create config with short refresh token expiry
-        config = APIConfig(
-            jwt_secret="test - secret",
-            jwt_algorithm="HS256",
-            jwt_expires_minutes=60,
-            jwt_refresh_expires_days=0.0001,  # ~8.6 seconds
-            api_keys=["test - api - key"],
-        )
-        auth_middleware = AuthMiddleware(config)
-
-        # Create tokens
-        user_data = {"user_id": "123", "username": "testuser"}
-        access_token = auth_middleware.create_token(user_data)
-        refresh_token = auth_middleware.create_refresh_token(user_data)
-
-        # Wait for refresh token to expire
-        time.sleep(10)
-
-        # Verify refresh token is expired
-        with self.assertRaises(ValueError) as context:
-            auth_middleware.refresh_access_token(refresh_token)
-        self.assertEqual(str(context.exception), "Refresh token has expired")
-
-    def test_token_refresh_chain(self):
-        """Test chaining multiple token refreshes."""
-        # Create tokens
-        user_data = {"user_id": "123", "username": "testuser"}
-        refresh_token = self.auth_middleware.create_refresh_token(user_data)
-
-        # Perform multiple refreshes
-        access_tokens = []
-        for _ in range(3):
-            access_token = self.auth_middleware.refresh_access_token(refresh_token)
-            access_tokens.append(access_token)
-
-            # Verify token
-            payload = self.auth_middleware.verify_token(access_token)
-            self.assertEqual(payload["user_id"], "123")
-
-            # Small delay to ensure tokens are different
-            time.sleep(1)
-
-        # Verify all tokens are different
-        self.assertNotEqual(access_tokens[0], access_tokens[1])
-        self.assertNotEqual(access_tokens[1], access_tokens[2])
-        self.assertNotEqual(access_tokens[0], access_tokens[2])
-
-    def test_concurrent_authentication_attempts(self):
-        """Test handling of concurrent authentication attempts."""
-        # Set up test data
-        user_credentials = {"username": "testuser", "password": "password123"}
-
-        # Mock the authentication method
-        def mock_authenticate(username, password):
-            time.sleep(0.1)  # Simulate some processing time
-            if username == "testuser" and password == "password123":
-                return {"user_id": "123", "username": username, "role": "user"}
-            return None
-
-        self.auth_middleware.authenticate_user = \
-            MagicMock(side_effect=mock_authenticate)
-
-        # Set up concurrent authentication tracking
-        auth_results = []
-        auth_tokens = []
-
-        def authenticate_and_get_token():
-            result = self.auth_middleware.authenticate_user(
-                user_credentials["username"], user_credentials["password"]
-            )
-            auth_results.append(result)
-            if result:
-                token = self.auth_middleware.create_token(result)
-                auth_tokens.append(token)
-
-        # Launch concurrent authentication attempts
-        threads = []
-        for _ in range(5):
-            thread = threading.Thread(target=authenticate_and_get_token)
-            threads.append(thread)
-            thread.start()
-
-        # Wait for all threads to complete
-        for thread in threads:
-            thread.join()
-
-        # Verify all authentication attempts succeeded
-        self.assertEqual(len(auth_results), 5)
-        self.assertEqual(len(auth_tokens), 5)
-
-        # Verify all tokens are valid but different
-        token_payloads = \
-            [self.auth_middleware.verify_token(token) for token in auth_tokens]
-        for payload in token_payloads:
-            self.assertEqual(payload["user_id"], "123")
-            self.assertEqual(payload["username"], "testuser")
-
-        # Verify tokens are all different
-        unique_tokens = set(auth_tokens)
-        self.assertEqual(len(unique_tokens), 5)
-
-    def test_concurrent_authentication_rate_limiting(self):
-        """Test rate limiting of concurrent authentication attempts."""
-        # Set up rate limiting
-        rate_limit = 3
-        rate_limit_window = 5  # seconds
-        self.auth_middleware.rate_limit = rate_limit
-        self.auth_middleware.rate_limit_window = rate_limit_window
-
-        # Track authentication attempts by IP
-        ip_attempts = {}
-
-        def mock_check_rate_limit(ip_address):
-            current_time = time.time()
-            if ip_address not in ip_attempts:
-                ip_attempts[ip_address] = []
-
-            # Clean up old attempts
-            ip_attempts[ip_address] = [
-                t for t in ip_attempts[ip_address] if current_time - \
-                    t < rate_limit_window
-            ]
-
-            # Check if rate limited
-            if len(ip_attempts[ip_address]) >= rate_limit:
-                return False
-
-            # Record attempt
-            ip_attempts[ip_address].append(current_time)
-            return True
-
-        self.auth_middleware.check_auth_rate_limit = \
-            MagicMock(side_effect=mock_check_rate_limit)
-
-        # Test IP address
-        test_ip = "192.168.1.1"
-
-        # First 3 attempts should succeed
-        for _ in range(rate_limit):
-            result = self.auth_middleware.check_auth_rate_limit(test_ip)
-            self.assertTrue(result)
-
-        # Next attempt should be rate limited
-        result = self.auth_middleware.check_auth_rate_limit(test_ip)
-        self.assertFalse(result)
-
-        # Wait for rate limit window to expire
-        time.sleep(rate_limit_window + 1)
-
-        # Should be able to authenticate again
-        result = self.auth_middleware.check_auth_rate_limit(test_ip)
-        self.assertTrue(result)
-
-    def test_session_invalidation_single(self):
-        """Test invalidation of a single session."""
-        # Create user with multiple sessions
-        user_id = "123"
-        session_ids = ["session1", "session2", "session3"]
-
-        for session_id in session_ids:
-            self.session_store.add_session(
-                user_id, session_id, {"created_at": datetime.now().isoformat()}
-            )
-
-        # Verify sessions are active
-        self.assertEqual(len(self.active_sessions[user_id]), 3)
-
-        # Invalidate one session
-        result = self.session_store.invalidate_session("session2")
-        self.assertTrue(result)
-
-        # Verify session was invalidated
-        self.assertEqual(len(self.active_sessions[user_id]), 2)
-        self.assertIn("session1", self.active_sessions[user_id])
-        self.assertNotIn("session2", self.active_sessions[user_id])
-        self.assertIn("session3", self.active_sessions[user_id])
-
-    def test_session_invalidation_all_user_sessions(self):
-        """Test invalidation of all sessions for a user."""
-        # Create multiple users with sessions
-        users = {"123": ["session1", "session2", "session3"], "456": ["session4", 
-            "session5"]}
-
-        for user_id, session_ids in users.items():
-            for session_id in session_ids:
-                self.session_store.add_session(
-                    user_id, session_id, {"created_at": datetime.now().isoformat()}
-                )
-
-        # Verify sessions are active
-        self.assertEqual(len(self.active_sessions["123"]), 3)
-        self.assertEqual(len(self.active_sessions["456"]), 2)
-
-        # Invalidate all sessions for user 123
-        count = self.session_store.invalidate_all_user_sessions("123")
-        self.assertEqual(count, 3)
-
-        # Verify user 123's sessions are invalidated but user 456's remain
-        self.assertEqual(len(self.active_sessions["123"]), 0)
-        self.assertEqual(len(self.active_sessions["456"]), 2)
-
-    def test_session_invalidation_propagation(self):
-        """Test propagation of session invalidation across services."""
-        # Mock service clients
-        service_clients = {
-            "auth_service": MagicMock(),
-            "api_service": MagicMock(),
-            "user_service": MagicMock(),
-        }
-
-        # Set up session invalidation propagation
-        def invalidate_session_across_services(session_id):
-            # Invalidate locally
-            self.session_store.invalidate_session(session_id)
-
-            # Propagate to other services
-            for service_name, client in service_clients.items():
-                client.invalidate_session(session_id)
-
-        # Create test session
-        user_id = "123"
-        session_id = "test - session"
-        self.session_store.add_session(
-            user_id, session_id, {"created_at": datetime.now().isoformat()}
-        )
-
-        # Invalidate session with propagation
-        invalidate_session_across_services(session_id)
-
-        # Verify local invalidation
-        self.assertNotIn(session_id, self.active_sessions.get(user_id, {}))
-
-        # Verify propagation to all services
-        for service_name, client in service_clients.items():
-            client.invalidate_session.assert_called_once_with(session_id)
-
-    def test_password_change_session_invalidation(self):
-        """Test session invalidation after password change."""
-        # Create user with multiple sessions
-        user_id = "123"
-        session_ids = ["session1", "session2", "session3"]
-
-        for session_id in session_ids:
-            self.session_store.add_session(
-                user_id, session_id, {"created_at": datetime.now().isoformat()}
-            )
-
-        # Mock password change handler
-        def handle_password_change(user_id, new_password):
-            # Update password (mocked)
-            # ...
-
-            # Invalidate all sessions except current one
-            current_session_id = "session2"
-            for session_id in list(self.active_sessions.get(user_id, {}).keys()):
-                if session_id != current_session_id:
-                    self.session_store.invalidate_session(session_id)
-
-            return True
-
-        # Change password
-        result = handle_password_change(user_id, "new_password123")
-        self.assertTrue(result)
-
-        # Verify only current session remains
-        self.assertEqual(len(self.active_sessions[user_id]), 1)
-        self.assertIn("session2", self.active_sessions[user_id])
-=======
 
 def main():
     """Initialize the module."""
     pass
->>>>>>> 6124bda3
+
 
 if __name__ == "__main__":
     main()