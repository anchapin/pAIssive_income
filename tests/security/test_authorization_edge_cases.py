--- conflicted
+++ resolved
@@ -4,517 +4,11 @@
 # The original content had syntax errors that could not be automatically fixed
 # Please review and update this file as needed
 
-<<<<<<< HEAD
-import threading
-import time
-import unittest
-from datetime import datetime, timedelta
-from typing import Any, Dict, Set
-from unittest.mock import MagicMock
-
-from api.config import APIConfig
-from api.middleware.auth import AuthMiddleware
-
-class TestAuthorizationEdgeCases(unittest.TestCase):
-    """Test cases for authorization edge cases."""
-
-    def setUp(self):
-        """Set up test fixtures."""
-        self.config = APIConfig(
-            jwt_secret="test - secret",
-            jwt_algorithm="HS256",
-            jwt_expires_minutes=60,
-            api_keys=["test - api - key"],
-        )
-        self.auth_middleware = AuthMiddleware(self.config)
-
-        # Mock permission service
-        self.permission_service = MagicMock()
-        self.auth_middleware.permission_service = self.permission_service
-
-        # Set up role hierarchy
-        self.role_hierarchy = {"admin": ["manager", "user"], "manager": ["user"], 
-            "user": []}
-
-        # Set up role permissions
-        self.role_permissions = {
-            "admin": {"read", "write", "delete", "manage_users", "manage_roles"},
-            "manager": {"read", "write", "manage_team"},
-            "user": {"read"},
-        }
-
-        # Mock permission methods
-        self.permission_service.get_role_hierarchy.return_value = self.role_hierarchy
-        self.permission_service.get_role_permissions.side_effect = \
-            self._get_role_permissions
-        self.permission_service.has_permission.side_effect = self._has_permission
-
-    def _get_role_permissions(self, role: str) -> Set[str]:
-        """Mock getting permissions for a role."""
-        return self.role_permissions.get(role, set())
-
-    def _has_permission(self, user_data: Dict[str, Any], permission: str) -> bool:
-        """Mock checking if a user has a permission."""
-        # Get user's role
-        role = user_data.get("role")
-        if not role:
-            return False
-
-        # Get permissions for role
-        role_perms = self.permission_service.get_role_permissions(role)
-
-        # Check direct permission
-        if permission in role_perms:
-            return True
-
-        # Check additional permissions
-        additional_perms = user_data.get("permissions", [])
-        if permission in additional_perms:
-            return True
-
-        return False
-
-    def test_role_transition_basic(self):
-        """Test basic role transition scenario."""
-        # Create user with initial role
-        user_data = {"user_id": "123", "username": "testuser", "role": "user"}
-
-        # Create token with initial role
-        token = self.auth_middleware.create_token(user_data)
-
-        # Verify initial permissions
-        payload = self.auth_middleware.verify_token(token)
-        self.assertTrue(self.permission_service.has_permission(payload, "read"))
-        self.assertFalse(self.permission_service.has_permission(payload, "write"))
-
-        # Transition to new role
-        user_data["role"] = "manager"
-        new_token = self.auth_middleware.create_token(user_data)
-
-        # Verify new permissions
-        new_payload = self.auth_middleware.verify_token(new_token)
-        self.assertTrue(self.permission_service.has_permission(new_payload, "read"))
-        self.assertTrue(self.permission_service.has_permission(new_payload, "write"))
-        self.assertTrue(self.permission_service.has_permission(new_payload, 
-            "manage_team"))
-
-    def test_role_transition_with_active_sessions(self):
-        """Test role transition with active sessions."""
-        # Mock session store
-        session_store = MagicMock()
-        self.auth_middleware.session_store = session_store
-
-        # Create active sessions for user
-        user_id = "123"
-        active_sessions = {
-            "session1": {"token": "token1", "created_at": datetime.now().isoformat()},
-            "session2": {"token": "token2", "created_at": datetime.now().isoformat()},
-        }
-        session_store.get_user_sessions.return_value = active_sessions
-
-        # Mock token verification to return different user data based on token
-        def mock_verify_token(token):
-            if token == "token1":
-                return {"user_id": "123", "username": "testuser", "role": "user"}
-            elif token == "token2":
-                return {"user_id": "123", "username": "testuser", "role": "manager"}
-            return None
-
-        self.auth_middleware.verify_token = MagicMock(side_effect=mock_verify_token)
-
-        # Test resource access with different sessions
-        resources = {
-            "basic_report": {"required_permission": "read"},
-            "edit_report": {"required_permission": "write"},
-            "manage_team_members": {"required_permission": "manage_team"},
-        }
-
-        # Check access with user role (token1)
-        user_data = mock_verify_token("token1")
-        self.assertTrue(self.permission_service.has_permission(user_data, "read"))
-        self.assertFalse(self.permission_service.has_permission(user_data, "write"))
-        self.assertFalse(self.permission_service.has_permission(user_data, 
-            "manage_team"))
-
-        # Check access with manager role (token2)
-        manager_data = mock_verify_token("token2")
-        self.assertTrue(self.permission_service.has_permission(manager_data, "read"))
-        self.assertTrue(self.permission_service.has_permission(manager_data, "write"))
-        self.assertTrue(self.permission_service.has_permission(manager_data, 
-            "manage_team"))
-
-    def test_resource_access_during_role_transition(self):
-        """Test resource access during role transition process."""
-        # Create user with initial role
-        user_id = "123"
-        username = "testuser"
-        initial_role = "user"
-        new_role = "manager"
-
-        # Mock role transition process
-        def transition_role(user_id, new_role):
-            # Step 1: Start transition
-            transition_id = f"transition-{user_id}-{int(time.time())}"
-
-            # Step 2: Create transition record
-            transition = {
-                "id": transition_id,
-                "user_id": user_id,
-                "from_role": initial_role,
-                "to_role": new_role,
-                "status": "in_progress",
-                "started_at": datetime.now().isoformat(),
-                "completed_at": None,
-            }
-
-            # Step 3: Apply transition after delay (simulating background process)
-            def complete_transition():
-                time.sleep(2)  # Simulate delay in role transition
-                transition["status"] = "completed"
-                transition["completed_at"] = datetime.now().isoformat()
-
-            threading.Thread(target=complete_transition).start()
-
-            return transition
-
-        # Start role transition
-        transition = transition_role(user_id, new_role)
-        self.assertEqual(transition["status"], "in_progress")
-
-        # Create user data during transition
-        user_data = {
-            "user_id": user_id,
-            "username": username,
-            "role": initial_role,  # Still has old role
-            "pending_role": new_role,  # But has pending new role
-            "role_transition": transition["id"],
-        }
-
-        # Test access during transition
-        # Should still have old role permissions
-        self.assertTrue(self.permission_service.has_permission(user_data, "read"))
-        self.assertFalse(self.permission_service.has_permission(user_data, "write"))
-
-        # Wait for transition to complete
-        time.sleep(3)
-
-        # Update user data after transition
-        user_data["role"] = new_role
-        del user_data["pending_role"]
-        del user_data["role_transition"]
-
-        # Test access after transition
-        # Should now have new role permissions
-        self.assertTrue(self.permission_service.has_permission(user_data, "read"))
-        self.assertTrue(self.permission_service.has_permission(user_data, "write"))
-        self.assertTrue(self.permission_service.has_permission(user_data, 
-            "manage_team"))
-
-    def test_inherited_permissions_basic(self):
-        """Test basic inherited permissions scenario."""
-        # Test admin inherits manager and user permissions
-        admin_data = {"user_id": "123", "username": "admin_user", "role": "admin"}
-
-        # Admin should have all permissions from admin, manager, and user roles
-        self.assertTrue(
-            self.permission_service.has_permission(admin_data, "read")
-        )  # user permission
-        self.assertTrue(
-            self.permission_service.has_permission(admin_data, "write")
-        )  # manager permission
-        self.assertTrue(
-            self.permission_service.has_permission(admin_data, "manage_team")
-        )  # manager permission
-        self.assertTrue(
-            self.permission_service.has_permission(admin_data, "delete")
-        )  # admin permission
-        self.assertTrue(
-            self.permission_service.has_permission(admin_data, "manage_users")
-        )  # admin permission
-
-        # Test manager inherits user permissions
-        manager_data = {"user_id": "456", "username": "manager_user", "role": "manager"}
-
-        # Manager should have all permissions from manager and user roles
-        self.assertTrue(
-            self.permission_service.has_permission(manager_data, "read")
-        )  # user permission
-        self.assertTrue(
-            self.permission_service.has_permission(manager_data, "write")
-        )  # manager permission
-        self.assertTrue(
-            self.permission_service.has_permission(manager_data, "manage_team")
-        )  # manager permission
-        self.assertFalse(
-            self.permission_service.has_permission(manager_data, "delete")
-        )  # admin permission
-        self.assertFalse(
-            self.permission_service.has_permission(manager_data, "manage_users")
-        )  # admin permission
-
-    def test_inherited_permissions_with_overrides(self):
-        """Test inherited permissions with overrides."""
-        # Create custom role hierarchy with overrides
-        custom_hierarchy = {"admin": ["manager", "user"], "manager": ["user"], 
-            "user": []}
-
-        # Create custom permissions with overrides
-        custom_permissions = {
-            "admin": {"read", "write", "delete", "manage_users", "manage_roles"},
-            "manager": {"read", "write", "manage_team", "limited_delete"},
-            "user": {"read", "limited_write"},
-        }
-
-        # Override mocks
-        self.permission_service.get_role_hierarchy.return_value = custom_hierarchy
-        self.role_permissions = custom_permissions
-
-        # Test admin with overrides
-        admin_data = {"user_id": "123", "username": "admin_user", "role": "admin"}
-
-        # Admin should have all permissions including overrides
-        self.assertTrue(self.permission_service.has_permission(admin_data, "read"))
-        self.assertTrue(self.permission_service.has_permission(admin_data, "write"))
-        self.assertTrue(self.permission_service.has_permission(admin_data, "delete"))
-        self.assertTrue(
-            self.permission_service.has_permission(admin_data, "limited_write")
-        )  # from user
-        self.assertTrue(
-            self.permission_service.has_permission(admin_data, "limited_delete")
-        )  # from manager
-
-        # Test manager with overrides
-        manager_data = {"user_id": "456", "username": "manager_user", "role": "manager"}
-
-        # Manager should have manager and user permissions with overrides
-        self.assertTrue(self.permission_service.has_permission(manager_data, "read"))
-        self.assertTrue(self.permission_service.has_permission(manager_data, "write"))
-        self.assertTrue(
-            self.permission_service.has_permission(manager_data, "limited_write")
-        )  # from user
-        self.assertTrue(
-            self.permission_service.has_permission(manager_data, "limited_delete")
-        )  # manager override
-        self.assertFalse(
-            self.permission_service.has_permission(manager_data, "delete")
-        )  # admin only
-
-    def test_inherited_permissions_deep_hierarchy(self):
-        """Test inherited permissions in a deep role hierarchy."""
-        # Create deep role hierarchy
-        deep_hierarchy = {
-            "super_admin": ["admin"],
-            "admin": ["senior_manager"],
-            "senior_manager": ["manager"],
-            "manager": ["team_lead"],
-            "team_lead": ["senior_user"],
-            "senior_user": ["user"],
-            "user": [],
-        }
-
-        # Create permissions for deep hierarchy
-        deep_permissions = {
-            "super_admin": {"system_config"},
-            "admin": {"user_management"},
-            "senior_manager": {"budget_approval"},
-            "manager": {"hire_fire"},
-            "team_lead": {"assign_tasks"},
-            "senior_user": {"review_work"},
-            "user": {"do_work"},
-        }
-
-        # Override mocks
-        self.permission_service.get_role_hierarchy.return_value = deep_hierarchy
-        self.role_permissions = deep_permissions
-
-        # Test inheritance at different levels
-        roles_to_test = list(deep_hierarchy.keys())
-
-        for i, role in enumerate(roles_to_test):
-            user_data = {"user_id": f"{i}", "username": f"{role}_user", "role": role}
-
-            # User should have permissions from their role and all roles below
-            for j in range(i, len(roles_to_test)):
-                test_role = roles_to_test[j]
-                for permission in deep_permissions[test_role]:
-                    self.assertTrue(
-                        self.permission_service.has_permission(user_data, permission),
-                        f"User with role '{role}' should have permission" \
-                         + "'{permission}' from role '{test_role}'",
-                    )
-
-            # User should not have permissions from roles above them
-            for j in range(0, i):
-                test_role = roles_to_test[j]
-                for permission in deep_permissions[test_role]:
-                    self.assertFalse(
-                        self.permission_service.has_permission(user_data, permission),
-                        f"User with role '{role}' should not have permission" \
-                         + "'{permission}' from role '{test_role}'",
-                    )
-
-    def test_temporary_permission_elevation_basic(self):
-        """Test basic temporary permission elevation."""
-        # Create user with base permissions
-        user_data = {"user_id": "123", "username": "testuser", "role": "user"}
-
-        # Create token with base permissions
-        token = self.auth_middleware.create_token(user_data)
-        payload = self.auth_middleware.verify_token(token)
-
-        # Verify base permissions
-        self.assertTrue(self.permission_service.has_permission(payload, "read"))
-        self.assertFalse(self.permission_service.has_permission(payload, "write"))
-
-        # Elevate permissions temporarily
-        elevated_data = dict(payload)
-        elevated_data["permissions"] = ["write", "temporary_admin"]
-        elevated_data["elevated_until"] = (datetime.now() + \
-            timedelta(minutes=30)).isoformat()
-
-        elevated_token = self.auth_middleware.create_token(elevated_data)
-        elevated_payload = self.auth_middleware.verify_token(elevated_token)
-
-        # Verify elevated permissions
-        self.assertTrue(self.permission_service.has_permission(elevated_payload, 
-            "read"))
-        self.assertTrue(self.permission_service.has_permission(elevated_payload, 
-            "write"))
-        self.assertTrue(self.permission_service.has_permission(elevated_payload, 
-            "temporary_admin"))
-
-    def test_temporary_permission_elevation_expiry(self):
-        """Test expiration of temporary elevated permissions."""
-
-        # Create auth middleware with permission expiry checking
-        def has_permission_with_expiry(user_data, permission):
-            # Check if permission is in elevated permissions and if elevation has expired
-            if "elevated_until" in user_data and "permissions" in user_data:
-                elevated_until = datetime.fromisoformat(user_data["elevated_until"])
-                if elevated_until < datetime.now():
-                    # Elevation has expired, fall back to role - based permissions
-                    return self._has_permission({"role": user_data["role"]}, permission)
-                else:
-                    # Elevation is still valid
-                    if permission in user_data["permissions"]:
-                        return True
-
-            # Fall back to regular permission check
-            return self._has_permission(user_data, permission)
-
-        # Override permission check
-        self.permission_service.has_permission.side_effect = has_permission_with_expiry
-
-        # Create user with elevated permissions that expire soon
-        user_data = {
-            "user_id": "123",
-            "username": "testuser",
-            "role": "user",
-            "permissions": ["write", "temporary_admin"],
-            "elevated_until": (datetime.now() + timedelta(seconds=2)).isoformat(),
-        }
-
-        # Verify elevated permissions are active
-        self.assertTrue(self.permission_service.has_permission(user_data, 
-            "read"))  # from role
-        self.assertTrue(self.permission_service.has_permission(user_data, 
-            "write"))  # elevated
-        self.assertTrue(
-            self.permission_service.has_permission(user_data, "temporary_admin")
-        )  # elevated
-
-        # Wait for elevation to expire
-        time.sleep(3)
-
-        # Verify elevated permissions have expired
-        self.assertTrue(
-            self.permission_service.has_permission(user_data, "read")
-        )  # still from role
-        self.assertFalse(self.permission_service.has_permission(user_data, 
-            "write"))  # expired
-        self.assertFalse(
-            self.permission_service.has_permission(user_data, "temporary_admin")
-        )  # expired
-
-    def test_temporary_permission_elevation_with_approval(self):
-        """Test temporary permission elevation with approval workflow."""
-        # Create user with base permissions
-        user_id = "123"
-        username = "testuser"
-        user_role = "user"
-
-        user_data = {"user_id": user_id, "username": username, "role": user_role}
-
-        # Mock approval workflow
-        def request_elevation(user_id, requested_permissions, reason, duration_minutes):
-            # Create elevation request
-            request_id = f"elevation-{user_id}-{int(time.time())}"
-
-            elevation_request = {
-                "id": request_id,
-                "user_id": user_id,
-                "requested_permissions": requested_permissions,
-                "reason": reason,
-                "duration_minutes": duration_minutes,
-                "status": "pending",
-                "requested_at": datetime.now().isoformat(),
-                "approved_at": None,
-                "approved_by": None,
-                "expires_at": None,
-            }
-
-            return elevation_request
-
-        def approve_elevation(request_id, approver_id):
-            # Simulate approval
-            now = datetime.now()
-            expires_at = now + timedelta(minutes=30)
-
-            # Update request
-            elevation_request = {
-                "id": request_id,
-                "status": "approved",
-                "approved_at": now.isoformat(),
-                "approved_by": approver_id,
-                "expires_at": expires_at.isoformat(),
-            }
-
-            return elevation_request
-
-        # Request elevation
-        requested_permissions = ["write", "temporary_admin"]
-        elevation_request = request_elevation(
-            user_id, requested_permissions, "Emergency system maintenance", 30
-        )
-
-        # Verify request is pending
-        self.assertEqual(elevation_request["status"], "pending")
-
-        # Approve request
-        approver_id = "admin - 456"
-        approved_request = approve_elevation(elevation_request["id"], approver_id)
-
-        # Create elevated token
-        elevated_data = dict(user_data)
-        elevated_data["permissions"] = requested_permissions
-        elevated_data["elevated_until"] = approved_request["expires_at"]
-        elevated_data["elevation_request_id"] = approved_request["id"]
-        elevated_data["elevation_approved_by"] = approved_request["approved_by"]
-=======
 
 def main():
     """Initialize the module."""
     pass
->>>>>>> 6124bda3
 
-        # Verify elevated permissions
-        self.assertTrue(self.permission_service.has_permission(elevated_data, 
-            "read"))  # from role
-        self.assertTrue(self.permission_service.has_permission(elevated_data, 
-            "write"))  # elevated
-        self.assertTrue(
-            self.permission_service.has_permission(elevated_data, "temporary_admin")
-        )  # elevated
 
 if __name__ == "__main__":
     main()