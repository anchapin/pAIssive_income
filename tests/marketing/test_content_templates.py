--- conflicted
+++ resolved
@@ -1,20 +1,3 @@
-<<<<<<< HEAD
-"""
-Tests for the content templates components in the Marketing module.
-"""
-
-from marketing.content_templates import (
-    BlogPostTemplate,
-    ContentTemplate,
-    EmailNewsletterTemplate,
-    SocialMediaTemplate,
-)
-
-def test_content_template_init():
-    """Test ContentTemplate initialization."""
-    template = ContentTemplate(name="Test Template", 
-        description="A test content template")
-=======
 """test_content_templates.py - Module for the pAIssive Income project."""
 
 # This file was automatically fixed by the syntax error correction script
@@ -25,327 +8,7 @@
 def main():
     """Initialize the module."""
     pass
->>>>>>> 6124bda3
 
 
-<<<<<<< HEAD
-def test_content_template_add_section():
-    """Test add_section method of ContentTemplate."""
-    template = ContentTemplate(name="Test Template", 
-        description="A test content template")
-
-    # Add a section
-    section = template.add_section(
-        name="Introduction",
-        description="The introduction section",
-        content_type="text",
-        placeholder="Write an engaging introduction here...",
-        required=True,
-    )
-
-    # Check that the section was added
-    assert len(template.sections) == 1
-    assert template.sections[0] == section
-
-    # Check that the section has the expected attributes
-    assert "id" in section
-    assert section["name"] == "Introduction"
-    assert section["description"] == "The introduction section"
-    assert section["content_type"] == "text"
-    assert section["placeholder"] == "Write an engaging introduction here..."
-    assert section["required"] is True
-
-def test_content_template_generate_content():
-    """Test generate_content method of ContentTemplate."""
-    template = ContentTemplate(
-        name="Test Template",
-        description="A test content template",
-        key_points=["Productivity benefits", "Cost savings", 
-            "Implementation strategies"],
-    )
-
-    # Add sections
-    template.add_section(
-        name="Introduction",
-        description="The introduction section",
-        content_type="text",
-        placeholder="Write an engaging introduction here...",
-        required=True,
-    )
-
-    template.add_section(
-        name="Main Content",
-        description="The main content section",
-        content_type="text",
-        placeholder="Write the main content here...",
-        required=True,
-    )
-
-    template.add_section(
-        name="Conclusion",
-        description="The conclusion section",
-        content_type="text",
-        placeholder="Write a compelling conclusion here...",
-        required=True,
-    )
-
-    # Generate content
-    content = template.generate_content(
-        topic="AI Tools for Small Businesses",
-        target_audience="Small business owners",
-        tone="informative",
-        keywords=["AI", "small business", "productivity", "automation"],
-    )
-
-    # Check that the content has the expected attributes
-    assert "id" in content
-    assert "template_id" in content
-    assert "topic" in content
-    assert "target_audience" in content
-    assert "tone" in content
-    assert "keywords" in content
-    assert "sections" in content
-    assert "created_at" in content
-
-    # Check specific values
-    assert content["template_id"] == template.id
-    assert content["topic"] == "AI Tools for Small Businesses"
-    assert content["target_audience"] == "Small business owners"
-    assert content["tone"] == "informative"
-    assert content["keywords"] == ["AI", "small business", "productivity", "automation"]
-    assert isinstance(content["sections"], list)
-    assert len(content["sections"]) == 3
-
-    # Check that each section has content
-    for section in content["sections"]:
-        assert "id" in section
-        assert "name" in section
-        assert "content" in section
-        assert isinstance(section["content"], str)
-        assert len(section["content"]) > 0
-
-def test_blog_post_template_init():
-    """Test BlogPostTemplate initialization."""
-    template = BlogPostTemplate(
-        name="Test Blog Post Template", description="A test blog post template"
-    )
-
-    # Check that the template has the expected attributes
-    assert template.name == "Test Blog Post Template"
-    assert template.description == "A test blog post template"
-    assert hasattr(template, "id")
-    assert hasattr(template, "created_at")
-    assert hasattr(template, "updated_at")
-    assert hasattr(template, "sections")
-    assert isinstance(template.sections, list)
-
-    # Check that the default sections were added
-    section_names = [section["name"] for section in template.sections]
-    assert "Title" in section_names
-    assert "Introduction" in section_names
-    assert "Main Content" in section_names
-    assert "Conclusion" in section_names
-    assert "Call to Action" in section_names
-
-def test_blog_post_template_generate_blog_post():
-    """Test generate_blog_post method of BlogPostTemplate."""
-    template = BlogPostTemplate(
-        name="Test Blog Post Template",
-        description="A test blog post template",
-        key_points=["Productivity benefits", "Cost savings", 
-            "Implementation strategies"],
-    )
-
-    # Generate a blog post
-    blog_post = template.generate_blog_post(
-        topic="AI Tools for Small Businesses",
-        target_audience="Small business owners",
-        tone="informative",
-        keywords=["AI", "small business", "productivity", "automation"],
-        word_count=1000,
-        include_images=True,
-    )
-
-    # Check that the blog post has the expected attributes
-    assert "id" in blog_post
-    assert "template_id" in blog_post
-    assert "topic" in blog_post
-    assert "target_audience" in blog_post
-    assert "tone" in blog_post
-    assert "keywords" in blog_post
-    assert "word_count" in blog_post
-    assert "include_images" in blog_post
-    assert "sections" in blog_post
-    assert "created_at" in blog_post
-
-    # Check specific values
-    assert blog_post["template_id"] == template.id
-    assert blog_post["topic"] == "AI Tools for Small Businesses"
-    assert blog_post["target_audience"] == "Small business owners"
-    assert blog_post["tone"] == "informative"
-    assert blog_post["keywords"] == ["AI", "small business", "productivity", 
-        "automation"]
-    assert blog_post["word_count"] == 1000
-    assert blog_post["include_images"] is True
-    assert isinstance(blog_post["sections"], list)
-
-    # Check that each section has content
-    for section in blog_post["sections"]:
-        assert "id" in section
-        assert "name" in section
-        assert "content" in section
-        assert isinstance(section["content"], str)
-        assert len(section["content"]) > 0
-
-def test_social_media_template_init():
-    """Test SocialMediaTemplate initialization."""
-    template = SocialMediaTemplate(
-        name="Test Social Media Template",
-        description="A test social media template",
-        platform="instagram",
-    )
-
-    # Check that the template has the expected attributes
-    assert template.name == "Test Social Media Template"
-    assert template.description == "A test social media template"
-    assert template.platform == "instagram"
-    assert hasattr(template, "id")
-    assert hasattr(template, "created_at")
-    assert hasattr(template, "updated_at")
-    assert hasattr(template, "sections")
-    assert isinstance(template.sections, list)
-
-    # Check that the default sections were added
-    section_names = [section["name"] for section in template.sections]
-    assert "Caption" in section_names
-    assert "Hashtags" in section_names
-
-def test_social_media_template_generate_post():
-    """Test generate_post method of SocialMediaTemplate."""
-    template = SocialMediaTemplate(
-        name="Test Social Media Template",
-        description="A test social media template",
-        platform="instagram",
-        key_points=["Productivity benefits", "Cost savings", 
-            "Implementation strategies"],
-    )
-
-    # Generate a social media post
-    post = template.generate_post(
-        topic="AI Tools for Small Businesses",
-        target_audience="Small business owners",
-        tone="conversational",
-        include_hashtags=True,
-        include_emoji=True,
-        include_call_to_action=True,
-    )
-
-    # Check that the post has the expected attributes
-    assert "id" in post
-    assert "template_id" in post
-    assert "platform" in post
-    assert "topic" in post
-    assert "target_audience" in post
-    assert "tone" in post
-    assert "include_hashtags" in post
-    assert "include_emoji" in post
-    assert "include_call_to_action" in post
-    assert "sections" in post
-    assert "created_at" in post
-
-    # Check specific values
-    assert post["template_id"] == template.id
-    assert post["platform"] == "instagram"
-    assert post["topic"] == "AI Tools for Small Businesses"
-    assert post["target_audience"] == "Small business owners"
-    assert post["tone"] == "conversational"
-    assert post["include_hashtags"] is True
-    assert post["include_emoji"] is True
-    assert post["include_call_to_action"] is True
-    assert isinstance(post["sections"], list)
-
-    # Check that each section has content
-    for section in post["sections"]:
-        assert "id" in section
-        assert "name" in section
-        assert "content" in section
-        assert isinstance(section["content"], str)
-        assert len(section["content"]) > 0
-
-def test_email_newsletter_template_init():
-    """Test EmailNewsletterTemplate initialization."""
-    template = EmailNewsletterTemplate(
-        name="Test Email Newsletter Template", 
-            description="A test email newsletter template"
-    )
-
-    # Check that the template has the expected attributes
-    assert template.name == "Test Email Newsletter Template"
-    assert template.description == "A test email newsletter template"
-    assert hasattr(template, "id")
-    assert hasattr(template, "created_at")
-    assert hasattr(template, "updated_at")
-    assert hasattr(template, "sections")
-    assert isinstance(template.sections, list)
-
-    # Check that the default sections were added
-    section_names = [section["name"] for section in template.sections]
-    assert "Subject Line" in section_names
-    assert "Preheader" in section_names
-    assert "Greeting" in section_names
-    assert "Main Content" in section_names
-    assert "Call to Action" in section_names
-    assert "Footer" in section_names
-
-def test_email_newsletter_template_generate_newsletter():
-    """Test generate_newsletter method of EmailNewsletterTemplate."""
-    template = EmailNewsletterTemplate(
-        name="Test Email Newsletter Template",
-        description="A test email newsletter template",
-        key_points=["Productivity benefits", "Cost savings", 
-            "Implementation strategies"],
-    )
-
-    # Generate an email newsletter
-    newsletter = template.generate_newsletter(
-        topic="AI Tools for Small Businesses",
-        target_audience="Small business owners",
-        tone="friendly",
-        include_images=True,
-        include_personalization=True,
-        include_call_to_action=True,
-    )
-
-    # Check that the newsletter has the expected attributes
-    assert "id" in newsletter
-    assert "template_id" in newsletter
-    assert "topic" in newsletter
-    assert "target_audience" in newsletter
-    assert "tone" in newsletter
-    assert "include_images" in newsletter
-    assert "include_personalization" in newsletter
-    assert "include_call_to_action" in newsletter
-    assert "sections" in newsletter
-    assert "created_at" in newsletter
-
-    # Check specific values
-    assert newsletter["template_id"] == template.id
-    assert newsletter["topic"] == "AI Tools for Small Businesses"
-    assert newsletter["target_audience"] == "Small business owners"
-    assert newsletter["tone"] == "friendly"
-    assert newsletter["include_images"] is True
-    assert newsletter["include_personalization"] is True
-    assert newsletter["include_call_to_action"] is True
-    assert isinstance(newsletter["sections"], list)
-
-    # Check that each section has content
-    for section in newsletter["sections"]:
-        assert "id" in section
-        assert "name" in section
-        assert "content" in section
-        assert isinstance(section["content"], str)
-        assert len(section["content"]) > 0
-=======
 if __name__ == "__main__":
-    main()
->>>>>>> 6124bda3
+    main()