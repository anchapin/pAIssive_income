--- conflicted
+++ resolved
@@ -1,27 +1,24 @@
 """
 Tests for the content templates components in the Marketing module.
 """
-
-
+import pytest
+from unittest.mock import patch, MagicMock
+from datetime import datetime
 
 from marketing.content_templates import (
+    ContentTemplate,
     BlogPostTemplate,
-    ContentTemplate,
-    EmailNewsletterTemplate,
     SocialMediaTemplate,
+    EmailNewsletterTemplate
 )
 
 
 def test_content_template_init():
     """Test ContentTemplate initialization."""
-<<<<<<< HEAD
-    template = ContentTemplate(name="Test Template", description="A test content template")
-=======
     template = ContentTemplate(
         name="Test Template",
         description="A test content template"
     )
->>>>>>> 8a0e4741
 
     # Check that the template has the expected attributes
     assert template.name == "Test Template"
@@ -35,14 +32,10 @@
 
 def test_content_template_add_section():
     """Test add_section method of ContentTemplate."""
-<<<<<<< HEAD
-    template = ContentTemplate(name="Test Template", description="A test content template")
-=======
     template = ContentTemplate(
         name="Test Template",
         description="A test content template"
     )
->>>>>>> 8a0e4741
 
     # Add a section
     section = template.add_section(
@@ -50,7 +43,7 @@
         description="The introduction section",
         content_type="text",
         placeholder="Write an engaging introduction here...",
-        required=True,
+        required=True
     )
 
     # Check that the section was added
@@ -68,15 +61,11 @@
 
 def test_content_template_generate_content():
     """Test generate_content method of ContentTemplate."""
-<<<<<<< HEAD
-    template = ContentTemplate(name="Test Template", description="A test content template")
-=======
     template = ContentTemplate(
         name="Test Template",
         description="A test content template",
         key_points=["Productivity benefits", "Cost savings", "Implementation strategies"]
     )
->>>>>>> 8a0e4741
 
     # Add sections
     template.add_section(
@@ -84,7 +73,7 @@
         description="The introduction section",
         content_type="text",
         placeholder="Write an engaging introduction here...",
-        required=True,
+        required=True
     )
 
     template.add_section(
@@ -92,7 +81,7 @@
         description="The main content section",
         content_type="text",
         placeholder="Write the main content here...",
-        required=True,
+        required=True
     )
 
     template.add_section(
@@ -100,7 +89,7 @@
         description="The conclusion section",
         content_type="text",
         placeholder="Write a compelling conclusion here...",
-        required=True,
+        required=True
     )
 
     # Generate content
@@ -108,7 +97,7 @@
         topic="AI Tools for Small Businesses",
         target_audience="Small business owners",
         tone="informative",
-        keywords=["AI", "small business", "productivity", "automation"],
+        keywords=["AI", "small business", "productivity", "automation"]
     )
 
     # Check that the content has the expected attributes
@@ -142,7 +131,8 @@
 def test_blog_post_template_init():
     """Test BlogPostTemplate initialization."""
     template = BlogPostTemplate(
-        name="Test Blog Post Template", description="A test blog post template"
+        name="Test Blog Post Template",
+        description="A test blog post template"
     )
 
     # Check that the template has the expected attributes
@@ -166,13 +156,9 @@
 def test_blog_post_template_generate_blog_post():
     """Test generate_blog_post method of BlogPostTemplate."""
     template = BlogPostTemplate(
-<<<<<<< HEAD
-        name="Test Blog Post Template", description="A test blog post template"
-=======
         name="Test Blog Post Template",
         description="A test blog post template",
         key_points=["Productivity benefits", "Cost savings", "Implementation strategies"]
->>>>>>> 8a0e4741
     )
 
     # Generate a blog post
@@ -182,7 +168,7 @@
         tone="informative",
         keywords=["AI", "small business", "productivity", "automation"],
         word_count=1000,
-        include_images=True,
+        include_images=True
     )
 
     # Check that the blog post has the expected attributes
@@ -202,12 +188,7 @@
     assert blog_post["topic"] == "AI Tools for Small Businesses"
     assert blog_post["target_audience"] == "Small business owners"
     assert blog_post["tone"] == "informative"
-    assert blog_post["keywords"] == [
-        "AI",
-        "small business",
-        "productivity",
-        "automation",
-    ]
+    assert blog_post["keywords"] == ["AI", "small business", "productivity", "automation"]
     assert blog_post["word_count"] == 1000
     assert blog_post["include_images"] is True
     assert isinstance(blog_post["sections"], list)
@@ -226,7 +207,7 @@
     template = SocialMediaTemplate(
         name="Test Social Media Template",
         description="A test social media template",
-        platform="instagram",
+        platform="instagram"
     )
 
     # Check that the template has the expected attributes
@@ -251,10 +232,7 @@
         name="Test Social Media Template",
         description="A test social media template",
         platform="instagram",
-<<<<<<< HEAD
-=======
         key_points=["Productivity benefits", "Cost savings", "Implementation strategies"]
->>>>>>> 8a0e4741
     )
 
     # Generate a social media post
@@ -264,7 +242,7 @@
         tone="conversational",
         include_hashtags=True,
         include_emoji=True,
-        include_call_to_action=True,
+        include_call_to_action=True
     )
 
     # Check that the post has the expected attributes
@@ -304,7 +282,7 @@
     """Test EmailNewsletterTemplate initialization."""
     template = EmailNewsletterTemplate(
         name="Test Email Newsletter Template",
-        description="A test email newsletter template",
+        description="A test email newsletter template"
     )
 
     # Check that the template has the expected attributes
@@ -331,10 +309,7 @@
     template = EmailNewsletterTemplate(
         name="Test Email Newsletter Template",
         description="A test email newsletter template",
-<<<<<<< HEAD
-=======
         key_points=["Productivity benefits", "Cost savings", "Implementation strategies"]
->>>>>>> 8a0e4741
     )
 
     # Generate an email newsletter
@@ -344,7 +319,7 @@
         tone="friendly",
         include_images=True,
         include_personalization=True,
-        include_call_to_action=True,
+        include_call_to_action=True
     )
 
     # Check that the newsletter has the expected attributes
