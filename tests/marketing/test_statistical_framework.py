--- conflicted
+++ resolved
@@ -1,230 +1,5 @@
 """test_statistical_framework.py - Module for the pAIssive Income project."""
 
-<<<<<<< HEAD
-import numpy as np
-import pytest
-
-from marketing.errors import InsufficientDataError, InvalidTestConfigurationError
-from marketing.statistical_framework import (
-    ConfidenceIntervalCalculator,
-    EffectSizeEstimator,
-    MultipleTestingAdjuster,
-    SequentialAnalyzer,
-    StatisticalTestRunner,
-)
-
-class TestStatisticalFramework:
-    """Test cases for statistical analysis framework."""
-
-    def setup_method(self):
-        """Set up test fixtures."""
-        self.test_runner = StatisticalTestRunner()
-        self.ci_calculator = ConfidenceIntervalCalculator()
-        self.effect_estimator = EffectSizeEstimator()
-        self.mt_adjuster = MultipleTestingAdjuster()
-        self.sequential_analyzer = SequentialAnalyzer()
-
-    def test_chi_square_test(self):
-        """Test chi - square test implementation."""
-        # Test data: 2x2 contingency table
-        observed = np.array([[100, 50], [80, 70]])  # Clicks vs No - clicks for A / B
-
-        # Run chi - square test
-        result = self.test_runner.run_chi_square_test(observed)
-
-        # Validate results
-        assert "statistic" in result
-        assert "p_value" in result
-        assert "dof" in result
-        assert result["dof"] == 1  # 2x2 table has 1 degree of freedom
-        assert 0 <= result["p_value"] <= 1
-
-        # Test assumptions validation
-        with pytest.raises(InvalidTestConfigurationError):
-            self.test_runner.run_chi_square_test(np.array([[1, 2]]))  # Invalid shape
-
-    def test_fishers_exact_test(self):
-        """Test Fisher's exact test for small samples."""
-        # Test data: small sample 2x2 contingency table
-        observed = np.array([[8, 2], [1, 5]])  # Small sample scenario
-
-        # Run Fisher's exact test
-        result = self.test_runner.run_fishers_exact_test(observed)
-
-        # Validate results
-        assert "odds_ratio" in result
-        assert "p_value" in result
-        assert 0 <= result["p_value"] <= 1
-
-    def test_z_test_proportions(self):
-        """Test z - test for proportions."""
-        # Test data
-        success_a = 150
-        total_a = 1000
-        success_b = 180
-        total_b = 1000
-
-        # Run z - test
-        result = self.test_runner.run_z_test_proportions(success_a, total_a, success_b, 
-            total_b)
-
-        # Validate results
-        assert "z_statistic" in result
-        assert "p_value" in result
-        assert "confidence_interval" in result
-        assert len(result["confidence_interval"]) == 2
-        assert result["confidence_interval"][0] < result["confidence_interval"][1]
-
-    def test_confidence_intervals(self):
-        """Test confidence interval calculations."""
-        # Test data
-        successes = 150
-        total = 1000
-        confidence_levels = [0.90, 0.95, 0.99]
-
-        for level in confidence_levels:
-            # Calculate CI
-            ci = self.ci_calculator.calculate_proportion_ci(
-                successes, total, confidence_level=level
-            )
-
-            # Validate CI
-            assert len(ci) == 2
-            assert 0 <= ci[0] <= ci[1] <= 1
-            assert ci[1] - ci[0] > 0  # Positive width
-
-    def test_effect_size_calculations(self):
-        """Test effect size calculations."""
-        # Test data for Cohen's h
-        p1, p2 = 0.15, 0.20  # Two proportions
-
-        # Calculate Cohen's h
-        h = self.effect_estimator.cohens_h(p1, p2)
-
-        # Validate effect size
-        assert isinstance(h, float)
-        assert h > 0  # Should be positive since p2 > p1
-
-        # Test relative risk
-        a_success, a_total = 150, 1000
-        b_success, b_total = 180, 1000
-        rr = self.effect_estimator.relative_risk(a_success, a_total, b_success, b_total)
-
-        # Validate relative risk
-        assert isinstance(rr, float)
-        assert rr > 0
-
-    def test_multiple_testing_adjustment(self):
-        """Test multiple testing correction methods."""
-        # Test data: multiple p - values
-        p_values = np.array([0.01, 0.02, 0.03, 0.04, 0.05])
-
-        # Test Bonferroni correction
-        bonferroni = self.mt_adjuster.bonferroni_correction(p_values)
-        assert len(bonferroni) == len(p_values)
-        assert all(0 <= p <= 1 for p in bonferroni)
-        assert all(b >= p for b, p in zip(bonferroni, p_values))
-
-        # Test FDR correction
-        fdr = self.mt_adjuster.fdr_correction(p_values)
-        assert len(fdr) == len(p_values)
-        assert all(0 <= p <= 1 for p in fdr)
-
-    def test_sequential_analysis(self):
-        """Test sequential analysis methods."""
-        # Initialize sequential test
-        test = self.sequential_analyzer.init_test(
-            min_sample=100, max_sample=1000, effect_size=0.1, alpha=0.05, beta=0.2
-        )
-
-        # Add observations
-        for _ in range(5):
-            result = self.sequential_analyzer.update_analysis(
-                test, successes_a=30, total_a=100, successes_b=35, total_b=100
-            )
-
-        # Validate sequential analysis
-        assert "continue_sampling" in result
-        assert "z_score" in result
-        assert "crossed_boundary" in result
-        assert isinstance(result["continue_sampling"], bool)
-
-    def test_power_analysis(self):
-        """Test power analysis calculations."""
-        # Calculate required sample size
-        sample_size = self.test_runner.calculate_sample_size(effect_size=0.2, alpha=0.05, 
-            power=0.8)
-
-        # Validate sample size calculation
-        assert isinstance(sample_size, int)
-        assert sample_size > 0
-
-        # Calculate achieved power
-        power = self.test_runner.calculate_power(effect_size=0.2, sample_size=1000, 
-            alpha=0.05)
-
-        # Validate power calculation
-        assert 0 <= power <= 1
-
-    def test_assumptions_checking(self):
-        """Test statistical assumptions checking."""
-        # Test data
-        sample_size = 100
-        success_count = 20
-
-        # Check sample size assumption
-        result = self.test_runner.check_sample_size_assumption(sample_size, 
-            success_count)
-        assert isinstance(result, bool)
-
-        # Check normality assumption
-        data = np.random.normal(0, 1, 1000)
-        result = self.test_runner.check_normality_assumption(data)
-        assert "is_normal" in result
-        assert "test_statistic" in result
-        assert "p_value" in result
-
-    def test_invalid_input_handling(self):
-        """Test handling of invalid inputs."""
-        # Test with insufficient data
-        with pytest.raises(InsufficientDataError):
-            self.test_runner.run_z_test_proportions(
-                success_a=0, total_a=0, success_b=10, total_b=100
-            )
-
-        # Test with invalid proportions
-        with pytest.raises(ValueError):
-            self.effect_estimator.cohens_h(1.5, 0.5)  # Invalid proportion > 1
-
-        # Test with invalid confidence level
-        with pytest.raises(ValueError):
-            self.ci_calculator.calculate_proportion_ci(
-                successes=10, total=100, 
-                    confidence_level=1.5  # Invalid confidence level > 1
-            )
-
-    def test_test_selection(self):
-        """Test automatic test selection logic."""
-        # Test data for different scenarios
-        small_sample = {"successes": 5, "total": 50}
-        large_sample = {"successes": 150, "total": 1000}
-
-        # Test small sample scenario
-        test_type = self.test_runner.select_appropriate_test(
-            sample_a=small_sample, sample_b=small_sample
-        )
-        assert test_type == "fisher"  # Should select Fisher's exact test
-
-        # Test large sample scenario
-        test_type = self.test_runner.select_appropriate_test(
-            sample_a=large_sample, sample_b=large_sample
-        )
-        assert test_type in ["chi_square", 
-            "z_test"]  # Should select chi - square or z - test
-
-if __name__ == "__main__":
-    pytest.main([" - v", "test_statistical_framework.py"])
-=======
 # This file was automatically fixed by the syntax error correction script
 # The original content had syntax errors that could not be automatically fixed
 # Please review and update this file as needed
@@ -236,5 +11,4 @@
 
 
 if __name__ == "__main__":
-    main()
->>>>>>> 6124bda3
+    main()