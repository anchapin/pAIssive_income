<<<<<<< HEAD
"""
Tests for the channel strategies components in the Marketing module.
"""

from marketing.channel_strategies import (
    ContentMarketingStrategy,
    EmailMarketingStrategy,
    MarketingStrategy,
    SocialMediaStrategy,
)


def test_marketing_strategy_init():
    """Test MarketingStrategy initialization."""
    strategy = MarketingStrategy(
        name="Test Marketing Strategy", description="A test marketing strategy"
    )

    # Check that the strategy has the expected attributes
    assert strategy.name == "Test Marketing Strategy"
    assert strategy.description == "A test marketing strategy"
    assert hasattr(strategy, "id")
    assert hasattr(strategy, "created_at")


def test_marketing_strategy_create_plan():
    """Test create_plan method of MarketingStrategy."""
    strategy = MarketingStrategy(
        name="Test Marketing Strategy", description="A test marketing strategy"
    )

    # Create a plan
    plan = strategy.create_plan(
        niche="e - commerce",
        target_audience="Small business owners",
        budget=1000,
        timeline="3 months",
    )

    # Check that the plan has the expected attributes
    assert "id" in plan
    assert "name" in plan
    assert "description" in plan
    assert "niche" in plan
    assert "target_audience" in plan
    assert "budget" in plan
    assert "timeline" in plan
    assert "channels" in plan
    assert "goals" in plan
    assert "metrics" in plan
    assert "created_at" in plan

    # Check specific values
    assert plan["niche"] == "e - commerce"
    assert plan["target_audience"] == "Small business owners"
    assert plan["budget"] == 1000
    assert plan["timeline"] == "3 months"
    assert isinstance(plan["channels"], list)
    assert isinstance(plan["goals"], list)
    assert isinstance(plan["metrics"], list)


def test_content_marketing_strategy_init():
    """Test ContentMarketingStrategy initialization."""
    strategy = ContentMarketingStrategy(
        name="Test Content Marketing Strategy",
        description="A test content marketing strategy",
    )

    # Check that the strategy has the expected attributes
    assert strategy.name == "Test Content Marketing Strategy"
    assert strategy.description == "A test content marketing strategy"
    assert hasattr(strategy, "id")
    assert hasattr(strategy, "created_at")
    assert hasattr(strategy, "content_types")
    assert isinstance(strategy.content_types, list)
    assert len(strategy.content_types) > 0


def test_content_marketing_strategy_create_content_plan():
    """Test create_content_plan method of ContentMarketingStrategy."""
    strategy = ContentMarketingStrategy(
        name="Test Content Marketing Strategy",
        description="A test content marketing strategy",
    )

    # Create a content plan
    plan = strategy.create_content_plan(
        niche="e - commerce",
        target_audience="Small business owners",
        content_types=["blog_posts", "videos", "infographics"],
        frequency="weekly",
        distribution_channels=["website", "social_media"],
    )

    # Check that the plan has the expected attributes
    assert "id" in plan
    assert "name" in plan
    assert "niche" in plan
    assert "target_audience" in plan
    assert "content_types" in plan
    assert "frequency" in plan
    assert "distribution_channels" in plan
    assert "content_calendar" in plan
    assert "created_at" in plan

    # Check specific values
    assert plan["niche"] == "e - commerce"
    assert plan["target_audience"] == "Small business owners"
    assert plan["content_types"] == ["blog_posts", "videos", "infographics"]
    assert plan["frequency"] == "weekly"
    assert plan["distribution_channels"] == ["website", "social_media"]
    assert isinstance(plan["content_calendar"], list)


def test_social_media_strategy_init():
    """Test SocialMediaStrategy initialization."""
    strategy = SocialMediaStrategy(
        name="Test Social Media Strategy", description="A test social media strategy"
    )

    # Check that the strategy has the expected attributes
    assert strategy.name == "Test Social Media Strategy"
    assert strategy.description == "A test social media strategy"
    assert hasattr(strategy, "id")
    assert hasattr(strategy, "created_at")
    assert hasattr(strategy, "platforms")
    assert isinstance(strategy.platforms, list)
    assert len(strategy.platforms) > 0


def test_social_media_strategy_create_platform_plan():
    """Test create_platform_plan method of SocialMediaStrategy."""
    strategy = SocialMediaStrategy(
        name="Test Social Media Strategy", description="A test social media strategy"
    )

    # Create a platform plan
    plan = strategy.create_platform_plan(
        platform="instagram",
        target_audience="Small business owners",
        content_types=["images", "stories", "reels"],
        posting_frequency="daily",
        engagement_tactics=["hashtags", "contests", "collaborations"],
    )

    # Check that the plan has the expected attributes
    assert "id" in plan
    assert "platform" in plan
    assert "target_audience" in plan
    assert "content_types" in plan
    assert "posting_frequency" in plan
    assert "engagement_tactics" in plan
    assert "content_ideas" in plan
    assert "metrics" in plan
    assert "created_at" in plan

    # Check specific values
    assert plan["platform"] == "instagram"
    assert plan["target_audience"] == "Small business owners"
    assert plan["content_types"] == ["images", "stories", "reels"]
    assert plan["posting_frequency"] == "daily"
    assert plan["engagement_tactics"] == ["hashtags", "contests", "collaborations"]
    assert isinstance(plan["content_ideas"], list)
    assert isinstance(plan["metrics"], list)


def test_email_marketing_strategy_init():
    """Test EmailMarketingStrategy initialization."""
    strategy = EmailMarketingStrategy(
        name="Test Email Marketing Strategy",
        description="A test email marketing strategy",
    )

    # Check that the strategy has the expected attributes
    assert strategy.name == "Test Email Marketing Strategy"
    assert strategy.description == "A test email marketing strategy"
    assert hasattr(strategy, "id")
    assert hasattr(strategy, "created_at")
    assert hasattr(strategy, "email_types")
    assert isinstance(strategy.email_types, list)
    assert len(strategy.email_types) > 0


def test_email_marketing_strategy_create_campaign():
    """Test create_campaign method of EmailMarketingStrategy."""
    strategy = EmailMarketingStrategy(
        name="Test Email Marketing Strategy",
        description="A test email marketing strategy",
    )

    # Create a campaign
    campaign = strategy.create_campaign(
        name="Welcome Campaign",
        target_audience="New subscribers",
        email_sequence=["welcome", "product_intro", "case_study", "offer"],
        frequency="3 days apart",
        goals=["build_relationship", "introduce_product", "convert"],
    )

    # Check that the campaign has the expected attributes
    assert "id" in campaign
    assert "name" in campaign
    assert "target_audience" in campaign
    assert "email_sequence" in campaign
    assert "frequency" in campaign
    assert "goals" in campaign
    assert "metrics" in campaign
    assert "created_at" in campaign

    # Check specific values
    assert campaign["name"] == "Welcome Campaign"
    assert campaign["target_audience"] == "New subscribers"
    assert campaign["email_sequence"] == [
        "welcome",
        "product_intro",
        "case_study",
        "offer",
    ]
    assert campaign["frequency"] == "3 days apart"
    assert campaign["goals"] == ["build_relationship", "introduce_product", "convert"]
    assert isinstance(campaign["metrics"], list)


def test_channel_prioritization():
    """Test channel prioritization based on target audience and goals."""
    strategy = MarketingStrategy(
        name="Test Marketing Strategy", description="A test marketing strategy"
    )

    # Create a plan with specific audience and goals
    plan = strategy.create_plan(
        niche="e - commerce",
        target_audience={
            "primary": "Small business owners",
            "demographics": {
                "age": "30 - 50",
                "business_size": "1 - 50 employees",
                "industry": "retail",
            },
        },
        budget=10000,
        timeline="6 months",
        goals={
            "primary": "lead_generation",
            "secondary": ["brand_awareness", "customer_retention"],
        },
    )

    # Check channel prioritization
    assert "channels" in plan
    channels = plan["channels"]

    # Verify channels are sorted by priority
    for i in range(len(channels) - 1):
        assert channels[i]["priority_score"] >= channels[i + 1]["priority_score"]

    # Verify budget allocation aligns with priority
    for i in range(len(channels) - 1):
        assert channels[i]["budget_allocation"] >= channels[i + 1]["budget_allocation"]

    # Verify primary channels match goals
    primary_channels = [c for c in channels if c["priority_score"] > 0.7]
    assert any(c["focus"] == "lead_generation" for c in primary_channels)

    # Verify channel - audience fit
    for channel in channels:
        assert "audience_fit_score" in channel
        assert 0 <= channel["audience_fit_score"] <= 1


def test_budget_based_channel_strategy():
    """Test channel strategy adaptation based on budget constraints."""
    strategy = MarketingStrategy(
        name="Test Marketing Strategy", description="A test marketing strategy"
    )

    # Test with different budget levels
    low_budget_plan = strategy.create_plan(
        niche="e - commerce",
        target_audience="Small business owners",
        budget=1000,
        timeline="3 months",
    )

    high_budget_plan = strategy.create_plan(
        niche="e - commerce",
        target_audience="Small business owners",
        budget=50000,
        timeline="3 months",
    )

    # Low budget should focus on cost - effective channels
    low_budget_channels = low_budget_plan["channels"]
    assert len(low_budget_channels) <= 3  # Focus on fewer channels
    assert any(c["type"] == "social_media_organic" for c in low_budget_channels)
    assert any(c["type"] == "content_marketing" for c in low_budget_channels)

    # High budget should include paid channels
    high_budget_channels = high_budget_plan["channels"]
    assert len(high_budget_channels) >= 4  # More comprehensive strategy
    assert any(c["type"] == "paid_advertising" for c in high_budget_channels)
    assert any(c["type"] == "influencer_marketing" for c in high_budget_channels)

    # Verify budget allocations
    assert sum(c["budget_allocation"] for c in low_budget_channels) <= 1000
    assert sum(c["budget_allocation"] for c in high_budget_channels) <= 50000


def test_cross_channel_campaign_coordination():
    """Test coordination between different marketing channels."""
    strategy = MarketingStrategy(
        name="Test Marketing Strategy", description="A test marketing strategy"
    )

    # Create an integrated campaign plan
    campaign = strategy.create_integrated_campaign(
        name="Product Launch Campaign",
        channels=["social_media", "email", "content", "paid_ads"],
        timeline={
    "pre_launch":"2 weeks",
    "launch":"1 week",
    "post_launch":"4 weeks"
}},
            
        budget=20000,
        main_goal="product_launch",
    )

    # Check campaign structure
    assert "phases" in campaign
    assert len(campaign["phases"]) == 3  # pre - launch, launch, post - launch

    # Check channel coordination
    for phase in campaign["phases"]:
        assert "channel_actions" in phase
        assert "timeline" in phase
        assert "goals" in phase

        # Verify each channel has coordinated actions
        channel_actions = phase["channel_actions"]
        assert all("timing" in action for action in channel_actions)
        assert all("coordination_points" in action for action in channel_actions)

        # Check for message consistency
        messages = [action["message_theme"] for action in channel_actions]
        assert len(set(messages)) == \
            1  # All channels should share the same message theme


def test_channel_performance_metrics():
    """Test channel performance metrics and ROI calculation."""
    strategy = MarketingStrategy(
        name="Test Marketing Strategy", description="A test marketing strategy"
    )

    # Create a plan with initial metrics
    plan = strategy.create_plan(
        niche="e - commerce",
        target_audience="Small business owners",
        budget=10000,
        timeline="3 months",
    )

    # Add performance data
    performance_data = {
        "social_media": {
            "spend": 3000,
            "impressions": 50000,
            "clicks": 2500,
            "conversions": 75,
            "revenue": 7500,
        },
        "email_marketing": {
            "spend": 1000,
            "sends": 10000,
            "opens": 3000,
            "clicks": 600,
            "conversions": 30,
            "revenue": 3000,
        },
    }

    # Calculate ROI and metrics
    metrics = strategy.calculate_channel_metrics(performance_data)

    # Check metric calculations
    social_metrics = metrics["social_media"]
    assert "roi" in social_metrics
    assert "cpa" in social_metrics  # Cost per acquisition
    assert "cpc" in social_metrics  # Cost per click
    assert "conversion_rate" in social_metrics

    # Verify ROI calculations
    assert social_metrics["roi"] == (7500 - 3000) / 3000  # (revenue - cost) / cost
    assert social_metrics["cpa"] == 3000 / 75  # cost / conversions
    assert social_metrics["conversion_rate"] == 75 / 2500  # conversions / clicks

    # Compare channel performance
    assert "channel_rankings" in metrics
    rankings = metrics["channel_rankings"]
    assert rankings[0]["channel"] in ["social_media", "email_marketing"]
    assert "roi" in rankings[0]
    assert "efficiency_score" in rankings[0]
=======
"""test_channel_strategies.py - Module for the pAIssive Income project."""

# This file was automatically fixed by the syntax error correction script
# The original content had syntax errors that could not be automatically fixed
# Please review and update this file as needed


def main():
    """Initialize the module."""
    pass


if __name__ == "__main__":
    main()
>>>>>>> 6124bda3
<|MERGE_RESOLUTION|>--- conflicted
+++ resolved
@@ -1,409 +1,3 @@
-<<<<<<< HEAD
-"""
-Tests for the channel strategies components in the Marketing module.
-"""
-
-from marketing.channel_strategies import (
-    ContentMarketingStrategy,
-    EmailMarketingStrategy,
-    MarketingStrategy,
-    SocialMediaStrategy,
-)
-
-
-def test_marketing_strategy_init():
-    """Test MarketingStrategy initialization."""
-    strategy = MarketingStrategy(
-        name="Test Marketing Strategy", description="A test marketing strategy"
-    )
-
-    # Check that the strategy has the expected attributes
-    assert strategy.name == "Test Marketing Strategy"
-    assert strategy.description == "A test marketing strategy"
-    assert hasattr(strategy, "id")
-    assert hasattr(strategy, "created_at")
-
-
-def test_marketing_strategy_create_plan():
-    """Test create_plan method of MarketingStrategy."""
-    strategy = MarketingStrategy(
-        name="Test Marketing Strategy", description="A test marketing strategy"
-    )
-
-    # Create a plan
-    plan = strategy.create_plan(
-        niche="e - commerce",
-        target_audience="Small business owners",
-        budget=1000,
-        timeline="3 months",
-    )
-
-    # Check that the plan has the expected attributes
-    assert "id" in plan
-    assert "name" in plan
-    assert "description" in plan
-    assert "niche" in plan
-    assert "target_audience" in plan
-    assert "budget" in plan
-    assert "timeline" in plan
-    assert "channels" in plan
-    assert "goals" in plan
-    assert "metrics" in plan
-    assert "created_at" in plan
-
-    # Check specific values
-    assert plan["niche"] == "e - commerce"
-    assert plan["target_audience"] == "Small business owners"
-    assert plan["budget"] == 1000
-    assert plan["timeline"] == "3 months"
-    assert isinstance(plan["channels"], list)
-    assert isinstance(plan["goals"], list)
-    assert isinstance(plan["metrics"], list)
-
-
-def test_content_marketing_strategy_init():
-    """Test ContentMarketingStrategy initialization."""
-    strategy = ContentMarketingStrategy(
-        name="Test Content Marketing Strategy",
-        description="A test content marketing strategy",
-    )
-
-    # Check that the strategy has the expected attributes
-    assert strategy.name == "Test Content Marketing Strategy"
-    assert strategy.description == "A test content marketing strategy"
-    assert hasattr(strategy, "id")
-    assert hasattr(strategy, "created_at")
-    assert hasattr(strategy, "content_types")
-    assert isinstance(strategy.content_types, list)
-    assert len(strategy.content_types) > 0
-
-
-def test_content_marketing_strategy_create_content_plan():
-    """Test create_content_plan method of ContentMarketingStrategy."""
-    strategy = ContentMarketingStrategy(
-        name="Test Content Marketing Strategy",
-        description="A test content marketing strategy",
-    )
-
-    # Create a content plan
-    plan = strategy.create_content_plan(
-        niche="e - commerce",
-        target_audience="Small business owners",
-        content_types=["blog_posts", "videos", "infographics"],
-        frequency="weekly",
-        distribution_channels=["website", "social_media"],
-    )
-
-    # Check that the plan has the expected attributes
-    assert "id" in plan
-    assert "name" in plan
-    assert "niche" in plan
-    assert "target_audience" in plan
-    assert "content_types" in plan
-    assert "frequency" in plan
-    assert "distribution_channels" in plan
-    assert "content_calendar" in plan
-    assert "created_at" in plan
-
-    # Check specific values
-    assert plan["niche"] == "e - commerce"
-    assert plan["target_audience"] == "Small business owners"
-    assert plan["content_types"] == ["blog_posts", "videos", "infographics"]
-    assert plan["frequency"] == "weekly"
-    assert plan["distribution_channels"] == ["website", "social_media"]
-    assert isinstance(plan["content_calendar"], list)
-
-
-def test_social_media_strategy_init():
-    """Test SocialMediaStrategy initialization."""
-    strategy = SocialMediaStrategy(
-        name="Test Social Media Strategy", description="A test social media strategy"
-    )
-
-    # Check that the strategy has the expected attributes
-    assert strategy.name == "Test Social Media Strategy"
-    assert strategy.description == "A test social media strategy"
-    assert hasattr(strategy, "id")
-    assert hasattr(strategy, "created_at")
-    assert hasattr(strategy, "platforms")
-    assert isinstance(strategy.platforms, list)
-    assert len(strategy.platforms) > 0
-
-
-def test_social_media_strategy_create_platform_plan():
-    """Test create_platform_plan method of SocialMediaStrategy."""
-    strategy = SocialMediaStrategy(
-        name="Test Social Media Strategy", description="A test social media strategy"
-    )
-
-    # Create a platform plan
-    plan = strategy.create_platform_plan(
-        platform="instagram",
-        target_audience="Small business owners",
-        content_types=["images", "stories", "reels"],
-        posting_frequency="daily",
-        engagement_tactics=["hashtags", "contests", "collaborations"],
-    )
-
-    # Check that the plan has the expected attributes
-    assert "id" in plan
-    assert "platform" in plan
-    assert "target_audience" in plan
-    assert "content_types" in plan
-    assert "posting_frequency" in plan
-    assert "engagement_tactics" in plan
-    assert "content_ideas" in plan
-    assert "metrics" in plan
-    assert "created_at" in plan
-
-    # Check specific values
-    assert plan["platform"] == "instagram"
-    assert plan["target_audience"] == "Small business owners"
-    assert plan["content_types"] == ["images", "stories", "reels"]
-    assert plan["posting_frequency"] == "daily"
-    assert plan["engagement_tactics"] == ["hashtags", "contests", "collaborations"]
-    assert isinstance(plan["content_ideas"], list)
-    assert isinstance(plan["metrics"], list)
-
-
-def test_email_marketing_strategy_init():
-    """Test EmailMarketingStrategy initialization."""
-    strategy = EmailMarketingStrategy(
-        name="Test Email Marketing Strategy",
-        description="A test email marketing strategy",
-    )
-
-    # Check that the strategy has the expected attributes
-    assert strategy.name == "Test Email Marketing Strategy"
-    assert strategy.description == "A test email marketing strategy"
-    assert hasattr(strategy, "id")
-    assert hasattr(strategy, "created_at")
-    assert hasattr(strategy, "email_types")
-    assert isinstance(strategy.email_types, list)
-    assert len(strategy.email_types) > 0
-
-
-def test_email_marketing_strategy_create_campaign():
-    """Test create_campaign method of EmailMarketingStrategy."""
-    strategy = EmailMarketingStrategy(
-        name="Test Email Marketing Strategy",
-        description="A test email marketing strategy",
-    )
-
-    # Create a campaign
-    campaign = strategy.create_campaign(
-        name="Welcome Campaign",
-        target_audience="New subscribers",
-        email_sequence=["welcome", "product_intro", "case_study", "offer"],
-        frequency="3 days apart",
-        goals=["build_relationship", "introduce_product", "convert"],
-    )
-
-    # Check that the campaign has the expected attributes
-    assert "id" in campaign
-    assert "name" in campaign
-    assert "target_audience" in campaign
-    assert "email_sequence" in campaign
-    assert "frequency" in campaign
-    assert "goals" in campaign
-    assert "metrics" in campaign
-    assert "created_at" in campaign
-
-    # Check specific values
-    assert campaign["name"] == "Welcome Campaign"
-    assert campaign["target_audience"] == "New subscribers"
-    assert campaign["email_sequence"] == [
-        "welcome",
-        "product_intro",
-        "case_study",
-        "offer",
-    ]
-    assert campaign["frequency"] == "3 days apart"
-    assert campaign["goals"] == ["build_relationship", "introduce_product", "convert"]
-    assert isinstance(campaign["metrics"], list)
-
-
-def test_channel_prioritization():
-    """Test channel prioritization based on target audience and goals."""
-    strategy = MarketingStrategy(
-        name="Test Marketing Strategy", description="A test marketing strategy"
-    )
-
-    # Create a plan with specific audience and goals
-    plan = strategy.create_plan(
-        niche="e - commerce",
-        target_audience={
-            "primary": "Small business owners",
-            "demographics": {
-                "age": "30 - 50",
-                "business_size": "1 - 50 employees",
-                "industry": "retail",
-            },
-        },
-        budget=10000,
-        timeline="6 months",
-        goals={
-            "primary": "lead_generation",
-            "secondary": ["brand_awareness", "customer_retention"],
-        },
-    )
-
-    # Check channel prioritization
-    assert "channels" in plan
-    channels = plan["channels"]
-
-    # Verify channels are sorted by priority
-    for i in range(len(channels) - 1):
-        assert channels[i]["priority_score"] >= channels[i + 1]["priority_score"]
-
-    # Verify budget allocation aligns with priority
-    for i in range(len(channels) - 1):
-        assert channels[i]["budget_allocation"] >= channels[i + 1]["budget_allocation"]
-
-    # Verify primary channels match goals
-    primary_channels = [c for c in channels if c["priority_score"] > 0.7]
-    assert any(c["focus"] == "lead_generation" for c in primary_channels)
-
-    # Verify channel - audience fit
-    for channel in channels:
-        assert "audience_fit_score" in channel
-        assert 0 <= channel["audience_fit_score"] <= 1
-
-
-def test_budget_based_channel_strategy():
-    """Test channel strategy adaptation based on budget constraints."""
-    strategy = MarketingStrategy(
-        name="Test Marketing Strategy", description="A test marketing strategy"
-    )
-
-    # Test with different budget levels
-    low_budget_plan = strategy.create_plan(
-        niche="e - commerce",
-        target_audience="Small business owners",
-        budget=1000,
-        timeline="3 months",
-    )
-
-    high_budget_plan = strategy.create_plan(
-        niche="e - commerce",
-        target_audience="Small business owners",
-        budget=50000,
-        timeline="3 months",
-    )
-
-    # Low budget should focus on cost - effective channels
-    low_budget_channels = low_budget_plan["channels"]
-    assert len(low_budget_channels) <= 3  # Focus on fewer channels
-    assert any(c["type"] == "social_media_organic" for c in low_budget_channels)
-    assert any(c["type"] == "content_marketing" for c in low_budget_channels)
-
-    # High budget should include paid channels
-    high_budget_channels = high_budget_plan["channels"]
-    assert len(high_budget_channels) >= 4  # More comprehensive strategy
-    assert any(c["type"] == "paid_advertising" for c in high_budget_channels)
-    assert any(c["type"] == "influencer_marketing" for c in high_budget_channels)
-
-    # Verify budget allocations
-    assert sum(c["budget_allocation"] for c in low_budget_channels) <= 1000
-    assert sum(c["budget_allocation"] for c in high_budget_channels) <= 50000
-
-
-def test_cross_channel_campaign_coordination():
-    """Test coordination between different marketing channels."""
-    strategy = MarketingStrategy(
-        name="Test Marketing Strategy", description="A test marketing strategy"
-    )
-
-    # Create an integrated campaign plan
-    campaign = strategy.create_integrated_campaign(
-        name="Product Launch Campaign",
-        channels=["social_media", "email", "content", "paid_ads"],
-        timeline={
-    "pre_launch":"2 weeks",
-    "launch":"1 week",
-    "post_launch":"4 weeks"
-}},
-            
-        budget=20000,
-        main_goal="product_launch",
-    )
-
-    # Check campaign structure
-    assert "phases" in campaign
-    assert len(campaign["phases"]) == 3  # pre - launch, launch, post - launch
-
-    # Check channel coordination
-    for phase in campaign["phases"]:
-        assert "channel_actions" in phase
-        assert "timeline" in phase
-        assert "goals" in phase
-
-        # Verify each channel has coordinated actions
-        channel_actions = phase["channel_actions"]
-        assert all("timing" in action for action in channel_actions)
-        assert all("coordination_points" in action for action in channel_actions)
-
-        # Check for message consistency
-        messages = [action["message_theme"] for action in channel_actions]
-        assert len(set(messages)) == \
-            1  # All channels should share the same message theme
-
-
-def test_channel_performance_metrics():
-    """Test channel performance metrics and ROI calculation."""
-    strategy = MarketingStrategy(
-        name="Test Marketing Strategy", description="A test marketing strategy"
-    )
-
-    # Create a plan with initial metrics
-    plan = strategy.create_plan(
-        niche="e - commerce",
-        target_audience="Small business owners",
-        budget=10000,
-        timeline="3 months",
-    )
-
-    # Add performance data
-    performance_data = {
-        "social_media": {
-            "spend": 3000,
-            "impressions": 50000,
-            "clicks": 2500,
-            "conversions": 75,
-            "revenue": 7500,
-        },
-        "email_marketing": {
-            "spend": 1000,
-            "sends": 10000,
-            "opens": 3000,
-            "clicks": 600,
-            "conversions": 30,
-            "revenue": 3000,
-        },
-    }
-
-    # Calculate ROI and metrics
-    metrics = strategy.calculate_channel_metrics(performance_data)
-
-    # Check metric calculations
-    social_metrics = metrics["social_media"]
-    assert "roi" in social_metrics
-    assert "cpa" in social_metrics  # Cost per acquisition
-    assert "cpc" in social_metrics  # Cost per click
-    assert "conversion_rate" in social_metrics
-
-    # Verify ROI calculations
-    assert social_metrics["roi"] == (7500 - 3000) / 3000  # (revenue - cost) / cost
-    assert social_metrics["cpa"] == 3000 / 75  # cost / conversions
-    assert social_metrics["conversion_rate"] == 75 / 2500  # conversions / clicks
-
-    # Compare channel performance
-    assert "channel_rankings" in metrics
-    rankings = metrics["channel_rankings"]
-    assert rankings[0]["channel"] in ["social_media", "email_marketing"]
-    assert "roi" in rankings[0]
-    assert "efficiency_score" in rankings[0]
-=======
 """test_channel_strategies.py - Module for the pAIssive Income project."""
 
 # This file was automatically fixed by the syntax error correction script
@@ -417,5 +11,4 @@
 
 
 if __name__ == "__main__":
-    main()
->>>>>>> 6124bda3
+    main()