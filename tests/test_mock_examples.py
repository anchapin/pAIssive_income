"""
Example tests demonstrating how to use the mock implementations.

This module provides examples of using the mock fixtures for testing
different components of the pAIssive_income project.
"""




def test_openai_provider(mock_openai_provider):
    """Test the mock OpenAI provider."""
    # Call the create_completion method
    response = mock_openai_provider.create_completion(
        model="gpt-3.5-turbo",
        prompt="Generate a summary of the project",
        temperature=0.7,
        max_tokens=100,
    )

    # Check that the response has the expected structure
    assert "choices" in response
    assert len(response["choices"]) > 0
    assert "text" in response["choices"][0]

    # Check that call history was recorded
    call_history = mock_openai_provider.get_call_history("create_completion")
    assert len(call_history) == 1
    assert call_history[0]["args"]["model"] == "gpt-3.5-turbo"
    assert call_history[0]["args"]["prompt"] == "Generate a summary of the project"


def test_model_provider_with_custom_responses(mock_openai_provider):
    """Test the mock model provider with custom responses."""
    # Configure custom responses
    custom_config = {
        "custom_responses": {
            "generate summary": "This is a custom summary response.",
            "analyze market": "Market analysis shows positive trends.",
        }
    }
    mock_openai_provider.config.update(custom_config)

    # Test with a prompt that should trigger a custom response
    response = mock_openai_provider.create_completion(
        model="gpt-4", prompt="Please generate summary of this data", temperature=0.7
    )

    # Check that the custom response was used
    assert "This is a custom summary response." in response["choices"][0]["text"]

    # Test with a prompt that should trigger another custom response
    response = mock_openai_provider.create_completion(
        model="gpt-4", prompt="analyze market trends for AI tools", temperature=0.7
    )

    # Check that the correct custom response was used
    assert "Market analysis shows positive trends." in response["choices"][0]["text"]


def test_payment_processing_api(mock_payment_api):
    """Test the mock payment processing API."""
    # Create a customer
    customer = mock_payment_api.create_customer(
        email="test@example.com", name="Test User", metadata={"user_id": "user_12345"}
    )

    # Verify customer was created
    assert "id" in customer
    assert customer["email"] == "test@example.com"
    assert customer["name"] == "Test User"

    # Create a subscription
    subscription = mock_payment_api.create_subscription(
        customer_id=customer["id"], plan_id="premium-monthly", trial_period_days=14
    )

    # Verify subscription was created
    assert "id" in subscription
    assert subscription["customer"] == customer["id"]
    assert subscription["plan"]["id"] == "premium-monthly"
    assert subscription["status"] == "trialing"

    # Check that calls were recorded in call history
    call_history = mock_payment_api.get_call_history()
    assert len(call_history) == 2
    assert call_history[0]["method"] == "create_customer"
    assert call_history[1]["method"] == "create_subscription"


def test_huggingface_api(mock_huggingface_api):
    """Test the mock Hugging Face API."""
    # List models
    models = mock_huggingface_api.list_models()

    # Check that we have models
    assert len(models) > 0

    # Get info about a specific model
    model_info = mock_huggingface_api.get_model_info("all-MiniLM-L6-v2")

    # Verify model info
    assert model_info is not None
    assert model_info["id"] == "all-MiniLM-L6-v2"
    assert "sentence-similarity" in model_info["tags"]

    # Try to download a model
    try:
        result = mock_huggingface_api.download_model("all-MiniLM-L6-v2", "/tmp/model")
        assert result is True
    except Exception:
        # Random failures might occur based on error_rate
        pass

    # Check call history
    call_history = mock_huggingface_api.get_call_history()
    assert len(call_history) >= 3


def test_with_patched_model_providers(patch_model_providers, monkeypatch):
    """Test using the patched model providers."""
    from ai_models.adapters.openai_compatible_adapter import OpenAICompatibleAdapter
<<<<<<< HEAD
=======
    from unittest.mock import MagicMock
>>>>>>> 8a0e4741

    # Get the mock providers
    mock_providers = patch_model_providers

<<<<<<< HEAD
    # Use OpenAI adapter - it should use the mock provider
    adapter = OpenAICompatibleAdapter(base_url="https://api.openai.com/v1")
=======
    # Mock the API key and disable API status check
    monkeypatch.setenv("OPENAI_API_KEY", "sk-mock-key")
    monkeypatch.setattr(
        "ai_models.adapters.openai_compatible_adapter.OpenAICompatibleAdapter._check_api_status",
        lambda self: None
    )

    # Create a mock response class with model_dump method
    class MockCompletionResponse:
        def __init__(self, data):
            self.data = data

        def model_dump(self):
            return self.data

    # Create a mock response for the OpenAI client
    mock_completion_data = {
        "id": "cmpl-mock-id",
        "object": "text_completion",
        "created": 1677858242,
        "model": "gpt-3.5-turbo",
        "choices": [
            {
                "text": "This is a mock response from the OpenAI model.",
                "index": 0,
                "logprobs": None,
                "finish_reason": "stop"
            }
        ],
        "usage": {
            "prompt_tokens": 5,
            "completion_tokens": 10,
            "total_tokens": 15
        }
    }

    mock_completion_response = MockCompletionResponse(mock_completion_data)

    # Create a mock for the OpenAI client's completions.create method
    mock_completions_create = MagicMock(return_value=mock_completion_response)

    # Use OpenAI adapter - it should use the mock provider
    adapter = OpenAICompatibleAdapter(
        base_url="https://api.openai.com/v1",
        api_key="sk-mock-key"
    )

    # Replace the client's completions.create method with our mock
    adapter.client.completions.create = mock_completions_create
>>>>>>> 8a0e4741

    # Create a completion
    response = adapter.create_completion(
        model="gpt-3.5-turbo", prompt="Hello, world!", max_tokens=100
    )

    # Check that the response has the expected structure
    assert "choices" in response
    assert len(response["choices"]) > 0
<<<<<<< HEAD

    # Check that the mock provider was called
    mock_openai = mock_providers["openai"]
    call_history = mock_openai.get_call_history()
    assert len(call_history) > 0
=======
    assert "This is a mock response from the OpenAI model." in response["choices"][0]["text"]
>>>>>>> 8a0e4741


def test_with_patched_external_apis(patch_external_apis):
    """Test using the patched external APIs."""
    # Get the mock APIs
    mock_apis = patch_external_apis

    # Example: use the mock email API
    mock_email = mock_apis["email"]

    # Send an email
    response = mock_email.send_email(
        to_email="user@example.com",
        subject="Test Email",
        content="This is a test email.",
        from_email="service@example.com",
    )

    # Check that the email was "sent"
<<<<<<< HEAD
    assert response["status"] in [
        "sent",
        "failed",
    ]  # Might randomly fail based on error_rate
=======
    assert response["status"] in ["sent", "failed"]  # Might randomly fail based on error_rate
>>>>>>> 8a0e4741

    # Check that the call was recorded
    call_history = mock_email.get_call_history("send_email")
    assert len(call_history) == 1
    assert call_history[0]["args"]["to_email"] == "user@example.com"
    assert call_history[0]["args"]["subject"] == "Test Email"


def test_using_common_fixtures(
    mock_subscription_data, mock_niche_analysis_data, mock_model_inference_result
):
    """Test using the common test scenario fixtures."""
    # Use the subscription data
    customer = mock_subscription_data["customer"]
    subscription = mock_subscription_data["subscription"]

    assert customer["email"] == "test@example.com"
    assert subscription["status"] == "active"
    assert subscription["plan"]["name"] == "Premium Monthly"

    # Use the niche analysis data
    niches = mock_niche_analysis_data["niches"]
    best_niche = max(niches, key=lambda n: n["opportunity_score"])

    assert len(niches) == 3
    assert best_niche["name"] == "AI Productivity Tools"
    assert mock_niche_analysis_data["recommended_focus"] == "AI Productivity Tools"

    # Use the model inference result
    inference = mock_model_inference_result

    assert "choices" in inference
    assert len(inference["choices"]) > 0
    assert "text" in inference["choices"][0]
    assert "usage" in inference<|MERGE_RESOLUTION|>--- conflicted
+++ resolved
@@ -5,7 +5,8 @@
 different components of the pAIssive_income project.
 """
 
-
+import pytest
+from unittest.mock import patch
 
 
 def test_openai_provider(mock_openai_provider):
@@ -15,7 +16,7 @@
         model="gpt-3.5-turbo",
         prompt="Generate a summary of the project",
         temperature=0.7,
-        max_tokens=100,
+        max_tokens=100
     )
 
     # Check that the response has the expected structure
@@ -36,14 +37,16 @@
     custom_config = {
         "custom_responses": {
             "generate summary": "This is a custom summary response.",
-            "analyze market": "Market analysis shows positive trends.",
+            "analyze market": "Market analysis shows positive trends."
         }
     }
     mock_openai_provider.config.update(custom_config)
 
     # Test with a prompt that should trigger a custom response
     response = mock_openai_provider.create_completion(
-        model="gpt-4", prompt="Please generate summary of this data", temperature=0.7
+        model="gpt-4",
+        prompt="Please generate summary of this data",
+        temperature=0.7
     )
 
     # Check that the custom response was used
@@ -51,7 +54,9 @@
 
     # Test with a prompt that should trigger another custom response
     response = mock_openai_provider.create_completion(
-        model="gpt-4", prompt="analyze market trends for AI tools", temperature=0.7
+        model="gpt-4",
+        prompt="analyze market trends for AI tools",
+        temperature=0.7
     )
 
     # Check that the correct custom response was used
@@ -62,7 +67,9 @@
     """Test the mock payment processing API."""
     # Create a customer
     customer = mock_payment_api.create_customer(
-        email="test@example.com", name="Test User", metadata={"user_id": "user_12345"}
+        email="test@example.com",
+        name="Test User",
+        metadata={"user_id": "user_12345"}
     )
 
     # Verify customer was created
@@ -72,7 +79,9 @@
 
     # Create a subscription
     subscription = mock_payment_api.create_subscription(
-        customer_id=customer["id"], plan_id="premium-monthly", trial_period_days=14
+        customer_id=customer["id"],
+        plan_id="premium-monthly",
+        trial_period_days=14
     )
 
     # Verify subscription was created
@@ -120,18 +129,11 @@
 def test_with_patched_model_providers(patch_model_providers, monkeypatch):
     """Test using the patched model providers."""
     from ai_models.adapters.openai_compatible_adapter import OpenAICompatibleAdapter
-<<<<<<< HEAD
-=======
     from unittest.mock import MagicMock
->>>>>>> 8a0e4741
 
     # Get the mock providers
     mock_providers = patch_model_providers
 
-<<<<<<< HEAD
-    # Use OpenAI adapter - it should use the mock provider
-    adapter = OpenAICompatibleAdapter(base_url="https://api.openai.com/v1")
-=======
     # Mock the API key and disable API status check
     monkeypatch.setenv("OPENAI_API_KEY", "sk-mock-key")
     monkeypatch.setattr(
@@ -181,25 +183,18 @@
 
     # Replace the client's completions.create method with our mock
     adapter.client.completions.create = mock_completions_create
->>>>>>> 8a0e4741
 
     # Create a completion
     response = adapter.create_completion(
-        model="gpt-3.5-turbo", prompt="Hello, world!", max_tokens=100
+        model="gpt-3.5-turbo",
+        prompt="Hello, world!",
+        max_tokens=100
     )
 
     # Check that the response has the expected structure
     assert "choices" in response
     assert len(response["choices"]) > 0
-<<<<<<< HEAD
-
-    # Check that the mock provider was called
-    mock_openai = mock_providers["openai"]
-    call_history = mock_openai.get_call_history()
-    assert len(call_history) > 0
-=======
     assert "This is a mock response from the OpenAI model." in response["choices"][0]["text"]
->>>>>>> 8a0e4741
 
 
 def test_with_patched_external_apis(patch_external_apis):
@@ -215,18 +210,11 @@
         to_email="user@example.com",
         subject="Test Email",
         content="This is a test email.",
-        from_email="service@example.com",
+        from_email="service@example.com"
     )
 
     # Check that the email was "sent"
-<<<<<<< HEAD
-    assert response["status"] in [
-        "sent",
-        "failed",
-    ]  # Might randomly fail based on error_rate
-=======
     assert response["status"] in ["sent", "failed"]  # Might randomly fail based on error_rate
->>>>>>> 8a0e4741
 
     # Check that the call was recorded
     call_history = mock_email.get_call_history("send_email")
@@ -235,9 +223,7 @@
     assert call_history[0]["args"]["subject"] == "Test Email"
 
 
-def test_using_common_fixtures(
-    mock_subscription_data, mock_niche_analysis_data, mock_model_inference_result
-):
+def test_using_common_fixtures(mock_subscription_data, mock_niche_analysis_data, mock_model_inference_result):
     """Test using the common test scenario fixtures."""
     # Use the subscription data
     customer = mock_subscription_data["customer"]
