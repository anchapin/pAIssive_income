--- conflicted
+++ resolved
@@ -1,183 +1,5 @@
 """test_rate_limiting.py - Module for the pAIssive Income project."""
 
-<<<<<<< HEAD
-import time
-import unittest
-
-from api.config import APIConfig, RateLimitScope, RateLimitStrategy
-from api.rate_limit import (
-    FixedWindowRateLimiter,
-    LeakyBucketRateLimiter,
-    RateLimitManager,
-    SlidingWindowRateLimiter,
-    TokenBucketRateLimiter,
-)
-
-class TestRateLimiting(unittest.TestCase):
-    """Test cases for API rate limiting."""
-
-    def setUp(self):
-        """Set up test fixtures."""
-        self.config = APIConfig(
-            enable_rate_limit=True,
-            rate_limit_strategy=RateLimitStrategy.TOKEN_BUCKET,
-            rate_limit_scope=RateLimitScope.IP,
-            rate_limit_requests=100,
-            rate_limit_period=60,
-            rate_limit_burst=50,
-            rate_limit_tiers={"default": 100, "basic": 300, "premium": 1000, 
-                "unlimited": 0},
-            endpoint_rate_limits={" / api / v1 / ai - models / inference": 20},
-            rate_limit_exempt_ips={"127.0.0.1"},
-            rate_limit_exempt_api_keys={"test - api - key"},
-        )
-        self.manager = RateLimitManager(self.config)
-
-    def test_fixed_window_rate_limiter(self):
-        """Test fixed window rate limiting strategy."""
-        limiter = FixedWindowRateLimiter(limit=5, window=1)
-        client_id = "test_client"
-
-        # Test successful requests within limit
-        for _ in range(5):
-            allowed, info = limiter.check_rate_limit(client_id)
-            self.assertTrue(allowed)
-            self.assertEqual(info["limit"], 5)
-            self.assertGreaterEqual(info["remaining"], 0)
-
-        # Test request exceeding limit
-        allowed, info = limiter.check_rate_limit(client_id)
-        self.assertFalse(allowed)
-        self.assertEqual(info["remaining"], 0)
-        self.assertGreater(info["retry_after"], 0)
-
-        # Test window reset
-        time.sleep(1)
-        allowed, info = limiter.check_rate_limit(client_id)
-        self.assertTrue(allowed)
-        self.assertEqual(info["remaining"], 4)
-
-    def test_token_bucket_rate_limiter(self):
-        """Test token bucket rate limiting strategy."""
-        limiter = TokenBucketRateLimiter(rate=10.0, burst=20)
-        client_id = "test_client"
-
-        # Test burst capacity
-        for _ in range(20):
-            allowed, info = limiter.check_rate_limit(client_id)
-            self.assertTrue(allowed)
-
-        # Test request exceeding burst capacity
-        allowed, info = limiter.check_rate_limit(client_id)
-        self.assertFalse(allowed)
-        self.assertGreater(info["retry_after"], 0)
-
-        # Test token replenishment
-        time.sleep(0.2)  # Wait for 2 tokens to be replenished
-        allowed, info = limiter.check_rate_limit(client_id)
-        self.assertTrue(allowed)
-
-    def test_leaky_bucket_rate_limiter(self):
-        """Test leaky bucket rate limiting strategy."""
-        limiter = LeakyBucketRateLimiter(rate=10.0, capacity=10)
-        client_id = "test_client"
-
-        # Test filling the bucket
-        for _ in range(10):
-            allowed, info = limiter.check_rate_limit(client_id)
-            self.assertTrue(allowed)
-
-        # Test request exceeding capacity
-        allowed, info = limiter.check_rate_limit(client_id)
-        self.assertFalse(allowed)
-        self.assertGreater(info["retry_after"], 0)
-
-        # Test leaking
-        time.sleep(0.2)  # Wait for 2 requests worth of leakage
-        allowed, info = limiter.check_rate_limit(client_id)
-        self.assertTrue(allowed)
-
-    def test_sliding_window_rate_limiter(self):
-        """Test sliding window rate limiting strategy."""
-        limiter = SlidingWindowRateLimiter(limit=5, window=1)
-        client_id = "test_client"
-
-        # Test requests within window
-        for _ in range(5):
-            allowed, info = limiter.check_rate_limit(client_id)
-            self.assertTrue(allowed)
-
-        # Test request exceeding window limit
-        allowed, info = limiter.check_rate_limit(client_id)
-        self.assertFalse(allowed)
-        self.assertEqual(info["remaining"], 0)
-
-        # Test sliding window behavior
-        time.sleep(0.5)  # Wait for half the window
-        # Some old requests should have expired
-        allowed, info = limiter.check_rate_limit(client_id)
-        self.assertTrue(allowed)
-
-    def test_rate_limit_tiers(self):
-        """Test rate limit tiers."""
-        # Test default tier
-        limit = self.manager.get_rate_limit_tier(None)
-        self.assertEqual(limit, 100)
-
-        # Test basic tier
-        limit = self.manager.get_rate_limit_tier("basic - api - key")
-        self.assertEqual(limit, 
-            100)  # Default tier since we don't have tier lookup implemented
-
-    def test_endpoint_specific_limits(self):
-        """Test endpoint - specific rate limits."""
-        client_id = "test_client"
-        endpoint = " / api / v1 / ai - models / inference"
-
-        # Test endpoint - specific limit
-        for _ in range(20):
-            allowed, info = self.manager.check_rate_limit(client_id, endpoint)
-            self.assertTrue(allowed)
-
-        # Test request exceeding endpoint limit
-        allowed, info = self.manager.check_rate_limit(client_id, endpoint)
-        self.assertFalse(allowed)
-
-    def test_rate_limit_exemptions(self):
-        """Test rate limit exemptions."""
-        # Test exempt IP
-        allowed, info = self.manager.check_rate_limit("127.0.0.1")
-        self.assertTrue(allowed)
-        self.assertEqual(info["limit"], 0)  # 0 means no limit
-
-        # Test exempt API key
-        allowed, info = self.manager.check_rate_limit("non - exempt - ip", 
-            api_key="test - api - key")
-        self.assertTrue(allowed)
-        self.assertEqual(info["limit"], 0)
-
-    def test_rate_limit_headers(self):
-        """Test rate limit headers."""
-        client_id = "test_client"
-
-        # Make some requests to get non - zero rate limit info
-        _, limit_info = self.manager.check_rate_limit(client_id)
-
-        # Get headers
-        headers = self.manager.get_rate_limit_headers(limit_info)
-
-        # Verify required headers are present
-        self.assertIn("X - RateLimit - Limit", headers)
-        self.assertIn("X - RateLimit - Remaining", headers)
-        self.assertIn("X - RateLimit - Reset", headers)
-
-        # Verify header values
-        self.assertEqual(headers["X - RateLimit - Limit"], str(limit_info["limit"]))
-        self.assertEqual(headers["X - RateLimit - Remaining"], 
-            str(limit_info["remaining"]))
-        self.assertEqual(headers["X - RateLimit - Reset"], 
-            str(int(limit_info["reset"])))
-=======
 # This file was automatically fixed by the syntax error correction script
 # The original content had syntax errors that could not be automatically fixed
 # Please review and update this file as needed
@@ -187,7 +9,6 @@
     """Initialize the module."""
     pass
 
->>>>>>> 6124bda3
 
 if __name__ == "__main__":
     main()