<<<<<<< HEAD
"""
Integration tests for the monetization - to - marketing workflow.
"""

from unittest.mock import MagicMock, patch

import pytest

from agent_team import AgentTeam
from marketing import ChannelStrategy, ConcreteContentGenerator, MarketingPlan
from monetization import FreemiumModel, PricingCalculator, SubscriptionModel


@pytest.fixture
def mock_monetization_strategy():
    """Create a mock monetization strategy for testing."""
    return {
        "id": "strategy1",
        "name": "Freemium Strategy",
        "description": "A freemium monetization strategy",
        "subscription_model": {
            "name": "Inventory Manager Subscription",
            "tiers": [
                {
                    "id": "tier1",
                    "name": "Free",
                    "price_monthly": 0.0,
                    "features": ["Basic Forecasting"],
                    "limits": {"api_calls": 100, "exports": 10},
                },
                {
                    "id": "tier2",
                    "name": "Pro",
                    "price_monthly": 19.99,
                    "features": ["Advanced Forecasting", "Reorder Alerts"],
                    "limits": {"api_calls": 1000, "exports": 100},
                },
                {
                    "id": "tier3",
                    "name": "Business",
                    "price_monthly": 49.99,
                    "features": [
                        "Advanced Forecasting",
                        "Reorder Alerts",
                        "Custom Reporting",
                        "API Access",
                    ],
                    "limits": {"api_calls": 10000, "exports": 1000},
                },
            ],
        },
        "target_audience": {
            "segments": [
                "Small businesses",
                "E - commerce store owners",
                "Retail inventory managers",
            ],
            "user_personas": {
                "free_tier": "Small business owners looking for basic inventory management",
                    
                "pro_tier": "Growing e - commerce businesses with moderate inventory needs",
                    
                "business_tier": "Established businesses with complex inventory requirements",
                    
            },
        },
        "pricing_strategy": {
            "model_type": "freemium",
            "pricing_psychology": "price_anchoring",
            "discount_strategy": "annual_discount",
        },
        "revenue_projections": {
            "year_1": {"total": 250000, "by_tier": {"Free": 0, "Pro": 150000, 
                "Business": 100000}},
            "year_3": {"total": 1200000, "by_tier": {"Free": 0, "Pro": 500000, 
                "Business": 700000}},
        },
    }


@pytest.fixture
def mock_solution():
    """Create a mock solution for testing."""
    return {
        "id": "solution1",
        "name": "AI Inventory Manager",
        "description": "An AI - powered solution for inventory management",
        "features": [
            {
                "id": "feature1",
                "name": "Demand Forecasting",
                "description": "Predict future inventory needs based on historical data",
                    
                "complexity": "high",
                "value_proposition": "Save time and reduce stockouts",
            },
            {
                "id": "feature2",
                "name": "Reorder Alerts",
                "description": "Get alerts when inventory is running low",
                "complexity": "medium",
                "value_proposition": "Never run out of stock again",
            },
            {
                "id": "feature3",
                "name": "Custom Reporting",
                "description": "Generate custom inventory reports",
                "complexity": "medium",
                "value_proposition": "Get the insights you need",
            },
            {
                "id": "feature4",
                "name": "API Access",
                "description": "Access inventory data through API",
                "complexity": "high",
                "value_proposition": "Integrate with your existing systems",
            },
        ],
        "market_data": {
            "target_audience": "E - commerce store owners and inventory managers",
            "market_size": "large",
            "competition": "medium",
        },
    }


@pytest.fixture
def mock_niche():
    """Create a mock niche for testing."""
    return {
        "id": "niche1",
        "name": "Inventory Management",
        "market_segment": "e - commerce",
        "description": "AI tools for inventory management",
        "opportunity_score": 0.8,
        "market_data": {
            "market_size": "large",
            "growth_rate": "high",
            "competition": "medium",
        },
        "problems": [
            {
                "id": "problem1",
                "name": "Inventory Forecasting",
                "description": "Difficulty predicting inventory needs",
                "severity": "high",
            }
        ],
    }


@pytest.fixture
def mock_agents():
    """Create mock agents for testing."""
    # Mock the MarketingAgent
    mock_marketing = MagicMock()
    mock_marketing.create_plan.return_value = {
        "id": "plan1",
        "name": "Inventory Manager Marketing Plan",
        "description": "A marketing plan for the AI Inventory Manager",
        "channels": ["content", "social", "email", "ads"],
        "target_audience": "E - commerce store owners",
        "budget": {
            "amount": 5000,
            "period": "monthly",
            "allocation": {"content": 0.3, "social": 0.2, "email": 0.15, "ads": 0.35},
        },
        "content_calendar": {
            "content_types": ["blog_posts", "case_studies", "webinars", "newsletters"],
            "frequency": "weekly",
        },
    }

    return {"marketing": mock_marketing}


@patch("agent_team.team_config.MarketingAgent")
def test_monetization_to_marketing_workflow(
    mock_marketing_class, mock_agents, mock_monetization_strategy, mock_solution, 
        mock_niche
):
    """Test the monetization - to - marketing workflow."""
    # Set up the mock agents
    mock_marketing_class.return_value = mock_agents["marketing"]

    # Create a team
    team = AgentTeam("Test Team")

    # Create a marketing plan from the niche, solution, and monetization strategy
    marketing_plan = team.create_marketing_plan(
        mock_niche, mock_solution, mock_monetization_strategy
    )

    # Check that the marketing agent's create_plan method was called
    assert mock_agents["marketing"].create_plan.called

    # Check that it was called with the right number of arguments
    args, kwargs = mock_agents["marketing"].create_plan.call_args
    assert len(args) == 3  # Should be called with 3 positional arguments

    # Check that a marketing plan was returned
    assert marketing_plan["name"] == "Inventory Manager Marketing Plan"
    assert "content" in marketing_plan["channels"]
    assert "social" in marketing_plan["channels"]
    assert "email" in marketing_plan["channels"]
    assert marketing_plan["target_audience"] == "E - commerce store owners"


def test_subscription_tiers_to_channel_strategy_integration(
    mock_monetization_strategy, mock_solution
):
    """Test integration between subscription tiers and marketing channel strategy."""
    # Create a channel strategy using monetization data
    channel_strategy = ChannelStrategy(
        name=f"{mock_solution['name']} Channel Strategy",
        description=f"Channel strategy for {mock_solution['name']}",
    )

    # Extract target audiences from monetization strategy
    audiences = []
    for segment in mock_monetization_strategy["target_audience"]["segments"]:
        audiences.append({"name": segment, "tier_focus": "all"})

    for tier_name, persona in mock_monetization_strategy["target_audience"][
        "user_personas"
    ].items():
        audiences.append({"name": persona, "tier_focus": tier_name})

    # Add channels based on audience and tiers
    # Content marketing for all tiers
    channel_strategy.add_channel(
        name="Content Marketing",
        audience=["all"],
        description="Blog posts, guides, and case studies",
        tiers_focus=["all"],
        cost_efficiency=0.8,
        primary_metrics=["traffic", "leads", "conversions"],
    )

    # Email marketing for leads and premium tier upsells
    channel_strategy.add_channel(
        name="Email Marketing",
        audience=["leads", "free_tier"],
        description="Newsletters, product updates, and upgrade offers",
        tiers_focus=["pro_tier", "business_tier"],
        cost_efficiency=0.9,
        primary_metrics=["open_rate", "click_rate", "conversions"],
    )

    # Add social media strategy
    channel_strategy.add_channel(
        name="Social Media",
        audience=["all"],
        description="Social posts, engagement, and community building",
        tiers_focus=["free_tier", "pro_tier"],
        cost_efficiency=0.7,
        primary_metrics=["engagement", "followers", "traffic"],
    )

    # Add paid search specifically for business tier
    channel_strategy.add_channel(
        name="Paid Search",
        audience=["business_tier"],
        description="Google Ads for high - intent business keywords",
        tiers_focus=["business_tier"],
        cost_efficiency=0.6,
        primary_metrics=["clicks", "conversions", "ROI"],
    )

    # Verify channel strategy integration with monetization tiers
    assert len(channel_strategy.channels) == 4

    # Check that each channel has the appropriate focus
    free_tier_channels = [
        c
        for c in channel_strategy.channels
        if "free_tier" in c["tiers_focus"] or "all" in c["tiers_focus"]
    ]
    pro_tier_channels = [
        c
        for c in channel_strategy.channels
        if "pro_tier" in c["tiers_focus"] or "all" in c["tiers_focus"]
    ]
    business_tier_channels = [
        c
        for c in channel_strategy.channels
        if "business_tier" in c["tiers_focus"] or "all" in c["tiers_focus"]
    ]

    # All tiers should have content marketing
    assert any(c["name"] == "Content Marketing" for c in free_tier_channels)
    assert any(c["name"] == "Content Marketing" for c in pro_tier_channels)
    assert any(c["name"] == "Content Marketing" for c in business_tier_channels)

    # Business tier should have paid search
    assert any(c["name"] == "Paid Search" for c in business_tier_channels)
    assert not any(c["name"] == "Paid Search" for c in free_tier_channels)

    # Verify channel allocations are set up
    budget_allocation = channel_strategy.calculate_budget_allocation(10000)
    assert sum(budget_allocation.values()) == 10000
    assert all(value > 0 for value in budget_allocation.values())


def test_freemium_model_to_content_strategy_integration(mock_monetization_strategy):
    """Test integration between freemium model and content strategy."""
    # Extract the subscription model tiers
    tiers = mock_monetization_strategy["subscription_model"]["tiers"]

    # Create a content generator for each tier
    content_generators = {}

    for tier in tiers:
        tier_name = tier["name"]

        # Create content generator
        generator = ConcreteContentGenerator(
            name=f"{tier_name} Tier Content Generator",
            description=f"Content generator for {tier_name} tier",
        )

        # Add content types based on tier
        if tier_name == "Free":
            # For free tier, focus on awareness and education
            generator.add_content_type(
                name="Blog Posts",
                format="text",
                frequency="weekly",
                goal="awareness",
                target_metrics=["traffic", "signups"],
            )
            generator.add_content_type(
                name="Social Media Posts",
                format="text + image",
                frequency="daily",
                goal="engagement",
                target_metrics=["likes", "shares", "clicks"],
            )

        elif tier_name == "Pro":
            # For pro tier, focus on lead nurturing and conversion
            generator.add_content_type(
                name="Case Studies",
                format="pdf",
                frequency="monthly",
                goal="conversion",
                target_metrics=["downloads", "sales calls"],
            )
            generator.add_content_type(
                name="Webinars",
                format="video",
                frequency="monthly",
                goal="lead_nurturing",
                target_metrics=["registrations", "attendance", "upgrades"],
            )

        elif tier_name == "Business":
            # For business tier, focus on ROI and integration
            generator.add_content_type(
                name="White Papers",
                format="pdf",
                frequency="quarterly",
                goal="thought_leadership",
                target_metrics=["downloads", "sales meetings"],
            )
            generator.add_content_type(
                name="Integration Guides",
                format="text + code",
                frequency="as_needed",
                goal="retention",
                target_metrics=["api_adoption", "feature_usage"],
            )

        # Add features as topics
        tier_features = tier["features"]
        for feature in tier_features:
            generator.add_topic(
                name=feature,
                description=f"Content about {feature}",
                keywords=[feature.lower().replace(" ", " - "), feature.lower()],
            )

        content_generators[tier_name] = generator

    # Verify that content generators were created for each tier
    assert len(content_generators) == len(tiers)

    # Check that content types are appropriate for each tier
    assert any(ct["name"] == \
        "Blog Posts" for ct in content_generators["Free"].content_types)
    assert any(ct["name"] == \
        "Case Studies" for ct in content_generators["Pro"].content_types)
    assert any(ct["name"] == \
        "White Papers" for ct in content_generators["Business"].content_types)

    # Generate sample content for validation
    free_content = content_generators["Free"].generate_content(
        content_type="Blog Posts",
        topic="Basic Forecasting",
        title="Introduction to Inventory Forecasting",
    )

    pro_content = content_generators["Pro"].generate_content(
        content_type="Case Studies",
        topic="Advanced Forecasting",
        title="How Company X Reduced Stockouts by 75% with Advanced Forecasting",
    )

    business_content = content_generators["Business"].generate_content(
        content_type="Integration Guides",
        topic="API Access",
        title="Integrating Your ERP System with Our Inventory API",
    )

    # Verify that content contains appropriate keywords
    assert "Basic Forecasting" in str(free_content)
    assert "Advanced Forecasting" in str(pro_content)
    assert "API" in str(business_content)


def test_pricing_strategy_to_marketing_message_alignment(mock_monetization_strategy):
    """Test alignment of pricing strategy with marketing messages."""
    # Extract the pricing strategy and tiers
    pricing_strategy = mock_monetization_strategy["pricing_strategy"]
    tiers = mock_monetization_strategy["subscription_model"]["tiers"]

    # Create marketing messages based on pricing strategy
    marketing_messages = {}

    # For freemium model, emphasize value of free tier and upgrade benefits
    if pricing_strategy["model_type"] == "freemium":
        marketing_messages["free_tier_headline"] = "Start Managing Inventory for Free"
        marketing_messages["free_tier_value_prop"] = \
            "Get basic inventory forecasting at no cost"
        marketing_messages["upgrade_message"] = "Unlock Advanced Features with Pro"

    # For price anchoring strategy, emphasize most valuable plan
    if pricing_strategy["pricing_psychology"] == "price_anchoring":
        # Find the top tier
        top_tier = max(tiers, key=lambda t: t["price_monthly"])
        middle_tier = (
            [t for t in tiers if t["price_monthly"] > 0 and t != top_tier][0]
            if len(tiers) > 2
            else top_tier
        )

        marketing_messages["recommended_plan"] = middle_tier["name"]
        marketing_messages["price_comparison"] = (
            f"Get all essential features at just ${middle_tier['price_monthly']} per month"
        )
        marketing_messages["enterprise_message"] = (
            f"Need more? Our {top_tier['name']} plan includes everything at ${top_tier['price_monthly']} per month"
        )

    # For annual discounts, highlight savings
    if pricing_strategy["discount_strategy"] == "annual_discount":
        marketing_messages["annual_discount_headline"] = "Save 20% with Annual Billing"
        marketing_messages["annual_discount_message"] = \
            "Commit for a year and get 2 months free"

    # Verify that marketing messages align with pricing strategy
    assert "free_tier_headline" in marketing_messages
    assert "upgrade_message" in marketing_messages

    if pricing_strategy["pricing_psychology"] == "price_anchoring":
        assert "recommended_plan" in marketing_messages
        assert "price_comparison" in marketing_messages

    if pricing_strategy["discount_strategy"] == "annual_discount":
        assert "annual_discount_headline" in marketing_messages
        assert "annual_discount_message" in marketing_messages

    # Verify message content aligns with strategy
    if pricing_strategy["model_type"] == "freemium":
        assert "Free" in marketing_messages["free_tier_headline"]
        assert "Unlock" in marketing_messages["upgrade_message"]


def test_revenue_projections_to_marketing_budget_allocation(mock_monetization_strategy):
    """Test using revenue projections to inform marketing budget allocation."""
    # Extract revenue projections
    revenue_projections = mock_monetization_strategy["revenue_projections"]

    # Calculate marketing budget as percentage of projected revenue
    year_1_revenue = revenue_projections["year_1"]["total"]
    marketing_budget_year_1 = year_1_revenue * 0.2  # 20% of revenue

    # Allocate budget based on tier revenue projections
    tier_allocations_year_1 = {}
    for tier, revenue in revenue_projections["year_1"]["by_tier"].items():
        tier_allocations_year_1[tier] = (
            (revenue / year_1_revenue) * \
                marketing_budget_year_1 if year_1_revenue > 0 else 0
        )

    # Create a marketing plan with budget allocation
    marketing_plan = MarketingPlan(
        name="AI Inventory Manager Marketing Plan",
        description="Marketing plan based on monetization strategy and revenue projections",
            
    )

    # Add budget
    marketing_plan.set_budget(
        total_amount=marketing_budget_year_1, period="annual", 
            allocation_strategy="tier_based"
    )

    # Add budget allocation for each tier
    for tier, amount in tier_allocations_year_1.items():
        marketing_plan.add_tier_budget_allocation(
            tier_name=tier,
            amount=amount,
            focus_areas=(
                ["acquisition"] if tier == "Free" else ["acquisition", "conversion", 
                    "retention"]
            ),
        )

    # Add channels and strategies
    marketing_plan.add_channel(
        name="Content Marketing",
        budget_percentage=0.30,
        primary_goal="awareness",
        target_tiers=["Free", "Pro"],
    )

    marketing_plan.add_channel(
        name="SEO",
        budget_percentage=0.15,
        primary_goal="traffic",
        target_tiers=["Free", "Pro", "Business"],
    )

    marketing_plan.add_channel(
        name="Email Marketing",
        budget_percentage=0.15,
        primary_goal="conversion",
        target_tiers=["Free", "Pro"],
    )

    marketing_plan.add_channel(
        name="Paid Advertising",
        budget_percentage=0.25,
        primary_goal="acquisition",
        target_tiers=["Pro", "Business"],
    )

    marketing_plan.add_channel(
        name="Direct Sales",
        budget_percentage=0.15,
        primary_goal="conversion",
        target_tiers=["Business"],
    )

    # Verify marketing budget allocation
    assert marketing_plan.budget["total_amount"] == marketing_budget_year_1
    assert marketing_plan.budget["period"] == "annual"

    # Check that the tier budget allocations are proportional to revenue
    for tier, allocation in marketing_plan.tier_budget_allocations.items():
        expected_proportion = (
            revenue_projections["year_1"]["by_tier"].get(tier, 0) / year_1_revenue
            if year_1_revenue > 0
            else 0
        )
        actual_proportion = (
            allocation["amount"] / \
                marketing_budget_year_1 if marketing_budget_year_1 > 0 else 0
        )
        assert (
            abs(expected_proportion - actual_proportion) < 0.01
        )  # Within 1% margin for floating point comparison

    # Verify channel allocations
    channel_allocation_sum = \
        sum(c["budget_percentage"] for c in marketing_plan.channels)
    assert abs(channel_allocation_sum - 1.0) < 0.01  # Should sum to approximately 1.0

    # Check that channels are targeting appropriate tiers
    free_tier_channels = \
        [c for c in marketing_plan.channels if "Free" in c["target_tiers"]]
    business_tier_channels = \
        [c for c in marketing_plan.channels if "Business" in c["target_tiers"]]

    assert len(free_tier_channels) >= 2  # Free tier should have at least 2 channels
    assert len(business_tier_channels) >= \
        2  # Business tier should have at least 2 channels
    assert any(
        c["name"] == "Direct Sales" for c in business_tier_channels
    )  # Business tier should include direct sales


def test_end_to_end_monetization_to_marketing_workflow(
    mock_monetization_strategy, mock_solution, mock_niche
):
    """Test end - to - end workflow from monetization strategy to marketing plan."""
    # Step 1: Extract key information from monetization strategy
    subscription_model = mock_monetization_strategy["subscription_model"]
    tiers = subscription_model["tiers"]
    target_audience = mock_monetization_strategy["target_audience"]
    pricing_strategy = mock_monetization_strategy["pricing_strategy"]
    revenue_projections = mock_monetization_strategy["revenue_projections"]

    # Step 2: Create a marketing plan
    marketing_plan = MarketingPlan(
        name=f"{mock_solution['name']} Marketing Plan",
        description=f"Comprehensive marketing plan for {mock_solution['name']}",
    )

    # Step 3: Set marketing goals based on monetization strategy and revenue projections
    year_1_revenue = revenue_projections["year_1"]["total"]
    marketing_plan.add_goal(
        name="Revenue Target",
        description=f"Achieve ${year_1_revenue} in annual recurring revenue",
        metric="ARR",
        target_value=year_1_revenue,
        timeframe="1 year",
    )

    free_to_paid_conversion_goal = 0.05  # 5% conversion from free to paid
    marketing_plan.add_goal(
        name="Free to Paid Conversion",
        description="Convert free tier users to paid subscriptions",
        metric="conversion_rate",
        target_value=free_to_paid_conversion_goal,
        timeframe="ongoing",
    )

    # Different goals for different tiers
    marketing_plan.add_goal(
        name="Free Tier User Acquisition",
        description="Acquire new free tier users",
        metric="free_signups",
        target_value=10000,
        timeframe="1 year",
    )

    marketing_plan.add_goal(
        name="Pro Tier User Acquisition",
        description="Acquire new pro tier subscribers",
        metric="pro_subscriptions",
        target_value=500,
        timeframe="1 year",
    )

    marketing_plan.add_goal(
        name="Business Tier User Acquisition",
        description="Acquire new business tier subscribers",
        metric="business_subscriptions",
        target_value=100,
        timeframe="1 year",
    )

    # Step 4: Calculate marketing budget and allocation
    marketing_budget = year_1_revenue * 0.2  # 20% of projected revenue
    marketing_plan.set_budget(
        total_amount=marketing_budget, period="annual", allocation_strategy="tier_based"
    )

    # Step 5: Define target personas based on monetization strategy
    for tier_name, persona_description in target_audience["user_personas"].items():
        marketing_plan.add_persona(
            name=f"{tier_name.replace('_', ' ').title()} User",
            description=persona_description,
            target_tier=tier_name,
            goals=["improve inventory management", "reduce stockouts"],
            pain_points=["manual inventory tracking", "stockouts", "overstocking"],
        )

    # Step 6: Define marketing channels and strategies based on tiers
    # Free tier - focus on awareness and acquisition
    marketing_plan.add_channel(
        name="Content Marketing",
        budget_percentage=0.25,
        primary_goal="awareness",
        target_tiers=["free_tier"],
        strategies=[
            "Educational blog posts about inventory management",
            "SEO optimization for inventory management keywords",
            "Free tools and resources",
        ],
    )

    marketing_plan.add_channel(
        name="Social Media",
        budget_percentage=0.15,
        primary_goal="engagement",
        target_tiers=["free_tier", "pro_tier"],
        strategies=[
            "Platform - specific content strategy",
            "Community building",
            "User testimonials and case studies",
        ],
    )

    # Pro tier - focus on conversion and retention
    marketing_plan.add_channel(
        name="Email Marketing",
        budget_percentage=0.20,
        primary_goal="conversion",
        target_tiers=["free_tier", "pro_tier"],
        strategies=[
            "Free - to - Pro upgrade campaigns",
            "Feature announcements",
            "Case studies showcasing ROI",
        ],
    )

    # Business tier - focus on high - value acquisition
    marketing_plan.add_channel(
        name="Paid Advertising",
        budget_percentage=0.25,
        primary_goal="acquisition",
        target_tiers=["pro_tier", "business_tier"],
        strategies=[
            "Google Ads for high - intent keywords",
            "Retargeting campaigns",
            "LinkedIn ads for business decision - makers",
        ],
    )

    marketing_plan.add_channel(
        name="Direct Sales",
        budget_percentage=0.15,
        primary_goal="conversion",
        target_tiers=["business_tier"],
        strategies=[
            "Outbound sales campaigns",
            "Demo requests follow - up",
            "Partner referral program",
        ],
    )

    # Step 7: Create content strategy aligned with monetization tiers
    marketing_plan.add_content_strategy(
        name="Tier - Based Content Strategy",
        description="Content strategy aligned with subscription tiers",
        content_types=[
            {
                "name": "Blog Posts",
                "target_tiers": ["free_tier"],
                "frequency": "weekly",
                "topics": ["Basic inventory management", "Getting started guides"],
            },
            {
                "name": "Case Studies",
                "target_tiers": ["pro_tier"],
                "frequency": "monthly",
                "topics": ["ROI from advanced forecasting", "Time savings with alerts"],
            },
            {
                "name": "White Papers",
                "target_tiers": ["business_tier"],
                "frequency": "quarterly",
                "topics": ["Enterprise inventory management", 
                    "API integration strategies"],
            },
        ],
    )

    # Step 8: Create messaging strategy based on pricing strategy
    messaging = {}

    # For freemium model
    if pricing_strategy["model_type"] == "freemium":
        messaging["value_proposition"] = "Start managing inventory for free, 
            upgrade as you grow"
        messaging["free_tier"] = "Get started with basic forecasting at no cost"
        messaging["pro_tier"] = "Unlock advanced features and save time with Pro"
        messaging["business_tier"] = \
            "Get full functionality and dedicated support with Business"

    # For price anchoring
    if pricing_strategy["pricing_psychology"] == "price_anchoring":
        messaging["pricing_display"] = \
            "Show all three tiers with Pro as the recommended option"
        messaging["recommended_plan"] = "Pro"

    # For annual discount
    if pricing_strategy["discount_strategy"] == "annual_discount":
        messaging["discount_message"] = "Save 20% with annual billing"

    marketing_plan.set_messaging_strategy(messaging)

    # Step 9: Create conversion funnels for each tier
    for tier_name in ["free_tier", "pro_tier", "business_tier"]:
        marketing_plan.add_conversion_funnel(
            name=f"{tier_name.replace('_', ' ').title()} Conversion Funnel",
            target_tier=tier_name,
            stages=[
                {"name": "Awareness", "channels": ["Content Marketing", "Social Media"]},
                    
                {"name": "Interest", "channels": ["Email Marketing", "Retargeting"]},
                {"name": "Consideration", "channels": ["Case Studies", "Webinars"]},
                {
                    "name": "Conversion",
                    "channels": [
                        "Email Marketing",
                        "Direct Sales" if tier_name == "business_tier" else "Website",
                    ],
                },
                {"name": "Retention", "channels": ["Email Marketing", 
                    "Customer Success"]},
            ],
        )

    # Step 10: Verify the marketing plan is comprehensive and aligned with monetization strategy
    # Check budget allocation
    assert marketing_plan.budget["total_amount"] == marketing_budget

    # Check channel alignment
    channel_names = [c["name"] for c in marketing_plan.channels]
    assert "Content Marketing" in channel_names
    assert "Direct Sales" in channel_names

    # Check content strategy alignment with tiers
    content_strategy = marketing_plan.content_strategies[0]
    free_tier_content = [
        ct for ct in content_strategy["content_types"] if "free_tier" in ct["target_tiers"]
    ]
    business_tier_content = [
        ct for ct in content_strategy["content_types"] if "business_tier" in ct["target_tiers"]
    ]

    assert len(free_tier_content) >= 1
    assert len(business_tier_content) >= 1
    assert any("Blog Posts" == ct["name"] for ct in free_tier_content)
    assert any("White Papers" == ct["name"] for ct in business_tier_content)

    # Check messaging alignment with pricing strategy
    assert "free_tier" in marketing_plan.messaging_strategy
    assert "pro_tier" in marketing_plan.messaging_strategy
    assert "business_tier" in marketing_plan.messaging_strategy

    if pricing_strategy["model_type"] == "freemium":
        assert "free" in marketing_plan.messaging_strategy["value_proposition"].lower()

    if pricing_strategy["discount_strategy"] == "annual_discount":
        assert "discount_message" in marketing_plan.messaging_strategy

    # Check conversion funnels
    assert len(marketing_plan.conversion_funnels) == 3  # One for each tier

    # Final verification - the complete marketing plan should have all components
    assert hasattr(marketing_plan, "name")
    assert hasattr(marketing_plan, "description")
    assert hasattr(marketing_plan, "goals")
    assert hasattr(marketing_plan, "budget")
    assert hasattr(marketing_plan, "personas")
    assert hasattr(marketing_plan, "channels")
    assert hasattr(marketing_plan, "content_strategies")
    assert hasattr(marketing_plan, "messaging_strategy")
    assert hasattr(marketing_plan, "conversion_funnels")
=======
"""test_monetization_to_marketing.py - Module for the pAIssive Income project."""

# This file was automatically fixed by the syntax error correction script
# The original content had syntax errors that could not be automatically fixed
# Please review and update this file as needed


def main():
    """Initialize the module."""
    pass


if __name__ == "__main__":
    main()
>>>>>>> 6124bda3
<|MERGE_RESOLUTION|>--- conflicted
+++ resolved
@@ -1,859 +1,3 @@
-<<<<<<< HEAD
-"""
-Integration tests for the monetization - to - marketing workflow.
-"""
-
-from unittest.mock import MagicMock, patch
-
-import pytest
-
-from agent_team import AgentTeam
-from marketing import ChannelStrategy, ConcreteContentGenerator, MarketingPlan
-from monetization import FreemiumModel, PricingCalculator, SubscriptionModel
-
-
-@pytest.fixture
-def mock_monetization_strategy():
-    """Create a mock monetization strategy for testing."""
-    return {
-        "id": "strategy1",
-        "name": "Freemium Strategy",
-        "description": "A freemium monetization strategy",
-        "subscription_model": {
-            "name": "Inventory Manager Subscription",
-            "tiers": [
-                {
-                    "id": "tier1",
-                    "name": "Free",
-                    "price_monthly": 0.0,
-                    "features": ["Basic Forecasting"],
-                    "limits": {"api_calls": 100, "exports": 10},
-                },
-                {
-                    "id": "tier2",
-                    "name": "Pro",
-                    "price_monthly": 19.99,
-                    "features": ["Advanced Forecasting", "Reorder Alerts"],
-                    "limits": {"api_calls": 1000, "exports": 100},
-                },
-                {
-                    "id": "tier3",
-                    "name": "Business",
-                    "price_monthly": 49.99,
-                    "features": [
-                        "Advanced Forecasting",
-                        "Reorder Alerts",
-                        "Custom Reporting",
-                        "API Access",
-                    ],
-                    "limits": {"api_calls": 10000, "exports": 1000},
-                },
-            ],
-        },
-        "target_audience": {
-            "segments": [
-                "Small businesses",
-                "E - commerce store owners",
-                "Retail inventory managers",
-            ],
-            "user_personas": {
-                "free_tier": "Small business owners looking for basic inventory management",
-                    
-                "pro_tier": "Growing e - commerce businesses with moderate inventory needs",
-                    
-                "business_tier": "Established businesses with complex inventory requirements",
-                    
-            },
-        },
-        "pricing_strategy": {
-            "model_type": "freemium",
-            "pricing_psychology": "price_anchoring",
-            "discount_strategy": "annual_discount",
-        },
-        "revenue_projections": {
-            "year_1": {"total": 250000, "by_tier": {"Free": 0, "Pro": 150000, 
-                "Business": 100000}},
-            "year_3": {"total": 1200000, "by_tier": {"Free": 0, "Pro": 500000, 
-                "Business": 700000}},
-        },
-    }
-
-
-@pytest.fixture
-def mock_solution():
-    """Create a mock solution for testing."""
-    return {
-        "id": "solution1",
-        "name": "AI Inventory Manager",
-        "description": "An AI - powered solution for inventory management",
-        "features": [
-            {
-                "id": "feature1",
-                "name": "Demand Forecasting",
-                "description": "Predict future inventory needs based on historical data",
-                    
-                "complexity": "high",
-                "value_proposition": "Save time and reduce stockouts",
-            },
-            {
-                "id": "feature2",
-                "name": "Reorder Alerts",
-                "description": "Get alerts when inventory is running low",
-                "complexity": "medium",
-                "value_proposition": "Never run out of stock again",
-            },
-            {
-                "id": "feature3",
-                "name": "Custom Reporting",
-                "description": "Generate custom inventory reports",
-                "complexity": "medium",
-                "value_proposition": "Get the insights you need",
-            },
-            {
-                "id": "feature4",
-                "name": "API Access",
-                "description": "Access inventory data through API",
-                "complexity": "high",
-                "value_proposition": "Integrate with your existing systems",
-            },
-        ],
-        "market_data": {
-            "target_audience": "E - commerce store owners and inventory managers",
-            "market_size": "large",
-            "competition": "medium",
-        },
-    }
-
-
-@pytest.fixture
-def mock_niche():
-    """Create a mock niche for testing."""
-    return {
-        "id": "niche1",
-        "name": "Inventory Management",
-        "market_segment": "e - commerce",
-        "description": "AI tools for inventory management",
-        "opportunity_score": 0.8,
-        "market_data": {
-            "market_size": "large",
-            "growth_rate": "high",
-            "competition": "medium",
-        },
-        "problems": [
-            {
-                "id": "problem1",
-                "name": "Inventory Forecasting",
-                "description": "Difficulty predicting inventory needs",
-                "severity": "high",
-            }
-        ],
-    }
-
-
-@pytest.fixture
-def mock_agents():
-    """Create mock agents for testing."""
-    # Mock the MarketingAgent
-    mock_marketing = MagicMock()
-    mock_marketing.create_plan.return_value = {
-        "id": "plan1",
-        "name": "Inventory Manager Marketing Plan",
-        "description": "A marketing plan for the AI Inventory Manager",
-        "channels": ["content", "social", "email", "ads"],
-        "target_audience": "E - commerce store owners",
-        "budget": {
-            "amount": 5000,
-            "period": "monthly",
-            "allocation": {"content": 0.3, "social": 0.2, "email": 0.15, "ads": 0.35},
-        },
-        "content_calendar": {
-            "content_types": ["blog_posts", "case_studies", "webinars", "newsletters"],
-            "frequency": "weekly",
-        },
-    }
-
-    return {"marketing": mock_marketing}
-
-
-@patch("agent_team.team_config.MarketingAgent")
-def test_monetization_to_marketing_workflow(
-    mock_marketing_class, mock_agents, mock_monetization_strategy, mock_solution, 
-        mock_niche
-):
-    """Test the monetization - to - marketing workflow."""
-    # Set up the mock agents
-    mock_marketing_class.return_value = mock_agents["marketing"]
-
-    # Create a team
-    team = AgentTeam("Test Team")
-
-    # Create a marketing plan from the niche, solution, and monetization strategy
-    marketing_plan = team.create_marketing_plan(
-        mock_niche, mock_solution, mock_monetization_strategy
-    )
-
-    # Check that the marketing agent's create_plan method was called
-    assert mock_agents["marketing"].create_plan.called
-
-    # Check that it was called with the right number of arguments
-    args, kwargs = mock_agents["marketing"].create_plan.call_args
-    assert len(args) == 3  # Should be called with 3 positional arguments
-
-    # Check that a marketing plan was returned
-    assert marketing_plan["name"] == "Inventory Manager Marketing Plan"
-    assert "content" in marketing_plan["channels"]
-    assert "social" in marketing_plan["channels"]
-    assert "email" in marketing_plan["channels"]
-    assert marketing_plan["target_audience"] == "E - commerce store owners"
-
-
-def test_subscription_tiers_to_channel_strategy_integration(
-    mock_monetization_strategy, mock_solution
-):
-    """Test integration between subscription tiers and marketing channel strategy."""
-    # Create a channel strategy using monetization data
-    channel_strategy = ChannelStrategy(
-        name=f"{mock_solution['name']} Channel Strategy",
-        description=f"Channel strategy for {mock_solution['name']}",
-    )
-
-    # Extract target audiences from monetization strategy
-    audiences = []
-    for segment in mock_monetization_strategy["target_audience"]["segments"]:
-        audiences.append({"name": segment, "tier_focus": "all"})
-
-    for tier_name, persona in mock_monetization_strategy["target_audience"][
-        "user_personas"
-    ].items():
-        audiences.append({"name": persona, "tier_focus": tier_name})
-
-    # Add channels based on audience and tiers
-    # Content marketing for all tiers
-    channel_strategy.add_channel(
-        name="Content Marketing",
-        audience=["all"],
-        description="Blog posts, guides, and case studies",
-        tiers_focus=["all"],
-        cost_efficiency=0.8,
-        primary_metrics=["traffic", "leads", "conversions"],
-    )
-
-    # Email marketing for leads and premium tier upsells
-    channel_strategy.add_channel(
-        name="Email Marketing",
-        audience=["leads", "free_tier"],
-        description="Newsletters, product updates, and upgrade offers",
-        tiers_focus=["pro_tier", "business_tier"],
-        cost_efficiency=0.9,
-        primary_metrics=["open_rate", "click_rate", "conversions"],
-    )
-
-    # Add social media strategy
-    channel_strategy.add_channel(
-        name="Social Media",
-        audience=["all"],
-        description="Social posts, engagement, and community building",
-        tiers_focus=["free_tier", "pro_tier"],
-        cost_efficiency=0.7,
-        primary_metrics=["engagement", "followers", "traffic"],
-    )
-
-    # Add paid search specifically for business tier
-    channel_strategy.add_channel(
-        name="Paid Search",
-        audience=["business_tier"],
-        description="Google Ads for high - intent business keywords",
-        tiers_focus=["business_tier"],
-        cost_efficiency=0.6,
-        primary_metrics=["clicks", "conversions", "ROI"],
-    )
-
-    # Verify channel strategy integration with monetization tiers
-    assert len(channel_strategy.channels) == 4
-
-    # Check that each channel has the appropriate focus
-    free_tier_channels = [
-        c
-        for c in channel_strategy.channels
-        if "free_tier" in c["tiers_focus"] or "all" in c["tiers_focus"]
-    ]
-    pro_tier_channels = [
-        c
-        for c in channel_strategy.channels
-        if "pro_tier" in c["tiers_focus"] or "all" in c["tiers_focus"]
-    ]
-    business_tier_channels = [
-        c
-        for c in channel_strategy.channels
-        if "business_tier" in c["tiers_focus"] or "all" in c["tiers_focus"]
-    ]
-
-    # All tiers should have content marketing
-    assert any(c["name"] == "Content Marketing" for c in free_tier_channels)
-    assert any(c["name"] == "Content Marketing" for c in pro_tier_channels)
-    assert any(c["name"] == "Content Marketing" for c in business_tier_channels)
-
-    # Business tier should have paid search
-    assert any(c["name"] == "Paid Search" for c in business_tier_channels)
-    assert not any(c["name"] == "Paid Search" for c in free_tier_channels)
-
-    # Verify channel allocations are set up
-    budget_allocation = channel_strategy.calculate_budget_allocation(10000)
-    assert sum(budget_allocation.values()) == 10000
-    assert all(value > 0 for value in budget_allocation.values())
-
-
-def test_freemium_model_to_content_strategy_integration(mock_monetization_strategy):
-    """Test integration between freemium model and content strategy."""
-    # Extract the subscription model tiers
-    tiers = mock_monetization_strategy["subscription_model"]["tiers"]
-
-    # Create a content generator for each tier
-    content_generators = {}
-
-    for tier in tiers:
-        tier_name = tier["name"]
-
-        # Create content generator
-        generator = ConcreteContentGenerator(
-            name=f"{tier_name} Tier Content Generator",
-            description=f"Content generator for {tier_name} tier",
-        )
-
-        # Add content types based on tier
-        if tier_name == "Free":
-            # For free tier, focus on awareness and education
-            generator.add_content_type(
-                name="Blog Posts",
-                format="text",
-                frequency="weekly",
-                goal="awareness",
-                target_metrics=["traffic", "signups"],
-            )
-            generator.add_content_type(
-                name="Social Media Posts",
-                format="text + image",
-                frequency="daily",
-                goal="engagement",
-                target_metrics=["likes", "shares", "clicks"],
-            )
-
-        elif tier_name == "Pro":
-            # For pro tier, focus on lead nurturing and conversion
-            generator.add_content_type(
-                name="Case Studies",
-                format="pdf",
-                frequency="monthly",
-                goal="conversion",
-                target_metrics=["downloads", "sales calls"],
-            )
-            generator.add_content_type(
-                name="Webinars",
-                format="video",
-                frequency="monthly",
-                goal="lead_nurturing",
-                target_metrics=["registrations", "attendance", "upgrades"],
-            )
-
-        elif tier_name == "Business":
-            # For business tier, focus on ROI and integration
-            generator.add_content_type(
-                name="White Papers",
-                format="pdf",
-                frequency="quarterly",
-                goal="thought_leadership",
-                target_metrics=["downloads", "sales meetings"],
-            )
-            generator.add_content_type(
-                name="Integration Guides",
-                format="text + code",
-                frequency="as_needed",
-                goal="retention",
-                target_metrics=["api_adoption", "feature_usage"],
-            )
-
-        # Add features as topics
-        tier_features = tier["features"]
-        for feature in tier_features:
-            generator.add_topic(
-                name=feature,
-                description=f"Content about {feature}",
-                keywords=[feature.lower().replace(" ", " - "), feature.lower()],
-            )
-
-        content_generators[tier_name] = generator
-
-    # Verify that content generators were created for each tier
-    assert len(content_generators) == len(tiers)
-
-    # Check that content types are appropriate for each tier
-    assert any(ct["name"] == \
-        "Blog Posts" for ct in content_generators["Free"].content_types)
-    assert any(ct["name"] == \
-        "Case Studies" for ct in content_generators["Pro"].content_types)
-    assert any(ct["name"] == \
-        "White Papers" for ct in content_generators["Business"].content_types)
-
-    # Generate sample content for validation
-    free_content = content_generators["Free"].generate_content(
-        content_type="Blog Posts",
-        topic="Basic Forecasting",
-        title="Introduction to Inventory Forecasting",
-    )
-
-    pro_content = content_generators["Pro"].generate_content(
-        content_type="Case Studies",
-        topic="Advanced Forecasting",
-        title="How Company X Reduced Stockouts by 75% with Advanced Forecasting",
-    )
-
-    business_content = content_generators["Business"].generate_content(
-        content_type="Integration Guides",
-        topic="API Access",
-        title="Integrating Your ERP System with Our Inventory API",
-    )
-
-    # Verify that content contains appropriate keywords
-    assert "Basic Forecasting" in str(free_content)
-    assert "Advanced Forecasting" in str(pro_content)
-    assert "API" in str(business_content)
-
-
-def test_pricing_strategy_to_marketing_message_alignment(mock_monetization_strategy):
-    """Test alignment of pricing strategy with marketing messages."""
-    # Extract the pricing strategy and tiers
-    pricing_strategy = mock_monetization_strategy["pricing_strategy"]
-    tiers = mock_monetization_strategy["subscription_model"]["tiers"]
-
-    # Create marketing messages based on pricing strategy
-    marketing_messages = {}
-
-    # For freemium model, emphasize value of free tier and upgrade benefits
-    if pricing_strategy["model_type"] == "freemium":
-        marketing_messages["free_tier_headline"] = "Start Managing Inventory for Free"
-        marketing_messages["free_tier_value_prop"] = \
-            "Get basic inventory forecasting at no cost"
-        marketing_messages["upgrade_message"] = "Unlock Advanced Features with Pro"
-
-    # For price anchoring strategy, emphasize most valuable plan
-    if pricing_strategy["pricing_psychology"] == "price_anchoring":
-        # Find the top tier
-        top_tier = max(tiers, key=lambda t: t["price_monthly"])
-        middle_tier = (
-            [t for t in tiers if t["price_monthly"] > 0 and t != top_tier][0]
-            if len(tiers) > 2
-            else top_tier
-        )
-
-        marketing_messages["recommended_plan"] = middle_tier["name"]
-        marketing_messages["price_comparison"] = (
-            f"Get all essential features at just ${middle_tier['price_monthly']} per month"
-        )
-        marketing_messages["enterprise_message"] = (
-            f"Need more? Our {top_tier['name']} plan includes everything at ${top_tier['price_monthly']} per month"
-        )
-
-    # For annual discounts, highlight savings
-    if pricing_strategy["discount_strategy"] == "annual_discount":
-        marketing_messages["annual_discount_headline"] = "Save 20% with Annual Billing"
-        marketing_messages["annual_discount_message"] = \
-            "Commit for a year and get 2 months free"
-
-    # Verify that marketing messages align with pricing strategy
-    assert "free_tier_headline" in marketing_messages
-    assert "upgrade_message" in marketing_messages
-
-    if pricing_strategy["pricing_psychology"] == "price_anchoring":
-        assert "recommended_plan" in marketing_messages
-        assert "price_comparison" in marketing_messages
-
-    if pricing_strategy["discount_strategy"] == "annual_discount":
-        assert "annual_discount_headline" in marketing_messages
-        assert "annual_discount_message" in marketing_messages
-
-    # Verify message content aligns with strategy
-    if pricing_strategy["model_type"] == "freemium":
-        assert "Free" in marketing_messages["free_tier_headline"]
-        assert "Unlock" in marketing_messages["upgrade_message"]
-
-
-def test_revenue_projections_to_marketing_budget_allocation(mock_monetization_strategy):
-    """Test using revenue projections to inform marketing budget allocation."""
-    # Extract revenue projections
-    revenue_projections = mock_monetization_strategy["revenue_projections"]
-
-    # Calculate marketing budget as percentage of projected revenue
-    year_1_revenue = revenue_projections["year_1"]["total"]
-    marketing_budget_year_1 = year_1_revenue * 0.2  # 20% of revenue
-
-    # Allocate budget based on tier revenue projections
-    tier_allocations_year_1 = {}
-    for tier, revenue in revenue_projections["year_1"]["by_tier"].items():
-        tier_allocations_year_1[tier] = (
-            (revenue / year_1_revenue) * \
-                marketing_budget_year_1 if year_1_revenue > 0 else 0
-        )
-
-    # Create a marketing plan with budget allocation
-    marketing_plan = MarketingPlan(
-        name="AI Inventory Manager Marketing Plan",
-        description="Marketing plan based on monetization strategy and revenue projections",
-            
-    )
-
-    # Add budget
-    marketing_plan.set_budget(
-        total_amount=marketing_budget_year_1, period="annual", 
-            allocation_strategy="tier_based"
-    )
-
-    # Add budget allocation for each tier
-    for tier, amount in tier_allocations_year_1.items():
-        marketing_plan.add_tier_budget_allocation(
-            tier_name=tier,
-            amount=amount,
-            focus_areas=(
-                ["acquisition"] if tier == "Free" else ["acquisition", "conversion", 
-                    "retention"]
-            ),
-        )
-
-    # Add channels and strategies
-    marketing_plan.add_channel(
-        name="Content Marketing",
-        budget_percentage=0.30,
-        primary_goal="awareness",
-        target_tiers=["Free", "Pro"],
-    )
-
-    marketing_plan.add_channel(
-        name="SEO",
-        budget_percentage=0.15,
-        primary_goal="traffic",
-        target_tiers=["Free", "Pro", "Business"],
-    )
-
-    marketing_plan.add_channel(
-        name="Email Marketing",
-        budget_percentage=0.15,
-        primary_goal="conversion",
-        target_tiers=["Free", "Pro"],
-    )
-
-    marketing_plan.add_channel(
-        name="Paid Advertising",
-        budget_percentage=0.25,
-        primary_goal="acquisition",
-        target_tiers=["Pro", "Business"],
-    )
-
-    marketing_plan.add_channel(
-        name="Direct Sales",
-        budget_percentage=0.15,
-        primary_goal="conversion",
-        target_tiers=["Business"],
-    )
-
-    # Verify marketing budget allocation
-    assert marketing_plan.budget["total_amount"] == marketing_budget_year_1
-    assert marketing_plan.budget["period"] == "annual"
-
-    # Check that the tier budget allocations are proportional to revenue
-    for tier, allocation in marketing_plan.tier_budget_allocations.items():
-        expected_proportion = (
-            revenue_projections["year_1"]["by_tier"].get(tier, 0) / year_1_revenue
-            if year_1_revenue > 0
-            else 0
-        )
-        actual_proportion = (
-            allocation["amount"] / \
-                marketing_budget_year_1 if marketing_budget_year_1 > 0 else 0
-        )
-        assert (
-            abs(expected_proportion - actual_proportion) < 0.01
-        )  # Within 1% margin for floating point comparison
-
-    # Verify channel allocations
-    channel_allocation_sum = \
-        sum(c["budget_percentage"] for c in marketing_plan.channels)
-    assert abs(channel_allocation_sum - 1.0) < 0.01  # Should sum to approximately 1.0
-
-    # Check that channels are targeting appropriate tiers
-    free_tier_channels = \
-        [c for c in marketing_plan.channels if "Free" in c["target_tiers"]]
-    business_tier_channels = \
-        [c for c in marketing_plan.channels if "Business" in c["target_tiers"]]
-
-    assert len(free_tier_channels) >= 2  # Free tier should have at least 2 channels
-    assert len(business_tier_channels) >= \
-        2  # Business tier should have at least 2 channels
-    assert any(
-        c["name"] == "Direct Sales" for c in business_tier_channels
-    )  # Business tier should include direct sales
-
-
-def test_end_to_end_monetization_to_marketing_workflow(
-    mock_monetization_strategy, mock_solution, mock_niche
-):
-    """Test end - to - end workflow from monetization strategy to marketing plan."""
-    # Step 1: Extract key information from monetization strategy
-    subscription_model = mock_monetization_strategy["subscription_model"]
-    tiers = subscription_model["tiers"]
-    target_audience = mock_monetization_strategy["target_audience"]
-    pricing_strategy = mock_monetization_strategy["pricing_strategy"]
-    revenue_projections = mock_monetization_strategy["revenue_projections"]
-
-    # Step 2: Create a marketing plan
-    marketing_plan = MarketingPlan(
-        name=f"{mock_solution['name']} Marketing Plan",
-        description=f"Comprehensive marketing plan for {mock_solution['name']}",
-    )
-
-    # Step 3: Set marketing goals based on monetization strategy and revenue projections
-    year_1_revenue = revenue_projections["year_1"]["total"]
-    marketing_plan.add_goal(
-        name="Revenue Target",
-        description=f"Achieve ${year_1_revenue} in annual recurring revenue",
-        metric="ARR",
-        target_value=year_1_revenue,
-        timeframe="1 year",
-    )
-
-    free_to_paid_conversion_goal = 0.05  # 5% conversion from free to paid
-    marketing_plan.add_goal(
-        name="Free to Paid Conversion",
-        description="Convert free tier users to paid subscriptions",
-        metric="conversion_rate",
-        target_value=free_to_paid_conversion_goal,
-        timeframe="ongoing",
-    )
-
-    # Different goals for different tiers
-    marketing_plan.add_goal(
-        name="Free Tier User Acquisition",
-        description="Acquire new free tier users",
-        metric="free_signups",
-        target_value=10000,
-        timeframe="1 year",
-    )
-
-    marketing_plan.add_goal(
-        name="Pro Tier User Acquisition",
-        description="Acquire new pro tier subscribers",
-        metric="pro_subscriptions",
-        target_value=500,
-        timeframe="1 year",
-    )
-
-    marketing_plan.add_goal(
-        name="Business Tier User Acquisition",
-        description="Acquire new business tier subscribers",
-        metric="business_subscriptions",
-        target_value=100,
-        timeframe="1 year",
-    )
-
-    # Step 4: Calculate marketing budget and allocation
-    marketing_budget = year_1_revenue * 0.2  # 20% of projected revenue
-    marketing_plan.set_budget(
-        total_amount=marketing_budget, period="annual", allocation_strategy="tier_based"
-    )
-
-    # Step 5: Define target personas based on monetization strategy
-    for tier_name, persona_description in target_audience["user_personas"].items():
-        marketing_plan.add_persona(
-            name=f"{tier_name.replace('_', ' ').title()} User",
-            description=persona_description,
-            target_tier=tier_name,
-            goals=["improve inventory management", "reduce stockouts"],
-            pain_points=["manual inventory tracking", "stockouts", "overstocking"],
-        )
-
-    # Step 6: Define marketing channels and strategies based on tiers
-    # Free tier - focus on awareness and acquisition
-    marketing_plan.add_channel(
-        name="Content Marketing",
-        budget_percentage=0.25,
-        primary_goal="awareness",
-        target_tiers=["free_tier"],
-        strategies=[
-            "Educational blog posts about inventory management",
-            "SEO optimization for inventory management keywords",
-            "Free tools and resources",
-        ],
-    )
-
-    marketing_plan.add_channel(
-        name="Social Media",
-        budget_percentage=0.15,
-        primary_goal="engagement",
-        target_tiers=["free_tier", "pro_tier"],
-        strategies=[
-            "Platform - specific content strategy",
-            "Community building",
-            "User testimonials and case studies",
-        ],
-    )
-
-    # Pro tier - focus on conversion and retention
-    marketing_plan.add_channel(
-        name="Email Marketing",
-        budget_percentage=0.20,
-        primary_goal="conversion",
-        target_tiers=["free_tier", "pro_tier"],
-        strategies=[
-            "Free - to - Pro upgrade campaigns",
-            "Feature announcements",
-            "Case studies showcasing ROI",
-        ],
-    )
-
-    # Business tier - focus on high - value acquisition
-    marketing_plan.add_channel(
-        name="Paid Advertising",
-        budget_percentage=0.25,
-        primary_goal="acquisition",
-        target_tiers=["pro_tier", "business_tier"],
-        strategies=[
-            "Google Ads for high - intent keywords",
-            "Retargeting campaigns",
-            "LinkedIn ads for business decision - makers",
-        ],
-    )
-
-    marketing_plan.add_channel(
-        name="Direct Sales",
-        budget_percentage=0.15,
-        primary_goal="conversion",
-        target_tiers=["business_tier"],
-        strategies=[
-            "Outbound sales campaigns",
-            "Demo requests follow - up",
-            "Partner referral program",
-        ],
-    )
-
-    # Step 7: Create content strategy aligned with monetization tiers
-    marketing_plan.add_content_strategy(
-        name="Tier - Based Content Strategy",
-        description="Content strategy aligned with subscription tiers",
-        content_types=[
-            {
-                "name": "Blog Posts",
-                "target_tiers": ["free_tier"],
-                "frequency": "weekly",
-                "topics": ["Basic inventory management", "Getting started guides"],
-            },
-            {
-                "name": "Case Studies",
-                "target_tiers": ["pro_tier"],
-                "frequency": "monthly",
-                "topics": ["ROI from advanced forecasting", "Time savings with alerts"],
-            },
-            {
-                "name": "White Papers",
-                "target_tiers": ["business_tier"],
-                "frequency": "quarterly",
-                "topics": ["Enterprise inventory management", 
-                    "API integration strategies"],
-            },
-        ],
-    )
-
-    # Step 8: Create messaging strategy based on pricing strategy
-    messaging = {}
-
-    # For freemium model
-    if pricing_strategy["model_type"] == "freemium":
-        messaging["value_proposition"] = "Start managing inventory for free, 
-            upgrade as you grow"
-        messaging["free_tier"] = "Get started with basic forecasting at no cost"
-        messaging["pro_tier"] = "Unlock advanced features and save time with Pro"
-        messaging["business_tier"] = \
-            "Get full functionality and dedicated support with Business"
-
-    # For price anchoring
-    if pricing_strategy["pricing_psychology"] == "price_anchoring":
-        messaging["pricing_display"] = \
-            "Show all three tiers with Pro as the recommended option"
-        messaging["recommended_plan"] = "Pro"
-
-    # For annual discount
-    if pricing_strategy["discount_strategy"] == "annual_discount":
-        messaging["discount_message"] = "Save 20% with annual billing"
-
-    marketing_plan.set_messaging_strategy(messaging)
-
-    # Step 9: Create conversion funnels for each tier
-    for tier_name in ["free_tier", "pro_tier", "business_tier"]:
-        marketing_plan.add_conversion_funnel(
-            name=f"{tier_name.replace('_', ' ').title()} Conversion Funnel",
-            target_tier=tier_name,
-            stages=[
-                {"name": "Awareness", "channels": ["Content Marketing", "Social Media"]},
-                    
-                {"name": "Interest", "channels": ["Email Marketing", "Retargeting"]},
-                {"name": "Consideration", "channels": ["Case Studies", "Webinars"]},
-                {
-                    "name": "Conversion",
-                    "channels": [
-                        "Email Marketing",
-                        "Direct Sales" if tier_name == "business_tier" else "Website",
-                    ],
-                },
-                {"name": "Retention", "channels": ["Email Marketing", 
-                    "Customer Success"]},
-            ],
-        )
-
-    # Step 10: Verify the marketing plan is comprehensive and aligned with monetization strategy
-    # Check budget allocation
-    assert marketing_plan.budget["total_amount"] == marketing_budget
-
-    # Check channel alignment
-    channel_names = [c["name"] for c in marketing_plan.channels]
-    assert "Content Marketing" in channel_names
-    assert "Direct Sales" in channel_names
-
-    # Check content strategy alignment with tiers
-    content_strategy = marketing_plan.content_strategies[0]
-    free_tier_content = [
-        ct for ct in content_strategy["content_types"] if "free_tier" in ct["target_tiers"]
-    ]
-    business_tier_content = [
-        ct for ct in content_strategy["content_types"] if "business_tier" in ct["target_tiers"]
-    ]
-
-    assert len(free_tier_content) >= 1
-    assert len(business_tier_content) >= 1
-    assert any("Blog Posts" == ct["name"] for ct in free_tier_content)
-    assert any("White Papers" == ct["name"] for ct in business_tier_content)
-
-    # Check messaging alignment with pricing strategy
-    assert "free_tier" in marketing_plan.messaging_strategy
-    assert "pro_tier" in marketing_plan.messaging_strategy
-    assert "business_tier" in marketing_plan.messaging_strategy
-
-    if pricing_strategy["model_type"] == "freemium":
-        assert "free" in marketing_plan.messaging_strategy["value_proposition"].lower()
-
-    if pricing_strategy["discount_strategy"] == "annual_discount":
-        assert "discount_message" in marketing_plan.messaging_strategy
-
-    # Check conversion funnels
-    assert len(marketing_plan.conversion_funnels) == 3  # One for each tier
-
-    # Final verification - the complete marketing plan should have all components
-    assert hasattr(marketing_plan, "name")
-    assert hasattr(marketing_plan, "description")
-    assert hasattr(marketing_plan, "goals")
-    assert hasattr(marketing_plan, "budget")
-    assert hasattr(marketing_plan, "personas")
-    assert hasattr(marketing_plan, "channels")
-    assert hasattr(marketing_plan, "content_strategies")
-    assert hasattr(marketing_plan, "messaging_strategy")
-    assert hasattr(marketing_plan, "conversion_funnels")
-=======
 """test_monetization_to_marketing.py - Module for the pAIssive Income project."""
 
 # This file was automatically fixed by the syntax error correction script
@@ -867,5 +11,4 @@
 
 
 if __name__ == "__main__":
-    main()
->>>>>>> 6124bda3
+    main()