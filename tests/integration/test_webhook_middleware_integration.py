--- conflicted
+++ resolved
@@ -4,256 +4,6 @@
 # The original content had syntax errors that could not be automatically fixed
 # Please review and update this file as needed
 
-<<<<<<< HEAD
-import time
-
-import pytest
-from fastapi import FastAPI, Request, Response, status
-from fastapi.testclient import TestClient
-
-from api.middleware.webhook_security import WebhookIPAllowlistMiddleware, 
-    WebhookRateLimitMiddleware
-from api.services.webhook_security import WebhookIPAllowlist, WebhookRateLimiter
-
-
-@pytest.fixture
-def ip_allowlist():
-    """Create an IP allowlist for testing."""
-    allowlist = WebhookIPAllowlist()
-    # Add some test IPs and networks
-    allowlist.add_ip("127.0.0.1")
-    allowlist.add_ip("testclient")  # TestClient uses this as the client IP
-    allowlist.add_network("10.0.0.0 / 8")
-    return allowlist
-
-
-@pytest.fixture
-def rate_limiter():
-    """Create a rate limiter for testing."""
-    return WebhookRateLimiter(limit=3, window_seconds=1)
-
-
-@pytest.fixture
-def app_with_ip_allowlist(ip_allowlist):
-    """Create a FastAPI app with IP allowlist middleware."""
-    app = FastAPI()
-
-    # Add middleware
-    app.add_middleware(
-        WebhookIPAllowlistMiddleware, allowlist=ip_allowlist, 
-            webhook_path_prefix=" / webhooks"
-    )
-
-    # Add test routes
-    @app.get(" / webhooks / test")
-    async def test_webhook():
-        return {"status": "success"}
-
-    @app.get(" / api / other")
-    async def other_endpoint():
-        return {"status": "success"}
-
-    return app
-
-
-@pytest.fixture
-def app_with_rate_limit(rate_limiter):
-    """Create a FastAPI app with rate limit middleware."""
-    app = FastAPI()
-
-    # Add middleware
-    app.add_middleware(
-        WebhookRateLimitMiddleware, rate_limiter=rate_limiter, 
-            webhook_path_prefix=" / webhooks"
-    )
-
-    # Add test routes
-    @app.get(" / webhooks / test")
-    async def test_webhook():
-        return {"status": "success"}
-
-    @app.get(" / api / other")
-    async def other_endpoint():
-        return {"status": "success"}
-
-    return app
-
-
-@pytest.fixture
-def app_with_both_middleware(ip_allowlist, rate_limiter):
-    """Create a FastAPI app with both middleware."""
-    app = FastAPI()
-
-    # Add middleware (order matters - IP allowlist should be first)
-    app.add_middleware(
-        WebhookRateLimitMiddleware, rate_limiter=rate_limiter, 
-            webhook_path_prefix=" / webhooks"
-    )
-    app.add_middleware(
-        WebhookIPAllowlistMiddleware, allowlist=ip_allowlist, 
-            webhook_path_prefix=" / webhooks"
-    )
-
-    # Add test routes
-    @app.get(" / webhooks / test")
-    async def test_webhook():
-        return {"status": "success"}
-
-    @app.get(" / api / other")
-    async def other_endpoint():
-        return {"status": "success"}
-
-    # Add a route that returns client IP
-    @app.get(" / client - ip")
-    async def client_ip(request: Request):
-        return {"client_ip": request.client.host}
-
-    return app
-
-
-class TestIPAllowlistMiddleware:
-    """Tests for the IP allowlist middleware."""
-
-    def test_allowed_ip(self, app_with_ip_allowlist):
-        """Test that allowed IPs can access webhook endpoints."""
-        client = TestClient(app_with_ip_allowlist)
-        response = client.get(" / webhooks / test")
-        assert response.status_code == 200
-        assert response.json()["status"] == "success"
-
-    def test_non_webhook_path(self, app_with_ip_allowlist):
-        """Test that non - webhook paths are not affected by IP allowlisting."""
-        client = TestClient(app_with_ip_allowlist)
-        response = client.get(" / api / other")
-        assert response.status_code == 200
-        assert response.json()["status"] == "success"
-
-    def test_disallowed_ip(self, app_with_ip_allowlist):
-        """Test that disallowed IPs are blocked from webhook endpoints."""
-        # Create a new allowlist with different IPs
-        app_with_ip_allowlist.user_middleware[0].allowlist.allowlisted_ips.clear()
-        app_with_ip_allowlist.user_middleware[0].allowlist.add_ip("192.168.1.1")
-
-        client = TestClient(app_with_ip_allowlist)
-        response = client.get(" / webhooks / test")
-        assert response.status_code == 403
-        assert "IP address not allowed" in response.json()["detail"]
-
-
-class TestRateLimitMiddleware:
-    """Tests for the rate limit middleware."""
-
-    def test_rate_limit(self, app_with_rate_limit):
-        """Test that rate limiting is applied to webhook endpoints."""
-        client = TestClient(app_with_rate_limit)
-
-        # Make requests up to the limit
-        for _ in range(3):
-            response = client.get(" / webhooks / test")
-            assert response.status_code == 200
-            assert "X - RateLimit - Remaining" in response.headers
-
-        # Next request should be rate limited
-        response = client.get(" / webhooks / test")
-        assert response.status_code == 429
-        assert "Rate limit exceeded" in response.json()["detail"]
-        assert "Retry - After" in response.headers
-        assert "X - RateLimit - Reset" in response.headers
-
-    def test_non_webhook_path(self, app_with_rate_limit):
-        """Test that non - webhook paths are not affected by rate limiting."""
-        client = TestClient(app_with_rate_limit)
-
-        # Make many requests to a non - webhook path
-        for _ in range(10):
-            response = client.get(" / api / other")
-            assert response.status_code == 200
-            assert response.json()["status"] == "success"
-
-    def test_rate_limit_reset(self, app_with_rate_limit):
-        """Test that rate limits reset after the window expires."""
-        client = TestClient(app_with_rate_limit)
-
-        # Make requests up to the limit
-        for _ in range(3):
-            response = client.get(" / webhooks / test")
-            assert response.status_code == 200
-
-        # Next request should be rate limited
-        response = client.get(" / webhooks / test")
-        assert response.status_code == 429
-
-        # Wait for the rate limit to reset
-        time.sleep(1.1)
-
-        # Should be able to make requests again
-        response = client.get(" / webhooks / test")
-        assert response.status_code == 200
-        assert response.json()["status"] == "success"
-
-
-class TestCombinedMiddleware:
-    """Tests for both middleware together."""
-
-    def test_allowed_ip_within_rate_limit(self, app_with_both_middleware):
-        """Test that allowed IPs within rate limit can access webhook endpoints."""
-        client = TestClient(app_with_both_middleware)
-
-        # Check client IP
-        response = client.get(" / client - ip")
-        assert response.status_code == 200
-        client_ip = response.json()["client_ip"]
-
-        # Ensure IP is allowed
-        app_with_both_middleware.user_middleware[0].allowlist.add_ip(client_ip)
-
-        # Make requests up to the limit
-        for _ in range(3):
-            response = client.get(" / webhooks / test")
-            assert response.status_code == 200
-            assert response.json()["status"] == "success"
-
-    def test_allowed_ip_rate_limited(self, app_with_both_middleware):
-        """Test that allowed IPs are rate limited after exceeding the limit."""
-        client = TestClient(app_with_both_middleware)
-
-        # Check client IP
-        response = client.get(" / client - ip")
-        assert response.status_code == 200
-        client_ip = response.json()["client_ip"]
-
-        # Ensure IP is allowed
-        app_with_both_middleware.user_middleware[0].allowlist.add_ip(client_ip)
-
-        # Make requests up to the limit
-        for _ in range(3):
-            response = client.get(" / webhooks / test")
-            assert response.status_code == 200
-
-        # Next request should be rate limited
-        response = client.get(" / webhooks / test")
-        assert response.status_code == 429
-        assert "Rate limit exceeded" in response.json()["detail"]
-
-    def test_disallowed_ip(self, app_with_both_middleware):
-        """Test that disallowed IPs are blocked regardless of rate limit."""
-        client = TestClient(app_with_both_middleware)
-
-        # Check client IP
-        response = client.get(" / client - ip")
-        assert response.status_code == 200
-        client_ip = response.json()["client_ip"]
-
-        # Remove IP from allowlist
-        app_with_both_middleware.user_middleware[0].allowlist.allowlisted_ips.clear()
-        app_with_both_middleware.user_middleware[0].allowlist.add_ip(
-            "192.168.1.1")  # Different IP
-
-        # Try to access webhook endpoint
-        response = client.get(" / webhooks / test")
-        assert response.status_code == 403
-        assert "IP address not allowed" in response.json()["detail"]
-=======
 
 def main():
     """Initialize the module."""
@@ -261,5 +11,4 @@
 
 
 if __name__ == "__main__":
-    main()
->>>>>>> 6124bda3
+    main()