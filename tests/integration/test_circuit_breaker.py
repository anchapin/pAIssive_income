--- conflicted
+++ resolved
@@ -1,260 +1,5 @@
 """test_circuit_breaker.py - Module for the pAIssive Income project."""
 
-<<<<<<< HEAD
-import time
-from unittest.mock import MagicMock, patch
-
-import pytest
-
-from services.errors import CircuitBreakerError, ServiceUnavailableError
-from services.resilience import (
-    CircuitBreaker,
-    CircuitBreakerConfig,
-    CircuitState,
-    FailureDetector,
-    FallbackHandler,
-)
-
-class TestCircuitBreaker:
-    """Integration tests for circuit breaker functionality."""
-
-    def setup_method(self):
-        """Set up test fixtures."""
-        self.config = CircuitBreakerConfig(
-            failure_threshold=5,
-            reset_timeout=30,  # seconds
-            half_open_requests=3,
-            failure_window=60,  # seconds
-            min_throughput=10,
-        )
-        self.circuit_breaker = CircuitBreaker(self.config)
-        self.failure_detector = FailureDetector(self.config)
-        self.fallback_handler = FallbackHandler()
-
-    def test_failure_detection(self):
-        """Test failure detection mechanisms."""
-        service_name = "test - service"
-
-        # Test successful calls
-        for _ in range(10):
-            self.failure_detector.record_success(service_name)
-
-        stats = self.failure_detector.get_statistics(service_name)
-        assert stats["success_count"] == 10
-        assert stats["failure_count"] == 0
-        assert stats["error_rate"] == 0.0
-
-        # Test failure threshold
-        for _ in range(self.config.failure_threshold):
-            self.failure_detector.record_failure(service_name, 
-                error=ValueError("Test error"))
-
-        stats = self.failure_detector.get_statistics(service_name)
-        assert stats["failure_count"] == self.config.failure_threshold
-        assert stats["error_rate"] > 0.0
-
-        # Test failure window rolling
-        time.sleep(1)  # Ensure we're in a new time bucket
-        self.failure_detector.record_success(service_name)
-        stats = self.failure_detector.get_statistics(service_name)
-        assert stats["success_count"] == 1  # Only count from new window
-
-    def test_circuit_state_transitions(self):
-        """Test circuit breaker state transitions."""
-        service_name = "state - test - service"
-
-        # Initial state should be CLOSED
-        assert self.circuit_breaker.get_state(service_name) == CircuitState.CLOSED
-
-        # Trigger failures to open circuit
-        for _ in range(self.config.failure_threshold):
-            self.circuit_breaker.record_failure(
-                service_name, error=ConnectionError("Service unavailable")
-            )
-
-        # Circuit should be OPEN
-        assert self.circuit_breaker.get_state(service_name) == CircuitState.OPEN
-
-        # Wait for reset timeout
-        time.sleep(self.config.reset_timeout)
-
-        # Circuit should transition to HALF_OPEN
-        assert self.circuit_breaker.get_state(service_name) == CircuitState.HALF_OPEN
-
-        # Test successful recovery
-        for _ in range(self.config.half_open_requests):
-            self.circuit_breaker.record_success(service_name)
-
-        # Circuit should be CLOSED again
-        assert self.circuit_breaker.get_state(service_name) == CircuitState.CLOSED
-
-    def test_request_handling(self):
-        """Test request handling through circuit breaker."""
-        service_name = "request - test - service"
-
-        def service_call():
-            return {"status": "success"}
-
-        def failing_service():
-            raise ConnectionError("Service unavailable")
-
-        # Test successful request
-        result = self.circuit_breaker.execute(service_name, service_call)
-        assert result["status"] == "success"
-
-        # Test failing requests
-        for _ in range(self.config.failure_threshold):
-            with pytest.raises(CircuitBreakerError):
-                self.circuit_breaker.execute(service_name, failing_service)
-
-        # Circuit should be open
-        assert self.circuit_breaker.get_state(service_name) == CircuitState.OPEN
-
-        # Test request with open circuit
-        with pytest.raises(CircuitBreakerError) as exc:
-            self.circuit_breaker.execute(service_name, service_call)
-        assert "Circuit breaker is open" in str(exc.value)
-
-    def test_fallback_handling(self):
-        """Test fallback behavior when circuit is open."""
-        service_name = "fallback - test - service"
-
-        # Register fallback handler
-        def fallback_response(error):
-            return {"status": "fallback", "error": str(error)}
-
-        self.fallback_handler.register_fallback(service_name, fallback_response)
-
-        # Open the circuit
-        for _ in range(self.config.failure_threshold):
-            self.circuit_breaker.record_failure(
-                service_name, error=ServiceUnavailableError("Service down")
-            )
-
-        # Test fallback execution
-        def failing_function():
-            raise ServiceUnavailableError("Service down")
-
-        result = self.circuit_breaker.execute_with_fallback(
-            service_name, failing_function, self.fallback_handler
-        )
-
-        assert result["status"] == "fallback"
-        assert "Service down" in result["error"]
-
-    def test_custom_failure_detection(self):
-        """Test custom failure detection rules."""
-        service_name = "custom - failure - service"
-
-        # Define custom failure detector
-        def is_failure(response):
-            if isinstance(response, dict):
-                return response.get("status_code", 200) >= 500
-            return False
-
-        self.failure_detector.register_failure_check(service_name, is_failure)
-
-        # Test response that counts as failure
-        response = {"status_code": 503, "message": "Service unavailable"}
-        self.failure_detector.analyze_response(service_name, response)
-
-        stats = self.failure_detector.get_statistics(service_name)
-        assert stats["failure_count"] == 1
-
-        # Test response that counts as success
-        response = {"status_code": 200, "message": "Success"}
-        self.failure_detector.analyze_response(service_name, response)
-
-        stats = self.failure_detector.get_statistics(service_name)
-        assert stats["success_count"] == 1
-
-    def test_concurrent_requests(self):
-        """Test circuit breaker behavior with concurrent requests."""
-        service_name = "concurrent - test - service"
-
-        # Simulate concurrent failures
-        with patch("threading.Thread") as mock_thread:
-            threads = []
-            for _ in range(10):  # Simulate 10 concurrent failures
-                thread = MagicMock()
-                thread.start = lambda: self.circuit_breaker.record_failure(
-                    service_name, error=ConnectionError("Concurrent failure")
-                )
-                threads.append(thread)
-            mock_thread.side_effect = threads
-
-            # Trigger concurrent failures
-            for thread in threads:
-                thread.start()
-
-        # Circuit should be open after concurrent failures
-        assert self.circuit_breaker.get_state(service_name) == CircuitState.OPEN
-
-        # Verify failure count
-        stats = self.failure_detector.get_statistics(service_name)
-        assert stats["failure_count"] >= self.config.failure_threshold
-
-    def test_circuit_breaker_metrics(self):
-        """Test circuit breaker metrics collection."""
-        service_name = "metrics - test - service"
-
-        # Record mix of successes and failures
-        for _ in range(5):
-            self.circuit_breaker.record_success(service_name)
-
-        for _ in range(3):
-            self.circuit_breaker.record_failure(service_name, 
-                error=ValueError("Test error"))
-
-        # Get metrics
-        metrics = self.circuit_breaker.get_metrics(service_name)
-
-        # Verify metrics
-        assert metrics["total_requests"] == 8
-        assert metrics["success_count"] == 5
-        assert metrics["failure_count"] == 3
-        assert metrics["error_rate"] == 3 / 8
-        assert "last_failure_time" in metrics
-        assert "state_transition_times" in metrics
-
-    def test_error_categorization(self):
-        """Test error categorization and handling."""
-        service_name = "error - test - service"
-
-        # Register error categories
-        self.failure_detector.register_error_category("timeout", [TimeoutError, 
-            ConnectionError])
-        self.failure_detector.register_error_category("validation", [ValueError, 
-            TypeError])
-
-        # Record different types of errors
-        self.failure_detector.record_failure(service_name, 
-            error=TimeoutError("Request timeout"))
-        self.failure_detector.record_failure(service_name, 
-            error=ValueError("Invalid input"))
-
-        # Get error statistics
-        error_stats = self.failure_detector.get_error_statistics(service_name)
-
-        assert error_stats["timeout"]["count"] == 1
-        assert error_stats["validation"]["count"] == 1
-
-        # Verify error thresholds
-        assert (
-            self.failure_detector.check_error_threshold(service_name, "timeout", 
-                threshold=2)
-            is False
-        )  # Below threshold
-
-        assert (
-            self.failure_detector.check_error_threshold(service_name, "timeout", 
-                threshold=1)
-            is True
-        )  # At threshold
-
-if __name__ == "__main__":
-    pytest.main([" - v", "test_circuit_breaker.py"])
-=======
 # This file was automatically fixed by the syntax error correction script
 # The original content had syntax errors that could not be automatically fixed
 # Please review and update this file as needed
@@ -266,5 +11,4 @@
 
 
 if __name__ == "__main__":
-    main()
->>>>>>> 6124bda3
+    main()