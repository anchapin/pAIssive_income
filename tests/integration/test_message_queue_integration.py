--- conflicted
+++ resolved
@@ -4,392 +4,11 @@
 # The original content had syntax errors that could not be automatically fixed
 # Please review and update this file as needed
 
-<<<<<<< HEAD
-import threading
-import time
-from datetime import datetime
-
-import pytest
-
-from services.messaging import (
-    DeadLetterQueue,
-    MessageConsumer,
-    MessagePublisher,
-    MessageQueueClient,
-    QueueConfig,
-)
-
-class TestMessageQueueIntegration:
-    """Integration tests for message queue integration with other services."""
-
-    def setup_method(self):
-        """Set up test fixtures."""
-        self.config = QueueConfig(
-            broker_url="amqp://localhost:5672",
-            exchange_name="test_integration_exchange",
-            queue_prefix="test_integration",
-            dead_letter_exchange="test_integration_dlx",
-            max_retries=3,
-            retry_delay=1000,  # milliseconds
-            consumer_timeout=5000,  # milliseconds
-        )
-        self.publisher = MessagePublisher(self.config)
-        self.consumer = MessageConsumer(self.config)
-        self.dlq = DeadLetterQueue(self.config)
-        self.client = MessageQueueClient(self.config)
-
-    def test_service_communication(self):
-        """Test communication between services using message queue."""
-        # Define test services
-        services = ["auth - service", "user - service", "order - service"]
-
-        # Create a consumer for each service
-        consumers = {service: MessageConsumer(self.config) for service in services}
-
-        # Create a publisher for each service
-        publishers = {service: MessagePublisher(self.config) for service in services}
-
-        # Track received messages
-        received_messages = {service: [] for service in services}
-
-        # Define message handlers for each service
-        def create_handler(service_name):
-            def handler(message, headers):
-                received_messages[service_name].append({"message": message, 
-                    "headers": headers})
-                return True
-
-            return handler
-
-        # Register handlers
-        for service in services:
-            consumers[service].register_handler(
-                routing_key=f"{service}.events", handler=create_handler(service)
-            )
-
-        # Start consumers in separate threads
-        consumer_threads = {}
-        for service in services:
-            thread = threading.Thread(
-                target=consumers[service].start_consuming,
-                kwargs={
-                    "queue_name": f"{service}_events",
-                    "routing_keys": [f"{service}.events"],
-                    "timeout": 1000,
-                },
-            )
-            thread.daemon = True
-            thread.start()
-            consumer_threads[service] = thread
-
-        # Allow consumers to start
-        time.sleep(1)
-
-        # Send test messages between services
-        test_messages = [
-            {
-                "from": "auth - service",
-                "to": "user - service",
-                "routing_key": "user - service.events",
-                "message": {
-                    "type": "user_authenticated",
-                    "user_id": "123",
-                    "timestamp": datetime.utcnow().isoformat(),
-                },
-            },
-            {
-                "from": "user - service",
-                "to": "order - service",
-                "routing_key": "order - service.events",
-                "message": {
-                    "type": "user_updated",
-                    "user_id": "123",
-                    "timestamp": datetime.utcnow().isoformat(),
-                },
-            },
-            {
-                "from": "order - service",
-                "to": "auth - service",
-                "routing_key": "auth - service.events",
-                "message": {
-                    "type": "order_created",
-                    "order_id": "456",
-                    "user_id": "123",
-                    "timestamp": datetime.utcnow().isoformat(),
-                },
-            },
-        ]
-
-        # Publish messages
-        for msg in test_messages:
-            publishers[msg["from"]].publish(
-                routing_key=msg["routing_key"],
-                message=msg["message"],
-                headers={"source": msg["from"]},
-            )
-
-        # Wait for messages to be processed
-        time.sleep(2)
-
-        # Stop consumers
-        for service in services:
-            consumers[service].stop_consuming()
-            consumer_threads[service].join(timeout=1)
-
-        # Verify messages were received
-        for msg in test_messages:
-            target_service = msg["to"]
-            assert any(
-                received["message"]["type"] == msg["message"]["type"]
-                for received in received_messages[target_service]
-            )
-
-            # Verify headers
-            matching_messages = [
-                received
-                for received in received_messages[target_service]
-                if received["message"]["type"] == msg["message"]["type"]
-            ]
-            assert len(matching_messages) > 0
-            assert matching_messages[0]["headers"]["source"] == msg["from"]
-
-    def test_event_driven_workflow(self):
-        """Test event - driven workflow across multiple services."""
-        # Define workflow steps
-        workflow = [
-            {
-                "service": "user - service",
-                "event": "user_registered",
-                "data": {"user_id": "789", "email": "user @ example.com"},
-            },
-            {
-                "service": "email - service",
-                "event": "welcome_email_sent",
-                "data": {"user_id": "789", "email_id": "welcome - 123"},
-            },
-            {
-                "service": "auth - service",
-                "event": "user_activated",
-                "data": {"user_id": "789", "status": "active"},
-            },
-        ]
-
-        # Track workflow state
-        workflow_state = {"completed_steps": [], "current_step": 0}
-
-        # Create publishers and consumers
-        publishers = {}
-        consumers = {}
-
-        for step in workflow:
-            service = step["service"]
-            if service not in publishers:
-                publishers[service] = MessagePublisher(self.config)
-                consumers[service] = MessageConsumer(self.config)
-
-        # Define handlers for each service
-        def create_workflow_handler(service_name, next_step_index):
-            def handler(message, headers):
-                # Record step completion
-                current_step = workflow[workflow_state["current_step"]]
-                workflow_state["completed_steps"].append(current_step["event"])
-
-                # Move to next step if available
-                if next_step_index < len(workflow):
-                    workflow_state["current_step"] = next_step_index
-                    next_step = workflow[next_step_index]
-
-                    # Publish event for next step
-                    publishers[next_step["service"]].publish(
-                        routing_key=f"{next_step['service']}.events",
-                        message={
-                            "type": next_step["event"],
-                            "data": next_step["data"],
-                            "timestamp": datetime.utcnow().isoformat(),
-                        },
-                        headers={
-                            "workflow_id": headers.get(
-                                                       "workflow_id",
-                                                       "test - workflow"
-                                                      ),
-                            "step": next_step_index,
-                        },
-                    )
-
-                return True
-
-            return handler
-
-        # Register handlers
-        for i, step in enumerate(workflow):
-            service = step["service"]
-            next_step = i + 1
-            consumers[service].register_handler(
-                routing_key=f"{
-    service
-}}.events", handler=create_workflow_handler(service, 
-                    next_step)
-            )
-
-        # Start consumers in separate threads
-        consumer_threads = {}
-        for service in consumers:
-            thread = threading.Thread(
-                target=consumers[service].start_consuming,
-                kwargs={
-                    "queue_name": f"{service}_workflow_events",
-                    "routing_keys": [f"{service}.events"],
-                    "timeout": 1000,
-                },
-            )
-            thread.daemon = True
-            thread.start()
-            consumer_threads[service] = thread
-
-        # Allow consumers to start
-        time.sleep(1)
-
-        # Start the workflow by publishing the first event
-        first_step = workflow[0]
-        publishers[first_step["service"]].publish(
-            routing_key=f"{first_step['service']}.events",
-            message={
-                "type": first_step["event"],
-                "data": first_step["data"],
-                "timestamp": datetime.utcnow().isoformat(),
-            },
-            headers={"workflow_id": "test - workflow", "step": 0},
-        )
-
-        # Wait for workflow to complete
-        time.sleep(3)
-
-        # Stop consumers
-        for service in consumers:
-            consumers[service].stop_consuming()
-            consumer_threads[service].join(timeout=1)
-
-        # Verify all workflow steps were completed
-        assert len(workflow_state["completed_steps"]) == len(workflow)
-        for step in workflow:
-            assert step["event"] in workflow_state["completed_steps"]
-
-    def test_message_routing_patterns(self):
-        """Test different message routing patterns."""
-        # Test topic - based routing
-        topic_handlers = {
-            "user.created": [],
-            "user.updated": [],
-            "user.deleted": [],
-            "order.created": [],
-            "order.updated": [],
-            "order.deleted": [],
-        }
-
-        # Create consumers with different routing patterns
-        user_consumer = MessageConsumer(self.config)
-        order_consumer = MessageConsumer(self.config)
-        all_consumer = MessageConsumer(self.config)
-
-        # Define handlers
-        def create_topic_handler(topic):
-            def handler(message, headers):
-                topic_handlers[topic].append({"message": message, "headers": headers})
-                return True
-
-            return handler
-
-        # Register handlers with different routing patterns
-        for topic in topic_handlers:
-            if topic.startswith("user."):
-                user_consumer.register_handler(
-                    routing_key=topic, handler=create_topic_handler(topic)
-                )
-            elif topic.startswith("order."):
-                order_consumer.register_handler(
-                    routing_key=topic, handler=create_topic_handler(topic)
-                )
-
-            # All consumer listens to everything
-            all_consumer.register_handler(
-                routing_key="#", 
-                    handler=create_topic_handler(topic)  # Wildcard for all topics
-            )
-
-        # Start consumers in separate threads
-        user_thread = threading.Thread(
-            target=user_consumer.start_consuming,
-            kwargs={"queue_name": "user_events", "routing_keys": ["user.#"], 
-                "timeout": 1000},
-        )
-        user_thread.daemon = True
-        user_thread.start()
-
-        order_thread = threading.Thread(
-            target=order_consumer.start_consuming,
-            kwargs={"queue_name": "order_events", "routing_keys": ["order.#"], 
-                "timeout": 1000},
-        )
-        order_thread.daemon = True
-        order_thread.start()
-
-        all_thread = threading.Thread(
-            target=all_consumer.start_consuming,
-            kwargs={"queue_name": "all_events", "routing_keys": ["#"], "timeout": 1000},
-        )
-        all_thread.daemon = True
-        all_thread.start()
-
-        # Allow consumers to start
-        time.sleep(1)
-
-        # Publish test messages
-        publisher = MessagePublisher(self.config)
-        test_topics = list(topic_handlers.keys())
-
-        for topic in test_topics:
-            publisher.publish(
-                routing_key=topic,
-                message={"type": topic, "timestamp": datetime.utcnow().isoformat()},
-                headers={"topic": topic},
-            )
-
-        # Wait for messages to be processed
-        time.sleep(2)
-
-        # Stop consumers
-        user_consumer.stop_consuming()
-        order_consumer.stop_consuming()
-        all_consumer.stop_consuming()
-
-        user_thread.join(timeout=1)
-        order_thread.join(timeout=1)
-        all_thread.join(timeout=1)
-
-        # Verify routing
-        # User consumer should only receive user events
-        user_topics = [topic for topic in test_topics if topic.startswith("user.")]
-        for topic in user_topics:
-            assert len(topic_handlers[topic]) >= 1
-
-        # Order consumer should only receive order events
-        order_topics = [topic for topic in test_topics if topic.startswith("order.")]
-        for topic in order_topics:
-            assert len(topic_handlers[topic]) >= 1
-
-        # All consumer should receive all events
-        for topic in test_topics:
-            assert len(topic_handlers[topic]) >= 1
-=======
 
 def main():
     """Initialize the module."""
     pass
->>>>>>> 6124bda3
+
 
 if __name__ == "__main__":
-<<<<<<< HEAD
-    pytest.main([" - v", "test_message_queue_integration.py"])
-=======
-    main()
->>>>>>> 6124bda3
+    main()