<<<<<<< HEAD
"""
Integration tests for the Monetization module.
"""

import os

import pytest

from monetization.pricing_calculator import PricingCalculator
from monetization.revenue_projector import RevenueProjector
from monetization.subscription_manager import SubscriptionManager
from monetization.subscription_models import FreemiumModel, SubscriptionModel
=======
"""test_monetization_integration.py - Module for the pAIssive Income project."""

# This file was automatically fixed by the syntax error correction script
# The original content had syntax errors that could not be automatically fixed
# Please review and update this file as needed
>>>>>>> 6124bda3


def main():
    """Initialize the module."""
    pass


<<<<<<< HEAD
def test_subscription_model_to_manager_integration(temp_subscription_dir):
    """Test integration between SubscriptionModel and SubscriptionManager."""
    # Create a subscription model
    model = SubscriptionModel(
        name="Test Subscription Model", description="A test subscription model"
    )

    # Add features
    feature1 = model.add_feature(
        name="Feature 1", description="A test feature", feature_type="functional"
    )

    feature2 = model.add_feature(
        name="Feature 2", description="Another test feature", feature_type="premium"
    )

    # Add tiers
    tier1 = model.add_tier(
        name="Basic",
        description="Basic tier",
        price_monthly=9.99,
        features=[feature1["id"]],
    )

    tier2 = model.add_tier(
        name="Pro",
        description="Pro tier",
        price_monthly=19.99,
        features=[feature1["id"], feature2["id"]],
    )

    # Save the model to a file
    model_path = os.path.join(temp_subscription_dir, "test_model.json")
    model.save_to_file(model_path)

    # Create a subscription manager
    manager = SubscriptionManager(storage_dir=temp_subscription_dir)

    # Create a subscription plan from the model
    plan = manager.create_plan_from_model(model)

    # Check that the plan was created with the correct attributes
    assert plan.name == model.name
    assert plan.description == model.description
    assert len(plan.features) == len(model.features)
    assert len(plan.tiers) == len(model.tiers)

    # Check that the features were transferred
    plan_feature_names = [feature.name for feature in plan.features]
    assert "Feature 1" in plan_feature_names
    assert "Feature 2" in plan_feature_names

    # Check that the tiers were transferred
    plan_tier_names = [tier.name for tier in plan.tiers]
    assert "Basic" in plan_tier_names
    assert "Pro" in plan_tier_names

    # Create a subscription for a user
    subscription = manager.create_subscription(user_id="user1", plan_id=plan.id, 
        tier_name="Pro")

    # Check that the subscription was created with the correct attributes
    assert subscription.user_id == "user1"
    assert subscription.plan_id == plan.id
    assert subscription.tier_name == "Pro"
    assert subscription.status == "active"

    # Get the subscription
    retrieved_subscription = manager.get_subscription(subscription.id)

    # Check that the subscription was retrieved
    assert retrieved_subscription.id == subscription.id
    assert retrieved_subscription.user_id == "user1"
    assert retrieved_subscription.plan_id == plan.id
    assert retrieved_subscription.tier_name == "Pro"

    # Get subscriptions for the user
    user_subscriptions = manager.get_user_subscriptions("user1")

    # Check that the user's subscriptions were retrieved
    assert len(user_subscriptions) == 1
    assert user_subscriptions[0].id == subscription.id


def test_freemium_model_to_pricing_calculator_integration():
    """Test integration between FreemiumModel and PricingCalculator."""
    # Create a freemium model
    model = FreemiumModel(name="Test Freemium Model", 
        description="A test freemium model")

    # Add features
    feature1 = model.add_feature(
        name="Basic Feature", description="A basic feature", feature_type="functional"
    )

    feature2 = model.add_feature(
        name="Premium Feature", description="A premium feature", feature_type="premium"
    )

    # Add a paid tier
    tier = model.add_tier(
        name="Pro",
        description="Pro tier",
        price_monthly=19.99,
        features=[feature1["id"], feature2["id"]],
    )

    # Create a pricing calculator
    calculator = PricingCalculator(
        name="Test Pricing Calculator",
        description="A test pricing calculator",
        base_cost=5.0,
        profit_margin=0.3,
        competitor_prices={"basic": 9.99, "pro": 19.99, "premium": 29.99},
    )

    # Calculate optimal price for the Pro tier
    optimal_price = calculator.calculate_optimal_price(
        tier_name="Pro",
        cost_per_user=5.0,
        value_perception=0.8,
        competitor_price=19.99,
        price_sensitivity=0.7,
    )

    # Check that the optimal price is reasonable
    assert optimal_price > 0
    assert isinstance(optimal_price, float)

    # Update the tier price based on the calculation
    model.update_tier_price(tier["id"], price_monthly=optimal_price)

    # Check that the tier price was updated
    assert model.tiers[1]["price_monthly"] == optimal_price


def test_subscription_model_to_revenue_projector_integration():
    """Test integration between SubscriptionModel and RevenueProjector."""
    # Create a subscription model
    model = SubscriptionModel(
        name="Test Subscription Model", description="A test subscription model"
    )

    # Add tiers
    basic_tier = model.add_tier(name="Basic", description="Basic tier", 
        price_monthly=9.99)

    pro_tier = model.add_tier(name="Pro", description="Pro tier", price_monthly=19.99)

    premium_tier = model.add_tier(name="Premium", description="Premium tier", 
        price_monthly=29.99)

    # Create a revenue projector
    projector = RevenueProjector(
        name="Test Revenue Projector",
        description="A test revenue projector",
        initial_users=100,
        user_acquisition_rate=50,
        conversion_rate=0.2,
        churn_rate=0.05,
        tier_distribution={"Basic": 0.6, "Pro": 0.3, "Premium": 0.1},
    )

    # Project users
    user_projections = projector.project_users(months=12, growth_rate=0.05)

    # Check that user projections were generated
    assert len(user_projections) == 12
    assert all(isinstance(month["total_users"], int) for month in user_projections)
    assert all(isinstance(month["new_users"], int) for month in user_projections)
    assert all(isinstance(month["churned_users"], int) for month in user_projections)

    # Project revenue
    revenue_projections = projector.project_revenue(
        months=12, growth_rate=0.05, subscription_model=model
    )

    # Check that revenue projections were generated
    assert len(revenue_projections) == 12
    assert all(isinstance(month["total_revenue"], 
        float) for month in revenue_projections)
    assert all(isinstance(month["tier_revenue"], dict) for month in revenue_projections)
    assert all("Basic" in month["tier_revenue"] for month in revenue_projections)
    assert all("Pro" in month["tier_revenue"] for month in revenue_projections)
    assert all("Premium" in month["tier_revenue"] for month in revenue_projections)

    # Check that the revenue is calculated correctly
    for month in revenue_projections:
        # Use round to handle floating point precision issues
        assert assert month["tier_revenue"]["Basic"]\
                == round(month["tier_users"]["Basic"] * 9.99,
            2)
        assert assert month["tier_revenue"]["Pro"]\
                == round(month["tier_users"]["Pro"] * 19.99,
            2)
        assert assert month["tier_revenue"]["Premium"]\
                == round(month["tier_users"]["Premium"] * 29.99,
            2)
        assert round(month["total_revenue"], 
            2) == round(sum(month["tier_revenue"].values()), 2)


def test_end_to_end_monetization_workflow(temp_subscription_dir):
    """Test end - to - end workflow for the Monetization module."""
    # 1. Create a freemium model
    model = FreemiumModel(
        name="AI Tool Subscription",
        description="Subscription model for an AI - powered tool",
        free_tier_name="Free",
        free_tier_description="Basic features for free users",
        free_tier_limits={"api_calls": 100, "exports": 10},
    )

    # 2. Add features
    basic_feature = model.add_feature(
        name="Basic Text Generation",
        description="Generate basic text using AI",
        feature_type="functional",
        value_proposition="Save time on writing",
    )

    advanced_feature = model.add_feature(
        name="Advanced Text Generation",
        description="Generate high - quality text with more control",
        feature_type="premium",
        value_proposition="Create professional content faster",
    )

    api_feature = model.add_feature(
        name="API Access",
        description="Access the AI through an API",
        feature_type="integration",
        value_proposition="Integrate AI into your workflow",
    )

    # 3. Add paid tiers
    pro_tier = model.add_tier(
        name="Pro",
        description="Professional features for content creators",
        price_monthly=19.99,
        price_yearly=199.99,
        features=[basic_feature["id"], advanced_feature["id"]],
        limits={"api_calls": 1000, "exports": 100},
        target_users="Content creators and marketers",
    )

    business_tier = model.add_tier(
        name="Business",
        description="Advanced features for businesses",
        price_monthly=49.99,
        price_yearly=499.99,
        features=[basic_feature["id"], advanced_feature["id"], api_feature["id"]],
        limits={"api_calls": 10000, "exports": 1000},
        target_users="Small and medium businesses",
    )

    # 4. Create a pricing calculator
    calculator = PricingCalculator(
        name="AI Tool Pricing Calculator",
        description="Calculator for AI tool pricing",
        base_cost=5.0,
        profit_margin=0.4,
        competitor_prices={"free": 0, "basic": 9.99, "pro": 19.99, "business": 49.99},
    )

    # 5. Calculate optimal prices
    pro_price = calculator.calculate_optimal_price(
        tier_name="Pro",
        cost_per_user=8.0,
        value_perception=0.8,
        competitor_price=19.99,
        price_sensitivity=0.7,
    )

    business_price = calculator.calculate_optimal_price(
        tier_name="Business",
        cost_per_user=15.0,
        value_perception=0.9,
        competitor_price=49.99,
        price_sensitivity=0.6,
    )

    # 6. Update tier prices
    model.update_tier_price(pro_tier["id"], price_monthly=pro_price, 
        price_yearly=pro_price * 10)
    model.update_tier_price(
        business_tier["id"],
        price_monthly=business_price,
        price_yearly=business_price * 10,
    )

    # 7. Create a revenue projector
    projector = RevenueProjector(
        name="AI Tool Revenue Projector",
        description="Projector for AI tool revenue",
        initial_users=200,
        user_acquisition_rate=100,
        conversion_rate=0.15,
        churn_rate=0.05,
        tier_distribution={"Free": 0.7, "Pro": 0.2, "Business": 0.1},
    )

    # 8. Project revenue for 24 months
    revenue_projections = projector.project_revenue(
        months=24, growth_rate=0.08, subscription_model=model
    )

    # 9. Create a subscription manager
    manager = SubscriptionManager(storage_dir=temp_subscription_dir)

    # 10. Create a subscription plan from the model
    plan = manager.create_plan_from_model(model)

    # 11. Create subscriptions for users
    free_subscription = manager.create_subscription(
        user_id="user1", plan_id=plan.id, tier_name="Free"
    )

    pro_subscription = manager.create_subscription(
        user_id="user2", plan_id=plan.id, tier_name="Pro"
    )

    business_subscription = manager.create_subscription(
        user_id="user3", plan_id=plan.id, tier_name="Business"
    )

    # 12. Check subscription status and features
    assert free_subscription.status == "active"
    assert pro_subscription.status == "active"
    assert business_subscription.status == "active"

    # 13. Check feature access
    assert manager.has_feature_access(free_subscription.id, "Basic Text Generation")
    assert not manager.has_feature_access(free_subscription.id, 
        "Advanced Text Generation")
    assert not manager.has_feature_access(free_subscription.id, "API Access")

    assert manager.has_feature_access(pro_subscription.id, "Basic Text Generation")
    assert manager.has_feature_access(pro_subscription.id, "Advanced Text Generation")
    assert not manager.has_feature_access(pro_subscription.id, "API Access")

    assert manager.has_feature_access(business_subscription.id, "Basic Text Generation")
    assert manager.has_feature_access(business_subscription.id, 
        "Advanced Text Generation")
    assert manager.has_feature_access(business_subscription.id, "API Access")

    # 14. Check usage limits
    assert manager.get_usage_limit(free_subscription.id, "api_calls") == 100
    assert manager.get_usage_limit(pro_subscription.id, "api_calls") == 1000
    assert manager.get_usage_limit(business_subscription.id, "api_calls") == 10000

    # 15. Simulate a subscription upgrade
    upgraded_subscription = manager.upgrade_subscription(
        subscription_id=free_subscription.id, new_tier_name="Pro"
    )

    # 16. Check the upgraded subscription
    assert upgraded_subscription.tier_name == "Pro"
    assert manager.has_feature_access(upgraded_subscription.id, 
        "Advanced Text Generation")
    assert manager.get_usage_limit(upgraded_subscription.id, "api_calls") == 1000
=======
if __name__ == "__main__":
    main()
>>>>>>> 6124bda3
<|MERGE_RESOLUTION|>--- conflicted
+++ resolved
@@ -1,23 +1,8 @@
-<<<<<<< HEAD
-"""
-Integration tests for the Monetization module.
-"""
-
-import os
-
-import pytest
-
-from monetization.pricing_calculator import PricingCalculator
-from monetization.revenue_projector import RevenueProjector
-from monetization.subscription_manager import SubscriptionManager
-from monetization.subscription_models import FreemiumModel, SubscriptionModel
-=======
 """test_monetization_integration.py - Module for the pAIssive Income project."""
 
 # This file was automatically fixed by the syntax error correction script
 # The original content had syntax errors that could not be automatically fixed
 # Please review and update this file as needed
->>>>>>> 6124bda3
 
 
 def main():
@@ -25,369 +10,5 @@
     pass
 
 
-<<<<<<< HEAD
-def test_subscription_model_to_manager_integration(temp_subscription_dir):
-    """Test integration between SubscriptionModel and SubscriptionManager."""
-    # Create a subscription model
-    model = SubscriptionModel(
-        name="Test Subscription Model", description="A test subscription model"
-    )
-
-    # Add features
-    feature1 = model.add_feature(
-        name="Feature 1", description="A test feature", feature_type="functional"
-    )
-
-    feature2 = model.add_feature(
-        name="Feature 2", description="Another test feature", feature_type="premium"
-    )
-
-    # Add tiers
-    tier1 = model.add_tier(
-        name="Basic",
-        description="Basic tier",
-        price_monthly=9.99,
-        features=[feature1["id"]],
-    )
-
-    tier2 = model.add_tier(
-        name="Pro",
-        description="Pro tier",
-        price_monthly=19.99,
-        features=[feature1["id"], feature2["id"]],
-    )
-
-    # Save the model to a file
-    model_path = os.path.join(temp_subscription_dir, "test_model.json")
-    model.save_to_file(model_path)
-
-    # Create a subscription manager
-    manager = SubscriptionManager(storage_dir=temp_subscription_dir)
-
-    # Create a subscription plan from the model
-    plan = manager.create_plan_from_model(model)
-
-    # Check that the plan was created with the correct attributes
-    assert plan.name == model.name
-    assert plan.description == model.description
-    assert len(plan.features) == len(model.features)
-    assert len(plan.tiers) == len(model.tiers)
-
-    # Check that the features were transferred
-    plan_feature_names = [feature.name for feature in plan.features]
-    assert "Feature 1" in plan_feature_names
-    assert "Feature 2" in plan_feature_names
-
-    # Check that the tiers were transferred
-    plan_tier_names = [tier.name for tier in plan.tiers]
-    assert "Basic" in plan_tier_names
-    assert "Pro" in plan_tier_names
-
-    # Create a subscription for a user
-    subscription = manager.create_subscription(user_id="user1", plan_id=plan.id, 
-        tier_name="Pro")
-
-    # Check that the subscription was created with the correct attributes
-    assert subscription.user_id == "user1"
-    assert subscription.plan_id == plan.id
-    assert subscription.tier_name == "Pro"
-    assert subscription.status == "active"
-
-    # Get the subscription
-    retrieved_subscription = manager.get_subscription(subscription.id)
-
-    # Check that the subscription was retrieved
-    assert retrieved_subscription.id == subscription.id
-    assert retrieved_subscription.user_id == "user1"
-    assert retrieved_subscription.plan_id == plan.id
-    assert retrieved_subscription.tier_name == "Pro"
-
-    # Get subscriptions for the user
-    user_subscriptions = manager.get_user_subscriptions("user1")
-
-    # Check that the user's subscriptions were retrieved
-    assert len(user_subscriptions) == 1
-    assert user_subscriptions[0].id == subscription.id
-
-
-def test_freemium_model_to_pricing_calculator_integration():
-    """Test integration between FreemiumModel and PricingCalculator."""
-    # Create a freemium model
-    model = FreemiumModel(name="Test Freemium Model", 
-        description="A test freemium model")
-
-    # Add features
-    feature1 = model.add_feature(
-        name="Basic Feature", description="A basic feature", feature_type="functional"
-    )
-
-    feature2 = model.add_feature(
-        name="Premium Feature", description="A premium feature", feature_type="premium"
-    )
-
-    # Add a paid tier
-    tier = model.add_tier(
-        name="Pro",
-        description="Pro tier",
-        price_monthly=19.99,
-        features=[feature1["id"], feature2["id"]],
-    )
-
-    # Create a pricing calculator
-    calculator = PricingCalculator(
-        name="Test Pricing Calculator",
-        description="A test pricing calculator",
-        base_cost=5.0,
-        profit_margin=0.3,
-        competitor_prices={"basic": 9.99, "pro": 19.99, "premium": 29.99},
-    )
-
-    # Calculate optimal price for the Pro tier
-    optimal_price = calculator.calculate_optimal_price(
-        tier_name="Pro",
-        cost_per_user=5.0,
-        value_perception=0.8,
-        competitor_price=19.99,
-        price_sensitivity=0.7,
-    )
-
-    # Check that the optimal price is reasonable
-    assert optimal_price > 0
-    assert isinstance(optimal_price, float)
-
-    # Update the tier price based on the calculation
-    model.update_tier_price(tier["id"], price_monthly=optimal_price)
-
-    # Check that the tier price was updated
-    assert model.tiers[1]["price_monthly"] == optimal_price
-
-
-def test_subscription_model_to_revenue_projector_integration():
-    """Test integration between SubscriptionModel and RevenueProjector."""
-    # Create a subscription model
-    model = SubscriptionModel(
-        name="Test Subscription Model", description="A test subscription model"
-    )
-
-    # Add tiers
-    basic_tier = model.add_tier(name="Basic", description="Basic tier", 
-        price_monthly=9.99)
-
-    pro_tier = model.add_tier(name="Pro", description="Pro tier", price_monthly=19.99)
-
-    premium_tier = model.add_tier(name="Premium", description="Premium tier", 
-        price_monthly=29.99)
-
-    # Create a revenue projector
-    projector = RevenueProjector(
-        name="Test Revenue Projector",
-        description="A test revenue projector",
-        initial_users=100,
-        user_acquisition_rate=50,
-        conversion_rate=0.2,
-        churn_rate=0.05,
-        tier_distribution={"Basic": 0.6, "Pro": 0.3, "Premium": 0.1},
-    )
-
-    # Project users
-    user_projections = projector.project_users(months=12, growth_rate=0.05)
-
-    # Check that user projections were generated
-    assert len(user_projections) == 12
-    assert all(isinstance(month["total_users"], int) for month in user_projections)
-    assert all(isinstance(month["new_users"], int) for month in user_projections)
-    assert all(isinstance(month["churned_users"], int) for month in user_projections)
-
-    # Project revenue
-    revenue_projections = projector.project_revenue(
-        months=12, growth_rate=0.05, subscription_model=model
-    )
-
-    # Check that revenue projections were generated
-    assert len(revenue_projections) == 12
-    assert all(isinstance(month["total_revenue"], 
-        float) for month in revenue_projections)
-    assert all(isinstance(month["tier_revenue"], dict) for month in revenue_projections)
-    assert all("Basic" in month["tier_revenue"] for month in revenue_projections)
-    assert all("Pro" in month["tier_revenue"] for month in revenue_projections)
-    assert all("Premium" in month["tier_revenue"] for month in revenue_projections)
-
-    # Check that the revenue is calculated correctly
-    for month in revenue_projections:
-        # Use round to handle floating point precision issues
-        assert assert month["tier_revenue"]["Basic"]\
-                == round(month["tier_users"]["Basic"] * 9.99,
-            2)
-        assert assert month["tier_revenue"]["Pro"]\
-                == round(month["tier_users"]["Pro"] * 19.99,
-            2)
-        assert assert month["tier_revenue"]["Premium"]\
-                == round(month["tier_users"]["Premium"] * 29.99,
-            2)
-        assert round(month["total_revenue"], 
-            2) == round(sum(month["tier_revenue"].values()), 2)
-
-
-def test_end_to_end_monetization_workflow(temp_subscription_dir):
-    """Test end - to - end workflow for the Monetization module."""
-    # 1. Create a freemium model
-    model = FreemiumModel(
-        name="AI Tool Subscription",
-        description="Subscription model for an AI - powered tool",
-        free_tier_name="Free",
-        free_tier_description="Basic features for free users",
-        free_tier_limits={"api_calls": 100, "exports": 10},
-    )
-
-    # 2. Add features
-    basic_feature = model.add_feature(
-        name="Basic Text Generation",
-        description="Generate basic text using AI",
-        feature_type="functional",
-        value_proposition="Save time on writing",
-    )
-
-    advanced_feature = model.add_feature(
-        name="Advanced Text Generation",
-        description="Generate high - quality text with more control",
-        feature_type="premium",
-        value_proposition="Create professional content faster",
-    )
-
-    api_feature = model.add_feature(
-        name="API Access",
-        description="Access the AI through an API",
-        feature_type="integration",
-        value_proposition="Integrate AI into your workflow",
-    )
-
-    # 3. Add paid tiers
-    pro_tier = model.add_tier(
-        name="Pro",
-        description="Professional features for content creators",
-        price_monthly=19.99,
-        price_yearly=199.99,
-        features=[basic_feature["id"], advanced_feature["id"]],
-        limits={"api_calls": 1000, "exports": 100},
-        target_users="Content creators and marketers",
-    )
-
-    business_tier = model.add_tier(
-        name="Business",
-        description="Advanced features for businesses",
-        price_monthly=49.99,
-        price_yearly=499.99,
-        features=[basic_feature["id"], advanced_feature["id"], api_feature["id"]],
-        limits={"api_calls": 10000, "exports": 1000},
-        target_users="Small and medium businesses",
-    )
-
-    # 4. Create a pricing calculator
-    calculator = PricingCalculator(
-        name="AI Tool Pricing Calculator",
-        description="Calculator for AI tool pricing",
-        base_cost=5.0,
-        profit_margin=0.4,
-        competitor_prices={"free": 0, "basic": 9.99, "pro": 19.99, "business": 49.99},
-    )
-
-    # 5. Calculate optimal prices
-    pro_price = calculator.calculate_optimal_price(
-        tier_name="Pro",
-        cost_per_user=8.0,
-        value_perception=0.8,
-        competitor_price=19.99,
-        price_sensitivity=0.7,
-    )
-
-    business_price = calculator.calculate_optimal_price(
-        tier_name="Business",
-        cost_per_user=15.0,
-        value_perception=0.9,
-        competitor_price=49.99,
-        price_sensitivity=0.6,
-    )
-
-    # 6. Update tier prices
-    model.update_tier_price(pro_tier["id"], price_monthly=pro_price, 
-        price_yearly=pro_price * 10)
-    model.update_tier_price(
-        business_tier["id"],
-        price_monthly=business_price,
-        price_yearly=business_price * 10,
-    )
-
-    # 7. Create a revenue projector
-    projector = RevenueProjector(
-        name="AI Tool Revenue Projector",
-        description="Projector for AI tool revenue",
-        initial_users=200,
-        user_acquisition_rate=100,
-        conversion_rate=0.15,
-        churn_rate=0.05,
-        tier_distribution={"Free": 0.7, "Pro": 0.2, "Business": 0.1},
-    )
-
-    # 8. Project revenue for 24 months
-    revenue_projections = projector.project_revenue(
-        months=24, growth_rate=0.08, subscription_model=model
-    )
-
-    # 9. Create a subscription manager
-    manager = SubscriptionManager(storage_dir=temp_subscription_dir)
-
-    # 10. Create a subscription plan from the model
-    plan = manager.create_plan_from_model(model)
-
-    # 11. Create subscriptions for users
-    free_subscription = manager.create_subscription(
-        user_id="user1", plan_id=plan.id, tier_name="Free"
-    )
-
-    pro_subscription = manager.create_subscription(
-        user_id="user2", plan_id=plan.id, tier_name="Pro"
-    )
-
-    business_subscription = manager.create_subscription(
-        user_id="user3", plan_id=plan.id, tier_name="Business"
-    )
-
-    # 12. Check subscription status and features
-    assert free_subscription.status == "active"
-    assert pro_subscription.status == "active"
-    assert business_subscription.status == "active"
-
-    # 13. Check feature access
-    assert manager.has_feature_access(free_subscription.id, "Basic Text Generation")
-    assert not manager.has_feature_access(free_subscription.id, 
-        "Advanced Text Generation")
-    assert not manager.has_feature_access(free_subscription.id, "API Access")
-
-    assert manager.has_feature_access(pro_subscription.id, "Basic Text Generation")
-    assert manager.has_feature_access(pro_subscription.id, "Advanced Text Generation")
-    assert not manager.has_feature_access(pro_subscription.id, "API Access")
-
-    assert manager.has_feature_access(business_subscription.id, "Basic Text Generation")
-    assert manager.has_feature_access(business_subscription.id, 
-        "Advanced Text Generation")
-    assert manager.has_feature_access(business_subscription.id, "API Access")
-
-    # 14. Check usage limits
-    assert manager.get_usage_limit(free_subscription.id, "api_calls") == 100
-    assert manager.get_usage_limit(pro_subscription.id, "api_calls") == 1000
-    assert manager.get_usage_limit(business_subscription.id, "api_calls") == 10000
-
-    # 15. Simulate a subscription upgrade
-    upgraded_subscription = manager.upgrade_subscription(
-        subscription_id=free_subscription.id, new_tier_name="Pro"
-    )
-
-    # 16. Check the upgraded subscription
-    assert upgraded_subscription.tier_name == "Pro"
-    assert manager.has_feature_access(upgraded_subscription.id, 
-        "Advanced Text Generation")
-    assert manager.get_usage_limit(upgraded_subscription.id, "api_calls") == 1000
-=======
 if __name__ == "__main__":
-    main()
->>>>>>> 6124bda3
+    main()