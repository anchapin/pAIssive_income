<<<<<<< HEAD
"""
End - to - end tests for the webhook system.
=======
"""test_webhook_end_to_end.py - Module for the pAIssive Income project."""
>>>>>>> 6124bda3

# This file was automatically fixed by the syntax error correction script
# The original content had syntax errors that could not be automatically fixed
# Please review and update this file as needed

<<<<<<< HEAD
import asyncio
import json
import uuid
from datetime import datetime, timezone
from unittest.mock import MagicMock, patch

import httpx
import pytest
from fastapi import FastAPI, Request, Response, status
from fastapi.testclient import TestClient

from api.middleware.webhook_security import WebhookIPAllowlistMiddleware, 
    WebhookRateLimitMiddleware
from api.schemas.webhook import WebhookDeliveryStatus, WebhookEventType
from api.services.webhook_security import (
    WebhookIPAllowlist,
    WebhookRateLimiter,
    WebhookSignatureVerifier,
)
from api.services.webhook_service import WebhookService

# Test data
TEST_SECRET = "test - webhook - secret - key"
TEST_EVENT_DATA = {
    "user_id": "user - 123",
    "username": "testuser",
    "email": "test @ example.com",
    "created_at": datetime.now(timezone.utc).isoformat(),
}


@pytest.fixture
def webhook_service():
    """Create a webhook service for testing."""
    service = WebhookService()
    asyncio.run(service.start())
    yield service
    asyncio.run(service.stop())


@pytest.fixture
def webhook_receiver_app():
    """Create a FastAPI app that receives webhooks."""
    app = FastAPI()
    app.received_webhooks = []
    app.webhook_secret = TEST_SECRET

    @app.post(" / webhook")
    async def receive_webhook(request: Request):
        # Get the payload
        payload_bytes = await request.body()
        payload = payload_bytes.decode()

        # Get the signature
        signature = request.headers.get("X - Webhook - Signature")

        # Verify the signature
        is_valid = WebhookSignatureVerifier.verify_signature(app.webhook_secret, payload, 
            signature)

        # Store the received webhook
        app.received_webhooks.append(
            {
                "payload": json.loads(payload),
                "signature": signature,
                "headers": dict(request.headers),
                "is_valid": is_valid,
            }
        )

        if not is_valid:
            return Response(
                content=json.dumps({"error": "Invalid signature"}),
                status_code=status.HTTP_401_UNAUTHORIZED,
                media_type="application / json",
            )

        return {"status": "success", 
            "received_at": datetime.now(timezone.utc).isoformat()}

    return app


@pytest.fixture
def webhook_sender_app(webhook_service):
    """Create a FastAPI app that sends webhooks."""
    app = FastAPI()

    @app.post(" / webhooks")
    async def register_webhook(request: Request):
        data = await request.json()
        webhook = await webhook_service.register_webhook(data)
        return webhook

    @app.post(" / send - event/{webhook_id}")
    async def send_event(webhook_id: str, request: Request):
        data = await request.json()
        event_type = data.get("event_type", WebhookEventType.USER_CREATED)
        event_data = data.get("event_data", TEST_EVENT_DATA)

        delivery = await webhook_service.deliver_event(
            webhook_id=webhook_id, event_type=event_type, event_data=event_data
        )

        return delivery

    return app


class TestWebhookEndToEnd:
    """End - to - end tests for the webhook system."""

    def test_webhook_registration_and_delivery(self, webhook_sender_app, 
        webhook_receiver_app):
        """Test the complete webhook flow from registration to delivery."""
        # Start both apps
        with (
            TestClient(webhook_sender_app) as sender_client,
            TestClient(webhook_receiver_app) as receiver_client,
        ):

            # Get the receiver URL
            receiver_url = (
                f"http://{receiver_client.base_url.host}:"
                f"{receiver_client.base_url.port}/webhook"
            )

            # Register a webhook
            webhook_data = {
                "url": receiver_url,
                "events": [WebhookEventType.USER_CREATED, 
                    WebhookEventType.PAYMENT_RECEIVED],
                "description": "Test webhook",
                "headers": {"Authorization": "Bearer test - token"},
                "is_active": True,
            }

            # Mock the secret generation to use our test secret
            with patch.object(
                webhook_sender_app.app.state.webhook_service,
                "_generate_secret",
                return_value=TEST_SECRET,
            ):
                response = sender_client.post(" / webhooks", json=webhook_data)

            assert response.status_code == 200
            webhook = response.json()
            assert webhook["url"] == receiver_url
            assert webhook["events"] == webhook_data["events"]
            assert webhook["description"] == webhook_data["description"]

            # Send an event
            event_data = {
                "event_type": WebhookEventType.USER_CREATED,
                "event_data": TEST_EVENT_DATA,
            }

            response = sender_client.post(f" / send - event/{webhook['id']}", 
                json=event_data)
            assert response.status_code == 200
            delivery = response.json()
            assert delivery["status"] == WebhookDeliveryStatus.SUCCESS

            # Check that the webhook was received
            assert len(webhook_receiver_app.received_webhooks) == 1
            received = webhook_receiver_app.received_webhooks[0]
            assert received["is_valid"]
            assert received["payload"]["type"] == WebhookEventType.USER_CREATED
            assert received["payload"]["data"] == TEST_EVENT_DATA

    def test_webhook_signature_verification(self, webhook_sender_app, 
        webhook_receiver_app):
        """Test that webhook signatures are properly verified."""
        # Start both apps
        with (
            TestClient(webhook_sender_app) as sender_client,
            TestClient(webhook_receiver_app) as receiver_client,
        ):

            # Get the receiver URL
            receiver_url = (
                f"http://{receiver_client.base_url.host}:"
                f"{receiver_client.base_url.port}/webhook"
            )

            # Register a webhook
            webhook_data = {
                "url": receiver_url,
                "events": [WebhookEventType.USER_CREATED],
                "description": "Test webhook",
                "is_active": True,
            }

            # Mock the secret generation to use our test secret
            with patch.object(
                webhook_sender_app.app.state.webhook_service,
                "_generate_secret",
                return_value=TEST_SECRET,
            ):
                response = sender_client.post(" / webhooks", json=webhook_data)

            webhook = response.json()

            # Create a payload
            payload = {
                "id": str(uuid.uuid4()),
                "type": WebhookEventType.USER_CREATED,
                "created_at": datetime.now(timezone.utc).isoformat(),
                "data": TEST_EVENT_DATA,
            }

            # Create a valid signature
            valid_signature = WebhookSignatureVerifier.create_signature(
                TEST_SECRET, json.dumps(payload)
            )

            # Create an invalid signature
            invalid_signature = WebhookSignatureVerifier.create_signature(
                "wrong - secret", json.dumps(payload)
            )

            # Send a request with a valid signature
            headers = {"Content - Type": "application / json", 
                "X - Webhook - Signature": valid_signature}
            response = receiver_client.post(" / webhook", json=payload, headers=headers)
            assert response.status_code == 200

            # Send a request with an invalid signature
            headers = {"Content - Type": "application / json", 
                "X - Webhook - Signature": invalid_signature}
            response = receiver_client.post(" / webhook", json=payload, headers=headers)
            assert response.status_code == 401

    def test_webhook_with_ip_allowlist(self, webhook_sender_app, webhook_receiver_app):
        """Test webhook delivery with IP allowlisting."""
        # Create an IP allowlist
        ip_allowlist = WebhookIPAllowlist()

        # Add middleware to the sender app
        webhook_sender_app.add_middleware(
            WebhookIPAllowlistMiddleware, allowlist=ip_allowlist, 
                webhook_path_prefix=" / webhooks"
        )

        # Start both apps
        with (
            TestClient(webhook_sender_app) as sender_client,
            TestClient(webhook_receiver_app) as receiver_client,
        ):

            # Get the receiver URL
            receiver_url = (
                f"http://{receiver_client.base_url.host}:"
                f"{receiver_client.base_url.port}/webhook"
            )

            # Try to register a webhook without allowlisting the IP
            webhook_data = {
                "url": receiver_url,
                "events": [WebhookEventType.USER_CREATED],
                "description": "Test webhook",
                "is_active": True,
            }

            response = sender_client.post(" / webhooks", json=webhook_data)
            assert response.status_code == 403

            # Allowlist the client IP
            ip_allowlist.add_ip("testclient")

            # Now registration should succeed
            response = sender_client.post(" / webhooks", json=webhook_data)
            assert response.status_code == 200

    def test_webhook_with_rate_limiting(self, webhook_sender_app, webhook_receiver_app):
        """Test webhook delivery with rate limiting."""
        # Create a rate limiter with a low limit
        rate_limiter = WebhookRateLimiter(limit=2, window_seconds=1)

        # Add middleware to the sender app
        webhook_sender_app.add_middleware(
            WebhookRateLimitMiddleware, rate_limiter=rate_limiter, 
                webhook_path_prefix=" / webhooks"
        )

        # Start both apps
        with (
            TestClient(webhook_sender_app) as sender_client,
            TestClient(webhook_receiver_app) as receiver_client,
        ):

            # Get the receiver URL
            receiver_url = (
                f"http://{receiver_client.base_url.host}:"
                f"{receiver_client.base_url.port}/webhook"
            )

            # Register a webhook
            webhook_data = {
                "url": receiver_url,
                "events": [WebhookEventType.USER_CREATED],
                "description": "Test webhook",
                "is_active": True,
            }

            # First request should succeed
            response = sender_client.post(" / webhooks", json=webhook_data)
            assert response.status_code == 200
            assert "X - RateLimit - Remaining" in response.headers

            # Second request should succeed
            response = sender_client.post(" / webhooks", json=webhook_data)
            assert response.status_code == 200
            assert "X - RateLimit - Remaining" in response.headers
            assert int(response.headers["X - RateLimit - Remaining"]) == 0

            # Third request should be rate limited
            response = sender_client.post(" / webhooks", json=webhook_data)
            assert response.status_code == 429
            assert "Retry - After" in response.headers
=======

def main():
    """Initialize the module."""
    pass


if __name__ == "__main__":
    main()
>>>>>>> 6124bda3
<|MERGE_RESOLUTION|>--- conflicted
+++ resolved
@@ -1,336 +1,9 @@
-<<<<<<< HEAD
-"""
-End - to - end tests for the webhook system.
-=======
 """test_webhook_end_to_end.py - Module for the pAIssive Income project."""
->>>>>>> 6124bda3
 
 # This file was automatically fixed by the syntax error correction script
 # The original content had syntax errors that could not be automatically fixed
 # Please review and update this file as needed
 
-<<<<<<< HEAD
-import asyncio
-import json
-import uuid
-from datetime import datetime, timezone
-from unittest.mock import MagicMock, patch
-
-import httpx
-import pytest
-from fastapi import FastAPI, Request, Response, status
-from fastapi.testclient import TestClient
-
-from api.middleware.webhook_security import WebhookIPAllowlistMiddleware, 
-    WebhookRateLimitMiddleware
-from api.schemas.webhook import WebhookDeliveryStatus, WebhookEventType
-from api.services.webhook_security import (
-    WebhookIPAllowlist,
-    WebhookRateLimiter,
-    WebhookSignatureVerifier,
-)
-from api.services.webhook_service import WebhookService
-
-# Test data
-TEST_SECRET = "test - webhook - secret - key"
-TEST_EVENT_DATA = {
-    "user_id": "user - 123",
-    "username": "testuser",
-    "email": "test @ example.com",
-    "created_at": datetime.now(timezone.utc).isoformat(),
-}
-
-
-@pytest.fixture
-def webhook_service():
-    """Create a webhook service for testing."""
-    service = WebhookService()
-    asyncio.run(service.start())
-    yield service
-    asyncio.run(service.stop())
-
-
-@pytest.fixture
-def webhook_receiver_app():
-    """Create a FastAPI app that receives webhooks."""
-    app = FastAPI()
-    app.received_webhooks = []
-    app.webhook_secret = TEST_SECRET
-
-    @app.post(" / webhook")
-    async def receive_webhook(request: Request):
-        # Get the payload
-        payload_bytes = await request.body()
-        payload = payload_bytes.decode()
-
-        # Get the signature
-        signature = request.headers.get("X - Webhook - Signature")
-
-        # Verify the signature
-        is_valid = WebhookSignatureVerifier.verify_signature(app.webhook_secret, payload, 
-            signature)
-
-        # Store the received webhook
-        app.received_webhooks.append(
-            {
-                "payload": json.loads(payload),
-                "signature": signature,
-                "headers": dict(request.headers),
-                "is_valid": is_valid,
-            }
-        )
-
-        if not is_valid:
-            return Response(
-                content=json.dumps({"error": "Invalid signature"}),
-                status_code=status.HTTP_401_UNAUTHORIZED,
-                media_type="application / json",
-            )
-
-        return {"status": "success", 
-            "received_at": datetime.now(timezone.utc).isoformat()}
-
-    return app
-
-
-@pytest.fixture
-def webhook_sender_app(webhook_service):
-    """Create a FastAPI app that sends webhooks."""
-    app = FastAPI()
-
-    @app.post(" / webhooks")
-    async def register_webhook(request: Request):
-        data = await request.json()
-        webhook = await webhook_service.register_webhook(data)
-        return webhook
-
-    @app.post(" / send - event/{webhook_id}")
-    async def send_event(webhook_id: str, request: Request):
-        data = await request.json()
-        event_type = data.get("event_type", WebhookEventType.USER_CREATED)
-        event_data = data.get("event_data", TEST_EVENT_DATA)
-
-        delivery = await webhook_service.deliver_event(
-            webhook_id=webhook_id, event_type=event_type, event_data=event_data
-        )
-
-        return delivery
-
-    return app
-
-
-class TestWebhookEndToEnd:
-    """End - to - end tests for the webhook system."""
-
-    def test_webhook_registration_and_delivery(self, webhook_sender_app, 
-        webhook_receiver_app):
-        """Test the complete webhook flow from registration to delivery."""
-        # Start both apps
-        with (
-            TestClient(webhook_sender_app) as sender_client,
-            TestClient(webhook_receiver_app) as receiver_client,
-        ):
-
-            # Get the receiver URL
-            receiver_url = (
-                f"http://{receiver_client.base_url.host}:"
-                f"{receiver_client.base_url.port}/webhook"
-            )
-
-            # Register a webhook
-            webhook_data = {
-                "url": receiver_url,
-                "events": [WebhookEventType.USER_CREATED, 
-                    WebhookEventType.PAYMENT_RECEIVED],
-                "description": "Test webhook",
-                "headers": {"Authorization": "Bearer test - token"},
-                "is_active": True,
-            }
-
-            # Mock the secret generation to use our test secret
-            with patch.object(
-                webhook_sender_app.app.state.webhook_service,
-                "_generate_secret",
-                return_value=TEST_SECRET,
-            ):
-                response = sender_client.post(" / webhooks", json=webhook_data)
-
-            assert response.status_code == 200
-            webhook = response.json()
-            assert webhook["url"] == receiver_url
-            assert webhook["events"] == webhook_data["events"]
-            assert webhook["description"] == webhook_data["description"]
-
-            # Send an event
-            event_data = {
-                "event_type": WebhookEventType.USER_CREATED,
-                "event_data": TEST_EVENT_DATA,
-            }
-
-            response = sender_client.post(f" / send - event/{webhook['id']}", 
-                json=event_data)
-            assert response.status_code == 200
-            delivery = response.json()
-            assert delivery["status"] == WebhookDeliveryStatus.SUCCESS
-
-            # Check that the webhook was received
-            assert len(webhook_receiver_app.received_webhooks) == 1
-            received = webhook_receiver_app.received_webhooks[0]
-            assert received["is_valid"]
-            assert received["payload"]["type"] == WebhookEventType.USER_CREATED
-            assert received["payload"]["data"] == TEST_EVENT_DATA
-
-    def test_webhook_signature_verification(self, webhook_sender_app, 
-        webhook_receiver_app):
-        """Test that webhook signatures are properly verified."""
-        # Start both apps
-        with (
-            TestClient(webhook_sender_app) as sender_client,
-            TestClient(webhook_receiver_app) as receiver_client,
-        ):
-
-            # Get the receiver URL
-            receiver_url = (
-                f"http://{receiver_client.base_url.host}:"
-                f"{receiver_client.base_url.port}/webhook"
-            )
-
-            # Register a webhook
-            webhook_data = {
-                "url": receiver_url,
-                "events": [WebhookEventType.USER_CREATED],
-                "description": "Test webhook",
-                "is_active": True,
-            }
-
-            # Mock the secret generation to use our test secret
-            with patch.object(
-                webhook_sender_app.app.state.webhook_service,
-                "_generate_secret",
-                return_value=TEST_SECRET,
-            ):
-                response = sender_client.post(" / webhooks", json=webhook_data)
-
-            webhook = response.json()
-
-            # Create a payload
-            payload = {
-                "id": str(uuid.uuid4()),
-                "type": WebhookEventType.USER_CREATED,
-                "created_at": datetime.now(timezone.utc).isoformat(),
-                "data": TEST_EVENT_DATA,
-            }
-
-            # Create a valid signature
-            valid_signature = WebhookSignatureVerifier.create_signature(
-                TEST_SECRET, json.dumps(payload)
-            )
-
-            # Create an invalid signature
-            invalid_signature = WebhookSignatureVerifier.create_signature(
-                "wrong - secret", json.dumps(payload)
-            )
-
-            # Send a request with a valid signature
-            headers = {"Content - Type": "application / json", 
-                "X - Webhook - Signature": valid_signature}
-            response = receiver_client.post(" / webhook", json=payload, headers=headers)
-            assert response.status_code == 200
-
-            # Send a request with an invalid signature
-            headers = {"Content - Type": "application / json", 
-                "X - Webhook - Signature": invalid_signature}
-            response = receiver_client.post(" / webhook", json=payload, headers=headers)
-            assert response.status_code == 401
-
-    def test_webhook_with_ip_allowlist(self, webhook_sender_app, webhook_receiver_app):
-        """Test webhook delivery with IP allowlisting."""
-        # Create an IP allowlist
-        ip_allowlist = WebhookIPAllowlist()
-
-        # Add middleware to the sender app
-        webhook_sender_app.add_middleware(
-            WebhookIPAllowlistMiddleware, allowlist=ip_allowlist, 
-                webhook_path_prefix=" / webhooks"
-        )
-
-        # Start both apps
-        with (
-            TestClient(webhook_sender_app) as sender_client,
-            TestClient(webhook_receiver_app) as receiver_client,
-        ):
-
-            # Get the receiver URL
-            receiver_url = (
-                f"http://{receiver_client.base_url.host}:"
-                f"{receiver_client.base_url.port}/webhook"
-            )
-
-            # Try to register a webhook without allowlisting the IP
-            webhook_data = {
-                "url": receiver_url,
-                "events": [WebhookEventType.USER_CREATED],
-                "description": "Test webhook",
-                "is_active": True,
-            }
-
-            response = sender_client.post(" / webhooks", json=webhook_data)
-            assert response.status_code == 403
-
-            # Allowlist the client IP
-            ip_allowlist.add_ip("testclient")
-
-            # Now registration should succeed
-            response = sender_client.post(" / webhooks", json=webhook_data)
-            assert response.status_code == 200
-
-    def test_webhook_with_rate_limiting(self, webhook_sender_app, webhook_receiver_app):
-        """Test webhook delivery with rate limiting."""
-        # Create a rate limiter with a low limit
-        rate_limiter = WebhookRateLimiter(limit=2, window_seconds=1)
-
-        # Add middleware to the sender app
-        webhook_sender_app.add_middleware(
-            WebhookRateLimitMiddleware, rate_limiter=rate_limiter, 
-                webhook_path_prefix=" / webhooks"
-        )
-
-        # Start both apps
-        with (
-            TestClient(webhook_sender_app) as sender_client,
-            TestClient(webhook_receiver_app) as receiver_client,
-        ):
-
-            # Get the receiver URL
-            receiver_url = (
-                f"http://{receiver_client.base_url.host}:"
-                f"{receiver_client.base_url.port}/webhook"
-            )
-
-            # Register a webhook
-            webhook_data = {
-                "url": receiver_url,
-                "events": [WebhookEventType.USER_CREATED],
-                "description": "Test webhook",
-                "is_active": True,
-            }
-
-            # First request should succeed
-            response = sender_client.post(" / webhooks", json=webhook_data)
-            assert response.status_code == 200
-            assert "X - RateLimit - Remaining" in response.headers
-
-            # Second request should succeed
-            response = sender_client.post(" / webhooks", json=webhook_data)
-            assert response.status_code == 200
-            assert "X - RateLimit - Remaining" in response.headers
-            assert int(response.headers["X - RateLimit - Remaining"]) == 0
-
-            # Third request should be rate limited
-            response = sender_client.post(" / webhooks", json=webhook_data)
-            assert response.status_code == 429
-            assert "Retry - After" in response.headers
-=======
 
 def main():
     """Initialize the module."""
@@ -338,5 +11,4 @@
 
 
 if __name__ == "__main__":
-    main()
->>>>>>> 6124bda3
+    main()