<<<<<<< HEAD
"""
Integration tests for the niche - to - solution workflow.
"""

from unittest.mock import MagicMock, patch

import pytest

from agent_team import AgentTeam

@pytest.fixture
def mock_agents():
    """Create mock agents for testing."""
    # Mock the ResearchAgent
    mock_researcher = MagicMock()
    mock_researcher.analyze_market_segments.return_value = [
        {
            "id": "niche1",
            "name": "Inventory Management",
            "market_segment": "e - commerce",
            "description": "AI tools for inventory management",
            "opportunity_score": 0.8,
            "market_data": {
                "market_size": "large",
                "growth_rate": "high",
                "competition": "medium",
            },
            "problems": [
                {
                    "id": "problem1",
                    "name": "Inventory Forecasting",
                    "description": "Difficulty predicting inventory needs",
                    "severity": "high",
                }
            ],
        },
        {
            "id": "niche2",
            "name": "Product Description Generation",
            "market_segment": "e - commerce",
            "description": "AI tools for generating product descriptions",
            "opportunity_score": 0.7,
            "market_data": {
                "market_size": "medium",
                "growth_rate": "high",
                "competition": "low",
            },
            "problems": [
                {
                    "id": "problem2",
                    "name": "Description Quality",
                    "description":"Creating high - quality product descriptions is" \
                                  + "time - consuming",
                    "severity": "medium",
                }
            ],
        },
    ]

    # Mock the DeveloperAgent
    mock_developer = MagicMock()
    mock_developer.design_solution.return_value = {
        "id": "solution1",
        "name": "AI Inventory Manager",
        "description": "An AI - powered solution for inventory management",
        "features": [
            {
                "id": "feature1",
                "name": "Demand Forecasting",
                "description":"Predict future inventory needs based on historical" \
                              + "data",
            },
            {
                "id": "feature2",
                "name": "Reorder Alerts",
                "description": "Get alerts when inventory is running low",
            },
        ],
    }

    # Mock the MonetizationAgent
    mock_monetization = MagicMock()
    mock_monetization.create_strategy.return_value = {
        "id": "strategy1",
        "name": "Freemium Strategy",
        "description": "A freemium monetization strategy",
        "subscription_model": {
            "name": "Inventory Manager Subscription",
            "tiers": [
                {
                    "name": "Free",
                    "price_monthly": 0.0,
                    "features": ["Basic Forecasting"],
                },
                {
                    "name": "Pro",
                    "price_monthly": 19.99,
                    "features": ["Advanced Forecasting", "Reorder Alerts"],
                },
            ],
        },
    }

    # Mock the MarketingAgent
    mock_marketing = MagicMock()
    mock_marketing.create_plan.return_value = {
        "id": "plan1",
        "name": "Inventory Manager Marketing Plan",
        "description": "A marketing plan for the AI Inventory Manager",
        "channels": ["content", "social", "email"],
        "target_audience": "E - commerce store owners",
    }

    return {
        "researcher": mock_researcher,
        "developer": mock_developer,
        "monetization": mock_monetization,
        "marketing": mock_marketing,
    }

@patch("agent_team.team_config.ResearchAgent")
@patch("agent_team.team_config.DeveloperAgent")
@patch("agent_team.team_config.MonetizationAgent")
@patch("agent_team.team_config.MarketingAgent")
def test_niche_to_solution_workflow(
    mock_marketing_class,
    mock_monetization_class,
    mock_developer_class,
    mock_researcher_class,
    mock_agents,
):
    """Test the complete niche - to - solution workflow."""
    # Set up the mock agents
    mock_researcher_class.return_value = mock_agents["researcher"]
    mock_developer_class.return_value = mock_agents["developer"]
    mock_monetization_class.return_value = mock_agents["monetization"]
    mock_marketing_class.return_value = mock_agents["marketing"]

    # Create a team
    team = AgentTeam("Test Team")

    # Run niche analysis
    niches = team.run_niche_analysis(["e - commerce"])

    # Check that the researcher's analyze_market_segments method was called
    mock_agents["researcher"].analyze_market_segments.assert_called_once_with(["e - \
        commerce"])

    # Check that niches were returned
    assert len(niches) == 2
    assert niches[0]["name"] == "Inventory Management"
    assert niches[1]["name"] == "Product Description Generation"

    # Select the top niche
    selected_niche = niches[0]

    # Develop a solution
    solution = team.develop_solution(selected_niche)

    # Check that the developer's design_solution method was called
    # Note: The develop_solution method may validate and transform the niche data
    # before passing it to the design_solution method, so we just check that it was called
    mock_agents["developer"].design_solution.assert_called_once()

    # Check that a solution was returned
    assert solution["name"] == "AI Inventory Manager"
    assert len(solution["features"]) == 2

    # Create a monetization strategy
    monetization = team.create_monetization_strategy(solution)

    # Check that the monetization agent's create_strategy method was called
    # Note: The create_monetization_strategy method may validate and transform the solution data
    # before passing it to the create_strategy method, so we just check that it was called
    mock_agents["monetization"].create_strategy.assert_called_once()

    # Check that a monetization strategy was returned
    assert monetization["name"] == "Freemium Strategy"
    assert monetization["subscription_model"]["name"] == \
        "Inventory Manager Subscription"
    assert len(monetization["subscription_model"]["tiers"]) == 2

    # Create a marketing plan
    marketing_plan = team.create_marketing_plan(selected_niche, solution, monetization)

    # Check that the marketing agent's create_plan method was called
    # Note: The create_marketing_plan method may validate and transform the data
    # before passing it to the create_plan method, so we just check that it was called
    mock_agents["marketing"].create_plan.assert_called_once()

    # Check that a marketing plan was returned
    assert marketing_plan["name"] == "Inventory Manager Marketing Plan"
    assert "content" in marketing_plan["channels"]
    assert marketing_plan["target_audience"] == "E - commerce store owners"
=======
"""test_niche_to_solution.py - Module for the pAIssive Income project."""

# This file was automatically fixed by the syntax error correction script
# The original content had syntax errors that could not be automatically fixed
# Please review and update this file as needed


def main():
    """Initialize the module."""
    pass


if __name__ == "__main__":
    main()
>>>>>>> 6124bda3
<|MERGE_RESOLUTION|>--- conflicted
+++ resolved
@@ -1,199 +1,3 @@
-<<<<<<< HEAD
-"""
-Integration tests for the niche - to - solution workflow.
-"""
-
-from unittest.mock import MagicMock, patch
-
-import pytest
-
-from agent_team import AgentTeam
-
-@pytest.fixture
-def mock_agents():
-    """Create mock agents for testing."""
-    # Mock the ResearchAgent
-    mock_researcher = MagicMock()
-    mock_researcher.analyze_market_segments.return_value = [
-        {
-            "id": "niche1",
-            "name": "Inventory Management",
-            "market_segment": "e - commerce",
-            "description": "AI tools for inventory management",
-            "opportunity_score": 0.8,
-            "market_data": {
-                "market_size": "large",
-                "growth_rate": "high",
-                "competition": "medium",
-            },
-            "problems": [
-                {
-                    "id": "problem1",
-                    "name": "Inventory Forecasting",
-                    "description": "Difficulty predicting inventory needs",
-                    "severity": "high",
-                }
-            ],
-        },
-        {
-            "id": "niche2",
-            "name": "Product Description Generation",
-            "market_segment": "e - commerce",
-            "description": "AI tools for generating product descriptions",
-            "opportunity_score": 0.7,
-            "market_data": {
-                "market_size": "medium",
-                "growth_rate": "high",
-                "competition": "low",
-            },
-            "problems": [
-                {
-                    "id": "problem2",
-                    "name": "Description Quality",
-                    "description":"Creating high - quality product descriptions is" \
-                                  + "time - consuming",
-                    "severity": "medium",
-                }
-            ],
-        },
-    ]
-
-    # Mock the DeveloperAgent
-    mock_developer = MagicMock()
-    mock_developer.design_solution.return_value = {
-        "id": "solution1",
-        "name": "AI Inventory Manager",
-        "description": "An AI - powered solution for inventory management",
-        "features": [
-            {
-                "id": "feature1",
-                "name": "Demand Forecasting",
-                "description":"Predict future inventory needs based on historical" \
-                              + "data",
-            },
-            {
-                "id": "feature2",
-                "name": "Reorder Alerts",
-                "description": "Get alerts when inventory is running low",
-            },
-        ],
-    }
-
-    # Mock the MonetizationAgent
-    mock_monetization = MagicMock()
-    mock_monetization.create_strategy.return_value = {
-        "id": "strategy1",
-        "name": "Freemium Strategy",
-        "description": "A freemium monetization strategy",
-        "subscription_model": {
-            "name": "Inventory Manager Subscription",
-            "tiers": [
-                {
-                    "name": "Free",
-                    "price_monthly": 0.0,
-                    "features": ["Basic Forecasting"],
-                },
-                {
-                    "name": "Pro",
-                    "price_monthly": 19.99,
-                    "features": ["Advanced Forecasting", "Reorder Alerts"],
-                },
-            ],
-        },
-    }
-
-    # Mock the MarketingAgent
-    mock_marketing = MagicMock()
-    mock_marketing.create_plan.return_value = {
-        "id": "plan1",
-        "name": "Inventory Manager Marketing Plan",
-        "description": "A marketing plan for the AI Inventory Manager",
-        "channels": ["content", "social", "email"],
-        "target_audience": "E - commerce store owners",
-    }
-
-    return {
-        "researcher": mock_researcher,
-        "developer": mock_developer,
-        "monetization": mock_monetization,
-        "marketing": mock_marketing,
-    }
-
-@patch("agent_team.team_config.ResearchAgent")
-@patch("agent_team.team_config.DeveloperAgent")
-@patch("agent_team.team_config.MonetizationAgent")
-@patch("agent_team.team_config.MarketingAgent")
-def test_niche_to_solution_workflow(
-    mock_marketing_class,
-    mock_monetization_class,
-    mock_developer_class,
-    mock_researcher_class,
-    mock_agents,
-):
-    """Test the complete niche - to - solution workflow."""
-    # Set up the mock agents
-    mock_researcher_class.return_value = mock_agents["researcher"]
-    mock_developer_class.return_value = mock_agents["developer"]
-    mock_monetization_class.return_value = mock_agents["monetization"]
-    mock_marketing_class.return_value = mock_agents["marketing"]
-
-    # Create a team
-    team = AgentTeam("Test Team")
-
-    # Run niche analysis
-    niches = team.run_niche_analysis(["e - commerce"])
-
-    # Check that the researcher's analyze_market_segments method was called
-    mock_agents["researcher"].analyze_market_segments.assert_called_once_with(["e - \
-        commerce"])
-
-    # Check that niches were returned
-    assert len(niches) == 2
-    assert niches[0]["name"] == "Inventory Management"
-    assert niches[1]["name"] == "Product Description Generation"
-
-    # Select the top niche
-    selected_niche = niches[0]
-
-    # Develop a solution
-    solution = team.develop_solution(selected_niche)
-
-    # Check that the developer's design_solution method was called
-    # Note: The develop_solution method may validate and transform the niche data
-    # before passing it to the design_solution method, so we just check that it was called
-    mock_agents["developer"].design_solution.assert_called_once()
-
-    # Check that a solution was returned
-    assert solution["name"] == "AI Inventory Manager"
-    assert len(solution["features"]) == 2
-
-    # Create a monetization strategy
-    monetization = team.create_monetization_strategy(solution)
-
-    # Check that the monetization agent's create_strategy method was called
-    # Note: The create_monetization_strategy method may validate and transform the solution data
-    # before passing it to the create_strategy method, so we just check that it was called
-    mock_agents["monetization"].create_strategy.assert_called_once()
-
-    # Check that a monetization strategy was returned
-    assert monetization["name"] == "Freemium Strategy"
-    assert monetization["subscription_model"]["name"] == \
-        "Inventory Manager Subscription"
-    assert len(monetization["subscription_model"]["tiers"]) == 2
-
-    # Create a marketing plan
-    marketing_plan = team.create_marketing_plan(selected_niche, solution, monetization)
-
-    # Check that the marketing agent's create_plan method was called
-    # Note: The create_marketing_plan method may validate and transform the data
-    # before passing it to the create_plan method, so we just check that it was called
-    mock_agents["marketing"].create_plan.assert_called_once()
-
-    # Check that a marketing plan was returned
-    assert marketing_plan["name"] == "Inventory Manager Marketing Plan"
-    assert "content" in marketing_plan["channels"]
-    assert marketing_plan["target_audience"] == "E - commerce store owners"
-=======
 """test_niche_to_solution.py - Module for the pAIssive Income project."""
 
 # This file was automatically fixed by the syntax error correction script
@@ -207,5 +11,4 @@
 
 
 if __name__ == "__main__":
-    main()
->>>>>>> 6124bda3
+    main()