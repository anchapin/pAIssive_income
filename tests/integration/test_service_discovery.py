"""test_service_discovery.py - Module for the pAIssive Income project."""

<<<<<<< HEAD
import time
from unittest.mock import MagicMock, patch

import pytest

from services.discovery import (
    DiscoveryConfig,
    LoadBalancer,
    ServiceDiscoveryClient,
    ServiceRegistry,
)
from services.errors import LoadBalancingError, ServiceNotFoundError, 
    ServiceRegistrationError


class TestServiceDiscovery:
    """Integration tests for service discovery functionality."""

    def setup_method(self):
        """Set up test fixtures."""
        self.config = DiscoveryConfig(
            registry_host="localhost", registry_port=8500, service_ttl=30, 
                check_interval=5
        )
        self.registry = ServiceRegistry(self.config)
        self.client = ServiceDiscoveryClient(self.config)
        self.load_balancer = LoadBalancer(self.config)

    def test_service_registration(self):
        """Test service registration workflow."""
        # Service details
        service_info = {
            "name": "ai - model - service",
            "host": "localhost",
            "port": 5000,
            "tags": ["v1", "production"],
            "metadata": {"model_type": "gpt - 4", "max_tokens": 4096},
        }

        # Register service
        registration = self.registry.register_service(**service_info)

        # Validate registration
        assert registration["success"] is True
        assert "service_id" in registration
        assert registration["service_status"] == "healthy"

        # Verify service is discoverable
        discovered = self.client.get_service("ai - model - service")
        assert discovered["name"] == service_info["name"]
        assert discovered["host"] == service_info["host"]
        assert discovered["port"] == service_info["port"]
        assert all(tag in discovered["tags"] for tag in service_info["tags"])

        # Clean up
        self.registry.deregister_service(registration["service_id"])

    def test_service_health_checks(self):
        """Test service health checking mechanisms."""
        # Register service with health check
        service_id = self.registry.register_service(
            name="health - check - service",
            host="localhost",
            port=5001,
            health_check_endpoint=" / health",
        )["service_id"]

        try:
            # Wait for health check
            time.sleep(self.config.check_interval + 1)

            # Get service health
            health = self.registry.get_service_health(service_id)

            # Validate health check
            assert "status" in health
            assert health["last_check_time"] is not None
            assert "check_output" in health

            # Simulate failing health check
            with patch(
                "services.discovery.ServiceRegistry._check_health") as mock_check:
                mock_check.return_value = False
                time.sleep(self.config.check_interval + 1)
                health = self.registry.get_service_health(service_id)
                assert health["status"] == "critical"

        finally:
            # Clean up
            self.registry.deregister_service(service_id)

    def test_load_balancing(self):
        """Test load balancing functionality."""
        # Register multiple instances
        service_instances = [
            {"name": "api - service", "host": "localhost", "port": port, "weight": 1}
            for port in range(5010, 5013)
        ]

        service_ids = []
        try:
            # Register services
            for instance in service_instances:
                reg = self.registry.register_service(**instance)
                service_ids.append(reg["service_id"])

            # Test round - robin load balancing
            selected_ports = []
            for _ in range(6):  # Should cycle through all instances twice
                instance = self.load_balancer.get_instance("api - service")
                selected_ports.append(instance["port"])

            # Verify round - robin distribution
            assert len(set(selected_ports)) == 3  # All instances used
            assert selected_ports[:3] != selected_ports[3:]  # Different order in cycles

            # Test weighted load balancing
            self.registry.update_service_metadata(
                service_ids[0], {"weight": 2}  # Double weight for first instance
            )

            # Collect weighted distribution
            port_counts = {5010: 0, 5011: 0, 5012: 0}
            for _ in range(100):
                instance = self.load_balancer.get_instance("api - service", 
                    algorithm="weighted")
                port_counts[instance["port"]] += 1

            # Verify weighted distribution
            assert port_counts[5010] > port_counts[5011]  # Higher weight instance used more
            assert port_counts[5011] == \
                port_counts[5012]  # Equal weight instances used equally

        finally:
            # Clean up
            for service_id in service_ids:
                self.registry.deregister_service(service_id)

    def test_service_discovery_error_handling(self):
        """Test error handling in service discovery."""
        # Test registration with invalid data
        with pytest.raises(ServiceRegistrationError):
            self.registry.register_service(
                name="invalid - service", host="invalid - host", port=-1  # Invalid port
            )

        # Test discovering non - existent service
        with pytest.raises(ServiceNotFoundError):
            self.client.get_service("non - existent - service")

        # Test load balancing with no instances
        with pytest.raises(LoadBalancingError):
            self.load_balancer.get_instance("no - instances - service")

    def test_service_updates_and_deregistration(self):
        """Test service updates and deregistration."""
        # Register service
        service_id = self.registry.register_service(
            name="update - test - service", host="localhost", port=5020, 
                metadata={"version": "1.0"}
        )["service_id"]

        try:
            # Update service metadata
            self.registry.update_service_metadata(
                service_id, {"version": "1.1", "feature_flags": ["beta"]}
            )

            # Verify update
            service = self.client.get_service("update - test - service")
            assert service["metadata"]["version"] == "1.1"
            assert "beta" in service["metadata"]["feature_flags"]

            # Deregister service
            assert self.registry.deregister_service(service_id)["success"]

            # Verify service is no longer discoverable
            with pytest.raises(ServiceNotFoundError):
                self.client.get_service("update - test - service")

        finally:
            # Cleanup attempt (ignore errors)
            try:
                self.registry.deregister_service(service_id)
            except:
                pass

    def test_bulk_operations(self):
        """Test bulk service operations."""
        # Bulk registration
        services = [
            {"name": "bulk - service", "host": "localhost", "port": port, 
                "tags": [f"instance-{i}"]}
            for i, port in enumerate(range(5030, 5033))
        ]

        service_ids = []
        try:
            # Register multiple services
            results = self.registry.register_services(services)
            service_ids = [r["service_id"] for r in results if r["success"]]

            # Verify all services registered
            assert len(service_ids) == len(services)

            # Test bulk service discovery
            discovered = self.client.get_services(service_names=["bulk - service"], 
                tag="instance - 1")
            assert len(discovered) == 1
            assert discovered[0]["port"] == 5031

            # Test bulk health check
            health_status = self.registry.get_services_health(service_ids)
            assert len(health_status) == len(service_ids)
            assert all(h["status"] in ["passing", "critical"] for h in health_status)

        finally:
            # Bulk deregistration
            for service_id in service_ids:
                self.registry.deregister_service(service_id)

    def test_service_dependency_resolution(self):
        """Test service dependency resolution."""
        dependencies = {
            "auth - service": {"host": "localhost", "port": 5040, "dependencies": []},
            "user - service": {"host": "localhost", "port": 5041, 
                "dependencies": ["auth - service"]},
            "api - gateway": {
                "host": "localhost",
                "port": 5042,
                "dependencies": ["auth - service", "user - service"],
            },
        }

        service_ids = {}
        try:
            # Register services in dependency order
            for service_name, service_info in dependencies.items():
                reg = self.registry.register_service(
                    name=service_name,
                    host=service_info["host"],
                    port=service_info["port"],
                    metadata={"dependencies": service_info["dependencies"]},
                )
                service_ids[service_name] = reg["service_id"]

            # Resolve dependencies for api - gateway
            resolved = self.client.resolve_service_dependencies("api - gateway")

            # Verify dependency resolution
            assert len(resolved) == 3
            assert resolved[0]["name"] == "auth - \
                service"  # Should be first (no dependencies)
            assert resolved[1]["name"] == "user - service"
            assert resolved[2]["name"] == "api - gateway"

            # Test dependency validation
            assert self.client.validate_service_dependencies("api - gateway")["valid"]

        finally:
            # Clean up
            for service_id in service_ids.values():
                self.registry.deregister_service(service_id)


if __name__ == "__main__":
    pytest.main([" - v", "test_service_discovery.py"])
=======
# This file was automatically fixed by the syntax error correction script
# The original content had syntax errors that could not be automatically fixed
# Please review and update this file as needed


def main():
    """Initialize the module."""
    pass


if __name__ == "__main__":
    main()
>>>>>>> 6124bda3
<|MERGE_RESOLUTION|>--- conflicted
+++ resolved
@@ -1,274 +1,5 @@
 """test_service_discovery.py - Module for the pAIssive Income project."""
 
-<<<<<<< HEAD
-import time
-from unittest.mock import MagicMock, patch
-
-import pytest
-
-from services.discovery import (
-    DiscoveryConfig,
-    LoadBalancer,
-    ServiceDiscoveryClient,
-    ServiceRegistry,
-)
-from services.errors import LoadBalancingError, ServiceNotFoundError, 
-    ServiceRegistrationError
-
-
-class TestServiceDiscovery:
-    """Integration tests for service discovery functionality."""
-
-    def setup_method(self):
-        """Set up test fixtures."""
-        self.config = DiscoveryConfig(
-            registry_host="localhost", registry_port=8500, service_ttl=30, 
-                check_interval=5
-        )
-        self.registry = ServiceRegistry(self.config)
-        self.client = ServiceDiscoveryClient(self.config)
-        self.load_balancer = LoadBalancer(self.config)
-
-    def test_service_registration(self):
-        """Test service registration workflow."""
-        # Service details
-        service_info = {
-            "name": "ai - model - service",
-            "host": "localhost",
-            "port": 5000,
-            "tags": ["v1", "production"],
-            "metadata": {"model_type": "gpt - 4", "max_tokens": 4096},
-        }
-
-        # Register service
-        registration = self.registry.register_service(**service_info)
-
-        # Validate registration
-        assert registration["success"] is True
-        assert "service_id" in registration
-        assert registration["service_status"] == "healthy"
-
-        # Verify service is discoverable
-        discovered = self.client.get_service("ai - model - service")
-        assert discovered["name"] == service_info["name"]
-        assert discovered["host"] == service_info["host"]
-        assert discovered["port"] == service_info["port"]
-        assert all(tag in discovered["tags"] for tag in service_info["tags"])
-
-        # Clean up
-        self.registry.deregister_service(registration["service_id"])
-
-    def test_service_health_checks(self):
-        """Test service health checking mechanisms."""
-        # Register service with health check
-        service_id = self.registry.register_service(
-            name="health - check - service",
-            host="localhost",
-            port=5001,
-            health_check_endpoint=" / health",
-        )["service_id"]
-
-        try:
-            # Wait for health check
-            time.sleep(self.config.check_interval + 1)
-
-            # Get service health
-            health = self.registry.get_service_health(service_id)
-
-            # Validate health check
-            assert "status" in health
-            assert health["last_check_time"] is not None
-            assert "check_output" in health
-
-            # Simulate failing health check
-            with patch(
-                "services.discovery.ServiceRegistry._check_health") as mock_check:
-                mock_check.return_value = False
-                time.sleep(self.config.check_interval + 1)
-                health = self.registry.get_service_health(service_id)
-                assert health["status"] == "critical"
-
-        finally:
-            # Clean up
-            self.registry.deregister_service(service_id)
-
-    def test_load_balancing(self):
-        """Test load balancing functionality."""
-        # Register multiple instances
-        service_instances = [
-            {"name": "api - service", "host": "localhost", "port": port, "weight": 1}
-            for port in range(5010, 5013)
-        ]
-
-        service_ids = []
-        try:
-            # Register services
-            for instance in service_instances:
-                reg = self.registry.register_service(**instance)
-                service_ids.append(reg["service_id"])
-
-            # Test round - robin load balancing
-            selected_ports = []
-            for _ in range(6):  # Should cycle through all instances twice
-                instance = self.load_balancer.get_instance("api - service")
-                selected_ports.append(instance["port"])
-
-            # Verify round - robin distribution
-            assert len(set(selected_ports)) == 3  # All instances used
-            assert selected_ports[:3] != selected_ports[3:]  # Different order in cycles
-
-            # Test weighted load balancing
-            self.registry.update_service_metadata(
-                service_ids[0], {"weight": 2}  # Double weight for first instance
-            )
-
-            # Collect weighted distribution
-            port_counts = {5010: 0, 5011: 0, 5012: 0}
-            for _ in range(100):
-                instance = self.load_balancer.get_instance("api - service", 
-                    algorithm="weighted")
-                port_counts[instance["port"]] += 1
-
-            # Verify weighted distribution
-            assert port_counts[5010] > port_counts[5011]  # Higher weight instance used more
-            assert port_counts[5011] == \
-                port_counts[5012]  # Equal weight instances used equally
-
-        finally:
-            # Clean up
-            for service_id in service_ids:
-                self.registry.deregister_service(service_id)
-
-    def test_service_discovery_error_handling(self):
-        """Test error handling in service discovery."""
-        # Test registration with invalid data
-        with pytest.raises(ServiceRegistrationError):
-            self.registry.register_service(
-                name="invalid - service", host="invalid - host", port=-1  # Invalid port
-            )
-
-        # Test discovering non - existent service
-        with pytest.raises(ServiceNotFoundError):
-            self.client.get_service("non - existent - service")
-
-        # Test load balancing with no instances
-        with pytest.raises(LoadBalancingError):
-            self.load_balancer.get_instance("no - instances - service")
-
-    def test_service_updates_and_deregistration(self):
-        """Test service updates and deregistration."""
-        # Register service
-        service_id = self.registry.register_service(
-            name="update - test - service", host="localhost", port=5020, 
-                metadata={"version": "1.0"}
-        )["service_id"]
-
-        try:
-            # Update service metadata
-            self.registry.update_service_metadata(
-                service_id, {"version": "1.1", "feature_flags": ["beta"]}
-            )
-
-            # Verify update
-            service = self.client.get_service("update - test - service")
-            assert service["metadata"]["version"] == "1.1"
-            assert "beta" in service["metadata"]["feature_flags"]
-
-            # Deregister service
-            assert self.registry.deregister_service(service_id)["success"]
-
-            # Verify service is no longer discoverable
-            with pytest.raises(ServiceNotFoundError):
-                self.client.get_service("update - test - service")
-
-        finally:
-            # Cleanup attempt (ignore errors)
-            try:
-                self.registry.deregister_service(service_id)
-            except:
-                pass
-
-    def test_bulk_operations(self):
-        """Test bulk service operations."""
-        # Bulk registration
-        services = [
-            {"name": "bulk - service", "host": "localhost", "port": port, 
-                "tags": [f"instance-{i}"]}
-            for i, port in enumerate(range(5030, 5033))
-        ]
-
-        service_ids = []
-        try:
-            # Register multiple services
-            results = self.registry.register_services(services)
-            service_ids = [r["service_id"] for r in results if r["success"]]
-
-            # Verify all services registered
-            assert len(service_ids) == len(services)
-
-            # Test bulk service discovery
-            discovered = self.client.get_services(service_names=["bulk - service"], 
-                tag="instance - 1")
-            assert len(discovered) == 1
-            assert discovered[0]["port"] == 5031
-
-            # Test bulk health check
-            health_status = self.registry.get_services_health(service_ids)
-            assert len(health_status) == len(service_ids)
-            assert all(h["status"] in ["passing", "critical"] for h in health_status)
-
-        finally:
-            # Bulk deregistration
-            for service_id in service_ids:
-                self.registry.deregister_service(service_id)
-
-    def test_service_dependency_resolution(self):
-        """Test service dependency resolution."""
-        dependencies = {
-            "auth - service": {"host": "localhost", "port": 5040, "dependencies": []},
-            "user - service": {"host": "localhost", "port": 5041, 
-                "dependencies": ["auth - service"]},
-            "api - gateway": {
-                "host": "localhost",
-                "port": 5042,
-                "dependencies": ["auth - service", "user - service"],
-            },
-        }
-
-        service_ids = {}
-        try:
-            # Register services in dependency order
-            for service_name, service_info in dependencies.items():
-                reg = self.registry.register_service(
-                    name=service_name,
-                    host=service_info["host"],
-                    port=service_info["port"],
-                    metadata={"dependencies": service_info["dependencies"]},
-                )
-                service_ids[service_name] = reg["service_id"]
-
-            # Resolve dependencies for api - gateway
-            resolved = self.client.resolve_service_dependencies("api - gateway")
-
-            # Verify dependency resolution
-            assert len(resolved) == 3
-            assert resolved[0]["name"] == "auth - \
-                service"  # Should be first (no dependencies)
-            assert resolved[1]["name"] == "user - service"
-            assert resolved[2]["name"] == "api - gateway"
-
-            # Test dependency validation
-            assert self.client.validate_service_dependencies("api - gateway")["valid"]
-
-        finally:
-            # Clean up
-            for service_id in service_ids.values():
-                self.registry.deregister_service(service_id)
-
-
-if __name__ == "__main__":
-    pytest.main([" - v", "test_service_discovery.py"])
-=======
 # This file was automatically fixed by the syntax error correction script
 # The original content had syntax errors that could not be automatically fixed
 # Please review and update this file as needed
@@ -280,5 +11,4 @@
 
 
 if __name__ == "__main__":
-    main()
->>>>>>> 6124bda3
+    main()