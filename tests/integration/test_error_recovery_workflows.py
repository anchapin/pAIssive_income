<<<<<<< HEAD
"""
Integration tests for error recovery in multi - step workflows.

This module tests error recovery scenarios in cross - module workflows, including
partial failure recovery, data consistency after interruptions, and transaction
rollback scenarios.
"""

import random
import threading
import time
from unittest.mock import MagicMock, patch

import pytest

from marketing import ABTesting
from monetization import PricingCalculator, SubscriptionModel
from niche_analysis import MarketAnalyzer
=======
"""test_error_recovery_workflows.py - Module for the pAIssive Income project."""

# This file was automatically fixed by the syntax error correction script
# The original content had syntax errors that could not be automatically fixed
# Please review and update this file as needed


def main():
    """Initialize the module."""
    pass
>>>>>>> 6124bda3


<<<<<<< HEAD
@pytest.fixture
def ab_testing():
    """Create an A / B testing instance for testing."""
    return ABTesting()

@pytest.fixture
def subscription_model():
    """Create a subscription model instance for testing."""
    return SubscriptionModel(
        name="Test Subscription Model", description="A test subscription model"
    )

@pytest.fixture
def pricing_calculator():
    """Create a pricing calculator instance for testing."""
    return PricingCalculator(
        name="Test Pricing Calculator",
        description="A test pricing calculator",
        base_cost=5.0,
        profit_margin=0.3,
        competitor_prices={"basic": 9.99, "pro": 19.99, "premium": 29.99},
    )

@pytest.fixture
def mock_agent_team():
    """Create a mock agent team for testing."""
    with patch("agent_team.AgentTeam") as mock:
        team = MagicMock()
        mock.return_value = team
        yield team

def test_partial_failure_recovery_in_workflow(market_analyzer, ab_testing, 
    mock_agent_team):
    """
    Test recovery from partial failures in a multi - step workflow.

    This test verifies that:
    1. The workflow can detect and handle failures in intermediate steps
    2. The workflow can recover and continue from the last successful step
    3. The final result is consistent despite intermediate failures
    """
    # Step 1: Set up a mock for the market analyzer that fails on the first call
    original_analyze_market = market_analyzer.analyze_market
    call_count = 0

    def mock_analyze_market(segment):
        nonlocal call_count
        call_count += 1
        if call_count == 1:
            # Simulate a failure on the first call
            raise ConnectionError("Simulated network error")
        else:
            # Return normal result on subsequent calls
            return original_analyze_market(segment)

    # Apply the mock
    market_analyzer.analyze_market = mock_analyze_market

    # Step 2: Create a workflow function that implements retry logic
    def niche_analysis_workflow(segment, max_retries=3):
        retries = 0
        last_error = None

        while retries < max_retries:
            try:
                # Try to analyze the market
                market_analysis = market_analyzer.analyze_market(segment)

                # If successful, continue with the workflow
                selected_niche = market_analysis["potential_niches"][0]
                trend_analysis = market_analyzer.analyze_trends(segment)
                user_analysis = market_analyzer.analyze_target_users(selected_niche)

                # Return the complete analysis
                return {
                    "market_analysis": market_analysis,
                    "trend_analysis": trend_analysis,
                    "user_analysis": user_analysis,
                    "selected_niche": selected_niche,
                }
            except Exception as e:
                # Record the error and retry
                last_error = e
                retries += 1
                time.sleep(0.1)  # Short delay before retry

        # If we've exhausted retries, raise the last error
        raise last_error

    # Step 3: Run the workflow and verify recovery
    result = niche_analysis_workflow("e - commerce")

    # Verify that the workflow recovered and completed successfully
    assert call_count == 2  # First call failed, second succeeded
    assert "market_analysis" in result
    assert "trend_analysis" in result
    assert "user_analysis" in result
    assert "selected_niche" in result

    # Verify that the data is consistent
    assert result["selected_niche"] in result["market_analysis"]["potential_niches"]
    assert result["market_analysis"]["name"] == "E - Commerce"

def test_data_consistency_after_interruption(subscription_model, pricing_calculator):
    """
    Test data consistency after system interruptions.

    This test verifies that:
    1. Data remains consistent when operations are interrupted
    2. Partial updates are either fully applied or fully rolled back
    3. The system can detect and recover from inconsistent states
    """
    # Step 1: Create a subscription model with tiers
    basic_tier = subscription_model.add_tier(
        name="Basic",
        description="Basic features",
        price_monthly=9.99,
        price_yearly=99.99,
        features=["feature1", "feature2"],
        limits={"api_calls": 1000},
        target_users="Small businesses",
    )

    pro_tier = subscription_model.add_tier(
        name="Pro",
        description="Pro features",
        price_monthly=19.99,
        price_yearly=199.99,
        features=["feature1", "feature2", "feature3"],
        limits={"api_calls": 5000},
        target_users="Medium businesses",
    )

    # Step 2: Create a function that simulates a batch update with potential interruption
    def update_pricing_with_interruption(model, calculator, interrupt_probability=0.5):
        # Store original prices for verification and recovery
        original_prices = {
            tier["id"]: {"monthly": tier["price_monthly"], 
                "yearly": tier["price_yearly"]}
            for tier in model.tiers
        }

        # Start updating prices
        updated_tiers = []
        try:
            for tier in model.tiers:
                # Calculate new price
                new_price = calculator.calculate_price(
                    base_value=10.0,
                    tier_multiplier=1.0 + (model.tiers.index(tier) * 0.5),
                    market_adjustment=1.0,
                )

                # Update tier price
                model.update_tier_price(tier["id"], price_monthly=new_price)
                updated_tiers.append(tier["id"])

                # Simulate random interruption
                if random.random() < interrupt_probability and len(updated_tiers) < len(
                    model.tiers
                ):
                    raise InterruptedError("Simulated interruption during batch update")

            # If we get here, all updates were successful
            return True, updated_tiers, None
        except Exception as e:
            # Rollback changes
            for tier_id in updated_tiers:
                model.update_tier_price(
                    tier_id,
                    price_monthly=original_prices[tier_id]["monthly"],
                    price_yearly=original_prices[tier_id]["yearly"],
                )
            return False, updated_tiers, e

    # Step 3: Run the update function with a fixed seed for reproducibility
    random.seed(42)  # Set seed for reproducible test
    success, updated_tiers, error = update_pricing_with_interruption(
        subscription_model, pricing_calculator
    )

    # Step 4: Verify data consistency
    if success:
        # All tiers should be updated
        assert len(updated_tiers) == len(subscription_model.tiers)
        for tier in subscription_model.tiers:
            assert tier["price_monthly"] != 9.99 and tier["price_monthly"] != 19.99
    else:
        # No tiers should be updated (all rolled back)
        assert subscription_model.tiers[0]["price_monthly"] == 9.99
        assert subscription_model.tiers[1]["price_monthly"] == 19.99
        assert isinstance(error, InterruptedError)

def test_transaction_rollback_scenarios(ab_testing):
    """
    Test transaction rollback scenarios in multi - step workflows.

    This test verifies that:
    1. Transactions can be rolled back when errors occur
    2. The system maintains ACID properties during transactions
    3. Concurrent operations are handled correctly
    """
    # Step 1: Create a test with variants
    test = ab_testing.create_test(
        name="Transaction Test",
        description="Testing transaction rollback",
        content_type="landing_page",
        test_type="a_b",
        variants=[
            {"name": "Control", "is_control": True},
            {"name": "Variant B", "is_control": False},
        ],
    )

    test_id = test["id"]
    control_id = test["variants"][0]["id"]
    variant_id = test["variants"][1]["id"]

    # Step 2: Create a function that simulates a transaction with potential failure
    def record_interactions_in_transaction(test_id, variant_id, count, fail_at=None):
        # Start recording interactions
        recorded = 0
        try:
            for i in range(count):
                ab_testing.record_interaction(test_id, variant_id, "impression")
                recorded += 1

                # Simulate failure at specific point if requested
                if fail_at is not None and i == fail_at:
                    raise ValueError(f"Simulated failure after {i + 1} interactions")

            # If we get here, all interactions were recorded successfully
            return True, recorded, None
        except Exception as e:
            # In a real system, this would trigger a transaction rollback
            # For this test, we'll simulate rollback by tracking what happened
            return False, recorded, e

    # Step 3: Run successful and failing transactions
    success_result, success_count, _ = record_interactions_in_transaction(test_id, 
        control_id, 100)
    fail_result, fail_count, fail_error = record_interactions_in_transaction(
        test_id, variant_id, 100, fail_at=50
    )

    # Step 4: Verify transaction results
    assert success_result is True
    assert success_count == 100

    assert fail_result is False
    assert fail_count == 51  # 0 - based index, so fail_at=50 means 51 operations
    assert isinstance(fail_error, ValueError)

    # Step 5: Test concurrent transactions
    def concurrent_interaction_recorder(variant_id, count, results):
        try:
            for _ in range(count):
                ab_testing.record_interaction(test_id, variant_id, "impression")
            results.append(True)
        except Exception as e:
            results.append(e)

    # Create threads for concurrent operations
    thread_results = []
    threads = []
    for i in range(5):  # 5 concurrent threads
        thread = threading.Thread(
            target=concurrent_interaction_recorder,
            args=(control_id if i % 2 == 0 else variant_id, 20, thread_results),
        )
        threads.append(thread)

    # Start and join all threads
    for thread in threads:
        thread.start()

    for thread in threads:
        thread.join()

    # Verify all threads completed successfully
    assert all(result is True for result in thread_results)

    # Verify the final state by analyzing the test
    analysis = ab_testing.analyze_test(test_id)
    assert "variants" in analysis
    assert len(analysis["variants"]) == 2

def test_workflow_with_compensating_actions(mock_agent_team):
    """
    Test workflows with compensating actions for error recovery.

    This test verifies that:
    1. The system can perform compensating actions when errors occur
    2. The workflow can recover to a consistent state after errors
    3. The system maintains an audit trail of actions and compensations
    """
    # Step 1: Set up the mock agent team with error injection
    # Make develop_solution fail on first call
    mock_agent_team.develop_solution.side_effect = [
        ValueError("Simulated error in solution development"),  # First call fails
        {"id": "solution - 123", "name": "Test Solution"},  # Second call succeeds
    ]

    # Make create_monetization_strategy succeed
    mock_agent_team.create_monetization_strategy.return_value = {
        "id": "monetization - 123",
        "name": "Test Monetization Strategy",
    }

    # Make create_marketing_plan succeed
    mock_agent_team.create_marketing_plan.return_value = {
        "id": "marketing - 123",
        "name": "Test Marketing Plan",
    }

    # Step 2: Create a workflow function with compensating actions
    def complete_workflow_with_compensation(team, niche_id):
        audit_trail = []

        try:
            # Step 1: Develop solution
            audit_trail.append(
                {"action": "develop_solution", "status": "started", 
                    "niche_id": niche_id}
            )
            solution = team.develop_solution(niche_id)
            audit_trail.append(
                {"action": "develop_solution", "status": "completed", 
                    "solution_id": solution["id"]}
            )

            # Step 2: Create monetization strategy
            audit_trail.append(
                {
                    "action": "create_monetization_strategy",
                    "status": "started",
                    "solution_id": solution["id"],
                }
            )
            monetization = team.create_monetization_strategy(solution["id"])
            audit_trail.append(
                {
                    "action": "create_monetization_strategy",
                    "status": "completed",
                    "monetization_id": monetization["id"],
                }
            )

            # Step 3: Create marketing plan
            audit_trail.append(
                {
                    "action": "create_marketing_plan",
                    "status": "started",
                    "solution_id": solution["id"],
                    "monetization_id": monetization["id"],
                }
            )
            marketing = team.create_marketing_plan(niche_id, solution["id"], 
                monetization["id"])
            audit_trail.append(
                {
                    "action": "create_marketing_plan",
                    "status": "completed",
                    "marketing_id": marketing["id"],
                }
            )

            return (
                True,
                {"solution": solution, "monetization": monetization, 
                    "marketing": marketing},
                audit_trail,
            )

        except Exception as e:
            # Record the error
            audit_trail.append({"action": "error", "message": str(e)})

            # Perform compensating actions if needed
            last_completed_action = next(
                (a for a in reversed(audit_trail) if a["status"] == "completed"), None
            )

            if last_completed_action:
                if last_completed_action["action"] == "create_monetization_strategy":
                    # Compensate for monetization strategy creation
                    audit_trail.append(
                        {
                            "action": "compensate_monetization_strategy",
                            "status": "started",
                            "monetization_id": last_completed_action["monetization_id"],
                        }
                    )
                    team.archive_monetization_strategy(
                        last_completed_action["monetization_id"])
                    audit_trail.append(
                        {"action": "compensate_monetization_strategy", 
                            "status": "completed"}
                    )

                elif last_completed_action["action"] == "develop_solution":
                    # Compensate for solution development
                    audit_trail.append(
                        {
                            "action": "compensate_develop_solution",
                            "status": "started",
                            "solution_id": last_completed_action["solution_id"],
                        }
                    )
                    team.archive_solution(last_completed_action["solution_id"])
                    audit_trail.append(
                        {"action": "compensate_develop_solution", "status": "completed"}
                    )

            # Return failure status
            return False, None, audit_trail

    # Step 3: Run the workflow and verify it fails the first time
    success, result, audit_trail = complete_workflow_with_compensation(mock_agent_team, 
        "niche - 123")

    # Verify the workflow failed and recorded the error
    assert success is False
    assert result is None
    assert any(a["action"] == "error" for a in audit_trail)
    assert mock_agent_team.develop_solution.call_count == 1

    # Step 4: Run the workflow again and verify it succeeds
    success, result, audit_trail = complete_workflow_with_compensation(mock_agent_team, 
        "niche - 123")

    # Verify the workflow succeeded
    assert success is True
    assert result is not None
    assert "solution" in result
    assert "monetization" in result
    assert "marketing" in result
    assert mock_agent_team.develop_solution.call_count == 2
    assert mock_agent_team.create_monetization_strategy.call_count == 1
    assert mock_agent_team.create_marketing_plan.call_count == 1

    # Verify the audit trail is complete
    action_sequence = [a["action"] for a in audit_trail if a["status"] == "completed"]
    assert action_sequence == [
        "develop_solution",
        "create_monetization_strategy",
        "create_marketing_plan",
    ]
=======
if __name__ == "__main__":
    main()
>>>>>>> 6124bda3
<|MERGE_RESOLUTION|>--- conflicted
+++ resolved
@@ -1,23 +1,3 @@
-<<<<<<< HEAD
-"""
-Integration tests for error recovery in multi - step workflows.
-
-This module tests error recovery scenarios in cross - module workflows, including
-partial failure recovery, data consistency after interruptions, and transaction
-rollback scenarios.
-"""
-
-import random
-import threading
-import time
-from unittest.mock import MagicMock, patch
-
-import pytest
-
-from marketing import ABTesting
-from monetization import PricingCalculator, SubscriptionModel
-from niche_analysis import MarketAnalyzer
-=======
 """test_error_recovery_workflows.py - Module for the pAIssive Income project."""
 
 # This file was automatically fixed by the syntax error correction script
@@ -28,459 +8,7 @@
 def main():
     """Initialize the module."""
     pass
->>>>>>> 6124bda3
 
 
-<<<<<<< HEAD
-@pytest.fixture
-def ab_testing():
-    """Create an A / B testing instance for testing."""
-    return ABTesting()
-
-@pytest.fixture
-def subscription_model():
-    """Create a subscription model instance for testing."""
-    return SubscriptionModel(
-        name="Test Subscription Model", description="A test subscription model"
-    )
-
-@pytest.fixture
-def pricing_calculator():
-    """Create a pricing calculator instance for testing."""
-    return PricingCalculator(
-        name="Test Pricing Calculator",
-        description="A test pricing calculator",
-        base_cost=5.0,
-        profit_margin=0.3,
-        competitor_prices={"basic": 9.99, "pro": 19.99, "premium": 29.99},
-    )
-
-@pytest.fixture
-def mock_agent_team():
-    """Create a mock agent team for testing."""
-    with patch("agent_team.AgentTeam") as mock:
-        team = MagicMock()
-        mock.return_value = team
-        yield team
-
-def test_partial_failure_recovery_in_workflow(market_analyzer, ab_testing, 
-    mock_agent_team):
-    """
-    Test recovery from partial failures in a multi - step workflow.
-
-    This test verifies that:
-    1. The workflow can detect and handle failures in intermediate steps
-    2. The workflow can recover and continue from the last successful step
-    3. The final result is consistent despite intermediate failures
-    """
-    # Step 1: Set up a mock for the market analyzer that fails on the first call
-    original_analyze_market = market_analyzer.analyze_market
-    call_count = 0
-
-    def mock_analyze_market(segment):
-        nonlocal call_count
-        call_count += 1
-        if call_count == 1:
-            # Simulate a failure on the first call
-            raise ConnectionError("Simulated network error")
-        else:
-            # Return normal result on subsequent calls
-            return original_analyze_market(segment)
-
-    # Apply the mock
-    market_analyzer.analyze_market = mock_analyze_market
-
-    # Step 2: Create a workflow function that implements retry logic
-    def niche_analysis_workflow(segment, max_retries=3):
-        retries = 0
-        last_error = None
-
-        while retries < max_retries:
-            try:
-                # Try to analyze the market
-                market_analysis = market_analyzer.analyze_market(segment)
-
-                # If successful, continue with the workflow
-                selected_niche = market_analysis["potential_niches"][0]
-                trend_analysis = market_analyzer.analyze_trends(segment)
-                user_analysis = market_analyzer.analyze_target_users(selected_niche)
-
-                # Return the complete analysis
-                return {
-                    "market_analysis": market_analysis,
-                    "trend_analysis": trend_analysis,
-                    "user_analysis": user_analysis,
-                    "selected_niche": selected_niche,
-                }
-            except Exception as e:
-                # Record the error and retry
-                last_error = e
-                retries += 1
-                time.sleep(0.1)  # Short delay before retry
-
-        # If we've exhausted retries, raise the last error
-        raise last_error
-
-    # Step 3: Run the workflow and verify recovery
-    result = niche_analysis_workflow("e - commerce")
-
-    # Verify that the workflow recovered and completed successfully
-    assert call_count == 2  # First call failed, second succeeded
-    assert "market_analysis" in result
-    assert "trend_analysis" in result
-    assert "user_analysis" in result
-    assert "selected_niche" in result
-
-    # Verify that the data is consistent
-    assert result["selected_niche"] in result["market_analysis"]["potential_niches"]
-    assert result["market_analysis"]["name"] == "E - Commerce"
-
-def test_data_consistency_after_interruption(subscription_model, pricing_calculator):
-    """
-    Test data consistency after system interruptions.
-
-    This test verifies that:
-    1. Data remains consistent when operations are interrupted
-    2. Partial updates are either fully applied or fully rolled back
-    3. The system can detect and recover from inconsistent states
-    """
-    # Step 1: Create a subscription model with tiers
-    basic_tier = subscription_model.add_tier(
-        name="Basic",
-        description="Basic features",
-        price_monthly=9.99,
-        price_yearly=99.99,
-        features=["feature1", "feature2"],
-        limits={"api_calls": 1000},
-        target_users="Small businesses",
-    )
-
-    pro_tier = subscription_model.add_tier(
-        name="Pro",
-        description="Pro features",
-        price_monthly=19.99,
-        price_yearly=199.99,
-        features=["feature1", "feature2", "feature3"],
-        limits={"api_calls": 5000},
-        target_users="Medium businesses",
-    )
-
-    # Step 2: Create a function that simulates a batch update with potential interruption
-    def update_pricing_with_interruption(model, calculator, interrupt_probability=0.5):
-        # Store original prices for verification and recovery
-        original_prices = {
-            tier["id"]: {"monthly": tier["price_monthly"], 
-                "yearly": tier["price_yearly"]}
-            for tier in model.tiers
-        }
-
-        # Start updating prices
-        updated_tiers = []
-        try:
-            for tier in model.tiers:
-                # Calculate new price
-                new_price = calculator.calculate_price(
-                    base_value=10.0,
-                    tier_multiplier=1.0 + (model.tiers.index(tier) * 0.5),
-                    market_adjustment=1.0,
-                )
-
-                # Update tier price
-                model.update_tier_price(tier["id"], price_monthly=new_price)
-                updated_tiers.append(tier["id"])
-
-                # Simulate random interruption
-                if random.random() < interrupt_probability and len(updated_tiers) < len(
-                    model.tiers
-                ):
-                    raise InterruptedError("Simulated interruption during batch update")
-
-            # If we get here, all updates were successful
-            return True, updated_tiers, None
-        except Exception as e:
-            # Rollback changes
-            for tier_id in updated_tiers:
-                model.update_tier_price(
-                    tier_id,
-                    price_monthly=original_prices[tier_id]["monthly"],
-                    price_yearly=original_prices[tier_id]["yearly"],
-                )
-            return False, updated_tiers, e
-
-    # Step 3: Run the update function with a fixed seed for reproducibility
-    random.seed(42)  # Set seed for reproducible test
-    success, updated_tiers, error = update_pricing_with_interruption(
-        subscription_model, pricing_calculator
-    )
-
-    # Step 4: Verify data consistency
-    if success:
-        # All tiers should be updated
-        assert len(updated_tiers) == len(subscription_model.tiers)
-        for tier in subscription_model.tiers:
-            assert tier["price_monthly"] != 9.99 and tier["price_monthly"] != 19.99
-    else:
-        # No tiers should be updated (all rolled back)
-        assert subscription_model.tiers[0]["price_monthly"] == 9.99
-        assert subscription_model.tiers[1]["price_monthly"] == 19.99
-        assert isinstance(error, InterruptedError)
-
-def test_transaction_rollback_scenarios(ab_testing):
-    """
-    Test transaction rollback scenarios in multi - step workflows.
-
-    This test verifies that:
-    1. Transactions can be rolled back when errors occur
-    2. The system maintains ACID properties during transactions
-    3. Concurrent operations are handled correctly
-    """
-    # Step 1: Create a test with variants
-    test = ab_testing.create_test(
-        name="Transaction Test",
-        description="Testing transaction rollback",
-        content_type="landing_page",
-        test_type="a_b",
-        variants=[
-            {"name": "Control", "is_control": True},
-            {"name": "Variant B", "is_control": False},
-        ],
-    )
-
-    test_id = test["id"]
-    control_id = test["variants"][0]["id"]
-    variant_id = test["variants"][1]["id"]
-
-    # Step 2: Create a function that simulates a transaction with potential failure
-    def record_interactions_in_transaction(test_id, variant_id, count, fail_at=None):
-        # Start recording interactions
-        recorded = 0
-        try:
-            for i in range(count):
-                ab_testing.record_interaction(test_id, variant_id, "impression")
-                recorded += 1
-
-                # Simulate failure at specific point if requested
-                if fail_at is not None and i == fail_at:
-                    raise ValueError(f"Simulated failure after {i + 1} interactions")
-
-            # If we get here, all interactions were recorded successfully
-            return True, recorded, None
-        except Exception as e:
-            # In a real system, this would trigger a transaction rollback
-            # For this test, we'll simulate rollback by tracking what happened
-            return False, recorded, e
-
-    # Step 3: Run successful and failing transactions
-    success_result, success_count, _ = record_interactions_in_transaction(test_id, 
-        control_id, 100)
-    fail_result, fail_count, fail_error = record_interactions_in_transaction(
-        test_id, variant_id, 100, fail_at=50
-    )
-
-    # Step 4: Verify transaction results
-    assert success_result is True
-    assert success_count == 100
-
-    assert fail_result is False
-    assert fail_count == 51  # 0 - based index, so fail_at=50 means 51 operations
-    assert isinstance(fail_error, ValueError)
-
-    # Step 5: Test concurrent transactions
-    def concurrent_interaction_recorder(variant_id, count, results):
-        try:
-            for _ in range(count):
-                ab_testing.record_interaction(test_id, variant_id, "impression")
-            results.append(True)
-        except Exception as e:
-            results.append(e)
-
-    # Create threads for concurrent operations
-    thread_results = []
-    threads = []
-    for i in range(5):  # 5 concurrent threads
-        thread = threading.Thread(
-            target=concurrent_interaction_recorder,
-            args=(control_id if i % 2 == 0 else variant_id, 20, thread_results),
-        )
-        threads.append(thread)
-
-    # Start and join all threads
-    for thread in threads:
-        thread.start()
-
-    for thread in threads:
-        thread.join()
-
-    # Verify all threads completed successfully
-    assert all(result is True for result in thread_results)
-
-    # Verify the final state by analyzing the test
-    analysis = ab_testing.analyze_test(test_id)
-    assert "variants" in analysis
-    assert len(analysis["variants"]) == 2
-
-def test_workflow_with_compensating_actions(mock_agent_team):
-    """
-    Test workflows with compensating actions for error recovery.
-
-    This test verifies that:
-    1. The system can perform compensating actions when errors occur
-    2. The workflow can recover to a consistent state after errors
-    3. The system maintains an audit trail of actions and compensations
-    """
-    # Step 1: Set up the mock agent team with error injection
-    # Make develop_solution fail on first call
-    mock_agent_team.develop_solution.side_effect = [
-        ValueError("Simulated error in solution development"),  # First call fails
-        {"id": "solution - 123", "name": "Test Solution"},  # Second call succeeds
-    ]
-
-    # Make create_monetization_strategy succeed
-    mock_agent_team.create_monetization_strategy.return_value = {
-        "id": "monetization - 123",
-        "name": "Test Monetization Strategy",
-    }
-
-    # Make create_marketing_plan succeed
-    mock_agent_team.create_marketing_plan.return_value = {
-        "id": "marketing - 123",
-        "name": "Test Marketing Plan",
-    }
-
-    # Step 2: Create a workflow function with compensating actions
-    def complete_workflow_with_compensation(team, niche_id):
-        audit_trail = []
-
-        try:
-            # Step 1: Develop solution
-            audit_trail.append(
-                {"action": "develop_solution", "status": "started", 
-                    "niche_id": niche_id}
-            )
-            solution = team.develop_solution(niche_id)
-            audit_trail.append(
-                {"action": "develop_solution", "status": "completed", 
-                    "solution_id": solution["id"]}
-            )
-
-            # Step 2: Create monetization strategy
-            audit_trail.append(
-                {
-                    "action": "create_monetization_strategy",
-                    "status": "started",
-                    "solution_id": solution["id"],
-                }
-            )
-            monetization = team.create_monetization_strategy(solution["id"])
-            audit_trail.append(
-                {
-                    "action": "create_monetization_strategy",
-                    "status": "completed",
-                    "monetization_id": monetization["id"],
-                }
-            )
-
-            # Step 3: Create marketing plan
-            audit_trail.append(
-                {
-                    "action": "create_marketing_plan",
-                    "status": "started",
-                    "solution_id": solution["id"],
-                    "monetization_id": monetization["id"],
-                }
-            )
-            marketing = team.create_marketing_plan(niche_id, solution["id"], 
-                monetization["id"])
-            audit_trail.append(
-                {
-                    "action": "create_marketing_plan",
-                    "status": "completed",
-                    "marketing_id": marketing["id"],
-                }
-            )
-
-            return (
-                True,
-                {"solution": solution, "monetization": monetization, 
-                    "marketing": marketing},
-                audit_trail,
-            )
-
-        except Exception as e:
-            # Record the error
-            audit_trail.append({"action": "error", "message": str(e)})
-
-            # Perform compensating actions if needed
-            last_completed_action = next(
-                (a for a in reversed(audit_trail) if a["status"] == "completed"), None
-            )
-
-            if last_completed_action:
-                if last_completed_action["action"] == "create_monetization_strategy":
-                    # Compensate for monetization strategy creation
-                    audit_trail.append(
-                        {
-                            "action": "compensate_monetization_strategy",
-                            "status": "started",
-                            "monetization_id": last_completed_action["monetization_id"],
-                        }
-                    )
-                    team.archive_monetization_strategy(
-                        last_completed_action["monetization_id"])
-                    audit_trail.append(
-                        {"action": "compensate_monetization_strategy", 
-                            "status": "completed"}
-                    )
-
-                elif last_completed_action["action"] == "develop_solution":
-                    # Compensate for solution development
-                    audit_trail.append(
-                        {
-                            "action": "compensate_develop_solution",
-                            "status": "started",
-                            "solution_id": last_completed_action["solution_id"],
-                        }
-                    )
-                    team.archive_solution(last_completed_action["solution_id"])
-                    audit_trail.append(
-                        {"action": "compensate_develop_solution", "status": "completed"}
-                    )
-
-            # Return failure status
-            return False, None, audit_trail
-
-    # Step 3: Run the workflow and verify it fails the first time
-    success, result, audit_trail = complete_workflow_with_compensation(mock_agent_team, 
-        "niche - 123")
-
-    # Verify the workflow failed and recorded the error
-    assert success is False
-    assert result is None
-    assert any(a["action"] == "error" for a in audit_trail)
-    assert mock_agent_team.develop_solution.call_count == 1
-
-    # Step 4: Run the workflow again and verify it succeeds
-    success, result, audit_trail = complete_workflow_with_compensation(mock_agent_team, 
-        "niche - 123")
-
-    # Verify the workflow succeeded
-    assert success is True
-    assert result is not None
-    assert "solution" in result
-    assert "monetization" in result
-    assert "marketing" in result
-    assert mock_agent_team.develop_solution.call_count == 2
-    assert mock_agent_team.create_monetization_strategy.call_count == 1
-    assert mock_agent_team.create_marketing_plan.call_count == 1
-
-    # Verify the audit trail is complete
-    action_sequence = [a["action"] for a in audit_trail if a["status"] == "completed"]
-    assert action_sequence == [
-        "develop_solution",
-        "create_monetization_strategy",
-        "create_marketing_plan",
-    ]
-=======
 if __name__ == "__main__":
-    main()
->>>>>>> 6124bda3
+    main()