<<<<<<< HEAD
"""
Integration tests for mem0 functionality.

These tests verify the end-to-end functionality of mem0 integration
with both ADK and CrewAI agents. They require mem0 to be installed
and configured with an OpenAI API key.

To run these tests:
    1. Install mem0: pip install mem0ai
    2. Set OPENAI_API_KEY environment variable
    3. Run: pytest tests/test_mem0_integration.py
"""

import os
import unittest
from unittest.mock import patch

import pytest

# Check if mem0 is available
try:
    from mem0 import Memory

    MEM0_AVAILABLE = True
except ImportError:
    MEM0_AVAILABLE = False

# Check if ADK is available
try:
    from adk.agent import Agent
    from adk.communication import Message

    ADK_AVAILABLE = True
except ImportError:
    ADK_AVAILABLE = False

# Check if CrewAI is available
try:
    from crewai import Agent as CrewAgent

    CREWAI_AVAILABLE = True
except ImportError:
    CREWAI_AVAILABLE = False

# Import memory-enhanced agents
try:
    from adk_demo.mem0_enhanced_adk_agents import MemoryEnhancedDataGathererAgent
    from agent_team.mem0_enhanced_agents import MemoryEnhancedCrewAIAgentTeam
except ImportError:
    pass

# Skip all tests if dependencies are not available or OpenAI API key is not set
pytestmark = pytest.mark.skipif(
    not MEM0_AVAILABLE
    or not (ADK_AVAILABLE or CREWAI_AVAILABLE)
    or "OPENAI_API_KEY" not in os.environ,
    reason="mem0, agent frameworks not installed, or OPENAI_API_KEY not set",
)


class TestMem0Integration(unittest.TestCase):
    """Integration tests for mem0 functionality."""

    def setUp(self):
        """Set up test fixtures."""
        # Create a unique user ID for testing
        self.user_id = f"test_user_{os.urandom(4).hex()}"

        # Initialize mem0 memory
        self.memory = Memory()

        # Add some test memories
        self.memory.add(
            "User prefers dark mode in applications",
            user_id=self.user_id,
            metadata={"category": "preferences"},
        )

        self.memory.add(
            "User is allergic to shellfish",
            user_id=self.user_id,
            metadata={"category": "health"},
        )

        self.memory.add(
            [
                {"role": "user", "content": "What's the weather like today?"},
                {"role": "assistant", "content": "It's sunny and 75 degrees."},
            ],
            user_id=self.user_id,
            metadata={"category": "conversation"},
        )

    def tearDown(self):
        """Tear down test fixtures."""
        # Clean up test memories
        # Note: mem0 doesn't have a built-in delete_all method,
        # so we're just letting them expire naturally

    @pytest.mark.skipif(not ADK_AVAILABLE, reason="ADK not installed")
    def test_adk_agent_memory_retrieval(self):
        """Test that ADK agents can retrieve memories."""
        # Create a memory-enhanced agent
        agent = MemoryEnhancedDataGathererAgent(name="TestAgent", user_id=self.user_id)

        # Test memory retrieval
        memories = agent._retrieve_relevant_memories("preferences")

        # Check that memories were retrieved
        assert len(memories) > 0
        assert any("dark mode" in str(memory) for memory in memories)

    @pytest.mark.skipif(not ADK_AVAILABLE, reason="ADK not installed")
    def test_adk_agent_memory_storage(self):
        """Test that ADK agents can store memories."""
        # Create a memory-enhanced agent
        agent = MemoryEnhancedDataGathererAgent(name="TestAgent", user_id=self.user_id)

        # Store a new memory
        test_content = f"Test memory {os.urandom(4).hex()}"
        agent._store_memory(test_content)

        # Retrieve the memory
        memories = agent._retrieve_relevant_memories(test_content[:10])

        # Check that the memory was stored and retrieved
        assert len(memories) > 0
        assert any(test_content in str(memory) for memory in memories)

    @pytest.mark.skipif(not CREWAI_AVAILABLE, reason="CrewAI not installed")
    def test_crewai_team_memory_retrieval(self):
        """Test that CrewAI teams can retrieve memories."""
        # Create a memory-enhanced team
        team = MemoryEnhancedCrewAIAgentTeam(user_id=self.user_id)

        # Test memory retrieval
        memories = team._retrieve_relevant_memories("allergies")

        # Check that memories were retrieved
        assert len(memories) > 0
        assert any("shellfish" in str(memory) for memory in memories)

    @pytest.mark.skipif(not CREWAI_AVAILABLE, reason="CrewAI not installed")
    def test_crewai_team_memory_storage(self):
        """Test that CrewAI teams can store memories."""
        # Create a memory-enhanced team
        team = MemoryEnhancedCrewAIAgentTeam(user_id=self.user_id)

        # Store a new memory
        test_content = f"Test team memory {os.urandom(4).hex()}"
        team._store_memory(test_content)

        # Retrieve the memory
        memories = team._retrieve_relevant_memories(test_content[:10])

        # Check that the memory was stored and retrieved
        assert len(memories) > 0
        assert any(test_content in str(memory) for memory in memories)


if __name__ == "__main__":
    unittest.main()
=======
"""
Integration tests for mem0 functionality.

These tests verify the end-to-end functionality of mem0 integration
with ADK agents. They require mem0ai to be installed and configured
with an OpenAI API key.
"""

import logging
import os
import sys
import unittest
from unittest.mock import patch

import pytest

# Configure logging
logging.basicConfig(
    level=logging.INFO,
    format="%(asctime)s - %(name)s - %(levelname)s - %(message)s",
)
logger = logging.getLogger(__name__)

# Check if mem0 is available
mem0 = None
Memory = None
try:
    import mem0ai
    mem0 = mem0ai
    Memory = mem0ai.Memory
except ImportError as e:  # mem0 or agent frameworks not available, skip test
    logger.warning(f"mem0ai not available: {e}")
    # mem0 and Memory remain None, which is the desired fallback.

# Import ADK components
try:
    from adk.agent import Agent
    # SimpleMemory is not used, so we don't import it
    # from adk.memory import SimpleMemory
except ImportError as e:
    # Mock ADK if not available
    logger.warning(f"ADK not available: {e}, using mock implementation")
    from mock_adk.adk.agent import Agent


class MemoryEnhancedAgent(Agent):
    """ADK agent enhanced with mem0 memory capabilities."""

    def __init__(self, name: str, user_id: str) -> None:
        """Initialize the agent."""
        super().__init__(name)

        # Initialize mem0 memory
        if Memory is not None:
            self.memory = Memory()
        else:
            self.memory = None

        self.user_id = user_id

    def _store_memory(self, content: str) -> None:
        """Store a memory."""
        if self.memory:
            self.memory.add(content, user_id=self.user_id)

    def _retrieve_relevant_memories(self, query: str) -> list:
        """Retrieve relevant memories."""
        if self.memory:
            result = self.memory.search(query, user_id=self.user_id, limit=5)
            return result.get("results", [])
        return []

    def process_message(self, message: str) -> str:
        """Process an incoming message."""
        # Retrieve relevant memories
        relevant_memories = self._retrieve_relevant_memories(message)

        # Add memory context if available
        context = ""
        if relevant_memories:
            memory_str = "\n".join(
                [f"- {m.get('content', '')}" for m in relevant_memories]
            )
            if memory_str:
                context = f"Relevant memories:\n{memory_str}\n\n"

        # Process message with context and store result
        response = super().process_message(context + message)
        self._store_memory(f"User: {message}\nAssistant: {response}")

        return response


def get_api_key():
    """Get OpenAI API key from environment."""
    api_key = os.environ.get("OPENAI_API_KEY")
    assert api_key, "OPENAI_API_KEY environment variable must be set"
    return api_key


def test_mem0_import():
    """Test that mem0 can be imported."""
    try:
        import mem0ai

        logger.info(f"Successfully imported mem0ai version {mem0ai.__version__}")
        assert True
    except ImportError as e:
        logger.error(f"Failed to import mem0ai: {e}")
        assert False


def test_mem0_dependencies():
    """Test that mem0 dependencies are installed."""
    dependencies = ["qdrant_client", "openai", "pytz"]
    all_installed = True

    for dep in dependencies:
        try:
            import importlib

            importlib.import_module(dep)
            logger.info(f"Successfully imported {dep}")
        except ImportError as e:
            logger.error(f"Failed to import {dep}: {e}")
            all_installed = False

    assert all_installed, "Not all required dependencies are installed"


@pytest.mark.skipif(mem0 is None, reason="mem0ai not installed")
class TestMem0Integration(unittest.TestCase):
    """Test suite for mem0 integration."""

    @classmethod
    def setUpClass(cls):
        """Set up test environment."""
        cls.api_key = get_api_key()
        cls.test_dir = os.path.dirname(os.path.abspath(__file__))

    def setUp(self):
        """Set up test fixtures."""
        # Set up API key environment
        self.patcher = patch.dict("os.environ", {"OPENAI_API_KEY": self.api_key})
        self.patcher.start()

        # Create a unique user ID for testing
        self.user_id = f"test_user_{os.urandom(4).hex()}"

        # Create an enhanced agent for testing
        self.agent = MemoryEnhancedAgent("TestAgent", self.user_id)

        # Store some test memories
        self.agent._store_memory("User prefers light mode")
        self.agent._store_memory("User is allergic to peanuts")

    def tearDown(self):
        """Tear down test fixtures."""
        self.patcher.stop()

    def test_agent_memory_storage(self):
        """Test that the agent can store memories."""
        # Store a new memory
        test_content = f"Test memory {os.urandom(4).hex()}"
        self.agent._store_memory(test_content)

        # Retrieve the memory
        memories = self.agent._retrieve_relevant_memories(test_content[:10])

        # Check that the memory was stored and retrieved
        assert len(memories) > 0
        assert any(test_content in str(memory) for memory in memories)

    def test_agent_memory_retrieval(self):
        """Test that the agent can retrieve memories."""
        # Test memory retrieval
        memories = self.agent._retrieve_relevant_memories("allergies")

        # Check that memories were retrieved
        assert len(memories) > 0
        assert any("peanuts" in str(memory) for memory in memories)

    def test_agent_message_processing(self):
        """Test that the agent processes messages with memory context."""
        # Send a test message
        response = self.agent.process_message("What are my preferences?")

        # Check that the response includes memory context
        assert "light mode" in response.lower()


def test_mem0_basic_functionality():
    """Placeholder for basic mem0 functionality test."""
    logger.info("Running basic mem0 functionality test (placeholder).")
    assert True

if __name__ == "__main__":
    test_mem0_import()
    test_mem0_dependencies()
    test_mem0_basic_functionality()

    logger.info("All mem0 integration tests passed!")
    sys.exit(0)
>>>>>>> 5b757bfb
<|MERGE_RESOLUTION|>--- conflicted
+++ resolved
@@ -1,368 +1,203 @@
-<<<<<<< HEAD
-"""
-Integration tests for mem0 functionality.
-
-These tests verify the end-to-end functionality of mem0 integration
-with both ADK and CrewAI agents. They require mem0 to be installed
-and configured with an OpenAI API key.
-
-To run these tests:
-    1. Install mem0: pip install mem0ai
-    2. Set OPENAI_API_KEY environment variable
-    3. Run: pytest tests/test_mem0_integration.py
-"""
-
-import os
-import unittest
-from unittest.mock import patch
-
-import pytest
-
-# Check if mem0 is available
-try:
-    from mem0 import Memory
-
-    MEM0_AVAILABLE = True
-except ImportError:
-    MEM0_AVAILABLE = False
-
-# Check if ADK is available
-try:
-    from adk.agent import Agent
-    from adk.communication import Message
-
-    ADK_AVAILABLE = True
-except ImportError:
-    ADK_AVAILABLE = False
-
-# Check if CrewAI is available
-try:
-    from crewai import Agent as CrewAgent
-
-    CREWAI_AVAILABLE = True
-except ImportError:
-    CREWAI_AVAILABLE = False
-
-# Import memory-enhanced agents
-try:
-    from adk_demo.mem0_enhanced_adk_agents import MemoryEnhancedDataGathererAgent
-    from agent_team.mem0_enhanced_agents import MemoryEnhancedCrewAIAgentTeam
-except ImportError:
-    pass
-
-# Skip all tests if dependencies are not available or OpenAI API key is not set
-pytestmark = pytest.mark.skipif(
-    not MEM0_AVAILABLE
-    or not (ADK_AVAILABLE or CREWAI_AVAILABLE)
-    or "OPENAI_API_KEY" not in os.environ,
-    reason="mem0, agent frameworks not installed, or OPENAI_API_KEY not set",
-)
-
-
-class TestMem0Integration(unittest.TestCase):
-    """Integration tests for mem0 functionality."""
-
-    def setUp(self):
-        """Set up test fixtures."""
-        # Create a unique user ID for testing
-        self.user_id = f"test_user_{os.urandom(4).hex()}"
-
-        # Initialize mem0 memory
-        self.memory = Memory()
-
-        # Add some test memories
-        self.memory.add(
-            "User prefers dark mode in applications",
-            user_id=self.user_id,
-            metadata={"category": "preferences"},
-        )
-
-        self.memory.add(
-            "User is allergic to shellfish",
-            user_id=self.user_id,
-            metadata={"category": "health"},
-        )
-
-        self.memory.add(
-            [
-                {"role": "user", "content": "What's the weather like today?"},
-                {"role": "assistant", "content": "It's sunny and 75 degrees."},
-            ],
-            user_id=self.user_id,
-            metadata={"category": "conversation"},
-        )
-
-    def tearDown(self):
-        """Tear down test fixtures."""
-        # Clean up test memories
-        # Note: mem0 doesn't have a built-in delete_all method,
-        # so we're just letting them expire naturally
-
-    @pytest.mark.skipif(not ADK_AVAILABLE, reason="ADK not installed")
-    def test_adk_agent_memory_retrieval(self):
-        """Test that ADK agents can retrieve memories."""
-        # Create a memory-enhanced agent
-        agent = MemoryEnhancedDataGathererAgent(name="TestAgent", user_id=self.user_id)
-
-        # Test memory retrieval
-        memories = agent._retrieve_relevant_memories("preferences")
-
-        # Check that memories were retrieved
-        assert len(memories) > 0
-        assert any("dark mode" in str(memory) for memory in memories)
-
-    @pytest.mark.skipif(not ADK_AVAILABLE, reason="ADK not installed")
-    def test_adk_agent_memory_storage(self):
-        """Test that ADK agents can store memories."""
-        # Create a memory-enhanced agent
-        agent = MemoryEnhancedDataGathererAgent(name="TestAgent", user_id=self.user_id)
-
-        # Store a new memory
-        test_content = f"Test memory {os.urandom(4).hex()}"
-        agent._store_memory(test_content)
-
-        # Retrieve the memory
-        memories = agent._retrieve_relevant_memories(test_content[:10])
-
-        # Check that the memory was stored and retrieved
-        assert len(memories) > 0
-        assert any(test_content in str(memory) for memory in memories)
-
-    @pytest.mark.skipif(not CREWAI_AVAILABLE, reason="CrewAI not installed")
-    def test_crewai_team_memory_retrieval(self):
-        """Test that CrewAI teams can retrieve memories."""
-        # Create a memory-enhanced team
-        team = MemoryEnhancedCrewAIAgentTeam(user_id=self.user_id)
-
-        # Test memory retrieval
-        memories = team._retrieve_relevant_memories("allergies")
-
-        # Check that memories were retrieved
-        assert len(memories) > 0
-        assert any("shellfish" in str(memory) for memory in memories)
-
-    @pytest.mark.skipif(not CREWAI_AVAILABLE, reason="CrewAI not installed")
-    def test_crewai_team_memory_storage(self):
-        """Test that CrewAI teams can store memories."""
-        # Create a memory-enhanced team
-        team = MemoryEnhancedCrewAIAgentTeam(user_id=self.user_id)
-
-        # Store a new memory
-        test_content = f"Test team memory {os.urandom(4).hex()}"
-        team._store_memory(test_content)
-
-        # Retrieve the memory
-        memories = team._retrieve_relevant_memories(test_content[:10])
-
-        # Check that the memory was stored and retrieved
-        assert len(memories) > 0
-        assert any(test_content in str(memory) for memory in memories)
-
-
-if __name__ == "__main__":
-    unittest.main()
-=======
-"""
-Integration tests for mem0 functionality.
-
-These tests verify the end-to-end functionality of mem0 integration
-with ADK agents. They require mem0ai to be installed and configured
-with an OpenAI API key.
-"""
-
-import logging
-import os
-import sys
-import unittest
-from unittest.mock import patch
-
-import pytest
-
-# Configure logging
-logging.basicConfig(
-    level=logging.INFO,
-    format="%(asctime)s - %(name)s - %(levelname)s - %(message)s",
-)
-logger = logging.getLogger(__name__)
-
-# Check if mem0 is available
-mem0 = None
-Memory = None
-try:
-    import mem0ai
-    mem0 = mem0ai
-    Memory = mem0ai.Memory
-except ImportError as e:  # mem0 or agent frameworks not available, skip test
-    logger.warning(f"mem0ai not available: {e}")
-    # mem0 and Memory remain None, which is the desired fallback.
-
-# Import ADK components
-try:
-    from adk.agent import Agent
-    # SimpleMemory is not used, so we don't import it
-    # from adk.memory import SimpleMemory
-except ImportError as e:
-    # Mock ADK if not available
-    logger.warning(f"ADK not available: {e}, using mock implementation")
-    from mock_adk.adk.agent import Agent
-
-
-class MemoryEnhancedAgent(Agent):
-    """ADK agent enhanced with mem0 memory capabilities."""
-
-    def __init__(self, name: str, user_id: str) -> None:
-        """Initialize the agent."""
-        super().__init__(name)
-
-        # Initialize mem0 memory
-        if Memory is not None:
-            self.memory = Memory()
-        else:
-            self.memory = None
-
-        self.user_id = user_id
-
-    def _store_memory(self, content: str) -> None:
-        """Store a memory."""
-        if self.memory:
-            self.memory.add(content, user_id=self.user_id)
-
-    def _retrieve_relevant_memories(self, query: str) -> list:
-        """Retrieve relevant memories."""
-        if self.memory:
-            result = self.memory.search(query, user_id=self.user_id, limit=5)
-            return result.get("results", [])
-        return []
-
-    def process_message(self, message: str) -> str:
-        """Process an incoming message."""
-        # Retrieve relevant memories
-        relevant_memories = self._retrieve_relevant_memories(message)
-
-        # Add memory context if available
-        context = ""
-        if relevant_memories:
-            memory_str = "\n".join(
-                [f"- {m.get('content', '')}" for m in relevant_memories]
-            )
-            if memory_str:
-                context = f"Relevant memories:\n{memory_str}\n\n"
-
-        # Process message with context and store result
-        response = super().process_message(context + message)
-        self._store_memory(f"User: {message}\nAssistant: {response}")
-
-        return response
-
-
-def get_api_key():
-    """Get OpenAI API key from environment."""
-    api_key = os.environ.get("OPENAI_API_KEY")
-    assert api_key, "OPENAI_API_KEY environment variable must be set"
-    return api_key
-
-
-def test_mem0_import():
-    """Test that mem0 can be imported."""
-    try:
-        import mem0ai
-
-        logger.info(f"Successfully imported mem0ai version {mem0ai.__version__}")
-        assert True
-    except ImportError as e:
-        logger.error(f"Failed to import mem0ai: {e}")
-        assert False
-
-
-def test_mem0_dependencies():
-    """Test that mem0 dependencies are installed."""
-    dependencies = ["qdrant_client", "openai", "pytz"]
-    all_installed = True
-
-    for dep in dependencies:
-        try:
-            import importlib
-
-            importlib.import_module(dep)
-            logger.info(f"Successfully imported {dep}")
-        except ImportError as e:
-            logger.error(f"Failed to import {dep}: {e}")
-            all_installed = False
-
-    assert all_installed, "Not all required dependencies are installed"
-
-
-@pytest.mark.skipif(mem0 is None, reason="mem0ai not installed")
-class TestMem0Integration(unittest.TestCase):
-    """Test suite for mem0 integration."""
-
-    @classmethod
-    def setUpClass(cls):
-        """Set up test environment."""
-        cls.api_key = get_api_key()
-        cls.test_dir = os.path.dirname(os.path.abspath(__file__))
-
-    def setUp(self):
-        """Set up test fixtures."""
-        # Set up API key environment
-        self.patcher = patch.dict("os.environ", {"OPENAI_API_KEY": self.api_key})
-        self.patcher.start()
-
-        # Create a unique user ID for testing
-        self.user_id = f"test_user_{os.urandom(4).hex()}"
-
-        # Create an enhanced agent for testing
-        self.agent = MemoryEnhancedAgent("TestAgent", self.user_id)
-
-        # Store some test memories
-        self.agent._store_memory("User prefers light mode")
-        self.agent._store_memory("User is allergic to peanuts")
-
-    def tearDown(self):
-        """Tear down test fixtures."""
-        self.patcher.stop()
-
-    def test_agent_memory_storage(self):
-        """Test that the agent can store memories."""
-        # Store a new memory
-        test_content = f"Test memory {os.urandom(4).hex()}"
-        self.agent._store_memory(test_content)
-
-        # Retrieve the memory
-        memories = self.agent._retrieve_relevant_memories(test_content[:10])
-
-        # Check that the memory was stored and retrieved
-        assert len(memories) > 0
-        assert any(test_content in str(memory) for memory in memories)
-
-    def test_agent_memory_retrieval(self):
-        """Test that the agent can retrieve memories."""
-        # Test memory retrieval
-        memories = self.agent._retrieve_relevant_memories("allergies")
-
-        # Check that memories were retrieved
-        assert len(memories) > 0
-        assert any("peanuts" in str(memory) for memory in memories)
-
-    def test_agent_message_processing(self):
-        """Test that the agent processes messages with memory context."""
-        # Send a test message
-        response = self.agent.process_message("What are my preferences?")
-
-        # Check that the response includes memory context
-        assert "light mode" in response.lower()
-
-
-def test_mem0_basic_functionality():
-    """Placeholder for basic mem0 functionality test."""
-    logger.info("Running basic mem0 functionality test (placeholder).")
-    assert True
-
-if __name__ == "__main__":
-    test_mem0_import()
-    test_mem0_dependencies()
-    test_mem0_basic_functionality()
-
-    logger.info("All mem0 integration tests passed!")
-    sys.exit(0)
->>>>>>> 5b757bfb
+"""
+Integration tests for mem0 functionality.
+
+These tests verify the end-to-end functionality of mem0 integration
+with ADK agents. They require mem0ai to be installed and configured
+with an OpenAI API key.
+"""
+
+import logging
+import os
+import sys
+import unittest
+from unittest.mock import patch
+
+import pytest
+
+# Configure logging
+logging.basicConfig(
+    level=logging.INFO,
+    format="%(asctime)s - %(name)s - %(levelname)s - %(message)s",
+)
+logger = logging.getLogger(__name__)
+
+# Check if mem0 is available
+mem0 = None
+Memory = None
+try:
+    import mem0ai
+    mem0 = mem0ai
+    Memory = mem0ai.Memory
+except ImportError as e:  # mem0 or agent frameworks not available, skip test
+    logger.warning(f"mem0ai not available: {e}")
+    # mem0 and Memory remain None, which is the desired fallback.
+
+# Import ADK components
+try:
+    from adk.agent import Agent
+    # SimpleMemory is not used, so we don't import it
+    # from adk.memory import SimpleMemory
+except ImportError as e:
+    # Mock ADK if not available
+    logger.warning(f"ADK not available: {e}, using mock implementation")
+    from mock_adk.adk.agent import Agent
+
+
+class MemoryEnhancedAgent(Agent):
+    """ADK agent enhanced with mem0 memory capabilities."""
+
+    def __init__(self, name: str, user_id: str) -> None:
+        """Initialize the agent."""
+        super().__init__(name)
+
+        # Initialize mem0 memory
+        if Memory is not None:
+            self.memory = Memory()
+        else:
+            self.memory = None
+
+        self.user_id = user_id
+
+    def _store_memory(self, content: str) -> None:
+        """Store a memory."""
+        if self.memory:
+            self.memory.add(content, user_id=self.user_id)
+
+    def _retrieve_relevant_memories(self, query: str) -> list:
+        """Retrieve relevant memories."""
+        if self.memory:
+            result = self.memory.search(query, user_id=self.user_id, limit=5)
+            return result.get("results", [])
+        return []
+
+    def process_message(self, message: str) -> str:
+        """Process an incoming message."""
+        # Retrieve relevant memories
+        relevant_memories = self._retrieve_relevant_memories(message)
+
+        # Add memory context if available
+        context = ""
+        if relevant_memories:
+            memory_str = "\n".join(
+                [f"- {m.get('content', '')}" for m in relevant_memories]
+            )
+            if memory_str:
+                context = f"Relevant memories:\n{memory_str}\n\n"
+
+        # Process message with context and store result
+        response = super().process_message(context + message)
+        self._store_memory(f"User: {message}\nAssistant: {response}")
+
+        return response
+
+
+def get_api_key():
+    """Get OpenAI API key from environment."""
+    api_key = os.environ.get("OPENAI_API_KEY")
+    assert api_key, "OPENAI_API_KEY environment variable must be set"
+    return api_key
+
+
+def test_mem0_import():
+    """Test that mem0 can be imported."""
+    try:
+        import mem0ai
+
+        logger.info(f"Successfully imported mem0ai version {mem0ai.__version__}")
+        assert True
+    except ImportError as e:
+        logger.error(f"Failed to import mem0ai: {e}")
+        assert False
+
+
+def test_mem0_dependencies():
+    """Test that mem0 dependencies are installed."""
+    dependencies = ["qdrant_client", "openai", "pytz"]
+    all_installed = True
+
+    for dep in dependencies:
+        try:
+            import importlib
+
+            importlib.import_module(dep)
+            logger.info(f"Successfully imported {dep}")
+        except ImportError as e:
+            logger.error(f"Failed to import {dep}: {e}")
+            all_installed = False
+
+    assert all_installed, "Not all required dependencies are installed"
+
+
+@pytest.mark.skipif(mem0 is None, reason="mem0ai not installed")
+class TestMem0Integration(unittest.TestCase):
+    """Test suite for mem0 integration."""
+
+    @classmethod
+    def setUpClass(cls):
+        """Set up test environment."""
+        cls.api_key = get_api_key()
+        cls.test_dir = os.path.dirname(os.path.abspath(__file__))
+
+    def setUp(self):
+        """Set up test fixtures."""
+        # Set up API key environment
+        self.patcher = patch.dict("os.environ", {"OPENAI_API_KEY": self.api_key})
+        self.patcher.start()
+
+        # Create a unique user ID for testing
+        self.user_id = f"test_user_{os.urandom(4).hex()}"
+
+        # Create an enhanced agent for testing
+        self.agent = MemoryEnhancedAgent("TestAgent", self.user_id)
+
+        # Store some test memories
+        self.agent._store_memory("User prefers light mode")
+        self.agent._store_memory("User is allergic to peanuts")
+
+    def tearDown(self):
+        """Tear down test fixtures."""
+        self.patcher.stop()
+
+    def test_agent_memory_storage(self):
+        """Test that the agent can store memories."""
+        # Store a new memory
+        test_content = f"Test memory {os.urandom(4).hex()}"
+        self.agent._store_memory(test_content)
+
+        # Retrieve the memory
+        memories = self.agent._retrieve_relevant_memories(test_content[:10])
+
+        # Check that the memory was stored and retrieved
+        assert len(memories) > 0
+        assert any(test_content in str(memory) for memory in memories)
+
+    def test_agent_memory_retrieval(self):
+        """Test that the agent can retrieve memories."""
+        # Test memory retrieval
+        memories = self.agent._retrieve_relevant_memories("allergies")
+
+        # Check that memories were retrieved
+        assert len(memories) > 0
+        assert any("peanuts" in str(memory) for memory in memories)
+
+    def test_agent_message_processing(self):
+        """Test that the agent processes messages with memory context."""
+        # Send a test message
+        response = self.agent.process_message("What are my preferences?")
+
+        # Check that the response includes memory context
+        assert "light mode" in response.lower()
+
+
+def test_mem0_basic_functionality():
+    """Placeholder for basic mem0 functionality test."""
+    logger.info("Running basic mem0 functionality test (placeholder).")
+    assert True
+
+if __name__ == "__main__":
+    test_mem0_import()
+    test_mem0_dependencies()
+    test_mem0_basic_functionality()
+
+    logger.info("All mem0 integration tests passed!")
+    sys.exit(0)