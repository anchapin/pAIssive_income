"""test_user_api - Tests for User API endpoints, edge cases, and error handling."""

import pytest
<<<<<<< HEAD

from fastapi.testclient import TestClient

try:
    from api.main import app  # Adjust import if main FastAPI app is elsewhere
except ImportError:
    app = None

=======
from fastapi.testclient import TestClient

try:
    from api.main import app  # Adjust import if main FastAPI app is elsewhere
except ImportError:
    app = None

>>>>>>> cdedc22f
client = TestClient(app) if app else None


@pytest.mark.skipif(app is None, reason="Main FastAPI app not found for testing")
class TestUserAPI:
    def test_create_user_success(self):
<<<<<<< HEAD
=======
        # Test data - not real credentials
>>>>>>> cdedc22f
        response = client.post(
            "/users/",
            json={
                "username": "newuser",
                "email": "newuser@example.com",
<<<<<<< HEAD
                "password": "StrongPassword123!",
=======
                "password": "test-password-123",  # Test credential only
>>>>>>> cdedc22f
            },
        )
        assert response.status_code == 201
        assert response.json()["username"] == "newuser"

    def test_create_user_missing_fields(self):
        response = client.post("/users/", json={"username": "incomplete"})
        assert response.status_code == 422

    def test_get_user_success(self):
        # Setup: Create user
<<<<<<< HEAD
=======
        # Test data - not real credentials
>>>>>>> cdedc22f
        post_resp = client.post(
            "/users/",
            json={
                "username": "getme",
                "email": "getme@example.com",
<<<<<<< HEAD
                "password": "StrongPassword123!",
=======
                "password": "test-password-123",  # Test credential only
>>>>>>> cdedc22f
            },
        )
        user_id = post_resp.json().get("id")
        response = client.get(f"/users/{user_id}")
        assert response.status_code == 200
        assert response.json()["username"] == "getme"

    def test_get_user_not_found(self):
        response = client.get("/users/999999")
        assert response.status_code == 404

    def test_update_user_success(self):
        # Setup: Create user
<<<<<<< HEAD
=======
        # Test data - not real credentials
>>>>>>> cdedc22f
        post_resp = client.post(
            "/users/",
            json={
                "username": "updateu",
                "email": "updateu@example.com",
<<<<<<< HEAD
                "password": "StrongPassword123!",
=======
                "password": "test-password-123",  # Test credential only
>>>>>>> cdedc22f
            },
        )
        user_id = post_resp.json().get("id")
        response = client.put(
            f"/users/{user_id}", json={"email": "updated@example.com"}
        )
        assert response.status_code in (200, 202)
        assert response.json()["email"] == "updated@example.com"

    def test_update_user_not_found(self):
        response = client.put("/users/999999", json={"email": "notfound@example.com"})
        assert response.status_code == 404

    def test_delete_user_success(self):
        # Setup: Create user
<<<<<<< HEAD
=======
        # Test data - not real credentials
>>>>>>> cdedc22f
        post_resp = client.post(
            "/users/",
            json={
                "username": "delu",
                "email": "delu@example.com",
<<<<<<< HEAD
                "password": "StrongPassword123!",
=======
                "password": "test-password-123",  # Test credential only
>>>>>>> cdedc22f
            },
        )
        user_id = post_resp.json().get("id")
        response = client.delete(f"/users/{user_id}")
        assert response.status_code in (200, 204)

    def test_delete_user_not_found(self):
        response = client.delete("/users/999999")
        assert response.status_code == 404

    def test_authentication_required(self):
        # Try accessing a protected endpoint with no token
        response = client.get("/users/me")
        assert response.status_code in (401, 403)

    def test_invalid_token(self):
<<<<<<< HEAD
        headers = {"Authorization": "Bearer invalidtoken"}
=======
        # Test data - not a real token
        headers = {"Authorization": "Bearer invalidtoken"}  # Test token only
>>>>>>> cdedc22f
        response = client.get("/users/me", headers=headers)
        assert response.status_code in (401, 403)

    def test_access_forbidden_for_non_admin(self):
        # Simulate a non-admin token if RBAC is implemented
<<<<<<< HEAD
        headers = {"Authorization": "Bearer nonadmintoken"}
=======
        # Test data - not a real token
        headers = {"Authorization": "Bearer nonadmintoken"}  # Test token only
>>>>>>> cdedc22f
        response = client.delete("/users/1", headers=headers)
        assert response.status_code in (401, 403, 405)

    def test_email_uniqueness(self):
<<<<<<< HEAD
=======
        # Test data - not real credentials
>>>>>>> cdedc22f
        client.post(
            "/users/",
            json={
                "username": "unique1",
                "email": "unique@example.com",
<<<<<<< HEAD
                "password": "StrongPassword123!",
            },
        )
=======
                "password": "test-password-123",  # Test credential only
            },
        )
        # Test data - not real credentials
>>>>>>> cdedc22f
        response = client.post(
            "/users/",
            json={
                "username": "unique2",
                "email": "unique@example.com",
<<<<<<< HEAD
                "password": "StrongPassword123!",
=======
                "password": "test-password-123",  # Test credential only
>>>>>>> cdedc22f
            },
        )
        assert response.status_code in (400, 409, 422)

    def test_password_strength_validation(self):
<<<<<<< HEAD
=======
        # Test data - intentionally weak password for testing validation
>>>>>>> cdedc22f
        response = client.post(
            "/users/",
            json={
                "username": "weakpw",
                "email": "weakpw@example.com",
<<<<<<< HEAD
                "password": "123",
=======
                "password": "weak-test-pw",  # Intentionally weak test password
>>>>>>> cdedc22f
            },
        )
        assert response.status_code in (400, 422)<|MERGE_RESOLUTION|>--- conflicted
+++ resolved
@@ -1,8 +1,6 @@
 """test_user_api - Tests for User API endpoints, edge cases, and error handling."""
 
 import pytest
-<<<<<<< HEAD
-
 from fastapi.testclient import TestClient
 
 try:
@@ -10,35 +8,19 @@
 except ImportError:
     app = None
 
-=======
-from fastapi.testclient import TestClient
-
-try:
-    from api.main import app  # Adjust import if main FastAPI app is elsewhere
-except ImportError:
-    app = None
-
->>>>>>> cdedc22f
 client = TestClient(app) if app else None
 
 
 @pytest.mark.skipif(app is None, reason="Main FastAPI app not found for testing")
 class TestUserAPI:
     def test_create_user_success(self):
-<<<<<<< HEAD
-=======
         # Test data - not real credentials
->>>>>>> cdedc22f
         response = client.post(
             "/users/",
             json={
                 "username": "newuser",
                 "email": "newuser@example.com",
-<<<<<<< HEAD
-                "password": "StrongPassword123!",
-=======
                 "password": "test-password-123",  # Test credential only
->>>>>>> cdedc22f
             },
         )
         assert response.status_code == 201
@@ -50,20 +32,13 @@
 
     def test_get_user_success(self):
         # Setup: Create user
-<<<<<<< HEAD
-=======
         # Test data - not real credentials
->>>>>>> cdedc22f
         post_resp = client.post(
             "/users/",
             json={
                 "username": "getme",
                 "email": "getme@example.com",
-<<<<<<< HEAD
-                "password": "StrongPassword123!",
-=======
                 "password": "test-password-123",  # Test credential only
->>>>>>> cdedc22f
             },
         )
         user_id = post_resp.json().get("id")
@@ -77,20 +52,13 @@
 
     def test_update_user_success(self):
         # Setup: Create user
-<<<<<<< HEAD
-=======
         # Test data - not real credentials
->>>>>>> cdedc22f
         post_resp = client.post(
             "/users/",
             json={
                 "username": "updateu",
                 "email": "updateu@example.com",
-<<<<<<< HEAD
-                "password": "StrongPassword123!",
-=======
                 "password": "test-password-123",  # Test credential only
->>>>>>> cdedc22f
             },
         )
         user_id = post_resp.json().get("id")
@@ -106,20 +74,13 @@
 
     def test_delete_user_success(self):
         # Setup: Create user
-<<<<<<< HEAD
-=======
         # Test data - not real credentials
->>>>>>> cdedc22f
         post_resp = client.post(
             "/users/",
             json={
                 "username": "delu",
                 "email": "delu@example.com",
-<<<<<<< HEAD
-                "password": "StrongPassword123!",
-=======
                 "password": "test-password-123",  # Test credential only
->>>>>>> cdedc22f
             },
         )
         user_id = post_resp.json().get("id")
@@ -136,75 +97,47 @@
         assert response.status_code in (401, 403)
 
     def test_invalid_token(self):
-<<<<<<< HEAD
-        headers = {"Authorization": "Bearer invalidtoken"}
-=======
         # Test data - not a real token
         headers = {"Authorization": "Bearer invalidtoken"}  # Test token only
->>>>>>> cdedc22f
         response = client.get("/users/me", headers=headers)
         assert response.status_code in (401, 403)
 
     def test_access_forbidden_for_non_admin(self):
         # Simulate a non-admin token if RBAC is implemented
-<<<<<<< HEAD
-        headers = {"Authorization": "Bearer nonadmintoken"}
-=======
         # Test data - not a real token
         headers = {"Authorization": "Bearer nonadmintoken"}  # Test token only
->>>>>>> cdedc22f
         response = client.delete("/users/1", headers=headers)
         assert response.status_code in (401, 403, 405)
 
     def test_email_uniqueness(self):
-<<<<<<< HEAD
-=======
         # Test data - not real credentials
->>>>>>> cdedc22f
         client.post(
             "/users/",
             json={
                 "username": "unique1",
                 "email": "unique@example.com",
-<<<<<<< HEAD
-                "password": "StrongPassword123!",
-            },
-        )
-=======
                 "password": "test-password-123",  # Test credential only
             },
         )
         # Test data - not real credentials
->>>>>>> cdedc22f
         response = client.post(
             "/users/",
             json={
                 "username": "unique2",
                 "email": "unique@example.com",
-<<<<<<< HEAD
-                "password": "StrongPassword123!",
-=======
                 "password": "test-password-123",  # Test credential only
->>>>>>> cdedc22f
             },
         )
         assert response.status_code in (400, 409, 422)
 
     def test_password_strength_validation(self):
-<<<<<<< HEAD
-=======
         # Test data - intentionally weak password for testing validation
->>>>>>> cdedc22f
         response = client.post(
             "/users/",
             json={
                 "username": "weakpw",
                 "email": "weakpw@example.com",
-<<<<<<< HEAD
-                "password": "123",
-=======
                 "password": "weak-test-pw",  # Intentionally weak test password
->>>>>>> cdedc22f
             },
         )
         assert response.status_code in (400, 422)