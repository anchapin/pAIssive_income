--- conflicted
+++ resolved
@@ -1,11 +1,6 @@
 """test_user_api - Tests for User API endpoints, edge cases, and error handling."""
 
 import pytest
-<<<<<<< HEAD
-from unittest.mock import patch
-
-=======
->>>>>>> fdf5627a
 from fastapi.testclient import TestClient
 
 try:
