"""
Tests for the user API.

This module contains tests for the user API endpoints.
"""

import pytest
from typing import Dict, Any, List
from fastapi.testclient import TestClient

from tests.api.utils.test_client import APITestClient
from tests.api.utils.test_data import generate_id, generate_user_data
from tests.api.utils.test_validators import (
    validate_status_code,
    validate_json_response,
    validate_error_response,
    validate_success_response,
    validate_paginated_response,
    validate_bulk_response,
    validate_field_exists,
    validate_field_equals,
    validate_field_type,
    validate_field_not_empty,
    validate_list_not_empty,
    validate_list_length,
    validate_list_min_length,
    validate_list_max_length,
    validate_list_contains,
    validate_list_contains_dict_with_field,
)


class TestUserAPI:
    """Tests for the user API."""

    def test_register_user(self, api_test_client: APITestClient):
        """Test registering a new user."""
        # Generate test data
        data = generate_user_data()

        # Make request
        response = api_test_client.post("user/register", data)

        # Validate response
        result = validate_success_response(response, 201)  # Created

        # Validate fields
        validate_field_exists(result, "id")
        validate_field_type(result, "id", str)
        validate_field_not_empty(result, "id")
        validate_field_exists(result, "username")
        validate_field_equals(result, "username", data["username"])
        validate_field_exists(result, "email")
        validate_field_equals(result, "email", data["email"])
        validate_field_exists(result, "first_name")
        validate_field_equals(result, "first_name", data["first_name"])
        validate_field_exists(result, "last_name")
        validate_field_equals(result, "last_name", data["last_name"])

        # Password should not be returned
        assert "password" not in result

    def test_login_user(self, api_test_client: APITestClient):
        """Test logging in a user."""
        # Generate test data
        data = {"username": "testuser", "password": "testpassword"}

        # Make request
        response = api_test_client.post("user/login", data)

        # This might return 401 if the user doesn't exist, which is fine for testing
        if response.status_code == 401:
            validate_error_response(response, 401)
        else:
            result = validate_success_response(response)

            # Validate fields
            validate_field_exists(result, "access_token")
            validate_field_type(result, "access_token", str)
            validate_field_not_empty(result, "access_token")
            validate_field_exists(result, "token_type")
            validate_field_equals(result, "token_type", "bearer")

    def test_get_user_profile(self, auth_api_test_client: APITestClient):
        """Test getting the user profile."""
        # Make request
        response = auth_api_test_client.get("user/profile")

        # Validate response
        result = validate_success_response(response)

        # Validate fields
        validate_field_exists(result, "id")
        validate_field_type(result, "id", str)
        validate_field_exists(result, "username")
        validate_field_type(result, "username", str)
        validate_field_exists(result, "email")
        validate_field_type(result, "email", str)
        validate_field_exists(result, "first_name")
        validate_field_type(result, "first_name", str)
        validate_field_exists(result, "last_name")
        validate_field_type(result, "last_name", str)

        # Password should not be returned
        assert "password" not in result

    def test_update_user_profile(self, auth_api_test_client: APITestClient):
        """Test updating the user profile."""
        # Generate test data
        data = {
            "first_name": "Updated",
            "last_name": "User",
            "email": "updated@example.com",
        }

        # Make request
        response = auth_api_test_client.put("user/profile", data)

        # Validate response
        result = validate_success_response(response)

        # Validate fields
        validate_field_exists(result, "id")
        validate_field_type(result, "id", str)
        validate_field_exists(result, "username")
        validate_field_type(result, "username", str)
        validate_field_exists(result, "email")
        validate_field_equals(result, "email", data["email"])
        validate_field_exists(result, "first_name")
        validate_field_equals(result, "first_name", data["first_name"])
        validate_field_exists(result, "last_name")
        validate_field_equals(result, "last_name", data["last_name"])

        # Password should not be returned
        assert "password" not in result

    def test_change_password(self, auth_api_test_client: APITestClient):
        """Test changing the user password."""
        # Generate test data
        data = {"current_password": "testpassword", "new_password": "newtestpassword"}

        # Make request
        response = auth_api_test_client.post("user/change-password", data)

        # Validate response
        validate_success_response(response)

    def test_get_user_projects(self, auth_api_test_client: APITestClient):
        """Test getting the user's projects."""
        # Make request
        response = auth_api_test_client.get("user/projects")

        # Validate response
        result = validate_paginated_response(response)

        # Validate items
        validate_field_type(result, "items", list)

    def test_get_user_teams(self, auth_api_test_client: APITestClient):
        """Test getting the user's teams."""
        # Make request
        response = auth_api_test_client.get("user/teams")

        # Validate response
        result = validate_paginated_response(response)

        # Validate items
        validate_field_type(result, "items", list)

    def test_get_user_activity(self, auth_api_test_client: APITestClient):
        """Test getting the user's activity."""
        # Make request
        response = auth_api_test_client.get("user/activity")

        # Validate response
        result = validate_paginated_response(response)

        # Validate items
        validate_field_type(result, "items", list)

    def test_get_user_settings(self, auth_api_test_client: APITestClient):
        """Test getting the user's settings."""
        # Make request
        response = auth_api_test_client.get("user/settings")

        # Validate response
        result = validate_success_response(response)

        # Validate fields
        validate_field_exists(result, "settings")
        validate_field_type(result, "settings", dict)

    def test_update_user_settings(self, auth_api_test_client: APITestClient):
        """Test updating the user's settings."""
        # Generate test data
        data = {
            "settings": {
                "theme": "dark",
                "notifications_enabled": True,
                "email_notifications": False,
            }
        }

        # Make request
        response = auth_api_test_client.put("user/settings", data)

        # Validate response
        result = validate_success_response(response)

        # Validate fields
        validate_field_exists(result, "settings")
        validate_field_type(result, "settings", dict)
        validate_field_exists(result["settings"], "theme")
        validate_field_equals(result["settings"], "theme", data["settings"]["theme"])
        validate_field_exists(result["settings"], "notifications_enabled")
        validate_field_equals(
            result["settings"],
            "notifications_enabled",
            data["settings"]["notifications_enabled"],
        )
        validate_field_exists(result["settings"], "email_notifications")
<<<<<<< HEAD
        validate_field_equals(
            result["settings"],
            "email_notifications",
            data["settings"]["email_notifications"],
        )
=======
        validate_field_equals(result["settings"], "email_notifications", data["settings"]["email_notifications"])
    
    def test_update_user_preferences(self, auth_api_test_client: APITestClient):
        """Test updating user preferences."""
        # Generate test data
        data = {
            "preferences": {
                "language": "en",
                "timezone": "UTC",
                "date_format": "YYYY-MM-DD",
                "time_format": "24h",
                "currency": "USD",
                "communication": {
                    "email_frequency": "daily",
                    "push_notifications": True,
                    "marketing_emails": False
                },
                "display": {
                    "theme": "dark",
                    "compact_view": True,
                    "show_tooltips": True
                }
            }
        }

        # Make request
        response = auth_api_test_client.put("user/preferences", data)

        # Validate response
        result = validate_success_response(response)

        # Validate fields
        validate_field_exists(result, "preferences")
        validate_field_type(result, "preferences", dict)
        validate_field_equals(result["preferences"], "language", data["preferences"]["language"])
        validate_field_equals(result["preferences"], "timezone", data["preferences"]["timezone"])
        validate_field_equals(result["preferences"], "date_format", data["preferences"]["date_format"])
        validate_field_exists(result["preferences"], "communication")
        validate_field_type(result["preferences"]["communication"], dict)
        validate_field_exists(result["preferences"], "display")
        validate_field_type(result["preferences"]["display"], dict)

        # Validate nested preferences
        validate_field_equals(result["preferences"]["communication"], "email_frequency", 
                            data["preferences"]["communication"]["email_frequency"])
        validate_field_equals(result["preferences"]["display"], "theme",
                            data["preferences"]["display"]["theme"])

        # Validate update timestamp
        validate_field_exists(result, "updated_at")
        validate_field_type(result, "updated_at", str)

    def test_delete_user_account(self, auth_api_test_client: APITestClient):
        """Test deleting a user account."""
        # Make request
        response = auth_api_test_client.delete("user/account")

        # Validate response
        validate_success_response(response, 204)  # No Content

    def test_delete_user_account_with_reason(self, auth_api_test_client: APITestClient):
        """Test deleting a user account with a reason."""
        # Generate test data
        data = {
            "reason": "switching_provider",
            "feedback": "Found a better service for my needs",
            "allow_data_retention": False
        }

        # Make request
        response = auth_api_test_client.delete("user/account", headers={
            "Content-Type": "application/json"
        }, json=data)

        # Validate response
        validate_success_response(response, 204)  # No Content

    def test_bulk_update_user_roles(self, auth_api_test_client: APITestClient):
        """Test bulk updating user roles."""
        # Generate test data
        updates = [
            {
                "user_id": generate_id(),
                "roles": ["admin", "developer"]
            },
            {
                "user_id": generate_id(),
                "roles": ["analyst"]
            },
            {
                "user_id": generate_id(),
                "roles": ["manager", "reviewer"]
            }
        ]

        # Make request
        response = auth_api_test_client.put("user/roles/bulk", updates)

        # Validate response
        result = validate_bulk_response(response)

        # Validate stats
        validate_field_exists(result, "stats")
        validate_field_exists(result["stats"], "total")
        validate_field_equals(result["stats"], "total", len(updates))
        validate_field_exists(result["stats"], "updated")
        validate_field_exists(result["stats"], "failed")
        assert result["stats"]["updated"] + result["stats"]["failed"] == len(updates)

        # Validate updated items
        validate_field_exists(result, "items")
        validate_field_type(result, "items", list)
        for item in result["items"]:
            validate_field_exists(item, "user_id")
            validate_field_exists(item, "success")
            if item["success"]:
                validate_field_exists(item, "roles")
                validate_field_type(item, "roles", list)
            else:
                validate_field_exists(item, "error")
                validate_field_type(item, "error", dict)

    def test_bulk_delete_users(self, auth_api_test_client: APITestClient):
        """Test bulk deleting users."""
        # Generate user IDs to delete
        user_ids = [generate_id() for _ in range(3)]

        # Make request 
        response = auth_api_test_client.bulk_delete("user/accounts", user_ids)

        # Validate response
        result = validate_bulk_response(response)

        # Validate stats
        validate_field_exists(result, "stats")
        validate_field_exists(result["stats"], "total")
        validate_field_equals(result["stats"], "total", len(user_ids))
        validate_field_exists(result["stats"], "deleted")
        validate_field_exists(result["stats"], "failed")
        assert result["stats"]["deleted"] + result["stats"]["failed"] == len(user_ids)

        # Validate results for each ID
        validate_field_exists(result, "items")
        validate_field_type(result, "items", list)
        for item in result["items"]:
            validate_field_exists(item, "user_id")
            validate_field_exists(item, "success")
            if not item["success"]:
                validate_field_exists(item, "error")
                validate_field_type(item, "error", dict)

    def test_invalid_bulk_operations(self, auth_api_test_client: APITestClient):
        """Test invalid bulk operations."""
        # Test bulk role update with empty list
        response = auth_api_test_client.put("user/roles/bulk", [])
        validate_error_response(response, 422)

        # Test bulk role update with invalid data
        response = auth_api_test_client.put("user/roles/bulk", [
            {"user_id": "invalid-id"},  # Missing roles
            {"roles": ["admin"]}  # Missing user_id
        ])
        validate_error_response(response, 422)

        # Test bulk delete with empty list
        response = auth_api_test_client.bulk_delete("user/accounts", [])
        validate_error_response(response, 422)

        # Test bulk delete with invalid IDs
        response = auth_api_test_client.bulk_delete("user/accounts", ["invalid-id-1", "invalid-id-2"])
        result = validate_bulk_response(response)
        validate_field_equals(result["stats"], "failed", 2)
>>>>>>> 88502789

    def test_invalid_login(self, api_test_client: APITestClient):
        """Test invalid login."""
        # Generate test data
        data = {"username": "nonexistentuser", "password": "wrongpassword"}

        # Make request
        response = api_test_client.post("user/login", data)

        # Validate error response
        validate_error_response(response, 401)  # Unauthorized

    def test_unauthorized_access(self, api_test_client: APITestClient):
        """Test unauthorized access to protected endpoints."""
        # Make request without authentication
        response = api_test_client.get("user/profile")

        # Validate error response
        validate_error_response(response, 401)  # Unauthorized

    def test_invalid_registration(self, api_test_client: APITestClient):
        """Test invalid registration."""
        # Make request with invalid data
        response = api_test_client.post("user/register", {})

        # Validate error response
        validate_error_response(response, 422)  # Unprocessable Entity<|MERGE_RESOLUTION|>--- conflicted
+++ resolved
@@ -219,15 +219,12 @@
             data["settings"]["notifications_enabled"],
         )
         validate_field_exists(result["settings"], "email_notifications")
-<<<<<<< HEAD
         validate_field_equals(
             result["settings"],
             "email_notifications",
             data["settings"]["email_notifications"],
         )
-=======
-        validate_field_equals(result["settings"], "email_notifications", data["settings"]["email_notifications"])
-    
+
     def test_update_user_preferences(self, auth_api_test_client: APITestClient):
         """Test updating user preferences."""
         # Generate test data
@@ -269,7 +266,7 @@
         validate_field_type(result["preferences"]["display"], dict)
 
         # Validate nested preferences
-        validate_field_equals(result["preferences"]["communication"], "email_frequency", 
+        validate_field_equals(result["preferences"]["communication"], "email_frequency",
                             data["preferences"]["communication"]["email_frequency"])
         validate_field_equals(result["preferences"]["display"], "theme",
                             data["preferences"]["display"]["theme"])
@@ -353,7 +350,7 @@
         # Generate user IDs to delete
         user_ids = [generate_id() for _ in range(3)]
 
-        # Make request 
+        # Make request
         response = auth_api_test_client.bulk_delete("user/accounts", user_ids)
 
         # Validate response
@@ -398,7 +395,6 @@
         response = auth_api_test_client.bulk_delete("user/accounts", ["invalid-id-1", "invalid-id-2"])
         result = validate_bulk_response(response)
         validate_field_equals(result["stats"], "failed", 2)
->>>>>>> 88502789
 
     def test_invalid_login(self, api_test_client: APITestClient):
         """Test invalid login."""
