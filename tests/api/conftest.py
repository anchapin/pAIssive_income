--- conflicted
+++ resolved
@@ -1,16 +1,11 @@
 """
-Fixtures for API tests.
+Pytest fixtures for API tests.
+
+This module provides fixtures that can be used across API tests.
 """
 
+import os
 import pytest
-<<<<<<< HEAD
-from fastapi.testclient import TestClient
-from typing import Generator, Dict, Any, Optional, Union
-import json
-
-from api.app import app
-from api.utils.auth import create_access_token
-=======
 import time
 from unittest.mock import MagicMock, patch
 from typing import Dict, Any, Optional, List, Generator
@@ -42,113 +37,11 @@
     mock_niche_analysis_data,
     mock_marketing_campaign_data
 )
->>>>>>> 053be38d
-
-
-class APITestClient:
+
+
+@pytest.fixture
+def api_config() -> APIConfig:
     """
-<<<<<<< HEAD
-    Test client for API tests with helper methods.
-    """
-
-    def __init__(self, client: TestClient, headers: Dict[str, str] = None):
-        """
-        Initialize the API test client.
-
-        Args:
-            client: FastAPI test client
-            headers: Default headers to include in requests
-        """
-        self.client = client
-        self.headers = headers or {}
-
-    def get(self, url: str, **kwargs) -> Any:
-        """
-        Send a GET request.
-
-        Args:
-            url: URL to request
-            **kwargs: Additional arguments to pass to the request
-
-        Returns:
-            Response from the API
-        """
-        headers = {**self.headers, **kwargs.pop("headers", {})}
-        return self.client.get(url, headers=headers, **kwargs)
-
-    def post(self, url: str, json_data: Optional[Union[Dict, list]] = None, **kwargs) -> Any:
-        """
-        Send a POST request.
-
-        Args:
-            url: URL to request
-            json_data: JSON data to send in the request body
-            **kwargs: Additional arguments to pass to the request
-
-        Returns:
-            Response from the API
-        """
-        headers = {**self.headers, **kwargs.pop("headers", {})}
-        return self.client.post(url, json=json_data, headers=headers, **kwargs)
-
-    def put(self, url: str, json_data: Optional[Union[Dict, list]] = None, **kwargs) -> Any:
-        """
-        Send a PUT request.
-
-        Args:
-            url: URL to request
-            json_data: JSON data to send in the request body
-            **kwargs: Additional arguments to pass to the request
-
-        Returns:
-            Response from the API
-        """
-        headers = {**self.headers, **kwargs.pop("headers", {})}
-        return self.client.put(url, json=json_data, headers=headers, **kwargs)
-
-    def delete(self, url: str, **kwargs) -> Any:
-        """
-        Send a DELETE request.
-
-        Args:
-            url: URL to request
-            **kwargs: Additional arguments to pass to the request
-
-        Returns:
-            Response from the API
-        """
-        headers = {**self.headers, **kwargs.pop("headers", {})}
-        return self.client.delete(url, headers=headers, **kwargs)
-
-    def patch(self, url: str, json_data: Optional[Union[Dict, list]] = None, **kwargs) -> Any:
-        """
-        Send a PATCH request.
-
-        Args:
-            url: URL to request
-            json_data: JSON data to send in the request body
-            **kwargs: Additional arguments to pass to the request
-
-        Returns:
-            Response from the API
-        """
-        headers = {**self.headers, **kwargs.pop("headers", {})}
-        return self.client.patch(url, json=json_data, headers=headers, **kwargs)
-    
-    def bulk_create(self, url: str, items: list, **kwargs) -> Any:
-        """
-        Send a bulk create request.
-
-        Args:
-            url: URL to request
-            items: List of items to create
-            **kwargs: Additional arguments to pass to the request
-
-        Returns:
-            Response from the API
-        """
-        return self.post(url + "/bulk", json_data=items, **kwargs)
-=======
     Create a test API configuration.
 
     Returns:
@@ -182,27 +75,19 @@
         enable_analytics=True,
         enable_developer=True
     )
->>>>>>> 053be38d
 
 
 @pytest.fixture
-def api_client() -> TestClient:
+def api_server(api_config: APIConfig) -> APIServer:
     """
-<<<<<<< HEAD
-    Create a FastAPI test client.
-=======
     Create a test API server.
 
     Args:
         api_config: Test API configuration
->>>>>>> 053be38d
 
     Returns:
-        FastAPI test client
+        Test API server
     """
-<<<<<<< HEAD
-    return TestClient(app)
-=======
     # Create a server with the test configuration
     server = APIServer(api_config)
 
@@ -2099,93 +1984,38 @@
     )
 
     return server
->>>>>>> 053be38d
+
+
+@pytest.fixture
+def api_client(api_server: APIServer) -> TestClient:
+    """
+    Create a test client for the API server.
+
+    Args:
+        api_server: Test API server
+
+    Returns:
+        Test client
+    """
+    return TestClient(api_server.app)
 
 
 @pytest.fixture
 def api_headers() -> Dict[str, str]:
     """
-<<<<<<< HEAD
-    Create default headers for API requests.
-=======
-    Create a test client for the API server.
-
-    Args:
-        api_server: Test API server
->>>>>>> 053be38d
+    Create headers for API requests.
 
     Returns:
-        Default headers
+        Headers for API requests
     """
     return {
         "Content-Type": "application/json",
         "Accept": "application/json",
+        "X-API-Key": "test-api-key"
     }
 
 
 @pytest.fixture
-def api_auth_headers() -> Dict[str, str]:
-    """
-<<<<<<< HEAD
-    Create authenticated headers for API requests.
-=======
-    Create headers for API requests.
->>>>>>> 053be38d
-
-    Returns:
-        Authenticated headers
-    """
-    # Create a test user and token
-    user_data = {
-        "id": "test-user-id",
-        "email": "test@example.com",
-        "username": "testuser",
-        "role": "admin",
-    }
-    token = create_access_token(data=user_data)
-    
-    return {
-        "Content-Type": "application/json",
-        "Accept": "application/json",
-        "Authorization": f"Bearer {token}",
-    }
-
-
-@pytest.fixture
-<<<<<<< HEAD
-def api_test_client(api_client: TestClient, api_headers: Dict[str, str]) -> APITestClient:
-    """
-    Create an API test client.
-
-    Args:
-        api_client: FastAPI test client
-        api_headers: Default headers
-
-    Returns:
-        API test client
-    """
-    return APITestClient(api_client, api_headers)
-
-
-@pytest.fixture
-def auth_api_test_client(api_client: TestClient, api_auth_headers: Dict[str, str]) -> APITestClient:
-    """
-    Create an authenticated API test client.
-
-    Args:
-        api_client: FastAPI test client
-        api_auth_headers: Authenticated headers
-
-    Returns:
-        Authenticated API test client
-    """
-    return APITestClient(api_client, api_auth_headers)
-
-
-def generate_id() -> str:
-    """
-    Generate a random ID for testing.
-=======
 def api_unauth_headers() -> Dict[str, str]:
     """
     Create headers for unauthenticated API requests.
@@ -2206,15 +2036,10 @@
 
     Args:
         api_headers: Base API headers
->>>>>>> 053be38d
 
     Returns:
-        Random ID
+        Headers for authenticated API requests
     """
-<<<<<<< HEAD
-    import uuid
-    return str(uuid.uuid4())
-=======
     # In a real implementation, this would generate a JWT token
     headers = api_headers.copy()
     headers["Authorization"] = "Bearer test-jwt-token"
@@ -2232,5 +2057,4 @@
     with patch('time.time') as mock:
         # Set a default return value
         mock.return_value = time.time()
-        yield mock
->>>>>>> 053be38d
+        yield mock