import os
import pytest
from fastapi.testclient import TestClient
import os
# Set a default TOOL_API_KEY for tests if not already set in the environment.
# This ensures that api/routes/tool_router.py can be imported without
# raising a ValueError if TOOL_API_KEY is not externally set.
if os.getenv("TOOL_API_KEY") is None:
    os.environ["TOOL_API_KEY"] = "test_default_key_for_import"
from api.app import app

client = TestClient(app)
<<<<<<< HEAD

# Use TOOL_API_KEY from environment for consistency and security.
TOOL_API_KEY = os.getenv("TOOL_API_KEY", "dummy-test-api-key-local-dev-only")
HEADERS = {"x-api-key": TOOL_API_KEY}
=======
# The test client will use the TOOL_API_KEY that is set in the environment.
# This ensures consistency with what the application (api.app) expects.
TEST_CLIENT_API_KEY = os.getenv("TOOL_API_KEY")
HEADERS = {"x-api-key": TEST_CLIENT_API_KEY}
>>>>>>> 2b57cfd1

def test_add_success():
    resp = client.post("/tools/add", json={"a": 2, "b": 3}, headers=HEADERS)
    assert resp.status_code == 200
    assert resp.json() == {"result": 5}

def test_subtract_success():
    resp = client.post("/tools/subtract", json={"a": 8, "b": 2}, headers=HEADERS)
    assert resp.status_code == 200
    assert resp.json() == {"result": 6}

def test_multiply_success():
    resp = client.post("/tools/multiply", json={"a": 1.5, "b": 4}, headers=HEADERS)
    assert resp.status_code == 200
    assert resp.json() == {"result": 6.0}

def test_divide_success():
    resp = client.post("/tools/divide", json={"a": 9, "b": 3}, headers=HEADERS)
    assert resp.status_code == 200
    assert resp.json() == {"result": 3.0}

def test_divide_by_zero():
    resp = client.post("/tools/divide", json={"a": 1, "b": 0}, headers=HEADERS)
    assert resp.status_code == 400
    assert resp.json()["detail"] == "Cannot divide by zero"

def test_average_success():
    resp = client.post("/tools/average", json={"numbers": [1, 2, 3]}, headers=HEADERS)
    assert resp.status_code == 200
    assert resp.json() == {"result": 2.0}

def test_average_empty_list():
    resp = client.post("/tools/average", json={"numbers": []}, headers=HEADERS)
    assert resp.status_code == 400
    assert resp.json()["detail"] == "Cannot calculate average of empty list"

@pytest.mark.parametrize("endpoint,payload", [
    ("/tools/add", {"a": 2}),  # missing b
    ("/tools/subtract", {"a": 2}),
    ("/tools/multiply", {"b": 2}),
    ("/tools/divide", {}),
    ("/tools/average", {}),
])
def test_invalid_input(endpoint, payload):
    resp = client.post(endpoint, json=payload, headers=HEADERS)
    assert resp.status_code == 422  # Unprocessable Entity

@pytest.mark.parametrize("headers", [
    {},  # missing API key
    {"x-api-key": "wrongkey"},
    {"x-api-key": ""},
])
def test_authentication_required(headers):
    resp = client.post("/tools/add", json={"a": 1, "b": 2}, headers=headers)
    assert resp.status_code == 401
    assert resp.json()["detail"] == "Invalid or missing API key"

def test_audit_logging_and_auth_failures(caplog):
    # Successful call
    with caplog.at_level("INFO"):
        client.post("/tools/add", json={"a": 2, "b": 3}, headers=HEADERS)
        assert any("tool=add" in msg for msg in caplog.text.splitlines())
    # Auth failure
    with caplog.at_level("INFO"):
        client.post("/tools/add", json={"a": 2, "b": 3}, headers={"x-api-key": "bad"})
        assert any("[AUTH FAIL]" in msg for msg in caplog.text.splitlines())<|MERGE_RESOLUTION|>--- conflicted
+++ resolved
@@ -1,7 +1,8 @@
 import os
+
 import pytest
 from fastapi.testclient import TestClient
-import os
+
 # Set a default TOOL_API_KEY for tests if not already set in the environment.
 # This ensures that api/routes/tool_router.py can be imported without
 # raising a ValueError if TOOL_API_KEY is not externally set.
@@ -10,73 +11,82 @@
 from api.app import app
 
 client = TestClient(app)
-<<<<<<< HEAD
-
-# Use TOOL_API_KEY from environment for consistency and security.
-TOOL_API_KEY = os.getenv("TOOL_API_KEY", "dummy-test-api-key-local-dev-only")
-HEADERS = {"x-api-key": TOOL_API_KEY}
-=======
 # The test client will use the TOOL_API_KEY that is set in the environment.
 # This ensures consistency with what the application (api.app) expects.
-TEST_CLIENT_API_KEY = os.getenv("TOOL_API_KEY")
-HEADERS = {"x-api-key": TEST_CLIENT_API_KEY}
->>>>>>> 2b57cfd1
+TOOL_API_KEY = os.getenv("TOOL_API_KEY")
+HEADERS = {"x-api-key": TOOL_API_KEY}
+
 
 def test_add_success():
     resp = client.post("/tools/add", json={"a": 2, "b": 3}, headers=HEADERS)
     assert resp.status_code == 200
     assert resp.json() == {"result": 5}
 
+
 def test_subtract_success():
     resp = client.post("/tools/subtract", json={"a": 8, "b": 2}, headers=HEADERS)
     assert resp.status_code == 200
     assert resp.json() == {"result": 6}
+
 
 def test_multiply_success():
     resp = client.post("/tools/multiply", json={"a": 1.5, "b": 4}, headers=HEADERS)
     assert resp.status_code == 200
     assert resp.json() == {"result": 6.0}
 
+
 def test_divide_success():
     resp = client.post("/tools/divide", json={"a": 9, "b": 3}, headers=HEADERS)
     assert resp.status_code == 200
     assert resp.json() == {"result": 3.0}
+
 
 def test_divide_by_zero():
     resp = client.post("/tools/divide", json={"a": 1, "b": 0}, headers=HEADERS)
     assert resp.status_code == 400
     assert resp.json()["detail"] == "Cannot divide by zero"
 
+
 def test_average_success():
     resp = client.post("/tools/average", json={"numbers": [1, 2, 3]}, headers=HEADERS)
     assert resp.status_code == 200
     assert resp.json() == {"result": 2.0}
+
 
 def test_average_empty_list():
     resp = client.post("/tools/average", json={"numbers": []}, headers=HEADERS)
     assert resp.status_code == 400
     assert resp.json()["detail"] == "Cannot calculate average of empty list"
 
-@pytest.mark.parametrize("endpoint,payload", [
-    ("/tools/add", {"a": 2}),  # missing b
-    ("/tools/subtract", {"a": 2}),
-    ("/tools/multiply", {"b": 2}),
-    ("/tools/divide", {}),
-    ("/tools/average", {}),
-])
+
+@pytest.mark.parametrize(
+    "endpoint,payload",
+    [
+        ("/tools/add", {"a": 2}),  # missing b
+        ("/tools/subtract", {"a": 2}),
+        ("/tools/multiply", {"b": 2}),
+        ("/tools/divide", {}),
+        ("/tools/average", {}),
+    ],
+)
 def test_invalid_input(endpoint, payload):
     resp = client.post(endpoint, json=payload, headers=HEADERS)
     assert resp.status_code == 422  # Unprocessable Entity
 
-@pytest.mark.parametrize("headers", [
-    {},  # missing API key
-    {"x-api-key": "wrongkey"},
-    {"x-api-key": ""},
-])
+
+@pytest.mark.parametrize(
+    "headers",
+    [
+        {},  # missing API key
+        {"x-api-key": "wrongkey"},
+        {"x-api-key": ""},
+    ],
+)
 def test_authentication_required(headers):
     resp = client.post("/tools/add", json={"a": 1, "b": 2}, headers=headers)
     assert resp.status_code == 401
     assert resp.json()["detail"] == "Invalid or missing API key"
+
 
 def test_audit_logging_and_auth_failures(caplog):
     # Successful call
