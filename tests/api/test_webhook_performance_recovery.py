"""test_webhook_performance_recovery.py - Module for the pAIssive Income project."""

# This file was automatically fixed by the syntax error correction script
# The original content had syntax errors that could not be automatically fixed
# Please review and update this file as needed

<<<<<<< HEAD
import asyncio
import time
from unittest.mock import AsyncMock, patch

import pytest
=======

def main():
    """Initialize the module."""
    pass
>>>>>>> 6124bda3

from api.schemas.webhook import WebhookDeliveryStatus, WebhookEventType
from api.services.webhook_service import WebhookService

<<<<<<< HEAD
class TestDeliveryRecovery:
    """Tests for delivery recovery after system overload."""

    @pytest.mark.asyncio
    async def test_recovery_after_overload(self):
        """Test that the system can recover after being overloaded."""
        # Create a webhook service with limited queue size
        service = WebhookService(max_queue_size=10, max_workers=2)
        await service.start()

        try:
            # Register a webhook
            webhook_data = {
                "url": "https://example.com / webhook",
                "events": [WebhookEventType.USER_CREATED],
                "description": "Test webhook",
                "is_active": True,
            }
            webhook = await service.register_webhook(webhook_data)

            # Create a mock response that takes time to process
            slow_response = AsyncMock()
            slow_response.status = 200
            slow_response.text = AsyncMock(return_value="OK")

            # Patch the httpx.AsyncClient.post method to simulate slow responses
            with patch(
                "httpx.AsyncClient.post",
                side_effect=lambda *args, 
                    **kwargs: asyncio.sleep(0.5).then(lambda: slow_response),
            ):
                # Generate many events to overload the queue
                events = []
                for i in range(20):
                    event_data = {
                        "user_id": f"user-{i}",
                        "username": f"testuser{i}",
                        "email": f"test{i}@example.com",
                    }
                    events.append(event_data)

                # Try to deliver all events (some will be rejected due to queue size)
                delivery_ids = []
                for event_data in events:
                    try:
                        delivery = await service.queue_event(
                            webhook_id=webhook["id"],
                            event_type=WebhookEventType.USER_CREATED,
                            event_data=event_data,
                        )
                        if delivery:
                            delivery_ids.append(delivery["id"])
                    except Exception:
                        # Queue full exception expected
                        pass

                # Wait for the queue to process some events
                await asyncio.sleep(2)

                # Check that some events were processed
                processed_count = 0
                for delivery_id in delivery_ids:
                    delivery = await service.get_delivery(delivery_id)
                    if delivery and delivery["status"] == WebhookDeliveryStatus.SUCCESS:
                        processed_count += 1

                # Verify that the system processed some events despite overload
                assert processed_count > 0

                # Now try to deliver more events after the system has recovered
                recovery_events = []
                for i in range(5):
                    event_data = {
                        "user_id": f"recovery - user-{i}",
                        "username": f"recoveryuser{i}",
                        "email": f"recovery{i}@example.com",
                    }
                    recovery_events.append(event_data)

                # Deliver recovery events
                recovery_delivery_ids = []
                for event_data in recovery_events:
                    delivery = await service.queue_event(
                        webhook_id=webhook["id"],
                        event_type=WebhookEventType.USER_CREATED,
                        event_data=event_data,
                    )
                    recovery_delivery_ids.append(delivery["id"])

                # Wait for recovery events to be processed
                await asyncio.sleep(3)

                # Check that recovery events were processed
                recovery_processed_count = 0
                for delivery_id in recovery_delivery_ids:
                    delivery = await service.get_delivery(delivery_id)
                    if delivery and delivery["status"] == WebhookDeliveryStatus.SUCCESS:
                        recovery_processed_count += 1

                # Verify that the system recovered and processed new events
                assert recovery_processed_count == len(recovery_events)

        finally:
            # Stop the service
            await service.stop()

class TestBackpressureHandling:
    """Tests for backpressure handling mechanisms."""

    @pytest.mark.asyncio
    async def test_backpressure_handling(self):
        """Test that the system applies backpressure when overloaded."""
        # Create a webhook service with limited queue size
        service = WebhookService(max_queue_size=5, max_workers=1)
        await service.start()

        try:
            # Register a webhook
            webhook_data = {
                "url": "https://example.com / webhook",
                "events": [WebhookEventType.USER_CREATED],
                "description": "Test webhook",
                "is_active": True,
            }
            webhook = await service.register_webhook(webhook_data)

            # Create a mock response that takes time to process
            slow_response = AsyncMock()
            slow_response.status = 200
            slow_response.text = AsyncMock(return_value="OK")

            # Patch the httpx.AsyncClient.post method to simulate slow responses
            with patch(
                "httpx.AsyncClient.post",
                side_effect=lambda *args, 
                    **kwargs: asyncio.sleep(1).then(lambda: slow_response),
            ):
                # Fill the queue
                for i in range(5):
                    event_data = {
                        "user_id": f"user-{i}",
                        "username": f"testuser{i}",
                        "email": f"test{i}@example.com",
                    }
                    await service.queue_event(
                        webhook_id=webhook["id"],
                        event_type=WebhookEventType.USER_CREATED,
                        event_data=event_data,
                    )

                # Try to add one more event, which should be rejected due to backpressure
                with pytest.raises(Exception, match="Queue full"):
                    event_data = {
                        "user_id": "overflow - user",
                        "username": "overflowuser",
                        "email": "overflow @ example.com",
                    }
                    await service.queue_event(
                        webhook_id=webhook["id"],
                        event_type=WebhookEventType.USER_CREATED,
                        event_data=event_data,
                    )

        finally:
            # Stop the service
            await service.stop()

class TestQueuePrioritization:
    """Tests for webhook queue prioritization."""

    @pytest.mark.asyncio
    async def test_queue_prioritization(self):
"""
Test that high - priority events are processed before low - priority events.
"""
        # Create a webhook service
        service = WebhookService()
        await service.start()

        try:
            # Register a webhook
            webhook_data = {
                "url": "https://example.com / webhook",
                "events": [
                    WebhookEventType.USER_CREATED,
                    WebhookEventType.PAYMENT_RECEIVED,
                    WebhookEventType.SUBSCRIPTION_CREATED,
                ],
                "description": "Test webhook",
                "is_active": True,
            }
            webhook = await service.register_webhook(webhook_data)

            # Create a mock response
            mock_response = AsyncMock()
            mock_response.status = 200
            mock_response.text = AsyncMock(return_value="OK")

            # Track the order of processed events
            processed_events = []

            # Patch the _deliver_webhook method to track the order
            original_deliver = service._deliver_webhook

            async def mock_deliver_webhook(webhook_obj, delivery):
                # Call the original method
                result = await original_deliver(webhook_obj, delivery)
                # Record the event type
                processed_events.append(delivery["event_type"])
                return result

            with patch.object(service, "_deliver_webhook", mock_deliver_webhook):
                with patch("httpx.AsyncClient.post", return_value=mock_response):
                    # Queue events with different priorities
                    # Assume PAYMENT_RECEIVED is high priority, USER_CREATED is medium, SUBSCRIPTION_CREATED is low

                    # Queue low priority event first
                    await service.queue_event(
                        webhook_id=webhook["id"],
                        event_type=WebhookEventType.SUBSCRIPTION_CREATED,
                        event_data={"subscription_id": "sub - 123"},
                        priority=0,  # Low priority
                    )

                    # Queue medium priority event
                    await service.queue_event(
                        webhook_id=webhook["id"],
                        event_type=WebhookEventType.USER_CREATED,
                        event_data={"user_id": "user - 123"},
                        priority=1,  # Medium priority
                    )

                    # Queue high priority event
                    await service.queue_event(
                        webhook_id=webhook["id"],
                        event_type=WebhookEventType.PAYMENT_RECEIVED,
                        event_data={"payment_id": "payment - 123"},
                        priority=2,  # High priority
                    )

                    # Wait for all events to be processed
                    await asyncio.sleep(1)

                    # Verify that events were processed in order of priority (high to low)
                    assert processed_events[0] == WebhookEventType.PAYMENT_RECEIVED
                    assert processed_events[1] == WebhookEventType.USER_CREATED
                    assert processed_events[2] == WebhookEventType.SUBSCRIPTION_CREATED

        finally:
            # Stop the service
            await service.stop()

class TestExponentialBackoff:
    """Tests for exponential backoff retry logic."""

    @pytest.mark.asyncio
    async def test_exponential_backoff(self):
        """Test that retries use exponential backoff."""
        # Create a webhook service
        service = WebhookService()
        await service.start()

        try:
            # Register a webhook
            webhook_data = {
                "url": "https://example.com / webhook",
                "events": [WebhookEventType.USER_CREATED],
                "description": "Test webhook",
                "is_active": True,
            }
            webhook = await service.register_webhook(webhook_data)

            # Create a sequence of failing responses
            fail_response = AsyncMock()
            fail_response.status = 500
            fail_response.text = AsyncMock(return_value="Internal Server Error")

            # Track retry times
            retry_times = []

            # Patch time.time to track when retries happen
            original_time = time.time

            def mock_time():
                current_time = original_time()
                retry_times.append(current_time)
                return current_time

            with patch("time.time", mock_time):
                with patch("httpx.AsyncClient.post", return_value=fail_response):
                    # Deliver an event that will fail and trigger retries
                    event_data = {
                        "user_id": "user - 123",
                        "username": "testuser",
                        "email": "test @ example.com",
                    }

                    # Set max_attempts to 4 (initial + 3 retries)
                    delivery = await service.deliver_event(
                        webhook_id=webhook["id"],
                        event_type=WebhookEventType.USER_CREATED,
                        event_data=event_data,
                        max_attempts=4,
                    )

                    # Wait for all retries to complete
                    await asyncio.sleep(5)

                    # Verify that delivery failed after max attempts
                    assert delivery["status"] == \
                        WebhookDeliveryStatus.MAX_RETRIES_EXCEEDED
                    assert len(delivery["attempts"]) == 4

                    # Calculate time differences between retries
                    time_diffs = []
                    for i in range(1, len(retry_times)):
                        time_diffs.append(retry_times[i] - retry_times[i - 1])

                    # Verify that each retry took longer than the previous one (exponential backoff)
                    for i in range(1, len(time_diffs)):
                        assert time_diffs[i] > time_diffs[i - 1]

        finally:
            # Stop the service
            await service.stop()

class TestDeliveryTimeout:
    """Tests for delivery timeout handling."""

    @pytest.mark.asyncio
    async def test_delivery_timeout_handling(self):
        """Test that the system handles delivery timeouts properly."""
        # Create a webhook service
        service = WebhookService()
        await service.start()

        try:
            # Register a webhook
            webhook_data = {
                "url": "https://example.com / webhook",
                "events": [WebhookEventType.USER_CREATED],
                "description": "Test webhook",
                "is_active": True,
            }
            webhook = await service.register_webhook(webhook_data)

            # Create a mock that times out
            async def mock_timeout(*args, **kwargs):
                await asyncio.sleep(11)  # Sleep longer than the timeout
                mock_response = AsyncMock()
                mock_response.status = 200
                return mock_response

            # Patch the httpx.AsyncClient.post method to simulate a timeout
            with patch("httpx.AsyncClient.post", side_effect=asyncio.TimeoutError):
                # Deliver an event
                event_data = {
                    "user_id": "user - 123",
                    "username": "testuser",
                    "email": "test @ example.com",
                }

                delivery = await service.deliver_event(
                    webhook_id=webhook["id"],
                    event_type=WebhookEventType.USER_CREATED,
                    event_data=event_data,
                    timeout=10,  # 10 second timeout
                )

                # Verify that delivery failed due to timeout
                assert delivery["status"] == WebhookDeliveryStatus.FAILED
                assert len(delivery["attempts"]) == 1
                assert "timeout" in delivery["attempts"][0]["error_message"].lower()

        finally:
            # Stop the service
            await service.stop()

class TestQueuePersistence:
    """Tests for queue persistence across service restarts."""

    @pytest.mark.asyncio
    async def test_queue_persistence(self):
        """Test that the queue persists across service restarts."""
        # Create a webhook service with persistence enabled
        service = WebhookService(persist_queue=True, queue_file="test_queue.json")
        await service.start()

        webhook_id = None
        delivery_ids = []

        try:
            # Register a webhook
            webhook_data = {
                "url": "https://example.com / webhook",
                "events": [WebhookEventType.USER_CREATED],
                "description": "Test webhook",
                "is_active": True,
            }
            webhook = await service.register_webhook(webhook_data)
            webhook_id = webhook["id"]

            # Create a mock response that will be used after restart
            mock_response = AsyncMock()
            mock_response.status = 200
            mock_response.text = AsyncMock(return_value="OK")

            # Queue some events
            for i in range(5):
                event_data = {
                    "user_id": f"user-{i}",
                    "username": f"testuser{i}",
                    "email": f"test{i}@example.com",
                }

                # Patch the _deliver_webhook method to prevent immediate delivery
                with patch.object(
                    service, "_deliver_webhook", 
                        side_effect=Exception("Simulated failure")
                ):
                    delivery = await service.queue_event(
                        webhook_id=webhook["id"],
                        event_type=WebhookEventType.USER_CREATED,
                        event_data=event_data,
                    )
                    delivery_ids.append(delivery["id"])

            # Stop the service (simulating a restart)
            await service.stop()

            # Start a new service instance that should load the persisted queue
            new_service = WebhookService(persist_queue=True, 
                queue_file="test_queue.json")
            await new_service.start()

            try:
                # Patch the httpx.AsyncClient.post method to return success
                with patch("httpx.AsyncClient.post", return_value=mock_response):
                    # Wait for the queue to be processed
                    await asyncio.sleep(3)

                    # Check that the events were delivered after restart
                    for delivery_id in delivery_ids:
                        delivery = await new_service.get_delivery(delivery_id)
                        assert delivery is not None
                        assert delivery["status"] == WebhookDeliveryStatus.SUCCESS

            finally:
                # Stop the new service
                await new_service.stop()

        finally:
            # Clean up
            import os

            if os.path.exists("test_queue.json"):
                os.remove("test_queue.json")

class TestDeadLetterQueue:
    """Tests for dead letter queue processing."""

    @pytest.mark.asyncio
    async def test_dead_letter_queue_processing(self):
        """Test that failed deliveries are moved to the dead letter queue."""
        # Create a webhook service with dead letter queue enabled
        service = WebhookService(use_dead_letter_queue=True)
        await service.start()

        try:
            # Register a webhook
            webhook_data = {
                "url": "https://example.com / webhook",
                "events": [WebhookEventType.USER_CREATED],
                "description": "Test webhook",
                "is_active": True,
            }
            webhook = await service.register_webhook(webhook_data)

            # Create a failing response
            fail_response = AsyncMock()
            fail_response.status = 500
            fail_response.text = AsyncMock(return_value="Internal Server Error")

            # Patch the httpx.AsyncClient.post method to always fail
            with patch("httpx.AsyncClient.post", return_value=fail_response):
                # Deliver an event that will fail
                event_data = {
                    "user_id": "user - 123",
                    "username": "testuser",
                    "email": "test @ example.com",
                }

                # Set max_attempts to 3 (initial + 2 retries)
                delivery = await service.deliver_event(
                    webhook_id=webhook["id"],
                    event_type=WebhookEventType.USER_CREATED,
                    event_data=event_data,
                    max_attempts=3,
                )

                # Wait for all retries to complete
                await asyncio.sleep(3)

                # Verify that delivery failed after max attempts
                assert delivery["status"] == WebhookDeliveryStatus.MAX_RETRIES_EXCEEDED

                # Check that the delivery was moved to the dead letter queue
                dead_letter_items = await service.list_dead_letter_queue()
                assert len(dead_letter_items) == 1
                assert dead_letter_items[0]["delivery_id"] == delivery["id"]
                assert dead_letter_items[0]["webhook_id"] == webhook["id"]
                assert dead_letter_items[0]["event_type"] == \
                    WebhookEventType.USER_CREATED

                # Test reprocessing from dead letter queue with a successful response
                success_response = AsyncMock()
                success_response.status = 200
                success_response.text = AsyncMock(return_value="OK")

                with patch("httpx.AsyncClient.post", return_value=success_response):
                    # Reprocess the dead letter queue
                    reprocessed = await service.reprocess_dead_letter_queue()

                    # Verify that the item was reprocessed
                    assert reprocessed == 1

                    # Check that the dead letter queue is now empty
                    dead_letter_items = await service.list_dead_letter_queue()
                    assert len(dead_letter_items) == 0

                    # Check that the delivery status was updated
                    updated_delivery = await service.get_delivery(delivery["id"])
                    assert updated_delivery["status"] == WebhookDeliveryStatus.SUCCESS

        finally:
            # Stop the service
            await service.stop()
=======
if __name__ == "__main__":
    main()
>>>>>>> 6124bda3
<|MERGE_RESOLUTION|>--- conflicted
+++ resolved
@@ -4,561 +4,11 @@
 # The original content had syntax errors that could not be automatically fixed
 # Please review and update this file as needed
 
-<<<<<<< HEAD
-import asyncio
-import time
-from unittest.mock import AsyncMock, patch
-
-import pytest
-=======
 
 def main():
     """Initialize the module."""
     pass
->>>>>>> 6124bda3
 
-from api.schemas.webhook import WebhookDeliveryStatus, WebhookEventType
-from api.services.webhook_service import WebhookService
 
-<<<<<<< HEAD
-class TestDeliveryRecovery:
-    """Tests for delivery recovery after system overload."""
-
-    @pytest.mark.asyncio
-    async def test_recovery_after_overload(self):
-        """Test that the system can recover after being overloaded."""
-        # Create a webhook service with limited queue size
-        service = WebhookService(max_queue_size=10, max_workers=2)
-        await service.start()
-
-        try:
-            # Register a webhook
-            webhook_data = {
-                "url": "https://example.com / webhook",
-                "events": [WebhookEventType.USER_CREATED],
-                "description": "Test webhook",
-                "is_active": True,
-            }
-            webhook = await service.register_webhook(webhook_data)
-
-            # Create a mock response that takes time to process
-            slow_response = AsyncMock()
-            slow_response.status = 200
-            slow_response.text = AsyncMock(return_value="OK")
-
-            # Patch the httpx.AsyncClient.post method to simulate slow responses
-            with patch(
-                "httpx.AsyncClient.post",
-                side_effect=lambda *args, 
-                    **kwargs: asyncio.sleep(0.5).then(lambda: slow_response),
-            ):
-                # Generate many events to overload the queue
-                events = []
-                for i in range(20):
-                    event_data = {
-                        "user_id": f"user-{i}",
-                        "username": f"testuser{i}",
-                        "email": f"test{i}@example.com",
-                    }
-                    events.append(event_data)
-
-                # Try to deliver all events (some will be rejected due to queue size)
-                delivery_ids = []
-                for event_data in events:
-                    try:
-                        delivery = await service.queue_event(
-                            webhook_id=webhook["id"],
-                            event_type=WebhookEventType.USER_CREATED,
-                            event_data=event_data,
-                        )
-                        if delivery:
-                            delivery_ids.append(delivery["id"])
-                    except Exception:
-                        # Queue full exception expected
-                        pass
-
-                # Wait for the queue to process some events
-                await asyncio.sleep(2)
-
-                # Check that some events were processed
-                processed_count = 0
-                for delivery_id in delivery_ids:
-                    delivery = await service.get_delivery(delivery_id)
-                    if delivery and delivery["status"] == WebhookDeliveryStatus.SUCCESS:
-                        processed_count += 1
-
-                # Verify that the system processed some events despite overload
-                assert processed_count > 0
-
-                # Now try to deliver more events after the system has recovered
-                recovery_events = []
-                for i in range(5):
-                    event_data = {
-                        "user_id": f"recovery - user-{i}",
-                        "username": f"recoveryuser{i}",
-                        "email": f"recovery{i}@example.com",
-                    }
-                    recovery_events.append(event_data)
-
-                # Deliver recovery events
-                recovery_delivery_ids = []
-                for event_data in recovery_events:
-                    delivery = await service.queue_event(
-                        webhook_id=webhook["id"],
-                        event_type=WebhookEventType.USER_CREATED,
-                        event_data=event_data,
-                    )
-                    recovery_delivery_ids.append(delivery["id"])
-
-                # Wait for recovery events to be processed
-                await asyncio.sleep(3)
-
-                # Check that recovery events were processed
-                recovery_processed_count = 0
-                for delivery_id in recovery_delivery_ids:
-                    delivery = await service.get_delivery(delivery_id)
-                    if delivery and delivery["status"] == WebhookDeliveryStatus.SUCCESS:
-                        recovery_processed_count += 1
-
-                # Verify that the system recovered and processed new events
-                assert recovery_processed_count == len(recovery_events)
-
-        finally:
-            # Stop the service
-            await service.stop()
-
-class TestBackpressureHandling:
-    """Tests for backpressure handling mechanisms."""
-
-    @pytest.mark.asyncio
-    async def test_backpressure_handling(self):
-        """Test that the system applies backpressure when overloaded."""
-        # Create a webhook service with limited queue size
-        service = WebhookService(max_queue_size=5, max_workers=1)
-        await service.start()
-
-        try:
-            # Register a webhook
-            webhook_data = {
-                "url": "https://example.com / webhook",
-                "events": [WebhookEventType.USER_CREATED],
-                "description": "Test webhook",
-                "is_active": True,
-            }
-            webhook = await service.register_webhook(webhook_data)
-
-            # Create a mock response that takes time to process
-            slow_response = AsyncMock()
-            slow_response.status = 200
-            slow_response.text = AsyncMock(return_value="OK")
-
-            # Patch the httpx.AsyncClient.post method to simulate slow responses
-            with patch(
-                "httpx.AsyncClient.post",
-                side_effect=lambda *args, 
-                    **kwargs: asyncio.sleep(1).then(lambda: slow_response),
-            ):
-                # Fill the queue
-                for i in range(5):
-                    event_data = {
-                        "user_id": f"user-{i}",
-                        "username": f"testuser{i}",
-                        "email": f"test{i}@example.com",
-                    }
-                    await service.queue_event(
-                        webhook_id=webhook["id"],
-                        event_type=WebhookEventType.USER_CREATED,
-                        event_data=event_data,
-                    )
-
-                # Try to add one more event, which should be rejected due to backpressure
-                with pytest.raises(Exception, match="Queue full"):
-                    event_data = {
-                        "user_id": "overflow - user",
-                        "username": "overflowuser",
-                        "email": "overflow @ example.com",
-                    }
-                    await service.queue_event(
-                        webhook_id=webhook["id"],
-                        event_type=WebhookEventType.USER_CREATED,
-                        event_data=event_data,
-                    )
-
-        finally:
-            # Stop the service
-            await service.stop()
-
-class TestQueuePrioritization:
-    """Tests for webhook queue prioritization."""
-
-    @pytest.mark.asyncio
-    async def test_queue_prioritization(self):
-"""
-Test that high - priority events are processed before low - priority events.
-"""
-        # Create a webhook service
-        service = WebhookService()
-        await service.start()
-
-        try:
-            # Register a webhook
-            webhook_data = {
-                "url": "https://example.com / webhook",
-                "events": [
-                    WebhookEventType.USER_CREATED,
-                    WebhookEventType.PAYMENT_RECEIVED,
-                    WebhookEventType.SUBSCRIPTION_CREATED,
-                ],
-                "description": "Test webhook",
-                "is_active": True,
-            }
-            webhook = await service.register_webhook(webhook_data)
-
-            # Create a mock response
-            mock_response = AsyncMock()
-            mock_response.status = 200
-            mock_response.text = AsyncMock(return_value="OK")
-
-            # Track the order of processed events
-            processed_events = []
-
-            # Patch the _deliver_webhook method to track the order
-            original_deliver = service._deliver_webhook
-
-            async def mock_deliver_webhook(webhook_obj, delivery):
-                # Call the original method
-                result = await original_deliver(webhook_obj, delivery)
-                # Record the event type
-                processed_events.append(delivery["event_type"])
-                return result
-
-            with patch.object(service, "_deliver_webhook", mock_deliver_webhook):
-                with patch("httpx.AsyncClient.post", return_value=mock_response):
-                    # Queue events with different priorities
-                    # Assume PAYMENT_RECEIVED is high priority, USER_CREATED is medium, SUBSCRIPTION_CREATED is low
-
-                    # Queue low priority event first
-                    await service.queue_event(
-                        webhook_id=webhook["id"],
-                        event_type=WebhookEventType.SUBSCRIPTION_CREATED,
-                        event_data={"subscription_id": "sub - 123"},
-                        priority=0,  # Low priority
-                    )
-
-                    # Queue medium priority event
-                    await service.queue_event(
-                        webhook_id=webhook["id"],
-                        event_type=WebhookEventType.USER_CREATED,
-                        event_data={"user_id": "user - 123"},
-                        priority=1,  # Medium priority
-                    )
-
-                    # Queue high priority event
-                    await service.queue_event(
-                        webhook_id=webhook["id"],
-                        event_type=WebhookEventType.PAYMENT_RECEIVED,
-                        event_data={"payment_id": "payment - 123"},
-                        priority=2,  # High priority
-                    )
-
-                    # Wait for all events to be processed
-                    await asyncio.sleep(1)
-
-                    # Verify that events were processed in order of priority (high to low)
-                    assert processed_events[0] == WebhookEventType.PAYMENT_RECEIVED
-                    assert processed_events[1] == WebhookEventType.USER_CREATED
-                    assert processed_events[2] == WebhookEventType.SUBSCRIPTION_CREATED
-
-        finally:
-            # Stop the service
-            await service.stop()
-
-class TestExponentialBackoff:
-    """Tests for exponential backoff retry logic."""
-
-    @pytest.mark.asyncio
-    async def test_exponential_backoff(self):
-        """Test that retries use exponential backoff."""
-        # Create a webhook service
-        service = WebhookService()
-        await service.start()
-
-        try:
-            # Register a webhook
-            webhook_data = {
-                "url": "https://example.com / webhook",
-                "events": [WebhookEventType.USER_CREATED],
-                "description": "Test webhook",
-                "is_active": True,
-            }
-            webhook = await service.register_webhook(webhook_data)
-
-            # Create a sequence of failing responses
-            fail_response = AsyncMock()
-            fail_response.status = 500
-            fail_response.text = AsyncMock(return_value="Internal Server Error")
-
-            # Track retry times
-            retry_times = []
-
-            # Patch time.time to track when retries happen
-            original_time = time.time
-
-            def mock_time():
-                current_time = original_time()
-                retry_times.append(current_time)
-                return current_time
-
-            with patch("time.time", mock_time):
-                with patch("httpx.AsyncClient.post", return_value=fail_response):
-                    # Deliver an event that will fail and trigger retries
-                    event_data = {
-                        "user_id": "user - 123",
-                        "username": "testuser",
-                        "email": "test @ example.com",
-                    }
-
-                    # Set max_attempts to 4 (initial + 3 retries)
-                    delivery = await service.deliver_event(
-                        webhook_id=webhook["id"],
-                        event_type=WebhookEventType.USER_CREATED,
-                        event_data=event_data,
-                        max_attempts=4,
-                    )
-
-                    # Wait for all retries to complete
-                    await asyncio.sleep(5)
-
-                    # Verify that delivery failed after max attempts
-                    assert delivery["status"] == \
-                        WebhookDeliveryStatus.MAX_RETRIES_EXCEEDED
-                    assert len(delivery["attempts"]) == 4
-
-                    # Calculate time differences between retries
-                    time_diffs = []
-                    for i in range(1, len(retry_times)):
-                        time_diffs.append(retry_times[i] - retry_times[i - 1])
-
-                    # Verify that each retry took longer than the previous one (exponential backoff)
-                    for i in range(1, len(time_diffs)):
-                        assert time_diffs[i] > time_diffs[i - 1]
-
-        finally:
-            # Stop the service
-            await service.stop()
-
-class TestDeliveryTimeout:
-    """Tests for delivery timeout handling."""
-
-    @pytest.mark.asyncio
-    async def test_delivery_timeout_handling(self):
-        """Test that the system handles delivery timeouts properly."""
-        # Create a webhook service
-        service = WebhookService()
-        await service.start()
-
-        try:
-            # Register a webhook
-            webhook_data = {
-                "url": "https://example.com / webhook",
-                "events": [WebhookEventType.USER_CREATED],
-                "description": "Test webhook",
-                "is_active": True,
-            }
-            webhook = await service.register_webhook(webhook_data)
-
-            # Create a mock that times out
-            async def mock_timeout(*args, **kwargs):
-                await asyncio.sleep(11)  # Sleep longer than the timeout
-                mock_response = AsyncMock()
-                mock_response.status = 200
-                return mock_response
-
-            # Patch the httpx.AsyncClient.post method to simulate a timeout
-            with patch("httpx.AsyncClient.post", side_effect=asyncio.TimeoutError):
-                # Deliver an event
-                event_data = {
-                    "user_id": "user - 123",
-                    "username": "testuser",
-                    "email": "test @ example.com",
-                }
-
-                delivery = await service.deliver_event(
-                    webhook_id=webhook["id"],
-                    event_type=WebhookEventType.USER_CREATED,
-                    event_data=event_data,
-                    timeout=10,  # 10 second timeout
-                )
-
-                # Verify that delivery failed due to timeout
-                assert delivery["status"] == WebhookDeliveryStatus.FAILED
-                assert len(delivery["attempts"]) == 1
-                assert "timeout" in delivery["attempts"][0]["error_message"].lower()
-
-        finally:
-            # Stop the service
-            await service.stop()
-
-class TestQueuePersistence:
-    """Tests for queue persistence across service restarts."""
-
-    @pytest.mark.asyncio
-    async def test_queue_persistence(self):
-        """Test that the queue persists across service restarts."""
-        # Create a webhook service with persistence enabled
-        service = WebhookService(persist_queue=True, queue_file="test_queue.json")
-        await service.start()
-
-        webhook_id = None
-        delivery_ids = []
-
-        try:
-            # Register a webhook
-            webhook_data = {
-                "url": "https://example.com / webhook",
-                "events": [WebhookEventType.USER_CREATED],
-                "description": "Test webhook",
-                "is_active": True,
-            }
-            webhook = await service.register_webhook(webhook_data)
-            webhook_id = webhook["id"]
-
-            # Create a mock response that will be used after restart
-            mock_response = AsyncMock()
-            mock_response.status = 200
-            mock_response.text = AsyncMock(return_value="OK")
-
-            # Queue some events
-            for i in range(5):
-                event_data = {
-                    "user_id": f"user-{i}",
-                    "username": f"testuser{i}",
-                    "email": f"test{i}@example.com",
-                }
-
-                # Patch the _deliver_webhook method to prevent immediate delivery
-                with patch.object(
-                    service, "_deliver_webhook", 
-                        side_effect=Exception("Simulated failure")
-                ):
-                    delivery = await service.queue_event(
-                        webhook_id=webhook["id"],
-                        event_type=WebhookEventType.USER_CREATED,
-                        event_data=event_data,
-                    )
-                    delivery_ids.append(delivery["id"])
-
-            # Stop the service (simulating a restart)
-            await service.stop()
-
-            # Start a new service instance that should load the persisted queue
-            new_service = WebhookService(persist_queue=True, 
-                queue_file="test_queue.json")
-            await new_service.start()
-
-            try:
-                # Patch the httpx.AsyncClient.post method to return success
-                with patch("httpx.AsyncClient.post", return_value=mock_response):
-                    # Wait for the queue to be processed
-                    await asyncio.sleep(3)
-
-                    # Check that the events were delivered after restart
-                    for delivery_id in delivery_ids:
-                        delivery = await new_service.get_delivery(delivery_id)
-                        assert delivery is not None
-                        assert delivery["status"] == WebhookDeliveryStatus.SUCCESS
-
-            finally:
-                # Stop the new service
-                await new_service.stop()
-
-        finally:
-            # Clean up
-            import os
-
-            if os.path.exists("test_queue.json"):
-                os.remove("test_queue.json")
-
-class TestDeadLetterQueue:
-    """Tests for dead letter queue processing."""
-
-    @pytest.mark.asyncio
-    async def test_dead_letter_queue_processing(self):
-        """Test that failed deliveries are moved to the dead letter queue."""
-        # Create a webhook service with dead letter queue enabled
-        service = WebhookService(use_dead_letter_queue=True)
-        await service.start()
-
-        try:
-            # Register a webhook
-            webhook_data = {
-                "url": "https://example.com / webhook",
-                "events": [WebhookEventType.USER_CREATED],
-                "description": "Test webhook",
-                "is_active": True,
-            }
-            webhook = await service.register_webhook(webhook_data)
-
-            # Create a failing response
-            fail_response = AsyncMock()
-            fail_response.status = 500
-            fail_response.text = AsyncMock(return_value="Internal Server Error")
-
-            # Patch the httpx.AsyncClient.post method to always fail
-            with patch("httpx.AsyncClient.post", return_value=fail_response):
-                # Deliver an event that will fail
-                event_data = {
-                    "user_id": "user - 123",
-                    "username": "testuser",
-                    "email": "test @ example.com",
-                }
-
-                # Set max_attempts to 3 (initial + 2 retries)
-                delivery = await service.deliver_event(
-                    webhook_id=webhook["id"],
-                    event_type=WebhookEventType.USER_CREATED,
-                    event_data=event_data,
-                    max_attempts=3,
-                )
-
-                # Wait for all retries to complete
-                await asyncio.sleep(3)
-
-                # Verify that delivery failed after max attempts
-                assert delivery["status"] == WebhookDeliveryStatus.MAX_RETRIES_EXCEEDED
-
-                # Check that the delivery was moved to the dead letter queue
-                dead_letter_items = await service.list_dead_letter_queue()
-                assert len(dead_letter_items) == 1
-                assert dead_letter_items[0]["delivery_id"] == delivery["id"]
-                assert dead_letter_items[0]["webhook_id"] == webhook["id"]
-                assert dead_letter_items[0]["event_type"] == \
-                    WebhookEventType.USER_CREATED
-
-                # Test reprocessing from dead letter queue with a successful response
-                success_response = AsyncMock()
-                success_response.status = 200
-                success_response.text = AsyncMock(return_value="OK")
-
-                with patch("httpx.AsyncClient.post", return_value=success_response):
-                    # Reprocess the dead letter queue
-                    reprocessed = await service.reprocess_dead_letter_queue()
-
-                    # Verify that the item was reprocessed
-                    assert reprocessed == 1
-
-                    # Check that the dead letter queue is now empty
-                    dead_letter_items = await service.list_dead_letter_queue()
-                    assert len(dead_letter_items) == 0
-
-                    # Check that the delivery status was updated
-                    updated_delivery = await service.get_delivery(delivery["id"])
-                    assert updated_delivery["status"] == WebhookDeliveryStatus.SUCCESS
-
-        finally:
-            # Stop the service
-            await service.stop()
-=======
 if __name__ == "__main__":
-    main()
->>>>>>> 6124bda3
+    main()