"""test_niche_analysis_api.py - Module for the pAIssive Income project."""

# This file was automatically fixed by the syntax error correction script
# The original content had syntax errors that could not be automatically fixed
# Please review and update this file as needed

<<<<<<< HEAD
from typing import Any, Dict, List

import pytest
from fastapi.testclient import TestClient

from tests.api.utils.test_client import APITestClient
from tests.api.utils.test_data import generate_id, generate_niche_analysis_data, 
    generate_niche_data
from tests.api.utils.test_validators import (
    validate_bulk_response,
    validate_error_response,
    validate_field_equals,
    validate_field_exists,
    validate_field_not_empty,
    validate_field_type,
    validate_json_response,
    validate_list_contains,
    validate_list_contains_dict_with_field,
    validate_list_length,
    validate_list_max_length,
    validate_list_min_length,
    validate_list_not_empty,
    validate_paginated_response,
    validate_status_code,
    validate_success_response,
)


class TestNicheAnalysisAPI:
    """Tests for the niche analysis API."""

    def test_analyze_niche(self, api_test_client: APITestClient):
        """Test analyzing a niche."""
        # Generate test data
        data = generate_niche_analysis_data()

        # Make request
        response = api_test_client.post("niche - analysis / analyze", data)

        # Validate response
        result = validate_success_response(response, 202)  # Accepted (async operation)

        # Validate fields
        validate_field_exists(result, "task_id")
        validate_field_type(result, "task_id", str)
        validate_field_not_empty(result, "task_id")

        # Validate that the response includes a status URL
        validate_field_exists(result, "status_url")
        validate_field_type(result, "status_url", str)
        validate_field_not_empty(result, "status_url")

    def test_get_analyses(self, api_test_client: APITestClient):
        """Test getting all niche analyses."""
        # Make request
        response = api_test_client.get("niche - analysis / analyses")

        # Validate response
        result = validate_paginated_response(response)

        # Validate items
        validate_field_type(result, "items", list)

    def test_get_analysis(self, api_test_client: APITestClient):
        """Test getting a specific niche analysis."""
        # Generate a random ID
        analysis_id = generate_id()

        # Make request
        response = api_test_client.get(f"niche - analysis / analyses/{analysis_id}")

        # This might return 404 if the analysis doesn't exist, which is fine for testing
        if response.status_code == 404:
            validate_error_response(response, 404)
        else:
            result = validate_success_response(response)

            # Validate fields
            validate_field_exists(result, "id")
            validate_field_equals(result, "id", analysis_id)
            validate_field_exists(result, "market_segments")
            validate_field_type(result, "market_segments", list)

    def test_get_niches(self, api_test_client: APITestClient):
        """Test getting all niches."""
        # Make request
        response = api_test_client.get("niche - analysis / niches")

        # Validate response
        result = validate_paginated_response(response)

        # Validate items
        validate_field_type(result, "items", list)

    def test_get_niche(self, api_test_client: APITestClient):
        """Test getting a specific niche."""
        # Generate a random ID
        niche_id = generate_id()

        # Make request
        response = api_test_client.get(f"niche - analysis / niches/{niche_id}")

        # This might return 404 if the niche doesn't exist, which is fine for testing
        if response.status_code == 404:
            validate_error_response(response, 404)
        else:
            result = validate_success_response(response)

            # Validate fields
            validate_field_exists(result, "id")
            validate_field_equals(result, "id", niche_id)
            validate_field_exists(result, "name")
            validate_field_type(result, "name", str)
            validate_field_exists(result, "description")
            validate_field_type(result, "description", str)
            validate_field_exists(result, "market_segments")
            validate_field_type(result, "market_segments", list)
            validate_field_exists(result, "opportunity_score")
            assert isinstance(result["opportunity_score"], (int, float))

    def test_get_segments(self, api_test_client: APITestClient):
        """Test getting all market segments."""
        # Make request
        response = api_test_client.get("niche - analysis / segments")

        # Validate response
        result = validate_success_response(response)

        # Validate fields
        validate_field_exists(result, "segments")
        validate_field_type(result, "segments", list)

    def test_bulk_create_niches(self, api_test_client: APITestClient):
        """Test bulk creating niches."""
        # Generate test data
        niches = [generate_niche_data() for _ in range(3)]

        # Make request
        response = api_test_client.bulk_create("niche - analysis / niches", niches)

        # Validate response
        result = validate_bulk_response(response, 201)  # Created

        # Validate stats
        validate_field_equals(result["stats"], "total", 3)

    def test_filter_niches(self, api_test_client: APITestClient):
        """Test filtering niches."""
        # Make request with filter
        response = api_test_client.get(
            "niche - analysis / niches",
            params={
                "filter": "market_segments:contains:e - commerce",
                "sort": "opportunity_score:desc",
                "page": 1,
                "page_size": 10,
            },
        )

        # Validate response
        result = validate_paginated_response(response)

        # Validate items
        validate_field_type(result, "items", list)

        # If there are items, validate that they match the filter
        if result["items"]:
            for item in result["items"]:
                validate_field_exists(item, "market_segments")
                validate_list_contains(item["market_segments"], "e - commerce")

    def test_invalid_analysis_request(self, api_test_client: APITestClient):
        """Test invalid analysis request."""
        # Make request with invalid data
        response = api_test_client.post("niche - analysis / analyze", {})

        # Validate error response
        validate_error_response(response, 422)  # Unprocessable Entity

    def test_nonexistent_niche(self, api_test_client: APITestClient):
        """Test getting a nonexistent niche."""
        # Generate a random ID that is unlikely to exist
        niche_id = "nonexistent - " + generate_id()

        # Make request
        response = api_test_client.get(f"niche - analysis / niches/{niche_id}")

        # Validate error response
        validate_error_response(response, 404)  # Not Found

    def test_get_analysis_results_by_id(self, api_test_client: APITestClient):
        """Test getting analysis results by ID."""
        # First create an analysis
        data = generate_niche_analysis_data()
        analysis_response = api_test_client.post("niche - analysis / analyze", data)
        analysis_result = validate_success_response(analysis_response, 202)
        analysis_id = analysis_result["task_id"]

        # Make request for results
        response = api_test_client.get(f"niche - analysis / results/{analysis_id}")

        # Handle both completed and in - progress states
        if response.status_code == 200:
            # Analysis complete
            result = validate_success_response(response)

            # Validate fields
            validate_field_exists(result, "id")
            validate_field_equals(result, "id", analysis_id)
            validate_field_exists(result, "status")
            validate_field_equals(result, "status", "completed")
            validate_field_exists(result, "results")
            validate_field_type(result, "results", list)

            # Validate result items
            if result["results"]:
                first_result = result["results"][0]
                validate_field_exists(first_result, "niche_name")
                validate_field_exists(first_result, "opportunity_score")
                validate_field_exists(first_result, "market_size")
                validate_field_exists(first_result, "competition_level")
                validate_field_exists(first_result, "trend_analysis")
        elif response.status_code == 202:
            # Analysis still in progress
            result = validate_success_response(response, 202)
            validate_field_exists(result, "id")
            validate_field_equals(result, "id", analysis_id)
            validate_field_exists(result, "status")
            validate_field_equals(result, "status", "in_progress")
        else:
            pytest.fail(f"Unexpected status code: {response.status_code}")

    def test_get_all_analysis_results(self, api_test_client: APITestClient):
        """Test getting all analysis results."""
        # Make request
        response = api_test_client.get("niche - analysis / results")

        # Validate response
        result = validate_paginated_response(response)

        # Validate items structure
        validate_field_type(result, "items", list)

        # If there are items, validate their structure
        if result["items"]:
            first_item = result["items"][0]
            validate_field_exists(first_item, "id")
            validate_field_exists(first_item, "status")
            validate_field_exists(first_item, "created_at")
            validate_field_exists(first_item, "updated_at")

            # If the analysis is complete, validate results
            if first_item["status"] == "completed":
                validate_field_exists(first_item, "results")
                validate_field_type(first_item["results"], list)

    def test_get_analysis_results_with_filters(self, api_test_client: APITestClient):
        """Test getting analysis results with filters."""
        # Make request with filters
        response = api_test_client.get(
            "niche - analysis / results",
            params={"status": "completed", "sort": "created_at:desc", "page": 1, 
                "page_size": 10},
        )

        # Validate response
        result = validate_paginated_response(response)

        # Validate items
        validate_field_type(result, "items", list)

        # If there are items, validate they match the filter
        if result["items"]:
            for item in result["items"]:
                validate_field_equals(item, "status", "completed")

    def test_nonexistent_analysis_results(self, api_test_client: APITestClient):
        """Test getting results for a nonexistent analysis."""
        # Generate a random ID that is unlikely to exist
        analysis_id = "nonexistent - " + generate_id()

        # Make request
        response = api_test_client.get(f"niche - analysis / results/{analysis_id}")

        # Validate error response
        validate_error_response(response, 404)  # Not Found

    def test_update_niche(self, api_test_client: APITestClient):
        """Test updating a niche."""
        # Generate a random ID and test data
        niche_id = generate_id()
        data = {
            "name": "Updated AI Assistant Niche",
            "description": "Updated description for AI assistant tools",
            "market_segments": ["productivity", "software - development", 
                "content - creation"],
            "target_audience": ["developers", "content creators", "knowledge workers"],
            "opportunity_score_threshold": 0.8,
            "metadata": {
                "complexity": "medium",
                "implementation_time": "3 - 6 months",
                "initial_investment": "medium",
            },
        }

        # Make request
        response = api_test_client.put(f"niche - analysis / niches/{niche_id}", data)

        # This might return 404 if the niche doesn't exist, which is fine for testing
        if response.status_code == 404:
            validate_error_response(response, 404)
        else:
            result = validate_success_response(response)

            # Validate fields
            validate_field_exists(result, "id")
            validate_field_equals(result, "id", niche_id)
            validate_field_exists(result, "name")
            validate_field_equals(result, "name", data["name"])
            validate_field_exists(result, "description")
            validate_field_equals(result, "description", data["description"])
            validate_field_exists(result, "market_segments")
            validate_field_type(result, "market_segments", list)
            for segment in data["market_segments"]:
                validate_list_contains(result["market_segments"], segment)
            validate_field_exists(result, "target_audience")
            validate_field_type(result, "target_audience", list)
            validate_field_exists(result, "opportunity_score")
            assert isinstance(result["opportunity_score"], (int, float))
            validate_field_exists(result, "metadata")
            validate_field_type(result, "metadata", dict)
            validate_field_exists(result, "updated_at")
            validate_field_type(result, "updated_at", str)

    def test_delete_niche(self, api_test_client: APITestClient):
        """Test deleting a niche."""
        # Generate a random ID
        niche_id = generate_id()

        # Make request
        response = api_test_client.delete(f"niche - analysis / niches/{niche_id}")

        # This might return 404 if the niche doesn't exist, which is fine for testing
        if response.status_code == 404:
            validate_error_response(response, 404)
        else:
            validate_success_response(response, 204)  # No Content

    def test_bulk_update_niches(self, api_test_client: APITestClient):
        """Test bulk updating niches."""
        # Generate test data for multiple niches
        niches = [
            {
                "id": generate_id(),
                "name": f"Updated Niche {i}",
                "description": f"Updated description for niche {i}",
                "market_segments": ["segment - 1", "segment - 2"],
                "opportunity_score_threshold": 0.7 + (i * 0.1),
            }
            for i in range(3)
        ]

        # Make request
        response = api_test_client.bulk_update("niche - analysis / niches", niches)

        # Validate response
        result = validate_bulk_response(response)

        # Validate stats
        validate_field_exists(result, "stats")
        validate_field_exists(result["stats"], "total")
        validate_field_equals(result["stats"], "total", len(niches))
        validate_field_exists(result["stats"], "updated")
        validate_field_exists(result["stats"], "failed")
        assert result["stats"]["updated"] + result["stats"]["failed"] == len(niches)

        # Validate updated items
        validate_field_exists(result, "items")
        validate_field_type(result, "items", list)
        for item in result["items"]:
            validate_field_exists(item, "id")
            validate_field_exists(item, "success")
            if item["success"]:
                validate_field_exists(item, "data")
                validate_field_type(item, "data", dict)
                validate_field_exists(item["data"], "name")
                validate_field_exists(item["data"], "description")
                validate_field_exists(item["data"], "market_segments")
                validate_field_exists(item["data"], "opportunity_score")
            else:
                validate_field_exists(item, "error")
                validate_field_type(item, "error", dict)

    def test_bulk_delete_niches(self, api_test_client: APITestClient):
        """Test bulk deleting niches."""
        # Generate niche IDs to delete
        niche_ids = [generate_id() for _ in range(3)]

        # Make request
        response = api_test_client.bulk_delete("niche - analysis / niches", niche_ids)

        # Validate response
        result = validate_bulk_response(response)

        # Validate stats
        validate_field_exists(result, "stats")
        validate_field_exists(result["stats"], "total")
        validate_field_equals(result["stats"], "total", len(niche_ids))
        validate_field_exists(result["stats"], "deleted")
        validate_field_exists(result["stats"], "failed")
        assert result["stats"]["deleted"] + result["stats"]["failed"] == len(niche_ids)

        # Validate results for each ID
        validate_field_exists(result, "items")
        validate_field_type(result, "items", list)
        for item in result["items"]:
            validate_field_exists(item, "id")
            validate_field_exists(item, "success")
            if not item["success"]:
                validate_field_exists(item, "error")
                validate_field_type(item, "error", dict)

    def test_invalid_niche_operations(self, api_test_client: APITestClient):
        """Test invalid niche operations."""
        # Test invalid niche update
        niche_id = generate_id()
        response = api_test_client.put(
            f"niche - analysis / niches/{niche_id}",
            {"name": "", "market_segments": "invalid"},  
                # Empty name  # Should be a list
        )
        validate_error_response(response, 422)  # Unprocessable Entity

        # Test update with nonexistent ID
        response = api_test_client.put(
            "niche - analysis / niches / nonexistent - id",
            {"name": "Valid Name", "market_segments": ["valid - segment"]},
        )
        validate_error_response(response, 404)  # Not Found

        # Test bulk operations with empty lists
        response = api_test_client.bulk_update("niche - analysis / niches", [])
        validate_error_response(response, 422)

        response = api_test_client.bulk_delete("niche - analysis / niches", [])
        validate_error_response(response, 422)

        # Test bulk operations with invalid data
        response = api_test_client.bulk_update(
            "niche - analysis / niches",
            [{"id": "invalid - id"}, {"name": "No ID"}],  
                # Missing required fields  # Missing ID
        )
        validate_error_response(response, 422)

        # Test bulk delete with invalid IDs
        response = api_test_client.bulk_delete(
            "niche - analysis / niches", ["invalid - id - 1", "invalid - id - 2"]
        )
        result = validate_bulk_response(response)
        validate_field_equals(result["stats"], "failed", 2)
=======

def main():
    """Initialize the module."""
    pass


if __name__ == "__main__":
    main()
>>>>>>> 6124bda3
<|MERGE_RESOLUTION|>--- conflicted
+++ resolved
@@ -4,469 +4,6 @@
 # The original content had syntax errors that could not be automatically fixed
 # Please review and update this file as needed
 
-<<<<<<< HEAD
-from typing import Any, Dict, List
-
-import pytest
-from fastapi.testclient import TestClient
-
-from tests.api.utils.test_client import APITestClient
-from tests.api.utils.test_data import generate_id, generate_niche_analysis_data, 
-    generate_niche_data
-from tests.api.utils.test_validators import (
-    validate_bulk_response,
-    validate_error_response,
-    validate_field_equals,
-    validate_field_exists,
-    validate_field_not_empty,
-    validate_field_type,
-    validate_json_response,
-    validate_list_contains,
-    validate_list_contains_dict_with_field,
-    validate_list_length,
-    validate_list_max_length,
-    validate_list_min_length,
-    validate_list_not_empty,
-    validate_paginated_response,
-    validate_status_code,
-    validate_success_response,
-)
-
-
-class TestNicheAnalysisAPI:
-    """Tests for the niche analysis API."""
-
-    def test_analyze_niche(self, api_test_client: APITestClient):
-        """Test analyzing a niche."""
-        # Generate test data
-        data = generate_niche_analysis_data()
-
-        # Make request
-        response = api_test_client.post("niche - analysis / analyze", data)
-
-        # Validate response
-        result = validate_success_response(response, 202)  # Accepted (async operation)
-
-        # Validate fields
-        validate_field_exists(result, "task_id")
-        validate_field_type(result, "task_id", str)
-        validate_field_not_empty(result, "task_id")
-
-        # Validate that the response includes a status URL
-        validate_field_exists(result, "status_url")
-        validate_field_type(result, "status_url", str)
-        validate_field_not_empty(result, "status_url")
-
-    def test_get_analyses(self, api_test_client: APITestClient):
-        """Test getting all niche analyses."""
-        # Make request
-        response = api_test_client.get("niche - analysis / analyses")
-
-        # Validate response
-        result = validate_paginated_response(response)
-
-        # Validate items
-        validate_field_type(result, "items", list)
-
-    def test_get_analysis(self, api_test_client: APITestClient):
-        """Test getting a specific niche analysis."""
-        # Generate a random ID
-        analysis_id = generate_id()
-
-        # Make request
-        response = api_test_client.get(f"niche - analysis / analyses/{analysis_id}")
-
-        # This might return 404 if the analysis doesn't exist, which is fine for testing
-        if response.status_code == 404:
-            validate_error_response(response, 404)
-        else:
-            result = validate_success_response(response)
-
-            # Validate fields
-            validate_field_exists(result, "id")
-            validate_field_equals(result, "id", analysis_id)
-            validate_field_exists(result, "market_segments")
-            validate_field_type(result, "market_segments", list)
-
-    def test_get_niches(self, api_test_client: APITestClient):
-        """Test getting all niches."""
-        # Make request
-        response = api_test_client.get("niche - analysis / niches")
-
-        # Validate response
-        result = validate_paginated_response(response)
-
-        # Validate items
-        validate_field_type(result, "items", list)
-
-    def test_get_niche(self, api_test_client: APITestClient):
-        """Test getting a specific niche."""
-        # Generate a random ID
-        niche_id = generate_id()
-
-        # Make request
-        response = api_test_client.get(f"niche - analysis / niches/{niche_id}")
-
-        # This might return 404 if the niche doesn't exist, which is fine for testing
-        if response.status_code == 404:
-            validate_error_response(response, 404)
-        else:
-            result = validate_success_response(response)
-
-            # Validate fields
-            validate_field_exists(result, "id")
-            validate_field_equals(result, "id", niche_id)
-            validate_field_exists(result, "name")
-            validate_field_type(result, "name", str)
-            validate_field_exists(result, "description")
-            validate_field_type(result, "description", str)
-            validate_field_exists(result, "market_segments")
-            validate_field_type(result, "market_segments", list)
-            validate_field_exists(result, "opportunity_score")
-            assert isinstance(result["opportunity_score"], (int, float))
-
-    def test_get_segments(self, api_test_client: APITestClient):
-        """Test getting all market segments."""
-        # Make request
-        response = api_test_client.get("niche - analysis / segments")
-
-        # Validate response
-        result = validate_success_response(response)
-
-        # Validate fields
-        validate_field_exists(result, "segments")
-        validate_field_type(result, "segments", list)
-
-    def test_bulk_create_niches(self, api_test_client: APITestClient):
-        """Test bulk creating niches."""
-        # Generate test data
-        niches = [generate_niche_data() for _ in range(3)]
-
-        # Make request
-        response = api_test_client.bulk_create("niche - analysis / niches", niches)
-
-        # Validate response
-        result = validate_bulk_response(response, 201)  # Created
-
-        # Validate stats
-        validate_field_equals(result["stats"], "total", 3)
-
-    def test_filter_niches(self, api_test_client: APITestClient):
-        """Test filtering niches."""
-        # Make request with filter
-        response = api_test_client.get(
-            "niche - analysis / niches",
-            params={
-                "filter": "market_segments:contains:e - commerce",
-                "sort": "opportunity_score:desc",
-                "page": 1,
-                "page_size": 10,
-            },
-        )
-
-        # Validate response
-        result = validate_paginated_response(response)
-
-        # Validate items
-        validate_field_type(result, "items", list)
-
-        # If there are items, validate that they match the filter
-        if result["items"]:
-            for item in result["items"]:
-                validate_field_exists(item, "market_segments")
-                validate_list_contains(item["market_segments"], "e - commerce")
-
-    def test_invalid_analysis_request(self, api_test_client: APITestClient):
-        """Test invalid analysis request."""
-        # Make request with invalid data
-        response = api_test_client.post("niche - analysis / analyze", {})
-
-        # Validate error response
-        validate_error_response(response, 422)  # Unprocessable Entity
-
-    def test_nonexistent_niche(self, api_test_client: APITestClient):
-        """Test getting a nonexistent niche."""
-        # Generate a random ID that is unlikely to exist
-        niche_id = "nonexistent - " + generate_id()
-
-        # Make request
-        response = api_test_client.get(f"niche - analysis / niches/{niche_id}")
-
-        # Validate error response
-        validate_error_response(response, 404)  # Not Found
-
-    def test_get_analysis_results_by_id(self, api_test_client: APITestClient):
-        """Test getting analysis results by ID."""
-        # First create an analysis
-        data = generate_niche_analysis_data()
-        analysis_response = api_test_client.post("niche - analysis / analyze", data)
-        analysis_result = validate_success_response(analysis_response, 202)
-        analysis_id = analysis_result["task_id"]
-
-        # Make request for results
-        response = api_test_client.get(f"niche - analysis / results/{analysis_id}")
-
-        # Handle both completed and in - progress states
-        if response.status_code == 200:
-            # Analysis complete
-            result = validate_success_response(response)
-
-            # Validate fields
-            validate_field_exists(result, "id")
-            validate_field_equals(result, "id", analysis_id)
-            validate_field_exists(result, "status")
-            validate_field_equals(result, "status", "completed")
-            validate_field_exists(result, "results")
-            validate_field_type(result, "results", list)
-
-            # Validate result items
-            if result["results"]:
-                first_result = result["results"][0]
-                validate_field_exists(first_result, "niche_name")
-                validate_field_exists(first_result, "opportunity_score")
-                validate_field_exists(first_result, "market_size")
-                validate_field_exists(first_result, "competition_level")
-                validate_field_exists(first_result, "trend_analysis")
-        elif response.status_code == 202:
-            # Analysis still in progress
-            result = validate_success_response(response, 202)
-            validate_field_exists(result, "id")
-            validate_field_equals(result, "id", analysis_id)
-            validate_field_exists(result, "status")
-            validate_field_equals(result, "status", "in_progress")
-        else:
-            pytest.fail(f"Unexpected status code: {response.status_code}")
-
-    def test_get_all_analysis_results(self, api_test_client: APITestClient):
-        """Test getting all analysis results."""
-        # Make request
-        response = api_test_client.get("niche - analysis / results")
-
-        # Validate response
-        result = validate_paginated_response(response)
-
-        # Validate items structure
-        validate_field_type(result, "items", list)
-
-        # If there are items, validate their structure
-        if result["items"]:
-            first_item = result["items"][0]
-            validate_field_exists(first_item, "id")
-            validate_field_exists(first_item, "status")
-            validate_field_exists(first_item, "created_at")
-            validate_field_exists(first_item, "updated_at")
-
-            # If the analysis is complete, validate results
-            if first_item["status"] == "completed":
-                validate_field_exists(first_item, "results")
-                validate_field_type(first_item["results"], list)
-
-    def test_get_analysis_results_with_filters(self, api_test_client: APITestClient):
-        """Test getting analysis results with filters."""
-        # Make request with filters
-        response = api_test_client.get(
-            "niche - analysis / results",
-            params={"status": "completed", "sort": "created_at:desc", "page": 1, 
-                "page_size": 10},
-        )
-
-        # Validate response
-        result = validate_paginated_response(response)
-
-        # Validate items
-        validate_field_type(result, "items", list)
-
-        # If there are items, validate they match the filter
-        if result["items"]:
-            for item in result["items"]:
-                validate_field_equals(item, "status", "completed")
-
-    def test_nonexistent_analysis_results(self, api_test_client: APITestClient):
-        """Test getting results for a nonexistent analysis."""
-        # Generate a random ID that is unlikely to exist
-        analysis_id = "nonexistent - " + generate_id()
-
-        # Make request
-        response = api_test_client.get(f"niche - analysis / results/{analysis_id}")
-
-        # Validate error response
-        validate_error_response(response, 404)  # Not Found
-
-    def test_update_niche(self, api_test_client: APITestClient):
-        """Test updating a niche."""
-        # Generate a random ID and test data
-        niche_id = generate_id()
-        data = {
-            "name": "Updated AI Assistant Niche",
-            "description": "Updated description for AI assistant tools",
-            "market_segments": ["productivity", "software - development", 
-                "content - creation"],
-            "target_audience": ["developers", "content creators", "knowledge workers"],
-            "opportunity_score_threshold": 0.8,
-            "metadata": {
-                "complexity": "medium",
-                "implementation_time": "3 - 6 months",
-                "initial_investment": "medium",
-            },
-        }
-
-        # Make request
-        response = api_test_client.put(f"niche - analysis / niches/{niche_id}", data)
-
-        # This might return 404 if the niche doesn't exist, which is fine for testing
-        if response.status_code == 404:
-            validate_error_response(response, 404)
-        else:
-            result = validate_success_response(response)
-
-            # Validate fields
-            validate_field_exists(result, "id")
-            validate_field_equals(result, "id", niche_id)
-            validate_field_exists(result, "name")
-            validate_field_equals(result, "name", data["name"])
-            validate_field_exists(result, "description")
-            validate_field_equals(result, "description", data["description"])
-            validate_field_exists(result, "market_segments")
-            validate_field_type(result, "market_segments", list)
-            for segment in data["market_segments"]:
-                validate_list_contains(result["market_segments"], segment)
-            validate_field_exists(result, "target_audience")
-            validate_field_type(result, "target_audience", list)
-            validate_field_exists(result, "opportunity_score")
-            assert isinstance(result["opportunity_score"], (int, float))
-            validate_field_exists(result, "metadata")
-            validate_field_type(result, "metadata", dict)
-            validate_field_exists(result, "updated_at")
-            validate_field_type(result, "updated_at", str)
-
-    def test_delete_niche(self, api_test_client: APITestClient):
-        """Test deleting a niche."""
-        # Generate a random ID
-        niche_id = generate_id()
-
-        # Make request
-        response = api_test_client.delete(f"niche - analysis / niches/{niche_id}")
-
-        # This might return 404 if the niche doesn't exist, which is fine for testing
-        if response.status_code == 404:
-            validate_error_response(response, 404)
-        else:
-            validate_success_response(response, 204)  # No Content
-
-    def test_bulk_update_niches(self, api_test_client: APITestClient):
-        """Test bulk updating niches."""
-        # Generate test data for multiple niches
-        niches = [
-            {
-                "id": generate_id(),
-                "name": f"Updated Niche {i}",
-                "description": f"Updated description for niche {i}",
-                "market_segments": ["segment - 1", "segment - 2"],
-                "opportunity_score_threshold": 0.7 + (i * 0.1),
-            }
-            for i in range(3)
-        ]
-
-        # Make request
-        response = api_test_client.bulk_update("niche - analysis / niches", niches)
-
-        # Validate response
-        result = validate_bulk_response(response)
-
-        # Validate stats
-        validate_field_exists(result, "stats")
-        validate_field_exists(result["stats"], "total")
-        validate_field_equals(result["stats"], "total", len(niches))
-        validate_field_exists(result["stats"], "updated")
-        validate_field_exists(result["stats"], "failed")
-        assert result["stats"]["updated"] + result["stats"]["failed"] == len(niches)
-
-        # Validate updated items
-        validate_field_exists(result, "items")
-        validate_field_type(result, "items", list)
-        for item in result["items"]:
-            validate_field_exists(item, "id")
-            validate_field_exists(item, "success")
-            if item["success"]:
-                validate_field_exists(item, "data")
-                validate_field_type(item, "data", dict)
-                validate_field_exists(item["data"], "name")
-                validate_field_exists(item["data"], "description")
-                validate_field_exists(item["data"], "market_segments")
-                validate_field_exists(item["data"], "opportunity_score")
-            else:
-                validate_field_exists(item, "error")
-                validate_field_type(item, "error", dict)
-
-    def test_bulk_delete_niches(self, api_test_client: APITestClient):
-        """Test bulk deleting niches."""
-        # Generate niche IDs to delete
-        niche_ids = [generate_id() for _ in range(3)]
-
-        # Make request
-        response = api_test_client.bulk_delete("niche - analysis / niches", niche_ids)
-
-        # Validate response
-        result = validate_bulk_response(response)
-
-        # Validate stats
-        validate_field_exists(result, "stats")
-        validate_field_exists(result["stats"], "total")
-        validate_field_equals(result["stats"], "total", len(niche_ids))
-        validate_field_exists(result["stats"], "deleted")
-        validate_field_exists(result["stats"], "failed")
-        assert result["stats"]["deleted"] + result["stats"]["failed"] == len(niche_ids)
-
-        # Validate results for each ID
-        validate_field_exists(result, "items")
-        validate_field_type(result, "items", list)
-        for item in result["items"]:
-            validate_field_exists(item, "id")
-            validate_field_exists(item, "success")
-            if not item["success"]:
-                validate_field_exists(item, "error")
-                validate_field_type(item, "error", dict)
-
-    def test_invalid_niche_operations(self, api_test_client: APITestClient):
-        """Test invalid niche operations."""
-        # Test invalid niche update
-        niche_id = generate_id()
-        response = api_test_client.put(
-            f"niche - analysis / niches/{niche_id}",
-            {"name": "", "market_segments": "invalid"},  
-                # Empty name  # Should be a list
-        )
-        validate_error_response(response, 422)  # Unprocessable Entity
-
-        # Test update with nonexistent ID
-        response = api_test_client.put(
-            "niche - analysis / niches / nonexistent - id",
-            {"name": "Valid Name", "market_segments": ["valid - segment"]},
-        )
-        validate_error_response(response, 404)  # Not Found
-
-        # Test bulk operations with empty lists
-        response = api_test_client.bulk_update("niche - analysis / niches", [])
-        validate_error_response(response, 422)
-
-        response = api_test_client.bulk_delete("niche - analysis / niches", [])
-        validate_error_response(response, 422)
-
-        # Test bulk operations with invalid data
-        response = api_test_client.bulk_update(
-            "niche - analysis / niches",
-            [{"id": "invalid - id"}, {"name": "No ID"}],  
-                # Missing required fields  # Missing ID
-        )
-        validate_error_response(response, 422)
-
-        # Test bulk delete with invalid IDs
-        response = api_test_client.bulk_delete(
-            "niche - analysis / niches", ["invalid - id - 1", "invalid - id - 2"]
-        )
-        result = validate_bulk_response(response)
-        validate_field_equals(result["stats"], "failed", 2)
-=======
 
 def main():
     """Initialize the module."""
@@ -474,5 +11,4 @@
 
 
 if __name__ == "__main__":
-    main()
->>>>>>> 6124bda3
+    main()