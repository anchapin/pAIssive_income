--- conflicted
+++ resolved
@@ -4,314 +4,6 @@
 # The original content had syntax errors that could not be automatically fixed
 # Please review and update this file as needed
 
-<<<<<<< HEAD
-from tests.api.utils.test_client import APITestClient
-from tests.api.utils.test_data import generate_id, generate_webhook_data
-    validate_bulk_response,
-    validate_error_response,
-    validate_field_equals,
-    validate_field_exists,
-    validate_field_not_empty,
-    validate_field_type,
-    validate_json_response,
-    validate_list_contains,
-    validate_list_contains_dict_with_field,
-    validate_list_length,
-    validate_list_max_length,
-    validate_list_min_length,
-    validate_list_not_empty,
-    validate_paginated_response,
-    validate_status_code,
-    validate_success_response,
-)
-
-class TestWebhookAPI:
-    """Tests for the webhook API."""
-
-    def test_create_webhook(self, auth_api_test_client: APITestClient):
-        """Test creating a webhook."""
-        # Generate test data
-        data = generate_webhook_data()
-
-        # Make request
-        response = auth_api_test_client.post("webhooks", data)
-
-        # Validate response
-        result = validate_success_response(response, 201)  # Created
-
-        # Validate fields
-        validate_field_exists(result, "id")
-        validate_field_type(result, "id", str)
-        validate_field_not_empty(result, "id")
-        validate_field_exists(result, "url")
-        validate_field_equals(result, "url", data["url"])
-        validate_field_exists(result, "event_types")
-        validate_field_type(result, "event_types", list)
-        for event_type in data["event_types"]:
-            validate_list_contains(result["event_types"], event_type)
-        validate_field_exists(result, "description")
-        validate_field_equals(result, "description", data["description"])
-        validate_field_exists(result, "is_active")
-        validate_field_equals(result, "is_active", data["is_active"])
-
-        # Secret should not be returned in full
-        validate_field_exists(result, "secret_preview")
-        validate_field_type(result, "secret_preview", str)
-        assert "secret" not in result
-
-    def test_get_webhooks(self, auth_api_test_client: APITestClient):
-        """Test getting all webhooks."""
-        # Make request
-        response = auth_api_test_client.get("webhooks")
-
-        # Validate response
-        result = validate_paginated_response(response)
-
-        # Validate items
-        validate_field_type(result, "items", list)
-
-    def test_get_webhook(self, auth_api_test_client: APITestClient):
-        """Test getting a specific webhook."""
-        # Generate a random ID
-        webhook_id = generate_id()
-
-        # Make request
-        response = auth_api_test_client.get(f"webhooks/{webhook_id}")
-
-        # This might return 404 if the webhook doesn't exist, which is fine for testing
-        if response.status_code == 404:
-            validate_error_response(response, 404)
-        else:
-            result = validate_success_response(response)
-
-            # Validate fields
-            validate_field_exists(result, "id")
-            validate_field_equals(result, "id", webhook_id)
-            validate_field_exists(result, "url")
-            validate_field_type(result, "url", str)
-            validate_field_exists(result, "event_types")
-            validate_field_type(result, "event_types", list)
-            validate_field_exists(result, "description")
-            validate_field_type(result, "description", str)
-            validate_field_exists(result, "is_active")
-            validate_field_type(result, "is_active", bool)
-            validate_field_exists(result, "created_at")
-            validate_field_type(result, "created_at", str)
-
-            # Secret should not be returned in full
-            validate_field_exists(result, "secret_preview")
-            validate_field_type(result, "secret_preview", str)
-            assert "secret" not in result
-
-    def test_update_webhook(self, auth_api_test_client: APITestClient):
-        """Test updating a webhook."""
-        # Generate a random ID
-        webhook_id = generate_id()
-
-        # Generate test data
-        data = {
-            "url": "https://example.com / updated - webhook",
-            "event_types": ["niche.created", "solution.created"],
-            "description": "Updated webhook",
-            "is_active": True,
-        }
-
-        # Make request
-        response = auth_api_test_client.put(f"webhooks/{webhook_id}", data)
-
-        # This might return 404 if the webhook doesn't exist, which is fine for testing
-        if response.status_code == 404:
-            validate_error_response(response, 404)
-        else:
-            result = validate_success_response(response)
-
-            # Validate fields
-            validate_field_exists(result, "id")
-            validate_field_equals(result, "id", webhook_id)
-            validate_field_exists(result, "url")
-            validate_field_equals(result, "url", data["url"])
-            validate_field_exists(result, "event_types")
-            validate_field_type(result, "event_types", list)
-            for event_type in data["event_types"]:
-                validate_list_contains(result["event_types"], event_type)
-            validate_field_exists(result, "description")
-            validate_field_equals(result, "description", data["description"])
-            validate_field_exists(result, "is_active")
-            validate_field_equals(result, "is_active", data["is_active"])
-
-    def test_delete_webhook(self, auth_api_test_client: APITestClient):
-        """Test deleting a webhook."""
-        # Generate a random ID
-        webhook_id = generate_id()
-
-        # Make request
-        response = auth_api_test_client.delete(f"webhooks/{webhook_id}")
-
-        # This might return 404 if the webhook doesn't exist, which is fine for testing
-        if response.status_code == 404:
-            validate_error_response(response, 404)
-        else:
-            validate_success_response(response, 204)  # No Content
-
-    def test_get_webhook_deliveries(self, auth_api_test_client: APITestClient):
-        """Test getting webhook deliveries."""
-        # Generate a random ID
-        webhook_id = generate_id()
-
-        # Make request
-        response = auth_api_test_client.get(f"webhooks/{webhook_id}/deliveries")
-
-        # This might return 404 if the webhook doesn't exist, which is fine for testing
-        if response.status_code == 404:
-            validate_error_response(response, 404)
-        else:
-            result = validate_paginated_response(response)
-
-            # Validate items
-            validate_field_type(result, "items", list)
-
-            # If there are items, validate their structure
-            if result["items"]:
-                item = result["items"][0]
-                validate_field_exists(item, "id")
-                validate_field_type(item, "id", str)
-                validate_field_exists(item, "webhook_id")
-                validate_field_equals(item, "webhook_id", webhook_id)
-                validate_field_exists(item, "event_type")
-                validate_field_type(item, "event_type", str)
-                validate_field_exists(item, "status")
-                validate_field_type(item, "status", str)
-                validate_field_exists(item, "created_at")
-                validate_field_type(item, "created_at", str)
-
-    def test_get_webhook_delivery(self, auth_api_test_client: APITestClient):
-        """Test getting a specific webhook delivery."""
-        # Generate random IDs
-        webhook_id = generate_id()
-        delivery_id = generate_id()
-
-        # Make request
-        response = \
-            auth_api_test_client.get(f"webhooks/{webhook_id}/deliveries/{delivery_id}")
-
-        # This might return 404 if the webhook or delivery doesn't exist, which is fine for testing
-        if response.status_code == 404:
-            validate_error_response(response, 404)
-        else:
-            result = validate_success_response(response)
-
-            # Validate fields
-            validate_field_exists(result, "id")
-            validate_field_equals(result, "id", delivery_id)
-            validate_field_exists(result, "webhook_id")
-            validate_field_equals(result, "webhook_id", webhook_id)
-            validate_field_exists(result, "event_type")
-            validate_field_type(result, "event_type", str)
-            validate_field_exists(result, "status")
-            validate_field_type(result, "status", str)
-            validate_field_exists(result, "request_headers")
-            validate_field_type(result, "request_headers", dict)
-            validate_field_exists(result, "request_body")
-            validate_field_exists(result, "response_status")
-            validate_field_type(result, "response_status", str)
-            validate_field_exists(result, "response_headers")
-            validate_field_type(result, "response_headers", dict)
-            validate_field_exists(result, "response_body")
-            validate_field_exists(result, "created_at")
-            validate_field_type(result, "created_at", str)
-
-    def test_redeliver_webhook(self, auth_api_test_client: APITestClient):
-        """Test redelivering a webhook."""
-        # Generate random IDs
-        webhook_id = generate_id()
-        delivery_id = generate_id()
-
-        # Make request
-        response = auth_api_test_client.post(
-            f"webhooks/{webhook_id}/deliveries/{delivery_id}/redeliver"
-        )
-
-        # This might return 404 if the webhook or delivery doesn't exist, which is fine for testing
-        if response.status_code == 404:
-            validate_error_response(response, 404)
-        else:
-            result = validate_success_response(response, 202)  # Accepted
-
-            # Validate fields
-            validate_field_exists(result, "id")
-            validate_field_type(result, "id", str)
-            validate_field_not_empty(result, "id")
-            validate_field_exists(result, "webhook_id")
-            validate_field_equals(result, "webhook_id", webhook_id)
-            validate_field_exists(result, "original_delivery_id")
-            validate_field_equals(result, "original_delivery_id", delivery_id)
-            validate_field_exists(result, "status")
-            validate_field_equals(result, "status", "pending")
-
-    def test_regenerate_webhook_secret(self, auth_api_test_client: APITestClient):
-        """Test regenerating a webhook secret."""
-        # Generate a random ID
-        webhook_id = generate_id()
-
-        # Make request
-        response = auth_api_test_client.post(f"webhooks/{webhook_id}/regenerate - \
-            secret")
-
-        # This might return 404 if the webhook doesn't exist, which is fine for testing
-        if response.status_code == 404:
-            validate_error_response(response, 404)
-        else:
-            result = validate_success_response(response)
-
-            # Validate fields
-            validate_field_exists(result, "id")
-            validate_field_equals(result, "id", webhook_id)
-            validate_field_exists(result, "secret")
-            validate_field_type(result, "secret", str)
-            validate_field_not_empty(result, "secret")
-
-    def test_get_event_types(self, auth_api_test_client: APITestClient):
-        """Test getting all event types."""
-        # Make request
-        response = auth_api_test_client.get("webhooks / event - types")
-
-        # Validate response
-        result = validate_success_response(response)
-
-        # Validate fields
-        validate_field_exists(result, "event_types")
-        validate_field_type(result, "event_types", list)
-        # Skip validating that the list is not empty
-
-    def test_unauthorized_access(self, api_test_client: APITestClient):
-        """Test unauthorized access to webhook endpoints."""
-        # Make request without authentication
-        # Create a client with no auth headers
-        client = APITestClient(api_test_client.client, {})
-        response = client.get("webhooks")
-
-        # Validate error response
-        validate_error_response(response, 401)  # Unauthorized
-
-    def test_invalid_webhook_request(self, auth_api_test_client: APITestClient):
-        """Test invalid webhook request."""
-        # Make request with invalid data
-        response = auth_api_test_client.post("webhooks", {})
-
-        # Validate error response
-        validate_error_response(response, 422)  # Unprocessable Entity
-
-    def test_nonexistent_webhook(self, auth_api_test_client: APITestClient):
-        """Test getting a nonexistent webhook."""
-        # Generate a random ID that is unlikely to exist
-        webhook_id = "nonexistent - " + generate_id()
-
-        # Make request
-        response = auth_api_test_client.get(f"webhooks/{webhook_id}")
-
-        # Validate error response
-        validate_error_response(response, 404)  # Not Found
-=======
 
 def main():
     """Initialize the module."""
@@ -319,5 +11,4 @@
 
 
 if __name__ == "__main__":
-    main()
->>>>>>> 6124bda3
+    main()