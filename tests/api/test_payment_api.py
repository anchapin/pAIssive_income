--- conflicted
+++ resolved
@@ -4,190 +4,6 @@
 # The original content had syntax errors that could not be automatically fixed
 # Please review and update this file as needed
 
-<<<<<<< HEAD
-from tests.api.utils.test_client import APITestClient
-from tests.api.utils.test_data import generate_id
-    validate_bulk_response,
-    validate_error_response,
-    validate_field_equals,
-    validate_field_exists,
-    validate_field_not_empty,
-    validate_field_type,
-    validate_json_response,
-    validate_list_contains,
-    validate_list_contains_dict_with_field,
-    validate_list_length,
-    validate_list_max_length,
-    validate_list_min_length,
-    validate_list_not_empty,
-    validate_paginated_response,
-    validate_status_code,
-    validate_success_response,
-)
-
-class TestPaymentAPI:
-    """Tests for the payment API."""
-
-    def test_process_payment(self, api_test_client: APITestClient):
-        """Test processing a payment."""
-        # Generate test data
-        data = {
-            "subscription_id": generate_id(),
-            "amount": 99.99,
-            "currency": "USD",
-            "payment_method": {
-                "type": "credit_card",
-                "token": "test_card_token",
-                "billing_details": {
-                    "name": "Test User",
-                    "email": "test @ example.com",
-                    "address": {
-                        "line1": "123 Test St",
-                        "city": "Test City",
-                        "state": "TS",
-                        "postal_code": "12345",
-                        "country": "US",
-                    },
-                },
-            },
-        }
-
-        # Make request
-        response = api_test_client.post("payments / process", data)
-
-        # Validate response
-        result = validate_success_response(response, 201)  # Created
-
-        # Validate fields
-        validate_field_exists(result, "id")
-        validate_field_type(result, "id", str)
-        validate_field_not_empty(result, "id")
-        validate_field_exists(result, "status")
-        validate_field_equals(result, "status", "succeeded")
-        validate_field_exists(result, "amount")
-        validate_field_equals(result, "amount", data["amount"])
-        validate_field_exists(result, "currency")
-        validate_field_equals(result, "currency", data["currency"])
-        validate_field_exists(result, "created_at")
-        validate_field_type(result, "created_at", str)
-
-    def test_subscription_lifecycle(self, api_test_client: APITestClient):
-        """Test subscription lifecycle (create, modify, cancel)."""
-        # Step 1: Create subscription
-        create_data = {
-            "plan_id": generate_id(),
-            "customer_id": generate_id(),
-            "payment_method": {"type": "credit_card", "token": "test_card_token"},
-            "billing_details": {"name": "Test User", "email": "test @ example.com"},
-        }
-
-        response = api_test_client.post("payments / subscriptions", create_data)
-        result = validate_success_response(response, 201)  # Created
-        subscription_id = result["id"]
-
-        # Validate subscription creation
-        validate_field_exists(result, "status")
-        validate_field_equals(result, "status", "active")
-        validate_field_exists(result, "current_period_end")
-        validate_field_type(result, "current_period_end", str)
-
-        # Step 2: Modify subscription
-        modify_data = {
-            "plan_id": generate_id(),  # New plan
-            "proration_behavior": "create_prorations",
-        }
-
-        response = api_test_client.put(f"payments / subscriptions/{subscription_id}", 
-            modify_data)
-        result = validate_success_response(response)
-
-        # Validate subscription modification
-        validate_field_exists(result, "plan_id")
-        validate_field_equals(result, "plan_id", modify_data["plan_id"])
-        validate_field_exists(result, "proration")
-        validate_field_type(result, "proration", dict)
-
-        # Step 3: Cancel subscription
-        cancel_data = {
-            "cancellation_reason": "test_cancellation",
-            "feedback": "Testing subscription cancellation",
-        }
-
-        response = api_test_client.delete(
-            f"payments / subscriptions/{subscription_id}", json=cancel_data
-        )
-        result = validate_success_response(response)
-
-        # Validate subscription cancellation
-        validate_field_exists(result, "status")
-        validate_field_equals(result, "status", "canceled")
-        validate_field_exists(result, "canceled_at")
-        validate_field_type(result, "canceled_at", str)
-
-    def test_refund_payment(self, api_test_client: APITestClient):
-        """Test refunding a payment."""
-        # Generate test data
-        payment_id = generate_id()
-        data = {
-            "amount": 50.00,  # Partial refund
-            "reason": "customer_request",
-            "metadata": {
-                "customer_support_id": "test_cs_123",
-                "refund_notes": "Customer dissatisfied with service",
-            },
-        }
-
-        # Make request
-        response = api_test_client.post(f"payments/{payment_id}/refund", data)
-
-        # This might return 404 if the payment doesn't exist
-        if response.status_code == 404:
-            validate_error_response(response, 404)
-        else:
-            result = validate_success_response(response)
-
-            # Validate fields
-            validate_field_exists(result, "id")
-            validate_field_type(result, "id", str)
-            validate_field_exists(result, "payment_id")
-            validate_field_equals(result, "payment_id", payment_id)
-            validate_field_exists(result, "amount")
-            validate_field_equals(result, "amount", data["amount"])
-            validate_field_exists(result, "status")
-            validate_field_equals(result, "status", "succeeded")
-            validate_field_exists(result, "created_at")
-            validate_field_type(result, "created_at", str)
-
-    def test_payment_retry(self, api_test_client: APITestClient):
-        """Test payment retry logic."""
-        # Generate test data
-        failed_payment_id = generate_id()
-        data = {
-            "payment_method": {"type": "credit_card", "token": "new_test_card_token"},
-            "retry_strategy": {"max_attempts": 3, "interval": "1h"},
-        }
-
-        # Make request
-        response = api_test_client.post(f"payments/{failed_payment_id}/retry", data)
-
-        # This might return 404 if the payment doesn't exist
-        if response.status_code == 404:
-            validate_error_response(response, 404)
-        else:
-            result = validate_success_response(response)
-
-            # Validate fields
-            validate_field_exists(result, "id")
-            validate_field_type(result, "id", str)
-            validate_field_exists(result, "original_payment_id")
-            validate_field_equals(result, "original_payment_id", failed_payment_id)
-            validate_field_exists(result, "status")
-            validate_field_type(result, "status", str)
-            validate_field_exists(result, "attempt_number")
-            validate_field_type(result, "attempt_number", int)
-            validate_field_exists(result, "next_retry_at")
-            validate_field_type(result, "next_retry_at", (str, type(None)))
-=======
 
 def main():
     """Initialize the module."""
@@ -195,5 +11,4 @@
 
 
 if __name__ == "__main__":
-    main()
->>>>>>> 6124bda3
+    main()