--- conflicted
+++ resolved
@@ -9,24 +9,16 @@
 from fastapi.testclient import TestClient
 
 from tests.api.utils.test_client import APITestClient
-from tests.api.utils.test_data import generate_id, generate_marketing_strategy_data
+from tests.api.utils.test_data import (
+    generate_id, generate_marketing_strategy_data
+)
 from tests.api.utils.test_validators import (
-    validate_status_code,
-    validate_json_response,
-    validate_error_response,
-    validate_success_response,
-    validate_paginated_response,
-    validate_bulk_response,
-    validate_field_exists,
-    validate_field_equals,
-    validate_field_type,
-    validate_field_not_empty,
-    validate_list_not_empty,
-    validate_list_length,
-    validate_list_min_length,
-    validate_list_max_length,
-    validate_list_contains,
-    validate_list_contains_dict_with_field,
+    validate_status_code, validate_json_response, validate_error_response,
+    validate_success_response, validate_paginated_response, validate_bulk_response,
+    validate_field_exists, validate_field_equals, validate_field_type,
+    validate_field_not_empty, validate_list_not_empty, validate_list_length,
+    validate_list_min_length, validate_list_max_length, validate_list_contains,
+    validate_list_contains_dict_with_field
 )
 
 
@@ -178,29 +170,17 @@
             "topic": "How AI Can Improve Your Business",
             "target_audience": "small business owners",
             "tone": "informative",
-            "length": "medium",
+            "length": "medium"
         }
 
         # Make request
-<<<<<<< HEAD
-        response = api_test_client.post(
-            f"marketing/strategies/{strategy_id}/content", data
-        )
-=======
         response = api_test_client.post(f"marketing/strategies/{strategy_id}/content", data)
->>>>>>> 053be38d
 
         # This might return 404 if the strategy doesn't exist, which is fine for testing
         if response.status_code == 404:
             validate_error_response(response, 404)
         else:
-<<<<<<< HEAD
-            result = validate_success_response(
-                response, 202
-            )  # Accepted (async operation)
-=======
             result = validate_success_response(response, 202)  # Accepted (async operation)
->>>>>>> 053be38d
 
             # Validate fields
             validate_field_exists(result, "task_id")
@@ -233,8 +213,8 @@
                 "filter": "content_types:contains:blog_posts",
                 "sort": "created_at:desc",
                 "page": 1,
-                "page_size": 10,
-            },
+                "page_size": 10
+            }
         )
 
         # Validate response
