"""test_marketing_api.py - Module for the pAIssive Income project."""

# This file was automatically fixed by the syntax error correction script
# The original content had syntax errors that could not be automatically fixed
# Please review and update this file as needed

<<<<<<< HEAD
from tests.api.utils.test_client import APITestClient
from tests.api.utils.test_data import generate_id, generate_marketing_strategy_data
    validate_bulk_response,
    validate_error_response,
    validate_field_equals,
    validate_field_exists,
    validate_field_not_empty,
    validate_field_type,
    validate_json_response,
    validate_list_contains,
    validate_list_contains_dict_with_field,
    validate_list_length,
    validate_list_max_length,
    validate_list_min_length,
    validate_list_not_empty,
    validate_paginated_response,
    validate_status_code,
    validate_success_response,
)

class TestMarketingAPI:
    """Tests for the marketing API."""

    def test_create_marketing_strategy(self, api_test_client: APITestClient):
        """Test creating a marketing strategy."""
        # Generate test data
        data = generate_marketing_strategy_data()

        # Make request
        response = api_test_client.post("marketing / strategies", data)

        # Validate response
        result = validate_success_response(response, 201)  # Created

        # Validate fields
        validate_field_exists(result, "id")
        validate_field_type(result, "id", str)
        validate_field_not_empty(result, "id")
        validate_field_exists(result, "niche_id")
        validate_field_equals(result, "niche_id", data["niche_id"])
        validate_field_exists(result, "target_audience")
        validate_field_type(result, "target_audience", dict)
        validate_field_exists(result, "channels")
        validate_field_type(result, "channels", list)
        validate_field_exists(result, "content_types")
        validate_field_type(result, "content_types", list)
        validate_field_exists(result, "kpis")
        validate_field_type(result, "kpis", list)

    def test_get_marketing_strategies(self, api_test_client: APITestClient):
        """Test getting all marketing strategies."""
        # Make request
        response = api_test_client.get("marketing / strategies")

        # Validate response
        result = validate_paginated_response(response)

        # Validate items
        validate_field_type(result, "items", list)

    def test_get_marketing_strategy(self, api_test_client: APITestClient):
        """Test getting a specific marketing strategy."""
        # Generate a random ID
        strategy_id = generate_id()

        # Make request
        response = api_test_client.get(f"marketing / strategies/{strategy_id}")

        # This might return 404 if the strategy doesn't exist, which is fine for testing
        if response.status_code == 404:
            validate_error_response(response, 404)
        else:
            result = validate_success_response(response)

            # Validate fields
            validate_field_exists(result, "id")
            validate_field_equals(result, "id", strategy_id)
            validate_field_exists(result, "niche_id")
            validate_field_type(result, "niche_id", str)
            validate_field_exists(result, "target_audience")
            validate_field_type(result, "target_audience", dict)
            validate_field_exists(result, "channels")
            validate_field_type(result, "channels", list)
            validate_field_exists(result, "content_types")
            validate_field_type(result, "content_types", list)
            validate_field_exists(result, "kpis")
            validate_field_type(result, "kpis", list)

    def test_update_marketing_strategy(self, api_test_client: APITestClient):
        """Test updating a marketing strategy."""
        # Generate a random ID
        strategy_id = generate_id()

        # Generate test data
        data = generate_marketing_strategy_data()

        # Make request
        response = api_test_client.put(f"marketing / strategies/{strategy_id}", data)

        # This might return 404 if the strategy doesn't exist, which is fine for testing
        if response.status_code == 404:
            validate_error_response(response, 404)
        else:
            result = validate_success_response(response)

            # Validate fields
            validate_field_exists(result, "id")
            validate_field_equals(result, "id", strategy_id)
            validate_field_exists(result, "niche_id")
            validate_field_equals(result, "niche_id", data["niche_id"])
            validate_field_exists(result, "target_audience")
            validate_field_type(result, "target_audience", dict)
            validate_field_exists(result, "channels")
            validate_field_type(result, "channels", list)
            validate_field_exists(result, "content_types")
            validate_field_type(result, "content_types", list)
            validate_field_exists(result, "kpis")
            validate_field_type(result, "kpis", list)

    def test_delete_marketing_strategy(self, api_test_client: APITestClient):
        """Test deleting a marketing strategy."""
        # Generate a random ID
        strategy_id = generate_id()

        # Make request
        response = api_test_client.delete(f"marketing / strategies/{strategy_id}")

        # This might return 404 if the strategy doesn't exist, which is fine for testing
        if response.status_code == 404:
            validate_error_response(response, 404)
        else:
            validate_success_response(response, 204)  # No Content

    def test_get_personas(self, api_test_client: APITestClient):
        """Test getting all user personas."""
        # Make request
        response = api_test_client.get("marketing / personas")

        # Validate response
        result = validate_success_response(response)

        # Validate fields
        validate_field_exists(result, "personas")
        validate_field_type(result, "personas", list)

    def test_get_channels(self, api_test_client: APITestClient):
        """Test getting all marketing channels."""
        # Make request
        response = api_test_client.get("marketing / channels")

        # Validate response
        result = validate_success_response(response)

        # Validate fields
        validate_field_exists(result, "channels")
        validate_field_type(result, "channels", list)

    def test_generate_content(self, api_test_client: APITestClient):
        """Test generating marketing content."""
        # Generate a random ID
        strategy_id = generate_id()

        # Generate test data
        data = {
            "content_type": "blog_post",
            "topic": "How AI Can Improve Your Business",
            "target_audience": "small business owners",
            "tone": "informative",
            "length": "medium",
        }

        # Make request
        response = api_test_client.post(f"marketing / strategies/{strategy_id}/content", 
            data)

        # This might return 404 if the strategy doesn't exist, which is fine for testing
        if response.status_code == 404:
            validate_error_response(response, 404)
        else:
            result = validate_success_response(response, 
                202)  # Accepted (async operation)

            # Validate fields
            validate_field_exists(result, "task_id")
            validate_field_type(result, "task_id", str)
            validate_field_not_empty(result, "task_id")
            validate_field_exists(result, "status_url")
            validate_field_type(result, "status_url", str)
            validate_field_not_empty(result, "status_url")

    def test_bulk_create_marketing_strategies(self, api_test_client: APITestClient):
        """Test bulk creating marketing strategies."""
        # Generate test data
        strategies = [generate_marketing_strategy_data() for _ in range(3)]

        # Make request
        response = api_test_client.bulk_create("marketing / strategies", strategies)

        # Validate response
        result = validate_bulk_response(response, 201)  # Created

        # Validate stats
        validate_field_equals(result["stats"], "total", 3)

    def test_filter_marketing_strategies(self, api_test_client: APITestClient):
        """Test filtering marketing strategies."""
        # Make request with filter
        response = api_test_client.get(
            "marketing / strategies",
            params={
                "filter": "content_types:contains:blog_posts",
                "sort": "created_at:desc",
                "page": 1,
                "page_size": 10,
            },
        )

        # Validate response
        result = validate_paginated_response(response)

        # Validate items
        validate_field_type(result, "items", list)

        # If there are items, validate that they match the filter
        if result["items"]:
            for item in result["items"]:
                validate_field_exists(item, "content_types")
                validate_list_contains(item["content_types"], "blog_posts")

    def test_invalid_marketing_strategy_request(self, api_test_client: APITestClient):
        """Test invalid marketing strategy request."""
        # Make request with invalid data
        response = api_test_client.post("marketing / strategies", {})

        # Validate error response
        validate_error_response(response, 422)  # Unprocessable Entity

    def test_nonexistent_marketing_strategy(self, api_test_client: APITestClient):
        """Test getting a nonexistent marketing strategy."""
        # Generate a random ID that is unlikely to exist
        strategy_id = "nonexistent - " + generate_id()

        # Make request
        response = api_test_client.get(f"marketing / strategies/{strategy_id}")

        # Validate error response
        validate_error_response(response, 404)  # Not Found

    def test_create_campaign(self, api_test_client: APITestClient):
        """Test creating a marketing campaign."""
        # Generate test data
        data = {
            "name": "Test Campaign",
            "description": "A test marketing campaign",
            "strategy_id": generate_id(),
            "start_date": "2025 - 05 - 01",
            "end_date": "2025 - 05 - 31",
            "budget": 1000.00,
            "channels": ["social_media", "email", "content"],
            "target_audience": {
                "demographics": {
                    "age_range": ["25 - 34", "35 - 44"],
                    "locations": ["US", "UK"],
                    "interests": ["technology", "business"],
                },
                "behavior": {
                    "purchase_history": ["software", "online_courses"],
                    "engagement_level": "high",
                },
            },
            "goals": {
                "metrics": ["conversions", "engagement", "reach"],
                "targets": {"conversions": 100, "engagement_rate": 0.05, "reach": 10000},
            },
        }

        # Make request
        response = api_test_client.post("marketing / campaigns", data)

        # Validate response
        result = validate_success_response(response, 201)  # Created

        # Validate fields
        validate_field_exists(result, "id")
        validate_field_type(result, "id", str)
        validate_field_not_empty(result, "id")
        validate_field_exists(result, "name")
        validate_field_equals(result, "name", data["name"])
        validate_field_exists(result, "description")
        validate_field_equals(result, "description", data["description"])
        validate_field_exists(result, "strategy_id")
        validate_field_equals(result, "strategy_id", data["strategy_id"])
        validate_field_exists(result, "status")
        validate_field_equals(result, "status", "draft")
        validate_field_exists(result, "budget")
        validate_field_equals(result, "budget", data["budget"])
        validate_field_exists(result, "channels")
        validate_field_type(result, "channels", list)
        validate_field_exists(result, "target_audience")
        validate_field_type(result, "target_audience", dict)
        validate_field_exists(result, "goals")
        validate_field_type(result, "goals", dict)

    def test_get_campaign(self, api_test_client: APITestClient):
        """Test getting a specific campaign."""
        # Generate a random ID
        campaign_id = generate_id()

        # Make request
        response = api_test_client.get(f"marketing / campaigns/{campaign_id}")

        # This might return 404 if the campaign doesn't exist
        if response.status_code == 404:
            validate_error_response(response, 404)
        else:
            result = validate_success_response(response)

            # Validate fields
            validate_field_exists(result, "id")
            validate_field_equals(result, "id", campaign_id)
            validate_field_exists(result, "name")
            validate_field_type(result, "name", str)
            validate_field_exists(result, "status")
            validate_field_type(result, "status", str)
            validate_field_exists(result, "metrics")
            validate_field_type(result, "metrics", dict)
            validate_field_exists(result, "created_at")
            validate_field_type(result, "created_at", str)
            validate_field_exists(result, "updated_at")
            validate_field_type(result, "updated_at", str)

    def test_update_campaign_status(self, api_test_client: APITestClient):
        """Test updating a campaign's status."""
        # Generate a random ID
        campaign_id = generate_id()

        # Generate test data
        data = {"status": "active", "activation_date": "2025 - 05 - 01T00:00:00Z"}

        # Make request
        response = api_test_client.patch(f"marketing / campaigns/{campaign_id}/status", 
            data)

        # This might return 404 if the campaign doesn't exist
        if response.status_code == 404:
            validate_error_response(response, 404)
        else:
            result = validate_success_response(response)

            # Validate fields
            validate_field_exists(result, "id")
            validate_field_equals(result, "id", campaign_id)
            validate_field_exists(result, "status")
            validate_field_equals(result, "status", data["status"])
            validate_field_exists(result, "activation_date")
            validate_field_equals(result, "activation_date", data["activation_date"])

    def test_get_campaign_metrics(self, api_test_client: APITestClient):
        """Test getting campaign metrics."""
        # Generate a random ID
        campaign_id = generate_id()

        # Make request
        response = api_test_client.get(
            f"marketing / campaigns/{campaign_id}/metrics",
            params={
                "start_date": "2025 - 05 - 01",
                "end_date": "2025 - 05 - 31",
                "metrics": ["conversions", "engagement", "reach"],
            },
        )

        # This might return 404 if the campaign doesn't exist
        if response.status_code == 404:
            validate_error_response(response, 404)
        else:
            result = validate_success_response(response)

            # Validate fields
            validate_field_exists(result, "campaign_id")
            validate_field_equals(result, "campaign_id", campaign_id)
            validate_field_exists(result, "period")
            validate_field_type(result, "period", dict)
            validate_field_exists(result, "metrics")
            validate_field_type(result, "metrics", dict)

            # Validate metric values
            metrics = result["metrics"]
            validate_field_exists(metrics, "conversions")
            assert isinstance(metrics["conversions"], int)
            validate_field_exists(metrics, "engagement")
            assert isinstance(metrics["engagement"], (int, float))
            validate_field_exists(metrics, "reach")
            assert isinstance(metrics["reach"], int)

            # Validate time series data if available
            if "time_series" in result:
                validate_field_type(result, "time_series", list)
                if result["time_series"]:
                    data_point = result["time_series"][0]
                    validate_field_exists(data_point, "date")
                    validate_field_type(data_point, "date", str)
                    validate_field_exists(data_point, "metrics")
                    validate_field_type(data_point, "metrics", dict)

    def test_update_campaign_all_fields(self, api_test_client: APITestClient):
        """Test updating all fields of a marketing campaign."""
        # Generate a random ID
        campaign_id = generate_id()

        # Generate test data
        data = {
            "name": "Updated Campaign",
            "description": "Updated marketing campaign",
            "start_date": "2025 - 06 - 01",
            "end_date": "2025 - 06 - 30",
            "budget": 2000.00,
            "status": "active",
            "channels": ["social_media", "email", "content", "ppc"],
            "target_audience": {
                "demographics": {
                    "age_range": ["25 - 34", "35 - 44", "45 - 54"],
                    "locations": ["US", "UK", "CA"],
                    "interests": ["technology", "business", "marketing"],
                },
                "behavior": {
                    "purchase_history": ["software", "online_courses", "consulting"],
                    "engagement_level": "very_high",
                },
            },
            "goals": {
                "metrics": ["conversions", "engagement", "reach", "roi"],
                "targets": {
                    "conversions": 200,
                    "engagement_rate": 0.08,
                    "reach": 20000,
                    "roi": 3.5,
                },
            },
            "optimization": {
                "auto_budget_allocation": True,
                "a_b_testing": True,
                "bid_strategy": "maximize_conversions",
            },
        }

        # Make request
        response = api_test_client.put(f"marketing / campaigns/{campaign_id}", data)

        # This might return 404 if the campaign doesn't exist
        if response.status_code == 404:
            validate_error_response(response, 404)
        else:
            result = validate_success_response(response)

            # Validate basic fields
            validate_field_exists(result, "id")
            validate_field_equals(result, "id", campaign_id)
            validate_field_exists(result, "name")
            validate_field_equals(result, "name", data["name"])
            validate_field_exists(result, "description")
            validate_field_equals(result, "description", data["description"])

            # Validate dates and budget
            validate_field_exists(result, "start_date")
            validate_field_equals(result, "start_date", data["start_date"])
            validate_field_exists(result, "end_date")
            validate_field_equals(result, "end_date", data["end_date"])
            validate_field_exists(result, "budget")
            validate_field_equals(result, "budget", data["budget"])

            # Validate status and channels
            validate_field_exists(result, "status")
            validate_field_equals(result, "status", data["status"])
            validate_field_exists(result, "channels")
            validate_field_type(result, "channels", list)
            for channel in data["channels"]:
                validate_list_contains(result["channels"], channel)

            # Validate complex nested objects
            validate_field_exists(result, "target_audience")
            validate_field_type(result, "target_audience", dict)
            validate_field_exists(result, "goals")
            validate_field_type(result, "goals", dict)
            validate_field_exists(result, "optimization")
            validate_field_type(result, "optimization", dict)

            # Validate timestamps
            validate_field_exists(result, "updated_at")
            validate_field_type(result, "updated_at", str)

    def test_invalid_campaign_update(self, api_test_client: APITestClient):
        """Test invalid campaign update requests."""
        # Generate a random ID
        campaign_id = generate_id()

        # Test with empty data
        response = api_test_client.put(f"marketing / campaigns/{campaign_id}", {})
        validate_error_response(response, 422)  # Unprocessable Entity

        # Test with invalid date format
        response = api_test_client.put(
            f"marketing / campaigns/{campaign_id}", {"start_date": "invalid - date"}
        )
        validate_error_response(response, 422)

        # Test with end date before start date
        response = api_test_client.put(
            f"marketing / campaigns/{campaign_id}",
            {"start_date": "2025 - 06 - 01", "end_date": "2025 - 05 - 01"},
        )
        validate_error_response(response, 422)

        # Test with invalid budget
        response = api_test_client.put(f"marketing / campaigns/{campaign_id}", 
            {"budget": -1000.00})
        validate_error_response(response, 422)

    def test_delete_campaign(self, api_test_client: APITestClient):
        """Test deleting a marketing campaign."""
        # Generate a random ID
        campaign_id = generate_id()

        # Make request
        response = api_test_client.delete(f"marketing / campaigns/{campaign_id}")

        # This might return 404 if the campaign doesn't exist
        if response.status_code == 404:
            validate_error_response(response, 404)
        else:
            validate_success_response(response, 204)  # No Content

    def test_delete_campaign_errors(self, api_test_client: APITestClient):
        """Test error cases for deleting a campaign."""
        # Test deleting with invalid ID format
        response = api_test_client.delete("marketing / campaigns / invalid - \
            id - format")
        validate_error_response(response, 422)  # Unprocessable Entity

        # Test deleting already deleted campaign
        campaign_id = generate_id()
        response = api_test_client.delete(f"marketing / campaigns/{campaign_id}")
        if response.status_code == 404:
            # Try deleting again
            response = api_test_client.delete(f"marketing / campaigns/{campaign_id}")
            validate_error_response(response, 404)  # Not Found

    def test_bulk_update_campaigns(self, api_test_client: APITestClient):
        """Test bulk updating marketing campaigns."""
        # Generate test data for multiple campaigns
        campaigns = [
            {
                "id": generate_id(),
                "name": f"Updated Campaign {i}",
                "status": "active",
                "budget": 1500.00 + (i * 500),
                "channels": ["social_media", "email", "ppc"],
                "optimization": {
                    "auto_budget_allocation": True,
                    "bid_strategy": "maximize_conversions",
                },
            }
            for i in range(3)
        ]

        # Make request
        response = api_test_client.bulk_update("marketing / campaigns", campaigns)

        # Validate response
        result = validate_bulk_response(response)

        # Validate stats
        validate_field_exists(result, "stats")
        validate_field_exists(result["stats"], "total")
        validate_field_equals(result["stats"], "total", len(campaigns))
        validate_field_exists(result["stats"], "updated")
        validate_field_exists(result["stats"], "failed")
        assert result["stats"]["updated"] + result["stats"]["failed"] == len(campaigns)

        # Validate updated items
        validate_field_exists(result, "items")
        validate_field_type(result, "items", list)
        for item in result["items"]:
            validate_field_exists(item, "id")
            validate_field_exists(item, "success")
            if item["success"]:
                validate_field_exists(item, "data")
                validate_field_type(item, "data", dict)
            else:
                validate_field_exists(item, "error")
                validate_field_type(item, "error", dict)

    def test_bulk_delete_campaigns(self, api_test_client: APITestClient):
        """Test bulk deleting marketing campaigns."""
        # Generate IDs for campaigns to delete
        campaign_ids = [generate_id() for _ in range(3)]

        # Make request
        response = api_test_client.bulk_delete("marketing / campaigns", campaign_ids)

        # Validate response
        result = validate_bulk_response(response)

        # Validate stats
        validate_field_exists(result, "stats")
        validate_field_exists(result["stats"], "total")
        validate_field_equals(result["stats"], "total", len(campaign_ids))
        validate_field_exists(result["stats"], "deleted")
        validate_field_exists(result["stats"], "failed")
        assert result["stats"]["deleted"] + \
            result["stats"]["failed"] == len(campaign_ids)

        # Validate results for each ID
        validate_field_exists(result, "items")
        validate_field_type(result, "items", list)
        for item in result["items"]:
            validate_field_exists(item, "id")
            validate_field_exists(item, "success")
            if not item["success"]:
                validate_field_exists(item, "error")
                validate_field_type(item, "error", dict)

    def test_invalid_bulk_campaign_operations(self, api_test_client: APITestClient):
        """Test invalid bulk update and delete operations for campaigns."""
        # Test bulk update with empty list
        response = api_test_client.bulk_update("marketing / campaigns", [])
        validate_error_response(response, 422)

        # Test bulk update with invalid data
        response = api_test_client.bulk_update(
            "marketing / campaigns",
            [{"id": "invalid - id"}, {"name": "No ID"}],  
                # Missing required fields  # Missing ID
        )
        validate_error_response(response, 422)

        # Test bulk delete with empty list
        response = api_test_client.bulk_delete("marketing / campaigns", [])
        validate_error_response(response, 422)

        # Test bulk delete with invalid IDs
        response = api_test_client.bulk_delete(
            "marketing / campaigns", ["invalid - id - 1", "invalid - id - 2"]
        )
        result = validate_bulk_response(response)
        validate_field_equals(result["stats"], "failed", 2)

    def test_update_campaign_validation(self, api_test_client: APITestClient):
        """Test validation scenarios when updating a campaign."""
        campaign_id = generate_id()

        # Test invalid date range
        data = {"start_date": "2025 - 05 - 31", 
            "end_date": "2025 - 05 - 01"}  # End date before start date
        response = api_test_client.put(f"marketing / campaigns/{campaign_id}", data)
        validate_error_response(response, 422)

        # Test invalid budget allocation
        data = {
            "budget": 1000,
            "channels": [
                {"name": "social_media", "allocation": 800},
                {"name": "email", "allocation": 400},  # Total allocation exceeds budget
            ],
        }
        response = api_test_client.put(f"marketing / campaigns/{campaign_id}", data)
        validate_error_response(response, 422)

        # Test invalid metrics configuration
        data = {
            "goals": {
                "metrics": ["invalid_metric"],  # Unknown metric type
                "targets": {"invalid_metric": 100},
            }
        }
        response = api_test_client.put(f"marketing / campaigns/{campaign_id}", data)
        validate_error_response(response, 422)

    def test_delete_active_campaign(self, api_test_client: APITestClient):
        """Test attempting to delete an active campaign."""
        # First create a campaign
        data = generate_marketing_strategy_data()
        response = api_test_client.post("marketing / campaigns", data)
        result = validate_success_response(response, 201)
        campaign_id = result["id"]

        # Activate the campaign
        response = api_test_client.patch(
            f"marketing / campaigns/{campaign_id}/status", {"status": "active"}
        )
        validate_success_response(response)

        # Attempt to delete the active campaign
        response = api_test_client.delete(f"marketing / campaigns/{campaign_id}")
        validate_error_response(response, 409)  # Conflict

        # Verify campaign still exists
        response = api_test_client.get(f"marketing / campaigns/{campaign_id}")
        result = validate_success_response(response)
        validate_field_equals(result, "status", "active")

    def test_update_campaign_concurrency(self, api_test_client: APITestClient):
        """Test handling concurrent updates to a campaign."""
        # Create initial campaign
        data = generate_marketing_strategy_data()
        response = api_test_client.post("marketing / campaigns", data)
        result = validate_success_response(response, 201)
        campaign_id = result["id"]

        # Get initial version
        response = api_test_client.get(f"marketing / campaigns/{campaign_id}")
        initial_version = response.headers.get("ETag")

        # Attempt update with wrong version
        headers = {"If - Match": "wrong - version"}
        update_data = {"name": "Updated Campaign"}
        response = api_test_client.put(
            f"marketing / campaigns/{campaign_id}", update_data, headers=headers
        )
        validate_error_response(response, 412)  # Precondition Failed

        # Update with correct version
        headers = {"If - Match": initial_version}
        response = api_test_client.put(
            f"marketing / campaigns/{campaign_id}", update_data, headers=headers
        )
        result = validate_success_response(response)
        validate_field_equals(result, "name", "Updated Campaign")
=======

def main():
    """Initialize the module."""
    pass


if __name__ == "__main__":
    main()
>>>>>>> 6124bda3
<|MERGE_RESOLUTION|>--- conflicted
+++ resolved
@@ -4,736 +4,6 @@
 # The original content had syntax errors that could not be automatically fixed
 # Please review and update this file as needed
 
-<<<<<<< HEAD
-from tests.api.utils.test_client import APITestClient
-from tests.api.utils.test_data import generate_id, generate_marketing_strategy_data
-    validate_bulk_response,
-    validate_error_response,
-    validate_field_equals,
-    validate_field_exists,
-    validate_field_not_empty,
-    validate_field_type,
-    validate_json_response,
-    validate_list_contains,
-    validate_list_contains_dict_with_field,
-    validate_list_length,
-    validate_list_max_length,
-    validate_list_min_length,
-    validate_list_not_empty,
-    validate_paginated_response,
-    validate_status_code,
-    validate_success_response,
-)
-
-class TestMarketingAPI:
-    """Tests for the marketing API."""
-
-    def test_create_marketing_strategy(self, api_test_client: APITestClient):
-        """Test creating a marketing strategy."""
-        # Generate test data
-        data = generate_marketing_strategy_data()
-
-        # Make request
-        response = api_test_client.post("marketing / strategies", data)
-
-        # Validate response
-        result = validate_success_response(response, 201)  # Created
-
-        # Validate fields
-        validate_field_exists(result, "id")
-        validate_field_type(result, "id", str)
-        validate_field_not_empty(result, "id")
-        validate_field_exists(result, "niche_id")
-        validate_field_equals(result, "niche_id", data["niche_id"])
-        validate_field_exists(result, "target_audience")
-        validate_field_type(result, "target_audience", dict)
-        validate_field_exists(result, "channels")
-        validate_field_type(result, "channels", list)
-        validate_field_exists(result, "content_types")
-        validate_field_type(result, "content_types", list)
-        validate_field_exists(result, "kpis")
-        validate_field_type(result, "kpis", list)
-
-    def test_get_marketing_strategies(self, api_test_client: APITestClient):
-        """Test getting all marketing strategies."""
-        # Make request
-        response = api_test_client.get("marketing / strategies")
-
-        # Validate response
-        result = validate_paginated_response(response)
-
-        # Validate items
-        validate_field_type(result, "items", list)
-
-    def test_get_marketing_strategy(self, api_test_client: APITestClient):
-        """Test getting a specific marketing strategy."""
-        # Generate a random ID
-        strategy_id = generate_id()
-
-        # Make request
-        response = api_test_client.get(f"marketing / strategies/{strategy_id}")
-
-        # This might return 404 if the strategy doesn't exist, which is fine for testing
-        if response.status_code == 404:
-            validate_error_response(response, 404)
-        else:
-            result = validate_success_response(response)
-
-            # Validate fields
-            validate_field_exists(result, "id")
-            validate_field_equals(result, "id", strategy_id)
-            validate_field_exists(result, "niche_id")
-            validate_field_type(result, "niche_id", str)
-            validate_field_exists(result, "target_audience")
-            validate_field_type(result, "target_audience", dict)
-            validate_field_exists(result, "channels")
-            validate_field_type(result, "channels", list)
-            validate_field_exists(result, "content_types")
-            validate_field_type(result, "content_types", list)
-            validate_field_exists(result, "kpis")
-            validate_field_type(result, "kpis", list)
-
-    def test_update_marketing_strategy(self, api_test_client: APITestClient):
-        """Test updating a marketing strategy."""
-        # Generate a random ID
-        strategy_id = generate_id()
-
-        # Generate test data
-        data = generate_marketing_strategy_data()
-
-        # Make request
-        response = api_test_client.put(f"marketing / strategies/{strategy_id}", data)
-
-        # This might return 404 if the strategy doesn't exist, which is fine for testing
-        if response.status_code == 404:
-            validate_error_response(response, 404)
-        else:
-            result = validate_success_response(response)
-
-            # Validate fields
-            validate_field_exists(result, "id")
-            validate_field_equals(result, "id", strategy_id)
-            validate_field_exists(result, "niche_id")
-            validate_field_equals(result, "niche_id", data["niche_id"])
-            validate_field_exists(result, "target_audience")
-            validate_field_type(result, "target_audience", dict)
-            validate_field_exists(result, "channels")
-            validate_field_type(result, "channels", list)
-            validate_field_exists(result, "content_types")
-            validate_field_type(result, "content_types", list)
-            validate_field_exists(result, "kpis")
-            validate_field_type(result, "kpis", list)
-
-    def test_delete_marketing_strategy(self, api_test_client: APITestClient):
-        """Test deleting a marketing strategy."""
-        # Generate a random ID
-        strategy_id = generate_id()
-
-        # Make request
-        response = api_test_client.delete(f"marketing / strategies/{strategy_id}")
-
-        # This might return 404 if the strategy doesn't exist, which is fine for testing
-        if response.status_code == 404:
-            validate_error_response(response, 404)
-        else:
-            validate_success_response(response, 204)  # No Content
-
-    def test_get_personas(self, api_test_client: APITestClient):
-        """Test getting all user personas."""
-        # Make request
-        response = api_test_client.get("marketing / personas")
-
-        # Validate response
-        result = validate_success_response(response)
-
-        # Validate fields
-        validate_field_exists(result, "personas")
-        validate_field_type(result, "personas", list)
-
-    def test_get_channels(self, api_test_client: APITestClient):
-        """Test getting all marketing channels."""
-        # Make request
-        response = api_test_client.get("marketing / channels")
-
-        # Validate response
-        result = validate_success_response(response)
-
-        # Validate fields
-        validate_field_exists(result, "channels")
-        validate_field_type(result, "channels", list)
-
-    def test_generate_content(self, api_test_client: APITestClient):
-        """Test generating marketing content."""
-        # Generate a random ID
-        strategy_id = generate_id()
-
-        # Generate test data
-        data = {
-            "content_type": "blog_post",
-            "topic": "How AI Can Improve Your Business",
-            "target_audience": "small business owners",
-            "tone": "informative",
-            "length": "medium",
-        }
-
-        # Make request
-        response = api_test_client.post(f"marketing / strategies/{strategy_id}/content", 
-            data)
-
-        # This might return 404 if the strategy doesn't exist, which is fine for testing
-        if response.status_code == 404:
-            validate_error_response(response, 404)
-        else:
-            result = validate_success_response(response, 
-                202)  # Accepted (async operation)
-
-            # Validate fields
-            validate_field_exists(result, "task_id")
-            validate_field_type(result, "task_id", str)
-            validate_field_not_empty(result, "task_id")
-            validate_field_exists(result, "status_url")
-            validate_field_type(result, "status_url", str)
-            validate_field_not_empty(result, "status_url")
-
-    def test_bulk_create_marketing_strategies(self, api_test_client: APITestClient):
-        """Test bulk creating marketing strategies."""
-        # Generate test data
-        strategies = [generate_marketing_strategy_data() for _ in range(3)]
-
-        # Make request
-        response = api_test_client.bulk_create("marketing / strategies", strategies)
-
-        # Validate response
-        result = validate_bulk_response(response, 201)  # Created
-
-        # Validate stats
-        validate_field_equals(result["stats"], "total", 3)
-
-    def test_filter_marketing_strategies(self, api_test_client: APITestClient):
-        """Test filtering marketing strategies."""
-        # Make request with filter
-        response = api_test_client.get(
-            "marketing / strategies",
-            params={
-                "filter": "content_types:contains:blog_posts",
-                "sort": "created_at:desc",
-                "page": 1,
-                "page_size": 10,
-            },
-        )
-
-        # Validate response
-        result = validate_paginated_response(response)
-
-        # Validate items
-        validate_field_type(result, "items", list)
-
-        # If there are items, validate that they match the filter
-        if result["items"]:
-            for item in result["items"]:
-                validate_field_exists(item, "content_types")
-                validate_list_contains(item["content_types"], "blog_posts")
-
-    def test_invalid_marketing_strategy_request(self, api_test_client: APITestClient):
-        """Test invalid marketing strategy request."""
-        # Make request with invalid data
-        response = api_test_client.post("marketing / strategies", {})
-
-        # Validate error response
-        validate_error_response(response, 422)  # Unprocessable Entity
-
-    def test_nonexistent_marketing_strategy(self, api_test_client: APITestClient):
-        """Test getting a nonexistent marketing strategy."""
-        # Generate a random ID that is unlikely to exist
-        strategy_id = "nonexistent - " + generate_id()
-
-        # Make request
-        response = api_test_client.get(f"marketing / strategies/{strategy_id}")
-
-        # Validate error response
-        validate_error_response(response, 404)  # Not Found
-
-    def test_create_campaign(self, api_test_client: APITestClient):
-        """Test creating a marketing campaign."""
-        # Generate test data
-        data = {
-            "name": "Test Campaign",
-            "description": "A test marketing campaign",
-            "strategy_id": generate_id(),
-            "start_date": "2025 - 05 - 01",
-            "end_date": "2025 - 05 - 31",
-            "budget": 1000.00,
-            "channels": ["social_media", "email", "content"],
-            "target_audience": {
-                "demographics": {
-                    "age_range": ["25 - 34", "35 - 44"],
-                    "locations": ["US", "UK"],
-                    "interests": ["technology", "business"],
-                },
-                "behavior": {
-                    "purchase_history": ["software", "online_courses"],
-                    "engagement_level": "high",
-                },
-            },
-            "goals": {
-                "metrics": ["conversions", "engagement", "reach"],
-                "targets": {"conversions": 100, "engagement_rate": 0.05, "reach": 10000},
-            },
-        }
-
-        # Make request
-        response = api_test_client.post("marketing / campaigns", data)
-
-        # Validate response
-        result = validate_success_response(response, 201)  # Created
-
-        # Validate fields
-        validate_field_exists(result, "id")
-        validate_field_type(result, "id", str)
-        validate_field_not_empty(result, "id")
-        validate_field_exists(result, "name")
-        validate_field_equals(result, "name", data["name"])
-        validate_field_exists(result, "description")
-        validate_field_equals(result, "description", data["description"])
-        validate_field_exists(result, "strategy_id")
-        validate_field_equals(result, "strategy_id", data["strategy_id"])
-        validate_field_exists(result, "status")
-        validate_field_equals(result, "status", "draft")
-        validate_field_exists(result, "budget")
-        validate_field_equals(result, "budget", data["budget"])
-        validate_field_exists(result, "channels")
-        validate_field_type(result, "channels", list)
-        validate_field_exists(result, "target_audience")
-        validate_field_type(result, "target_audience", dict)
-        validate_field_exists(result, "goals")
-        validate_field_type(result, "goals", dict)
-
-    def test_get_campaign(self, api_test_client: APITestClient):
-        """Test getting a specific campaign."""
-        # Generate a random ID
-        campaign_id = generate_id()
-
-        # Make request
-        response = api_test_client.get(f"marketing / campaigns/{campaign_id}")
-
-        # This might return 404 if the campaign doesn't exist
-        if response.status_code == 404:
-            validate_error_response(response, 404)
-        else:
-            result = validate_success_response(response)
-
-            # Validate fields
-            validate_field_exists(result, "id")
-            validate_field_equals(result, "id", campaign_id)
-            validate_field_exists(result, "name")
-            validate_field_type(result, "name", str)
-            validate_field_exists(result, "status")
-            validate_field_type(result, "status", str)
-            validate_field_exists(result, "metrics")
-            validate_field_type(result, "metrics", dict)
-            validate_field_exists(result, "created_at")
-            validate_field_type(result, "created_at", str)
-            validate_field_exists(result, "updated_at")
-            validate_field_type(result, "updated_at", str)
-
-    def test_update_campaign_status(self, api_test_client: APITestClient):
-        """Test updating a campaign's status."""
-        # Generate a random ID
-        campaign_id = generate_id()
-
-        # Generate test data
-        data = {"status": "active", "activation_date": "2025 - 05 - 01T00:00:00Z"}
-
-        # Make request
-        response = api_test_client.patch(f"marketing / campaigns/{campaign_id}/status", 
-            data)
-
-        # This might return 404 if the campaign doesn't exist
-        if response.status_code == 404:
-            validate_error_response(response, 404)
-        else:
-            result = validate_success_response(response)
-
-            # Validate fields
-            validate_field_exists(result, "id")
-            validate_field_equals(result, "id", campaign_id)
-            validate_field_exists(result, "status")
-            validate_field_equals(result, "status", data["status"])
-            validate_field_exists(result, "activation_date")
-            validate_field_equals(result, "activation_date", data["activation_date"])
-
-    def test_get_campaign_metrics(self, api_test_client: APITestClient):
-        """Test getting campaign metrics."""
-        # Generate a random ID
-        campaign_id = generate_id()
-
-        # Make request
-        response = api_test_client.get(
-            f"marketing / campaigns/{campaign_id}/metrics",
-            params={
-                "start_date": "2025 - 05 - 01",
-                "end_date": "2025 - 05 - 31",
-                "metrics": ["conversions", "engagement", "reach"],
-            },
-        )
-
-        # This might return 404 if the campaign doesn't exist
-        if response.status_code == 404:
-            validate_error_response(response, 404)
-        else:
-            result = validate_success_response(response)
-
-            # Validate fields
-            validate_field_exists(result, "campaign_id")
-            validate_field_equals(result, "campaign_id", campaign_id)
-            validate_field_exists(result, "period")
-            validate_field_type(result, "period", dict)
-            validate_field_exists(result, "metrics")
-            validate_field_type(result, "metrics", dict)
-
-            # Validate metric values
-            metrics = result["metrics"]
-            validate_field_exists(metrics, "conversions")
-            assert isinstance(metrics["conversions"], int)
-            validate_field_exists(metrics, "engagement")
-            assert isinstance(metrics["engagement"], (int, float))
-            validate_field_exists(metrics, "reach")
-            assert isinstance(metrics["reach"], int)
-
-            # Validate time series data if available
-            if "time_series" in result:
-                validate_field_type(result, "time_series", list)
-                if result["time_series"]:
-                    data_point = result["time_series"][0]
-                    validate_field_exists(data_point, "date")
-                    validate_field_type(data_point, "date", str)
-                    validate_field_exists(data_point, "metrics")
-                    validate_field_type(data_point, "metrics", dict)
-
-    def test_update_campaign_all_fields(self, api_test_client: APITestClient):
-        """Test updating all fields of a marketing campaign."""
-        # Generate a random ID
-        campaign_id = generate_id()
-
-        # Generate test data
-        data = {
-            "name": "Updated Campaign",
-            "description": "Updated marketing campaign",
-            "start_date": "2025 - 06 - 01",
-            "end_date": "2025 - 06 - 30",
-            "budget": 2000.00,
-            "status": "active",
-            "channels": ["social_media", "email", "content", "ppc"],
-            "target_audience": {
-                "demographics": {
-                    "age_range": ["25 - 34", "35 - 44", "45 - 54"],
-                    "locations": ["US", "UK", "CA"],
-                    "interests": ["technology", "business", "marketing"],
-                },
-                "behavior": {
-                    "purchase_history": ["software", "online_courses", "consulting"],
-                    "engagement_level": "very_high",
-                },
-            },
-            "goals": {
-                "metrics": ["conversions", "engagement", "reach", "roi"],
-                "targets": {
-                    "conversions": 200,
-                    "engagement_rate": 0.08,
-                    "reach": 20000,
-                    "roi": 3.5,
-                },
-            },
-            "optimization": {
-                "auto_budget_allocation": True,
-                "a_b_testing": True,
-                "bid_strategy": "maximize_conversions",
-            },
-        }
-
-        # Make request
-        response = api_test_client.put(f"marketing / campaigns/{campaign_id}", data)
-
-        # This might return 404 if the campaign doesn't exist
-        if response.status_code == 404:
-            validate_error_response(response, 404)
-        else:
-            result = validate_success_response(response)
-
-            # Validate basic fields
-            validate_field_exists(result, "id")
-            validate_field_equals(result, "id", campaign_id)
-            validate_field_exists(result, "name")
-            validate_field_equals(result, "name", data["name"])
-            validate_field_exists(result, "description")
-            validate_field_equals(result, "description", data["description"])
-
-            # Validate dates and budget
-            validate_field_exists(result, "start_date")
-            validate_field_equals(result, "start_date", data["start_date"])
-            validate_field_exists(result, "end_date")
-            validate_field_equals(result, "end_date", data["end_date"])
-            validate_field_exists(result, "budget")
-            validate_field_equals(result, "budget", data["budget"])
-
-            # Validate status and channels
-            validate_field_exists(result, "status")
-            validate_field_equals(result, "status", data["status"])
-            validate_field_exists(result, "channels")
-            validate_field_type(result, "channels", list)
-            for channel in data["channels"]:
-                validate_list_contains(result["channels"], channel)
-
-            # Validate complex nested objects
-            validate_field_exists(result, "target_audience")
-            validate_field_type(result, "target_audience", dict)
-            validate_field_exists(result, "goals")
-            validate_field_type(result, "goals", dict)
-            validate_field_exists(result, "optimization")
-            validate_field_type(result, "optimization", dict)
-
-            # Validate timestamps
-            validate_field_exists(result, "updated_at")
-            validate_field_type(result, "updated_at", str)
-
-    def test_invalid_campaign_update(self, api_test_client: APITestClient):
-        """Test invalid campaign update requests."""
-        # Generate a random ID
-        campaign_id = generate_id()
-
-        # Test with empty data
-        response = api_test_client.put(f"marketing / campaigns/{campaign_id}", {})
-        validate_error_response(response, 422)  # Unprocessable Entity
-
-        # Test with invalid date format
-        response = api_test_client.put(
-            f"marketing / campaigns/{campaign_id}", {"start_date": "invalid - date"}
-        )
-        validate_error_response(response, 422)
-
-        # Test with end date before start date
-        response = api_test_client.put(
-            f"marketing / campaigns/{campaign_id}",
-            {"start_date": "2025 - 06 - 01", "end_date": "2025 - 05 - 01"},
-        )
-        validate_error_response(response, 422)
-
-        # Test with invalid budget
-        response = api_test_client.put(f"marketing / campaigns/{campaign_id}", 
-            {"budget": -1000.00})
-        validate_error_response(response, 422)
-
-    def test_delete_campaign(self, api_test_client: APITestClient):
-        """Test deleting a marketing campaign."""
-        # Generate a random ID
-        campaign_id = generate_id()
-
-        # Make request
-        response = api_test_client.delete(f"marketing / campaigns/{campaign_id}")
-
-        # This might return 404 if the campaign doesn't exist
-        if response.status_code == 404:
-            validate_error_response(response, 404)
-        else:
-            validate_success_response(response, 204)  # No Content
-
-    def test_delete_campaign_errors(self, api_test_client: APITestClient):
-        """Test error cases for deleting a campaign."""
-        # Test deleting with invalid ID format
-        response = api_test_client.delete("marketing / campaigns / invalid - \
-            id - format")
-        validate_error_response(response, 422)  # Unprocessable Entity
-
-        # Test deleting already deleted campaign
-        campaign_id = generate_id()
-        response = api_test_client.delete(f"marketing / campaigns/{campaign_id}")
-        if response.status_code == 404:
-            # Try deleting again
-            response = api_test_client.delete(f"marketing / campaigns/{campaign_id}")
-            validate_error_response(response, 404)  # Not Found
-
-    def test_bulk_update_campaigns(self, api_test_client: APITestClient):
-        """Test bulk updating marketing campaigns."""
-        # Generate test data for multiple campaigns
-        campaigns = [
-            {
-                "id": generate_id(),
-                "name": f"Updated Campaign {i}",
-                "status": "active",
-                "budget": 1500.00 + (i * 500),
-                "channels": ["social_media", "email", "ppc"],
-                "optimization": {
-                    "auto_budget_allocation": True,
-                    "bid_strategy": "maximize_conversions",
-                },
-            }
-            for i in range(3)
-        ]
-
-        # Make request
-        response = api_test_client.bulk_update("marketing / campaigns", campaigns)
-
-        # Validate response
-        result = validate_bulk_response(response)
-
-        # Validate stats
-        validate_field_exists(result, "stats")
-        validate_field_exists(result["stats"], "total")
-        validate_field_equals(result["stats"], "total", len(campaigns))
-        validate_field_exists(result["stats"], "updated")
-        validate_field_exists(result["stats"], "failed")
-        assert result["stats"]["updated"] + result["stats"]["failed"] == len(campaigns)
-
-        # Validate updated items
-        validate_field_exists(result, "items")
-        validate_field_type(result, "items", list)
-        for item in result["items"]:
-            validate_field_exists(item, "id")
-            validate_field_exists(item, "success")
-            if item["success"]:
-                validate_field_exists(item, "data")
-                validate_field_type(item, "data", dict)
-            else:
-                validate_field_exists(item, "error")
-                validate_field_type(item, "error", dict)
-
-    def test_bulk_delete_campaigns(self, api_test_client: APITestClient):
-        """Test bulk deleting marketing campaigns."""
-        # Generate IDs for campaigns to delete
-        campaign_ids = [generate_id() for _ in range(3)]
-
-        # Make request
-        response = api_test_client.bulk_delete("marketing / campaigns", campaign_ids)
-
-        # Validate response
-        result = validate_bulk_response(response)
-
-        # Validate stats
-        validate_field_exists(result, "stats")
-        validate_field_exists(result["stats"], "total")
-        validate_field_equals(result["stats"], "total", len(campaign_ids))
-        validate_field_exists(result["stats"], "deleted")
-        validate_field_exists(result["stats"], "failed")
-        assert result["stats"]["deleted"] + \
-            result["stats"]["failed"] == len(campaign_ids)
-
-        # Validate results for each ID
-        validate_field_exists(result, "items")
-        validate_field_type(result, "items", list)
-        for item in result["items"]:
-            validate_field_exists(item, "id")
-            validate_field_exists(item, "success")
-            if not item["success"]:
-                validate_field_exists(item, "error")
-                validate_field_type(item, "error", dict)
-
-    def test_invalid_bulk_campaign_operations(self, api_test_client: APITestClient):
-        """Test invalid bulk update and delete operations for campaigns."""
-        # Test bulk update with empty list
-        response = api_test_client.bulk_update("marketing / campaigns", [])
-        validate_error_response(response, 422)
-
-        # Test bulk update with invalid data
-        response = api_test_client.bulk_update(
-            "marketing / campaigns",
-            [{"id": "invalid - id"}, {"name": "No ID"}],  
-                # Missing required fields  # Missing ID
-        )
-        validate_error_response(response, 422)
-
-        # Test bulk delete with empty list
-        response = api_test_client.bulk_delete("marketing / campaigns", [])
-        validate_error_response(response, 422)
-
-        # Test bulk delete with invalid IDs
-        response = api_test_client.bulk_delete(
-            "marketing / campaigns", ["invalid - id - 1", "invalid - id - 2"]
-        )
-        result = validate_bulk_response(response)
-        validate_field_equals(result["stats"], "failed", 2)
-
-    def test_update_campaign_validation(self, api_test_client: APITestClient):
-        """Test validation scenarios when updating a campaign."""
-        campaign_id = generate_id()
-
-        # Test invalid date range
-        data = {"start_date": "2025 - 05 - 31", 
-            "end_date": "2025 - 05 - 01"}  # End date before start date
-        response = api_test_client.put(f"marketing / campaigns/{campaign_id}", data)
-        validate_error_response(response, 422)
-
-        # Test invalid budget allocation
-        data = {
-            "budget": 1000,
-            "channels": [
-                {"name": "social_media", "allocation": 800},
-                {"name": "email", "allocation": 400},  # Total allocation exceeds budget
-            ],
-        }
-        response = api_test_client.put(f"marketing / campaigns/{campaign_id}", data)
-        validate_error_response(response, 422)
-
-        # Test invalid metrics configuration
-        data = {
-            "goals": {
-                "metrics": ["invalid_metric"],  # Unknown metric type
-                "targets": {"invalid_metric": 100},
-            }
-        }
-        response = api_test_client.put(f"marketing / campaigns/{campaign_id}", data)
-        validate_error_response(response, 422)
-
-    def test_delete_active_campaign(self, api_test_client: APITestClient):
-        """Test attempting to delete an active campaign."""
-        # First create a campaign
-        data = generate_marketing_strategy_data()
-        response = api_test_client.post("marketing / campaigns", data)
-        result = validate_success_response(response, 201)
-        campaign_id = result["id"]
-
-        # Activate the campaign
-        response = api_test_client.patch(
-            f"marketing / campaigns/{campaign_id}/status", {"status": "active"}
-        )
-        validate_success_response(response)
-
-        # Attempt to delete the active campaign
-        response = api_test_client.delete(f"marketing / campaigns/{campaign_id}")
-        validate_error_response(response, 409)  # Conflict
-
-        # Verify campaign still exists
-        response = api_test_client.get(f"marketing / campaigns/{campaign_id}")
-        result = validate_success_response(response)
-        validate_field_equals(result, "status", "active")
-
-    def test_update_campaign_concurrency(self, api_test_client: APITestClient):
-        """Test handling concurrent updates to a campaign."""
-        # Create initial campaign
-        data = generate_marketing_strategy_data()
-        response = api_test_client.post("marketing / campaigns", data)
-        result = validate_success_response(response, 201)
-        campaign_id = result["id"]
-
-        # Get initial version
-        response = api_test_client.get(f"marketing / campaigns/{campaign_id}")
-        initial_version = response.headers.get("ETag")
-
-        # Attempt update with wrong version
-        headers = {"If - Match": "wrong - version"}
-        update_data = {"name": "Updated Campaign"}
-        response = api_test_client.put(
-            f"marketing / campaigns/{campaign_id}", update_data, headers=headers
-        )
-        validate_error_response(response, 412)  # Precondition Failed
-
-        # Update with correct version
-        headers = {"If - Match": initial_version}
-        response = api_test_client.put(
-            f"marketing / campaigns/{campaign_id}", update_data, headers=headers
-        )
-        result = validate_success_response(response)
-        validate_field_equals(result, "name", "Updated Campaign")
-=======
 
 def main():
     """Initialize the module."""
@@ -741,5 +11,4 @@
 
 
 if __name__ == "__main__":
-    main()
->>>>>>> 6124bda3
+    main()