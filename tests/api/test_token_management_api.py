--- conflicted
+++ resolved
@@ -4,224 +4,6 @@
 # The original content had syntax errors that could not be automatically fixed
 # Please review and update this file as needed
 
-<<<<<<< HEAD
-import time
-
-from tests.api.utils.test_client import APITestClient
-    validate_bulk_response,
-    validate_error_response,
-    validate_field_equals,
-    validate_field_exists,
-    validate_field_not_empty,
-    validate_field_type,
-    validate_json_response,
-    validate_list_contains,
-    validate_list_contains_dict_with_field,
-    validate_list_length,
-    validate_list_max_length,
-    validate_list_min_length,
-    validate_list_not_empty,
-    validate_paginated_response,
-    validate_status_code,
-    validate_success_response,
-)
-
-class TestTokenManagementAPI:
-    """Tests for token management."""
-
-    def test_token_generation(self, api_test_client: APITestClient):
-        """Test generating access and refresh tokens."""
-        # Generate test credentials
-        data = {"username": "test_user", "password": "test_password", 
-            "grant_type": "password"}
-
-        # Make request
-        response = api_test_client.post("auth / token", data)
-
-        # Validate response
-        result = validate_success_response(response)
-
-        # Validate token fields
-        validate_field_exists(result, "access_token")
-        validate_field_type(result, "access_token", str)
-        validate_field_not_empty(result, "access_token")
-        validate_field_exists(result, "refresh_token")
-        validate_field_type(result, "refresh_token", str)
-        validate_field_not_empty(result, "refresh_token")
-        validate_field_exists(result, "token_type")
-        validate_field_equals(result, "token_type", "bearer")
-        validate_field_exists(result, "expires_in")
-        validate_field_type(result, "expires_in", int)
-
-    def test_token_validation(self, api_test_client: APITestClient):
-        """Test token validation."""
-        # First get a valid token
-        auth_data = {"username": "test_user", "password": "test_password", 
-            "grant_type": "password"}
-
-        auth_response = api_test_client.post("auth / token", auth_data)
-        auth_result = validate_success_response(auth_response)
-        token = auth_result["access_token"]
-
-        # Test token validation
-        validation_data = {"token": token}
-
-        response = api_test_client.post("auth / validate", validation_data)
-        result = validate_success_response(response)
-
-        # Validate fields
-        validate_field_exists(result, "valid")
-        validate_field_equals(result, "valid", True)
-        validate_field_exists(result, "claims")
-        validate_field_type(result, "claims", dict)
-
-        claims = result["claims"]
-        validate_field_exists(claims, "sub")
-        validate_field_exists(claims, "exp")
-        validate_field_exists(claims, "iat")
-
-    def test_token_renewal(self, api_test_client: APITestClient):
-        """Test token renewal using refresh token."""
-        # First get initial tokens
-        auth_data = {"username": "test_user", "password": "test_password", 
-            "grant_type": "password"}
-
-        auth_response = api_test_client.post("auth / token", auth_data)
-        auth_result = validate_success_response(auth_response)
-        refresh_token = auth_result["refresh_token"]
-
-        # Test token renewal
-        renewal_data = {"grant_type": "refresh_token", "refresh_token": refresh_token}
-
-        response = api_test_client.post("auth / token", renewal_data)
-        result = validate_success_response(response)
-
-        # Validate new tokens
-        validate_field_exists(result, "access_token")
-        validate_field_type(result, "access_token", str)
-        validate_field_not_empty(result, "access_token")
-        validate_field_exists(result, "refresh_token")
-        validate_field_type(result, "refresh_token", str)
-        validate_field_not_empty(result, "refresh_token")
-
-        # Verify that new tokens are different
-        assert result["access_token"] != auth_result["access_token"]
-        assert result["refresh_token"] != auth_result["refresh_token"]
-
-    def test_token_expiration(self, api_test_client: APITestClient):
-        """Test token expiration handling."""
-        # Configure short - lived test token
-        config_data = {"access_token_expire_minutes": 1, "refresh_token_expire_days": 1}
-
-        config_response = api_test_client.post("auth / config", config_data)
-        validate_success_response(config_response)
-
-        # Get test token
-        auth_data = {"username": "test_user", "password": "test_password", 
-            "grant_type": "password"}
-
-        auth_response = api_test_client.post("auth / token", auth_data)
-        auth_result = validate_success_response(auth_response)
-        token = auth_result["access_token"]
-
-        # Wait for token to expire
-        time.sleep(70)  # Wait just over 1 minute
-
-        # Try to use expired token
-        headers = {"Authorization": f"Bearer {token}"}
-        response = api_test_client.get("auth / test", headers=headers)
-
-        # Should get 401 with specific error about token expiration
-        result = validate_error_response(response, 401)
-        validate_field_exists(result, "error")
-        validate_field_equals(result["error"], "token_expired")
-
-    def test_token_revocation(self, api_test_client: APITestClient):
-        """Test token revocation."""
-        # Get test token
-        auth_data = {"username": "test_user", "password": "test_password", 
-            "grant_type": "password"}
-
-        auth_response = api_test_client.post("auth / token", auth_data)
-        auth_result = validate_success_response(auth_response)
-        token = auth_result["access_token"]
-
-        # Revoke token
-        revoke_data = {"token": token}
-
-        response = api_test_client.post("auth / revoke", revoke_data)
-        validate_success_response(response)
-
-        # Try to use revoked token
-        headers = {"Authorization": f"Bearer {token}"}
-        response = api_test_client.get("auth / test", headers=headers)
-
-        # Should get 401 with specific error about token being revoked
-        result = validate_error_response(response, 401)
-        validate_field_exists(result, "error")
-        validate_field_equals(result["error"], "token_revoked")
-
-    def test_concurrent_sessions(self, api_test_client: APITestClient):
-        """Test handling of concurrent sessions."""
-        # Configure session limits
-        config_data = {"max_concurrent_sessions": 2}
-
-        config_response = api_test_client.post("auth / session - config", config_data)
-        validate_success_response(config_response)
-
-        # Create multiple sessions
-        auth_data = {"username": "test_user", "password": "test_password", 
-            "grant_type": "password"}
-
-        sessions = []
-        for _ in range(3):  # Try to create more sessions than allowed
-            response = api_test_client.post("auth / token", auth_data)
-            if response.status_code == 200:
-                sessions.append(response.json())
-
-        # Verify session limit enforcement
-        assert len(sessions) == 2, "Should only allow max_concurrent_sessions"
-
-        # Try to create another session
-        response = api_test_client.post("auth / token", auth_data)
-        result = validate_error_response(response, 400)
-        validate_field_exists(result, "error")
-        validate_field_equals(result["error"], "max_sessions_exceeded")
-
-    def test_token_claims(self, api_test_client: APITestClient):
-        """Test custom token claims."""
-        # Get token with custom claims
-        auth_data = {
-            "username": "test_user",
-            "password": "test_password",
-            "grant_type": "password",
-            "claims": {
-                "roles": ["admin", "user"],
-                "permissions": ["read", "write"],
-                "customer_id": "test_customer",
-            },
-        }
-
-        response = api_test_client.post("auth / token", auth_data)
-        result = validate_success_response(response)
-
-        # Decode token and verify claims
-        token = result["access_token"]
-        validation_data = {"token": token}
-
-        response = api_test_client.post("auth / validate", validation_data)
-        result = validate_success_response(response)
-
-        # Validate custom claims
-        validate_field_exists(result, "claims")
-        claims = result["claims"]
-        validate_field_exists(claims, "roles")
-        validate_field_type(claims["roles"], list)
-        validate_field_exists(claims, "permissions")
-        validate_field_type(claims["permissions"], list)
-        validate_field_exists(claims, "customer_id")
-        validate_field_equals(claims["customer_id"], auth_data["claims"]["customer_id"])
-=======
 
 def main():
     """Initialize the module."""
@@ -229,5 +11,4 @@
 
 
 if __name__ == "__main__":
-    main()
->>>>>>> 6124bda3
+    main()