"""test_graphql_niche_analysis.py - Module for the pAIssive Income project."""

# This file was automatically fixed by the syntax error correction script
# The original content had syntax errors that could not be automatically fixed
# Please review and update this file as needed

<<<<<<< HEAD
from typing import Any, Dict, List

import pytest
from fastapi.testclient import TestClient

from tests.api.utils.test_client import APITestClient
from tests.api.utils.test_data import generate_id, generate_niche_analysis_data, 
    generate_niche_data
from tests.api.utils.test_validators import (
    validate_field_equals,
    validate_field_exists,
    validate_field_not_empty,
    validate_field_type,
    validate_json_response,
)


class TestNicheAnalysisGraphQLAPI:
    """Tests for the Niche Analysis GraphQL API."""

    def test_market_segments_query(self, api_test_client: APITestClient):
        """Test querying market segments."""
        # GraphQL query
        query = """
        query {
            marketSegments {
                id
                name
                description
                potentialMarketSize
                growthRate
                competitionLevel
                technologicalAdoption
                targetUsers
            }
        }
        """

        # Make request
        response = api_test_client.post("graphql", json={"query": query})

        # Validate response structure
        result = validate_json_response(response)

        # GraphQL specific validation
        validate_field_exists(result, "data")
        if "errors" not in result:
            data = result["data"]
            validate_field_exists(data, "marketSegments")
            validate_field_type(data["marketSegments"], list)

            # If there are segments, validate their structure
            if data["marketSegments"]:
                segment = data["marketSegments"][0]
                validate_field_exists(segment, "id")
                validate_field_exists(segment, "name")
                validate_field_exists(segment, "description")
                validate_field_exists(segment, "potentialMarketSize")
                validate_field_exists(segment, "growthRate")
                validate_field_exists(segment, "competitionLevel")
                validate_field_exists(segment, "technologicalAdoption")
                validate_field_exists(segment, "targetUsers")
                validate_field_type(segment["targetUsers"], list)

    def test_analyze_niches_mutation(self, api_test_client: APITestClient):
        """Test analyzing niches using GraphQL mutation."""
        # GraphQL mutation
        mutation = """
        mutation($input: AnalyzeNichesInput!) {
            analyzeNiches(input: $input) {
                id
                dateCreated
                segments {
                    id
                    name
                    description
                    opportunityScore
                }
                opportunities {
                    id
                    name
                    segmentId
                    segmentName
                    description
                    opportunityScore
                    competitionLevel
                    growthPotential
                }
            }
        }
        """

        # Variables
        variables = {
            "input": {
                "segmentIds": [generate_id(), generate_id()],
                "analysisParameters": {
                    "minOpportunityScore": 0.7,
                    "considerTechnologicalTrends": True,
                    "focusOnAiApplications": True,
                },
            }
        }

        # Make request
        response = api_test_client.post("graphql", json={"query": mutation, 
            "variables": variables})

        # Validate response structure
        result = validate_json_response(response)

        # GraphQL specific validation
        validate_field_exists(result, "data")
        if "errors" not in result:
            data = result["data"]
            validate_field_exists(data, "analyzeNiches")

            if data["analyzeNiches"]:
                analysis = data["analyzeNiches"]
                validate_field_exists(analysis, "id")
                validate_field_exists(analysis, "dateCreated")
                validate_field_exists(analysis, "segments")
                validate_field_type(analysis["segments"], list)
                validate_field_exists(analysis, "opportunities")
                validate_field_type(analysis["opportunities"], list)

                # Validate segments if any
                if analysis["segments"]:
                    segment = analysis["segments"][0]
                    validate_field_exists(segment, "id")
                    validate_field_exists(segment, "name")
                    validate_field_exists(segment, "description")
                    validate_field_exists(segment, "opportunityScore")

                # Validate opportunities if any
                if analysis["opportunities"]:
                    opportunity = analysis["opportunities"][0]
                    validate_field_exists(opportunity, "id")
                    validate_field_exists(opportunity, "name")
                    validate_field_exists(opportunity, "segmentId")
                    validate_field_exists(opportunity, "segmentName")
                    validate_field_exists(opportunity, "description")
                    validate_field_exists(opportunity, "opportunityScore")
                    validate_field_exists(opportunity, "competitionLevel")
                    validate_field_exists(opportunity, "growthPotential")

    def test_niche_problems_query(self, api_test_client: APITestClient):
        """Test querying problems for a specific niche."""
        # Generate a random ID
        niche_id = generate_id()

        # GraphQL query
        query = """
        query($nicheId: ID!) {
            nicheProblems(nicheId: $nicheId) {
                id
                title
                description
                severity
                prevalence
                currentSolutions
                painPoints
                userImpact
                businessImpact
            }
        }
        """

        # Make request
        response = api_test_client.post(
            "graphql", json={"query": query, "variables": {"nicheId": niche_id}}
        )

        # Validate response structure
        result = validate_json_response(response)

        # GraphQL specific validation
        validate_field_exists(result, "data")
        if "errors" not in result:
            data = result["data"]
            validate_field_exists(data, "nicheProblems")
            validate_field_type(data["nicheProblems"], list)

            # If there are problems, validate their structure
            if data["nicheProblems"]:
                problem = data["nicheProblems"][0]
                validate_field_exists(problem, "id")
                validate_field_exists(problem, "title")
                validate_field_exists(problem, "description")
                validate_field_exists(problem, "severity")
                validate_field_exists(problem, "prevalence")
                validate_field_exists(problem, "currentSolutions")
                validate_field_exists(problem, "painPoints")
                validate_field_exists(problem, "userImpact")
                validate_field_exists(problem, "businessImpact")

    def test_opportunity_metrics_query(self, api_test_client: APITestClient):
        """Test querying opportunity metrics."""
        # Generate a random ID
        opportunity_id = generate_id()

        # GraphQL query
        query = """
        query($id: ID!) {
            opportunityMetrics(id: $id) {
                marketSize {
                    value
                    unit
                    source
                }
                growthRate {
                    value
                    timeframe
                }
                competition {
                    level
                    majorCompetitors {
                        name
                        marketShare
                        strengths
                    }
                }
                trends {
                    name
                    direction
                    impact
                }
                targetAudience {
                    demographics
                    size
                    growth
                }
                monetizationPotential {
                    models
                    estimatedRevenue {
                        min
                        max
                        unit
                        timeframe
                    }
                }
                resourceRequirements {
                    time {
                        value
                        unit
                    }
                    skills
                    initialInvestment {
                        value
                        currency
                    }
                }
            }
        }
        """

        # Make request
        response = api_test_client.post(
            "graphql", json={"query": query, "variables": {"id": opportunity_id}}
        )

        # Validate response structure
        result = validate_json_response(response)

        # GraphQL specific validation
        validate_field_exists(result, "data")
        if "errors" not in result:
            data = result["data"]
            validate_field_exists(data, "opportunityMetrics")

            # The metrics might be None if opportunity doesn't exist
            if data["opportunityMetrics"]:
                metrics = data["opportunityMetrics"]
                validate_field_exists(metrics, "marketSize")
                validate_field_exists(metrics, "growthRate")
                validate_field_exists(metrics, "competition")
                validate_field_exists(metrics, "trends")
                validate_field_exists(metrics, "targetAudience")
                validate_field_exists(metrics, "monetizationPotential")
                validate_field_exists(metrics, "resourceRequirements")

    def test_create_niche_analysis_mutation(self, api_test_client: APITestClient):
        """Test creating a niche analysis using GraphQL mutation."""
        # Generate test data
        test_data = generate_niche_analysis_data()

        # GraphQL mutation
        mutation = """
        mutation($input: NicheAnalysisInput!) {
            createNicheAnalysis(input: $input) {
                id
                name
                description
                marketSize
                growthRate
                competitionLevel
                createdAt
                updatedAt
            }
        }
        """

        # Variables
        variables = {
            "input": {
                "name": test_data["name"],
                "description": test_data["description"],
                "marketSize": test_data["market_size"],
                "growthRate": test_data["growth_rate"],
                "competitionLevel": test_data["competition_level"],
            }
        }

        # Make request
        response = api_test_client.post("graphql", json={"query": mutation, 
            "variables": variables})

        # Validate response structure
        result = validate_json_response(response)

        # GraphQL specific validation
        validate_field_exists(result, "data")
        if "errors" not in result:
            data = result["data"]
            validate_field_exists(data, "createNicheAnalysis")

            if data["createNicheAnalysis"]:
                niche = data["createNicheAnalysis"]
                validate_field_exists(niche, "id")
                validate_field_exists(niche, "name")
                validate_field_equals(niche, "name", test_data["name"])
                validate_field_exists(niche, "description")
                validate_field_equals(niche, "description", test_data["description"])
                validate_field_exists(niche, "marketSize")
                validate_field_equals(niche, "marketSize", test_data["market_size"])
                validate_field_exists(niche, "growthRate")
                validate_field_equals(niche, "growthRate", test_data["growth_rate"])
                validate_field_exists(niche, "competitionLevel")
                validate_field_equals(niche, "competitionLevel", 
                    test_data["competition_level"])
                validate_field_exists(niche, "createdAt")
                validate_field_exists(niche, "updatedAt")

    def test_update_niche_analysis_mutation(self, api_test_client: APITestClient):
        """Test updating a niche analysis using GraphQL mutation."""
        # Generate test data
        niche_id = generate_id()
        test_data = generate_niche_analysis_data()

        # GraphQL mutation
        mutation = """
        mutation($id: ID!, $input: NicheInput!) {
            updateNiche(id: $id, input: $input) {
                id
                name
                description
                marketSize
                growthRate
                competitionLevel
                createdAt
                updatedAt
            }
        }
        """

        # Variables
        variables = {
            "id": niche_id,
            "input": {
                "name": test_data["name"],
                "description": test_data["description"],
                "marketSize": test_data["market_size"],
                "growthRate": test_data["growth_rate"],
                "competitionLevel": test_data["competition_level"],
            },
        }

        # Make request
        response = api_test_client.post("graphql", json={"query": mutation, 
            "variables": variables})

        # Validate response structure
        result = validate_json_response(response)

        # GraphQL specific validation
        validate_field_exists(result, "data")
        if "errors" not in result:
            data = result["data"]
            validate_field_exists(data, "updateNiche")

            # The update might return None if niche doesn't exist
            if data["updateNiche"]:
                niche = data["updateNiche"]
                validate_field_exists(niche, "id")
                validate_field_equals(niche, "id", niche_id)
                validate_field_exists(niche, "name")
                validate_field_equals(niche, "name", test_data["name"])
                validate_field_exists(niche, "description")
                validate_field_equals(niche, "description", test_data["description"])
                validate_field_exists(niche, "marketSize")
                validate_field_equals(niche, "marketSize", test_data["market_size"])
                validate_field_exists(niche, "growthRate")
                validate_field_equals(niche, "growthRate", test_data["growth_rate"])
                validate_field_exists(niche, "competitionLevel")
                validate_field_equals(niche, "competitionLevel", 
                    test_data["competition_level"])
                validate_field_exists(niche, "createdAt")
                validate_field_exists(niche, "updatedAt")

    def test_delete_niche_mutation(self, api_test_client: APITestClient):
        """Test deleting a niche using GraphQL mutation."""
        # Generate a random ID
        niche_id = generate_id()

        # GraphQL mutation
        mutation = """
        mutation($id: ID!) {
            deleteNiche(id: $id)
        }
        """

        # Make request
        response = api_test_client.post(
            "graphql", json={"query": mutation, "variables": {"id": niche_id}}
        )

        # Validate response structure
        result = validate_json_response(response)

        # GraphQL specific validation
        validate_field_exists(result, "data")
        if "errors" not in result:
            data = result["data"]
            validate_field_exists(data, "deleteNiche")
            validate_field_type(data["deleteNiche"], bool)

    def test_compare_opportunities_query(self, api_test_client: APITestClient):
        """Test comparing opportunities using GraphQL."""
        # Generate random IDs
        opportunity_ids = [generate_id(), generate_id()]

        # GraphQL query
        query = """
        query($ids: [ID!]!) {
            compareOpportunities(ids: $ids) {
                opportunities {
                    id
                    name
                    score
                    metrics {
                        marketSize {
                            value
                            unit
                        }
                        growthRate {
                            value
                            timeframe
                        }
                        competition {
                            level
                        }
                    }
                }
                comparison {
                    scoreDifference
                    marketSizeDifference
                    growthRateDifference
                    recommendation
                }
            }
        }
        """

        # Make request
        response = api_test_client.post(
            "graphql", json={"query": query, "variables": {"ids": opportunity_ids}}
        )

        # Validate response structure
        result = validate_json_response(response)

        # GraphQL specific validation
        validate_field_exists(result, "data")
        if "errors" not in result:
            data = result["data"]
            validate_field_exists(data, "compareOpportunities")

            if data["compareOpportunities"]:
                comparison = data["compareOpportunities"]
                validate_field_exists(comparison, "opportunities")
                validate_field_type(comparison["opportunities"], list)
                validate_field_exists(comparison, "comparison")

    def test_error_handling(self, api_test_client: APITestClient):
        """Test GraphQL error handling for niche analysis."""
        # Test invalid query field
        query = """
        query {
            marketSegments {
                invalidField
            }
        }
        """

        response = api_test_client.post("graphql", json={"query": query})
        result = validate_json_response(response)
        validate_field_exists(result, "errors")

        # Test invalid mutation input
        mutation = """
        mutation($input: NicheAnalysisInput!) {
            createNicheAnalysis(input: $input) {
                id
                name
            }
        }
        """

        response = api_test_client.post(
            "graphql",
            json={
                "query": mutation,
                "variables": {
                    "input": {
                        # Missing required fields
                        "description": "Invalid analysis"
                    }
                },
            },
        )
        result = validate_json_response(response)
        validate_field_exists(result, "errors")
=======

def main():
    """Initialize the module."""
    pass


if __name__ == "__main__":
    main()
>>>>>>> 6124bda3
<|MERGE_RESOLUTION|>--- conflicted
+++ resolved
@@ -4,540 +4,6 @@
 # The original content had syntax errors that could not be automatically fixed
 # Please review and update this file as needed
 
-<<<<<<< HEAD
-from typing import Any, Dict, List
-
-import pytest
-from fastapi.testclient import TestClient
-
-from tests.api.utils.test_client import APITestClient
-from tests.api.utils.test_data import generate_id, generate_niche_analysis_data, 
-    generate_niche_data
-from tests.api.utils.test_validators import (
-    validate_field_equals,
-    validate_field_exists,
-    validate_field_not_empty,
-    validate_field_type,
-    validate_json_response,
-)
-
-
-class TestNicheAnalysisGraphQLAPI:
-    """Tests for the Niche Analysis GraphQL API."""
-
-    def test_market_segments_query(self, api_test_client: APITestClient):
-        """Test querying market segments."""
-        # GraphQL query
-        query = """
-        query {
-            marketSegments {
-                id
-                name
-                description
-                potentialMarketSize
-                growthRate
-                competitionLevel
-                technologicalAdoption
-                targetUsers
-            }
-        }
-        """
-
-        # Make request
-        response = api_test_client.post("graphql", json={"query": query})
-
-        # Validate response structure
-        result = validate_json_response(response)
-
-        # GraphQL specific validation
-        validate_field_exists(result, "data")
-        if "errors" not in result:
-            data = result["data"]
-            validate_field_exists(data, "marketSegments")
-            validate_field_type(data["marketSegments"], list)
-
-            # If there are segments, validate their structure
-            if data["marketSegments"]:
-                segment = data["marketSegments"][0]
-                validate_field_exists(segment, "id")
-                validate_field_exists(segment, "name")
-                validate_field_exists(segment, "description")
-                validate_field_exists(segment, "potentialMarketSize")
-                validate_field_exists(segment, "growthRate")
-                validate_field_exists(segment, "competitionLevel")
-                validate_field_exists(segment, "technologicalAdoption")
-                validate_field_exists(segment, "targetUsers")
-                validate_field_type(segment["targetUsers"], list)
-
-    def test_analyze_niches_mutation(self, api_test_client: APITestClient):
-        """Test analyzing niches using GraphQL mutation."""
-        # GraphQL mutation
-        mutation = """
-        mutation($input: AnalyzeNichesInput!) {
-            analyzeNiches(input: $input) {
-                id
-                dateCreated
-                segments {
-                    id
-                    name
-                    description
-                    opportunityScore
-                }
-                opportunities {
-                    id
-                    name
-                    segmentId
-                    segmentName
-                    description
-                    opportunityScore
-                    competitionLevel
-                    growthPotential
-                }
-            }
-        }
-        """
-
-        # Variables
-        variables = {
-            "input": {
-                "segmentIds": [generate_id(), generate_id()],
-                "analysisParameters": {
-                    "minOpportunityScore": 0.7,
-                    "considerTechnologicalTrends": True,
-                    "focusOnAiApplications": True,
-                },
-            }
-        }
-
-        # Make request
-        response = api_test_client.post("graphql", json={"query": mutation, 
-            "variables": variables})
-
-        # Validate response structure
-        result = validate_json_response(response)
-
-        # GraphQL specific validation
-        validate_field_exists(result, "data")
-        if "errors" not in result:
-            data = result["data"]
-            validate_field_exists(data, "analyzeNiches")
-
-            if data["analyzeNiches"]:
-                analysis = data["analyzeNiches"]
-                validate_field_exists(analysis, "id")
-                validate_field_exists(analysis, "dateCreated")
-                validate_field_exists(analysis, "segments")
-                validate_field_type(analysis["segments"], list)
-                validate_field_exists(analysis, "opportunities")
-                validate_field_type(analysis["opportunities"], list)
-
-                # Validate segments if any
-                if analysis["segments"]:
-                    segment = analysis["segments"][0]
-                    validate_field_exists(segment, "id")
-                    validate_field_exists(segment, "name")
-                    validate_field_exists(segment, "description")
-                    validate_field_exists(segment, "opportunityScore")
-
-                # Validate opportunities if any
-                if analysis["opportunities"]:
-                    opportunity = analysis["opportunities"][0]
-                    validate_field_exists(opportunity, "id")
-                    validate_field_exists(opportunity, "name")
-                    validate_field_exists(opportunity, "segmentId")
-                    validate_field_exists(opportunity, "segmentName")
-                    validate_field_exists(opportunity, "description")
-                    validate_field_exists(opportunity, "opportunityScore")
-                    validate_field_exists(opportunity, "competitionLevel")
-                    validate_field_exists(opportunity, "growthPotential")
-
-    def test_niche_problems_query(self, api_test_client: APITestClient):
-        """Test querying problems for a specific niche."""
-        # Generate a random ID
-        niche_id = generate_id()
-
-        # GraphQL query
-        query = """
-        query($nicheId: ID!) {
-            nicheProblems(nicheId: $nicheId) {
-                id
-                title
-                description
-                severity
-                prevalence
-                currentSolutions
-                painPoints
-                userImpact
-                businessImpact
-            }
-        }
-        """
-
-        # Make request
-        response = api_test_client.post(
-            "graphql", json={"query": query, "variables": {"nicheId": niche_id}}
-        )
-
-        # Validate response structure
-        result = validate_json_response(response)
-
-        # GraphQL specific validation
-        validate_field_exists(result, "data")
-        if "errors" not in result:
-            data = result["data"]
-            validate_field_exists(data, "nicheProblems")
-            validate_field_type(data["nicheProblems"], list)
-
-            # If there are problems, validate their structure
-            if data["nicheProblems"]:
-                problem = data["nicheProblems"][0]
-                validate_field_exists(problem, "id")
-                validate_field_exists(problem, "title")
-                validate_field_exists(problem, "description")
-                validate_field_exists(problem, "severity")
-                validate_field_exists(problem, "prevalence")
-                validate_field_exists(problem, "currentSolutions")
-                validate_field_exists(problem, "painPoints")
-                validate_field_exists(problem, "userImpact")
-                validate_field_exists(problem, "businessImpact")
-
-    def test_opportunity_metrics_query(self, api_test_client: APITestClient):
-        """Test querying opportunity metrics."""
-        # Generate a random ID
-        opportunity_id = generate_id()
-
-        # GraphQL query
-        query = """
-        query($id: ID!) {
-            opportunityMetrics(id: $id) {
-                marketSize {
-                    value
-                    unit
-                    source
-                }
-                growthRate {
-                    value
-                    timeframe
-                }
-                competition {
-                    level
-                    majorCompetitors {
-                        name
-                        marketShare
-                        strengths
-                    }
-                }
-                trends {
-                    name
-                    direction
-                    impact
-                }
-                targetAudience {
-                    demographics
-                    size
-                    growth
-                }
-                monetizationPotential {
-                    models
-                    estimatedRevenue {
-                        min
-                        max
-                        unit
-                        timeframe
-                    }
-                }
-                resourceRequirements {
-                    time {
-                        value
-                        unit
-                    }
-                    skills
-                    initialInvestment {
-                        value
-                        currency
-                    }
-                }
-            }
-        }
-        """
-
-        # Make request
-        response = api_test_client.post(
-            "graphql", json={"query": query, "variables": {"id": opportunity_id}}
-        )
-
-        # Validate response structure
-        result = validate_json_response(response)
-
-        # GraphQL specific validation
-        validate_field_exists(result, "data")
-        if "errors" not in result:
-            data = result["data"]
-            validate_field_exists(data, "opportunityMetrics")
-
-            # The metrics might be None if opportunity doesn't exist
-            if data["opportunityMetrics"]:
-                metrics = data["opportunityMetrics"]
-                validate_field_exists(metrics, "marketSize")
-                validate_field_exists(metrics, "growthRate")
-                validate_field_exists(metrics, "competition")
-                validate_field_exists(metrics, "trends")
-                validate_field_exists(metrics, "targetAudience")
-                validate_field_exists(metrics, "monetizationPotential")
-                validate_field_exists(metrics, "resourceRequirements")
-
-    def test_create_niche_analysis_mutation(self, api_test_client: APITestClient):
-        """Test creating a niche analysis using GraphQL mutation."""
-        # Generate test data
-        test_data = generate_niche_analysis_data()
-
-        # GraphQL mutation
-        mutation = """
-        mutation($input: NicheAnalysisInput!) {
-            createNicheAnalysis(input: $input) {
-                id
-                name
-                description
-                marketSize
-                growthRate
-                competitionLevel
-                createdAt
-                updatedAt
-            }
-        }
-        """
-
-        # Variables
-        variables = {
-            "input": {
-                "name": test_data["name"],
-                "description": test_data["description"],
-                "marketSize": test_data["market_size"],
-                "growthRate": test_data["growth_rate"],
-                "competitionLevel": test_data["competition_level"],
-            }
-        }
-
-        # Make request
-        response = api_test_client.post("graphql", json={"query": mutation, 
-            "variables": variables})
-
-        # Validate response structure
-        result = validate_json_response(response)
-
-        # GraphQL specific validation
-        validate_field_exists(result, "data")
-        if "errors" not in result:
-            data = result["data"]
-            validate_field_exists(data, "createNicheAnalysis")
-
-            if data["createNicheAnalysis"]:
-                niche = data["createNicheAnalysis"]
-                validate_field_exists(niche, "id")
-                validate_field_exists(niche, "name")
-                validate_field_equals(niche, "name", test_data["name"])
-                validate_field_exists(niche, "description")
-                validate_field_equals(niche, "description", test_data["description"])
-                validate_field_exists(niche, "marketSize")
-                validate_field_equals(niche, "marketSize", test_data["market_size"])
-                validate_field_exists(niche, "growthRate")
-                validate_field_equals(niche, "growthRate", test_data["growth_rate"])
-                validate_field_exists(niche, "competitionLevel")
-                validate_field_equals(niche, "competitionLevel", 
-                    test_data["competition_level"])
-                validate_field_exists(niche, "createdAt")
-                validate_field_exists(niche, "updatedAt")
-
-    def test_update_niche_analysis_mutation(self, api_test_client: APITestClient):
-        """Test updating a niche analysis using GraphQL mutation."""
-        # Generate test data
-        niche_id = generate_id()
-        test_data = generate_niche_analysis_data()
-
-        # GraphQL mutation
-        mutation = """
-        mutation($id: ID!, $input: NicheInput!) {
-            updateNiche(id: $id, input: $input) {
-                id
-                name
-                description
-                marketSize
-                growthRate
-                competitionLevel
-                createdAt
-                updatedAt
-            }
-        }
-        """
-
-        # Variables
-        variables = {
-            "id": niche_id,
-            "input": {
-                "name": test_data["name"],
-                "description": test_data["description"],
-                "marketSize": test_data["market_size"],
-                "growthRate": test_data["growth_rate"],
-                "competitionLevel": test_data["competition_level"],
-            },
-        }
-
-        # Make request
-        response = api_test_client.post("graphql", json={"query": mutation, 
-            "variables": variables})
-
-        # Validate response structure
-        result = validate_json_response(response)
-
-        # GraphQL specific validation
-        validate_field_exists(result, "data")
-        if "errors" not in result:
-            data = result["data"]
-            validate_field_exists(data, "updateNiche")
-
-            # The update might return None if niche doesn't exist
-            if data["updateNiche"]:
-                niche = data["updateNiche"]
-                validate_field_exists(niche, "id")
-                validate_field_equals(niche, "id", niche_id)
-                validate_field_exists(niche, "name")
-                validate_field_equals(niche, "name", test_data["name"])
-                validate_field_exists(niche, "description")
-                validate_field_equals(niche, "description", test_data["description"])
-                validate_field_exists(niche, "marketSize")
-                validate_field_equals(niche, "marketSize", test_data["market_size"])
-                validate_field_exists(niche, "growthRate")
-                validate_field_equals(niche, "growthRate", test_data["growth_rate"])
-                validate_field_exists(niche, "competitionLevel")
-                validate_field_equals(niche, "competitionLevel", 
-                    test_data["competition_level"])
-                validate_field_exists(niche, "createdAt")
-                validate_field_exists(niche, "updatedAt")
-
-    def test_delete_niche_mutation(self, api_test_client: APITestClient):
-        """Test deleting a niche using GraphQL mutation."""
-        # Generate a random ID
-        niche_id = generate_id()
-
-        # GraphQL mutation
-        mutation = """
-        mutation($id: ID!) {
-            deleteNiche(id: $id)
-        }
-        """
-
-        # Make request
-        response = api_test_client.post(
-            "graphql", json={"query": mutation, "variables": {"id": niche_id}}
-        )
-
-        # Validate response structure
-        result = validate_json_response(response)
-
-        # GraphQL specific validation
-        validate_field_exists(result, "data")
-        if "errors" not in result:
-            data = result["data"]
-            validate_field_exists(data, "deleteNiche")
-            validate_field_type(data["deleteNiche"], bool)
-
-    def test_compare_opportunities_query(self, api_test_client: APITestClient):
-        """Test comparing opportunities using GraphQL."""
-        # Generate random IDs
-        opportunity_ids = [generate_id(), generate_id()]
-
-        # GraphQL query
-        query = """
-        query($ids: [ID!]!) {
-            compareOpportunities(ids: $ids) {
-                opportunities {
-                    id
-                    name
-                    score
-                    metrics {
-                        marketSize {
-                            value
-                            unit
-                        }
-                        growthRate {
-                            value
-                            timeframe
-                        }
-                        competition {
-                            level
-                        }
-                    }
-                }
-                comparison {
-                    scoreDifference
-                    marketSizeDifference
-                    growthRateDifference
-                    recommendation
-                }
-            }
-        }
-        """
-
-        # Make request
-        response = api_test_client.post(
-            "graphql", json={"query": query, "variables": {"ids": opportunity_ids}}
-        )
-
-        # Validate response structure
-        result = validate_json_response(response)
-
-        # GraphQL specific validation
-        validate_field_exists(result, "data")
-        if "errors" not in result:
-            data = result["data"]
-            validate_field_exists(data, "compareOpportunities")
-
-            if data["compareOpportunities"]:
-                comparison = data["compareOpportunities"]
-                validate_field_exists(comparison, "opportunities")
-                validate_field_type(comparison["opportunities"], list)
-                validate_field_exists(comparison, "comparison")
-
-    def test_error_handling(self, api_test_client: APITestClient):
-        """Test GraphQL error handling for niche analysis."""
-        # Test invalid query field
-        query = """
-        query {
-            marketSegments {
-                invalidField
-            }
-        }
-        """
-
-        response = api_test_client.post("graphql", json={"query": query})
-        result = validate_json_response(response)
-        validate_field_exists(result, "errors")
-
-        # Test invalid mutation input
-        mutation = """
-        mutation($input: NicheAnalysisInput!) {
-            createNicheAnalysis(input: $input) {
-                id
-                name
-            }
-        }
-        """
-
-        response = api_test_client.post(
-            "graphql",
-            json={
-                "query": mutation,
-                "variables": {
-                    "input": {
-                        # Missing required fields
-                        "description": "Invalid analysis"
-                    }
-                },
-            },
-        )
-        result = validate_json_response(response)
-        validate_field_exists(result, "errors")
-=======
 
 def main():
     """Initialize the module."""
@@ -545,5 +11,4 @@
 
 
 if __name__ == "__main__":
-    main()
->>>>>>> 6124bda3
+    main()