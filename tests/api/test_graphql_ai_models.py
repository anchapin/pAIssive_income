--- conflicted
+++ resolved
@@ -4,451 +4,6 @@
 # The original content had syntax errors that could not be automatically fixed
 # Please review and update this file as needed
 
-<<<<<<< HEAD
-from tests.api.utils.test_client import APITestClient
-from tests.api.utils.test_data import generate_ai_model_data, generate_id
-    validate_field_equals,
-    validate_field_exists,
-    validate_field_not_empty,
-    validate_field_type,
-    validate_json_response,
-)
-
-class TestAIModelsGraphQLAPI:
-    """Tests for the AI Models GraphQL API."""
-
-    def test_models_query(self, api_test_client: APITestClient):
-        """Test querying AI models."""
-        # GraphQL query
-        query = """
-        query {
-            aiModels {
-                id
-                name
-                description
-                modelType
-                provider
-                version
-                capabilities
-                parameters
-                metrics {
-                    requestCount
-                    errorCount
-                    tokenCount
-                    latencyMeanMs
-                    latencyP90Ms
-                    latencyP99Ms
-                }
-            }
-        }
-        """
-
-        # Make request
-        response = api_test_client.post("graphql", json={"query": query})
-
-        # Validate response structure
-        result = validate_json_response(response)
-
-        # GraphQL specific validation
-        validate_field_exists(result, "data")
-        if "errors" not in result:
-            data = result["data"]
-            validate_field_exists(data, "aiModels")
-            validate_field_type(data["aiModels"], list)
-
-            # If there are models, validate their structure
-            if data["aiModels"]:
-                model = data["aiModels"][0]
-                validate_field_exists(model, "id")
-                validate_field_exists(model, "name")
-                validate_field_exists(model, "description")
-                validate_field_exists(model, "modelType")
-                validate_field_exists(model, "provider")
-                validate_field_exists(model, "version")
-                validate_field_exists(model, "capabilities")
-                validate_field_type(model["capabilities"], list)
-
-    def test_model_query(self, api_test_client: APITestClient):
-        """Test querying a specific AI model."""
-        # Generate a random ID
-        model_id = generate_id()
-
-        # GraphQL query
-        query = """
-        query($id: ID!) {
-            aiModel(id: $id) {
-                id
-                name
-                description
-                modelType
-                provider
-                version
-                capabilities
-                parameters
-                metrics {
-                    requestCount
-                    errorCount
-                    tokenCount
-                    latencyMeanMs
-                    latencyP90Ms
-                    latencyP99Ms
-                }
-            }
-        }
-        """
-
-        # Make request
-        response = api_test_client.post(
-            "graphql", json={"query": query, "variables": {"id": model_id}}
-        )
-
-        # Validate response structure
-        result = validate_json_response(response)
-
-        # GraphQL specific validation
-        validate_field_exists(result, "data")
-        if "errors" not in result:
-            data = result["data"]
-            validate_field_exists(data, "aiModel")
-
-            # The model might not exist, which is fine
-            if data["aiModel"]:
-                model = data["aiModel"]
-                validate_field_exists(model, "id")
-                validate_field_equals(model, "id", model_id)
-                validate_field_exists(model, "name")
-                validate_field_exists(model, "description")
-                validate_field_exists(model, "modelType")
-                validate_field_exists(model, "provider")
-                validate_field_exists(model, "version")
-                validate_field_exists(model, "capabilities")
-                validate_field_type(model["capabilities"], list)
-
-    def test_model_inference(self, api_test_client: APITestClient):
-        """Test running inference using GraphQL mutation."""
-        # Generate test data
-        model_id = generate_id()
-
-        # GraphQL mutation
-        mutation = """
-        mutation($input: InferenceInput!) {
-            runInference(input: $input) {
-                requestId
-                modelId
-                output
-                latency
-                tokenUsage
-            }
-        }
-        """
-
-        # Variables
-        variables = {
-            "input": {
-                "modelId": model_id,
-                "inputData": {"prompt": "Hello, world!"},
-                "parameters": {"temperature": 0.7, "maxTokens": 100},
-            }
-        }
-
-        # Make request
-        response = api_test_client.post("graphql", json={"query": mutation, 
-            "variables": variables})
-
-        # Validate response structure
-        result = validate_json_response(response)
-
-        # GraphQL specific validation
-        validate_field_exists(result, "data")
-        if "errors" not in result:
-            data = result["data"]
-            validate_field_exists(data, "runInference")
-
-            # The inference response might be None if model doesn't exist
-            if data["runInference"]:
-                inference = data["runInference"]
-                validate_field_exists(inference, "requestId")
-                validate_field_exists(inference, "modelId")
-                validate_field_equals(inference, "modelId", model_id)
-                validate_field_exists(inference, "output")
-                validate_field_exists(inference, "latency")
-                validate_field_exists(inference, "tokenUsage")
-
-    def test_model_versions_query(self, api_test_client: APITestClient):
-        """Test querying model versions."""
-        # Generate a random ID
-        model_id = generate_id()
-
-        # GraphQL query
-        query = """
-        query($modelId: ID!) {
-            modelVersions(modelId: $modelId) {
-                id
-                modelId
-                version
-                description
-                changes
-                createdAt
-            }
-        }
-        """
-
-        # Make request
-        response = api_test_client.post(
-            "graphql", json={"query": query, "variables": {"modelId": model_id}}
-        )
-
-        # Validate response structure
-        result = validate_json_response(response)
-
-        # GraphQL specific validation
-        validate_field_exists(result, "data")
-        if "errors" not in result:
-            data = result["data"]
-            validate_field_exists(data, "modelVersions")
-            validate_field_type(data["modelVersions"], list)
-
-    def test_model_metrics_query(self, api_test_client: APITestClient):
-        """Test querying model metrics."""
-        # Generate a random ID
-        model_id = generate_id()
-
-        # GraphQL query
-        query = """
-        query($modelId: ID!) {
-            modelMetrics(modelId: $modelId) {
-                modelId
-                inferenceCount
-                averageLatency
-                p95Latency
-                p99Latency
-                errorRate
-                tokenUsage
-                cost
-            }
-        }
-        """
-
-        # Make request
-        response = api_test_client.post(
-            "graphql", json={"query": query, "variables": {"modelId": model_id}}
-        )
-
-        # Validate response structure
-        result = validate_json_response(response)
-
-        # GraphQL specific validation
-        validate_field_exists(result, "data")
-        if "errors" not in result:
-            data = result["data"]
-            validate_field_exists(data, "modelMetrics")
-
-            # Metrics might be None if model doesn't exist
-            if data["modelMetrics"]:
-                metrics = data["modelMetrics"]
-                validate_field_exists(metrics, "modelId")
-                validate_field_equals(metrics, "modelId", model_id)
-                validate_field_exists(metrics, "inferenceCount")
-                validate_field_exists(metrics, "averageLatency")
-                validate_field_exists(metrics, "p95Latency")
-                validate_field_exists(metrics, "p99Latency")
-                validate_field_exists(metrics, "errorRate")
-                validate_field_exists(metrics, "tokenUsage")
-                validate_field_exists(metrics, "cost")
-
-    def test_create_model_mutation(self, api_test_client: APITestClient):
-        """Test creating an AI model using GraphQL mutation."""
-        # Generate test data
-        test_data = generate_ai_model_data()
-
-        # GraphQL mutation
-        mutation = """
-        mutation($input: ModelInput!) {
-            createModel(input: $input) {
-                id
-                name
-                description
-                modelType
-                provider
-                capabilities
-                createdAt
-                updatedAt
-            }
-        }
-        """
-
-        # Variables
-        variables = {
-            "input": {
-                "name": test_data["name"],
-                "description": test_data["description"],
-                "modelType": test_data["model_type"],
-                "provider": test_data["provider"],
-                "capabilities": test_data["capabilities"],
-            }
-        }
-
-        # Make request
-        response = api_test_client.post("graphql", json={"query": mutation, 
-            "variables": variables})
-
-        # Validate response structure
-        result = validate_json_response(response)
-
-        # GraphQL specific validation
-        validate_field_exists(result, "data")
-        if "errors" not in result:
-            data = result["data"]
-            validate_field_exists(data, "createModel")
-
-            if data["createModel"]:
-                model = data["createModel"]
-                validate_field_exists(model, "id")
-                validate_field_exists(model, "name")
-                validate_field_equals(model, "name", test_data["name"])
-                validate_field_exists(model, "description")
-                validate_field_equals(model, "description", test_data["description"])
-                validate_field_exists(model, "modelType")
-                validate_field_equals(model, "modelType", test_data["model_type"])
-                validate_field_exists(model, "provider")
-                validate_field_equals(model, "provider", test_data["provider"])
-                validate_field_exists(model, "capabilities")
-                validate_field_type(model["capabilities"], list)
-                validate_field_exists(model, "createdAt")
-                validate_field_exists(model, "updatedAt")
-
-    def test_update_model_mutation(self, api_test_client: APITestClient):
-        """Test updating an AI model using GraphQL mutation."""
-        # Generate test data
-        model_id = generate_id()
-        test_data = generate_ai_model_data()
-
-        # GraphQL mutation
-        mutation = """
-        mutation($id: ID!, $input: ModelInput!) {
-            updateModel(id: $id, input: $input) {
-                id
-                name
-                description
-                modelType
-                provider
-                capabilities
-                createdAt
-                updatedAt
-            }
-        }
-        """
-
-        # Variables
-        variables = {
-            "id": model_id,
-            "input": {
-                "name": test_data["name"],
-                "description": test_data["description"],
-                "modelType": test_data["model_type"],
-                "provider": test_data["provider"],
-                "capabilities": test_data["capabilities"],
-            },
-        }
-
-        # Make request
-        response = api_test_client.post("graphql", json={"query": mutation, 
-            "variables": variables})
-
-        # Validate response structure
-        result = validate_json_response(response)
-
-        # GraphQL specific validation
-        validate_field_exists(result, "data")
-        if "errors" not in result:
-            data = result["data"]
-            validate_field_exists(data, "updateModel")
-
-            # The update might return None if model doesn't exist
-            if data["updateModel"]:
-                model = data["updateModel"]
-                validate_field_exists(model, "id")
-                validate_field_equals(model, "id", model_id)
-                validate_field_exists(model, "name")
-                validate_field_equals(model, "name", test_data["name"])
-                validate_field_exists(model, "description")
-                validate_field_equals(model, "description", test_data["description"])
-                validate_field_exists(model, "modelType")
-                validate_field_equals(model, "modelType", test_data["model_type"])
-                validate_field_exists(model, "provider")
-                validate_field_equals(model, "provider", test_data["provider"])
-                validate_field_exists(model, "capabilities")
-                validate_field_type(model["capabilities"], list)
-                validate_field_exists(model, "createdAt")
-                validate_field_exists(model, "updatedAt")
-
-    def test_delete_model_mutation(self, api_test_client: APITestClient):
-        """Test deleting an AI model using GraphQL mutation."""
-        # Generate a random ID
-        model_id = generate_id()
-
-        # GraphQL mutation
-        mutation = """
-        mutation($id: ID!) {
-            deleteModel(id: $id)
-        }
-        """
-
-        # Make request
-        response = api_test_client.post(
-            "graphql", json={"query": mutation, "variables": {"id": model_id}}
-        )
-
-        # Validate response structure
-        result = validate_json_response(response)
-
-        # GraphQL specific validation
-        validate_field_exists(result, "data")
-        if "errors" not in result:
-            data = result["data"]
-            validate_field_exists(data, "deleteModel")
-            validate_field_type(data["deleteModel"], bool)
-
-    def test_error_handling(self, api_test_client: APITestClient):
-        """Test GraphQL error handling for AI models."""
-        # Test invalid query field
-        query = """
-        query {
-            aiModels {
-                invalidField
-            }
-        }
-        """
-
-        response = api_test_client.post("graphql", json={"query": query})
-        result = validate_json_response(response)
-        validate_field_exists(result, "errors")
-
-        # Test invalid mutation input
-        mutation = """
-        mutation($input: ModelInput!) {
-            createModel(input: $input) {
-                id
-                name
-            }
-        }
-        """
-
-        response = api_test_client.post(
-            "graphql",
-            json={
-                "query": mutation,
-                "variables": {
-                    "input": {
-                        # Missing required fields
-                        "description": "Invalid model"
-                    }
-                },
-            },
-        )
-        result = validate_json_response(response)
-        validate_field_exists(result, "errors")
-=======
 
 def main():
     """Initialize the module."""
@@ -456,5 +11,4 @@
 
 
 if __name__ == "__main__":
-    main()
->>>>>>> 6124bda3
+    main()