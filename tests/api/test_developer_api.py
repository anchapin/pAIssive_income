--- conflicted
+++ resolved
@@ -4,429 +4,6 @@
 # The original content had syntax errors that could not be automatically fixed
 # Please review and update this file as needed
 
-<<<<<<< HEAD
-from typing import Any, Dict, List
-
-import pytest
-from fastapi.testclient import TestClient
-
-from tests.api.utils.test_client import APITestClient
-from tests.api.utils.test_data import generate_id, generate_solution_data
-from tests.api.utils.test_validators import (
-    validate_bulk_response,
-    validate_error_response,
-    validate_field_equals,
-    validate_field_exists,
-    validate_field_not_empty,
-    validate_field_type,
-    validate_json_response,
-    validate_list_contains,
-    validate_list_contains_dict_with_field,
-    validate_list_length,
-    validate_list_max_length,
-    validate_list_min_length,
-    validate_list_not_empty,
-    validate_paginated_response,
-    validate_status_code,
-    validate_success_response,
-)
-
-
-class TestDeveloperAPI:
-    """Tests for the developer API."""
-
-    def test_get_niches(self, api_test_client: APITestClient):
-        """Test getting all development niches."""
-        # Make request
-        response = api_test_client.get("developer / niches")
-
-        # Validate response
-        result = validate_paginated_response(response)
-
-        # Validate items
-        validate_field_type(result, "items", list)
-
-        # If there are items, validate their structure
-        if result["items"]:
-            item = result["items"][0]
-            validate_field_exists(item, "id")
-            validate_field_type(item, "id", str)
-            validate_field_exists(item, "name")
-            validate_field_type(item, "name", str)
-            validate_field_exists(item, "description")
-            validate_field_type(item, "description", str)
-            validate_field_exists(item, "technical_requirements")
-            validate_field_type(item, "technical_requirements", list)
-
-    def test_get_templates(self, api_test_client: APITestClient):
-        """Test getting all development templates."""
-        # Make request
-        response = api_test_client.get("developer / templates")
-
-        # Validate response
-        result = validate_paginated_response(response)
-
-        # Validate items
-        validate_field_type(result, "items", list)
-
-        # If there are items, validate their structure
-        if result["items"]:
-            item = result["items"][0]
-            validate_field_exists(item, "id")
-            validate_field_type(item, "id", str)
-            validate_field_exists(item, "name")
-            validate_field_type(item, "name", str)
-            validate_field_exists(item, "description")
-            validate_field_type(item, "description", str)
-            validate_field_exists(item, "technology_stack")
-            validate_field_type(item, "technology_stack", list)
-            validate_field_exists(item, "features")
-            validate_field_type(item, "features", list)
-
-    def test_create_solution(self, api_test_client: APITestClient):
-        """Test creating a development solution."""
-        # Generate test data
-        data = generate_solution_data()
-
-        # Make request
-        response = api_test_client.post("developer / solution", data)
-
-        # Validate response
-        result = validate_success_response(response, 201)  # Created
-
-        # Validate fields
-        validate_field_exists(result, "id")
-        validate_field_type(result, "id", str)
-        validate_field_not_empty(result, "id")
-        validate_field_exists(result, "name")
-        validate_field_equals(result, "name", data["name"])
-        validate_field_exists(result, "description")
-        validate_field_equals(result, "description", data["description"])
-        validate_field_exists(result, "niche_id")
-        validate_field_equals(result, "niche_id", data["niche_id"])
-        validate_field_exists(result, "template_id")
-        validate_field_equals(result, "template_id", data["template_id"])
-        validate_field_exists(result, "technology_stack")
-        validate_field_type(result, "technology_stack", list)
-        validate_field_exists(result, "features")
-        validate_field_type(result, "features", list)
-        validate_field_exists(result, "status")
-        validate_field_equals(result, "status", "created")
-
-    def test_get_solution(self, api_test_client: APITestClient):
-        """Test getting a specific development solution."""
-        # Generate a random ID
-        solution_id = generate_id()
-
-        # Make request
-        response = api_test_client.get(f"developer / solutions/{solution_id}")
-
-        # This might return 404 if the solution doesn't exist, which is fine for testing
-        if response.status_code == 404:
-            validate_error_response(response, 404)
-        else:
-            result = validate_success_response(response)
-
-            # Validate fields
-            validate_field_exists(result, "id")
-            validate_field_equals(result, "id", solution_id)
-            validate_field_exists(result, "name")
-            validate_field_type(result, "name", str)
-            validate_field_exists(result, "description")
-            validate_field_type(result, "description", str)
-            validate_field_exists(result, "niche_id")
-            validate_field_type(result, "niche_id", str)
-            validate_field_exists(result, "template_id")
-            validate_field_type(result, "template_id", str)
-            validate_field_exists(result, "technology_stack")
-            validate_field_type(result, "technology_stack", list)
-            validate_field_exists(result, "features")
-            validate_field_type(result, "features", list)
-            validate_field_exists(result, "status")
-            validate_field_type(result, "status", str)
-            validate_field_exists(result, "created_at")
-            validate_field_type(result, "created_at", str)
-            validate_field_exists(result, "updated_at")
-            validate_field_type(result, "updated_at", str)
-
-    def test_get_solutions(self, api_test_client: APITestClient):
-        """Test getting all development solutions."""
-        # Make request
-        response = api_test_client.get("developer / solutions")
-
-        # Validate response
-        result = validate_paginated_response(response)
-
-        # Validate items
-        validate_field_type(result, "items", list)
-
-    def test_update_solution(self, api_test_client: APITestClient):
-        """Test updating a development solution."""
-        # Generate a random ID and test data
-        solution_id = generate_id()
-        data = generate_solution_data()
-
-        # Make request
-        response = api_test_client.put(f"developer / solutions/{solution_id}", data)
-
-        # This might return 404 if the solution doesn't exist, which is fine for testing
-        if response.status_code == 404:
-            validate_error_response(response, 404)
-        else:
-            result = validate_success_response(response)
-
-            # Validate fields
-            validate_field_exists(result, "id")
-            validate_field_equals(result, "id", solution_id)
-            validate_field_exists(result, "name")
-            validate_field_equals(result, "name", data["name"])
-            validate_field_exists(result, "description")
-            validate_field_equals(result, "description", data["description"])
-
-    def test_update_solution_fields(self, api_test_client: APITestClient):
-        """Test updating specific fields of a development solution."""
-        # Generate a random ID and test data
-        solution_id = generate_id()
-        data = {
-            "name": "Updated Solution",
-            "description": "Updated solution description",
-            "status": "in_progress",
-            "technology_stack": ["python", "fastapi", "postgresql"],
-            "metadata": {"version": "2.0", "priority": "high"},
-        }
-
-        # Make request
-        response = api_test_client.put(f"developer / solutions/{solution_id}", data)
-
-        # This might return 404 if the solution doesn't exist, which is fine for testing
-        if response.status_code == 404:
-            validate_error_response(response, 404)
-        else:
-            result = validate_success_response(response)
-
-            # Validate required fields
-            validate_field_exists(result, "id")
-            validate_field_equals(result, "id", solution_id)
-            validate_field_exists(result, "name")
-            validate_field_equals(result, "name", data["name"])
-            validate_field_exists(result, "description")
-            validate_field_equals(result, "description", data["description"])
-
-            # Validate optional fields if they were updated
-            validate_field_exists(result, "status")
-            validate_field_equals(result, "status", data["status"])
-            validate_field_exists(result, "technology_stack")
-            validate_field_type(result, "technology_stack", list)
-            for tech in data["technology_stack"]:
-                validate_list_contains(result["technology_stack"], tech)
-            validate_field_exists(result, "metadata")
-            validate_field_type(result, "metadata", dict)
-            validate_field_equals(result["metadata"], "version", 
-                data["metadata"]["version"])
-            validate_field_equals(result["metadata"], "priority", 
-                data["metadata"]["priority"])
-
-            # Validate timestamps
-            validate_field_exists(result, "updated_at")
-            validate_field_type(result, "updated_at", str)
-
-    def test_delete_solution(self, api_test_client: APITestClient):
-        """Test deleting a development solution."""
-        # Generate a random ID
-        solution_id = generate_id()
-
-        # Make request
-        response = api_test_client.delete(f"developer / solutions/{solution_id}")
-
-        # This might return 404 if the solution doesn't exist, which is fine for testing
-        if response.status_code == 404:
-            validate_error_response(response, 404)
-        else:
-            validate_success_response(response, 204)  # No Content
-
-    def test_filter_solutions(self, api_test_client: APITestClient):
-        """Test filtering development solutions."""
-        # Make request with filter
-        response = api_test_client.get(
-            "developer / solutions",
-            params={
-                "status": "in_progress",
-                "technology": "python",
-                "sort": "created_at:desc",
-                "page": 1,
-                "page_size": 10,
-            },
-        )
-
-        # Validate response
-        result = validate_paginated_response(response)
-
-        # Validate items
-        validate_field_type(result, "items", list)
-
-        # If there are items, validate that they match the filter
-        if result["items"]:
-            for item in result["items"]:
-                validate_field_equals(item, "status", "in_progress")
-                # Check if any technology in the stack matches 'python' case - insensitively
-                tech_match = \
-                    any(tech.lower() == "python" for tech in item["technology_stack"])
-                assert (
-                    tech_match
-                ), 
-                    f"Technology stack {item['technology_stack']} does not contain 'python' (case - insensitive)"
-
-    def test_invalid_solution_request(self, api_test_client: APITestClient):
-        """Test invalid solution request."""
-        # Make request with invalid data
-        response = api_test_client.post("developer / solution", {})
-
-        # Validate error response
-        validate_error_response(response, 422)  # Unprocessable Entity
-
-    def test_nonexistent_solution(self, api_test_client: APITestClient):
-        """Test getting a nonexistent solution."""
-        # Generate a random ID that is unlikely to exist
-        solution_id = "nonexistent - " + generate_id()
-
-        # Make request
-        response = api_test_client.get(f"developer / solutions/{solution_id}")
-
-        # Validate error response
-        validate_error_response(response, 404)  # Not Found
-
-    def test_invalid_solution_update(self, api_test_client: APITestClient):
-        """Test invalid solution update request."""
-        # Generate a random ID
-        solution_id = generate_id()
-
-        # Test with empty data
-        response = api_test_client.put(f"developer / solutions/{solution_id}", {})
-        validate_error_response(response, 422)  # Unprocessable Entity
-
-        # Test with invalid status
-        response = api_test_client.put(
-            f"developer / solutions/{solution_id}", {"status": "invalid_status"}
-        )
-        validate_error_response(response, 422)
-
-        # Test with invalid technology stack format
-        response = api_test_client.put(
-            f"developer / solutions/{solution_id}",
-            {"technology_stack": "python,fastapi"},  # Should be a list
-        )
-        validate_error_response(response, 422)
-
-    def test_delete_solution_errors(self, api_test_client: APITestClient):
-        """Test error cases for deleting a solution."""
-        # Test deleting with invalid ID format
-        response = api_test_client.delete("developer / solutions / invalid - \
-            id - format")
-        validate_error_response(response, 422)  # Unprocessable Entity
-
-        # Test deleting already deleted solution
-        solution_id = generate_id()
-        response = api_test_client.delete(f"developer / solutions/{solution_id}")
-        if response.status_code == 404:
-            # Try deleting again
-            response = api_test_client.delete(f"developer / solutions/{solution_id}")
-            validate_error_response(response, 404)  # Not Found
-
-    def test_bulk_update_solutions(self, api_test_client: APITestClient):
-        """Test bulk updating development solutions."""
-        # Generate test data for multiple solutions
-        solutions = [
-            {
-                "id": generate_id(),
-                "name": f"Updated Solution {i}",
-                "status": "in_progress",
-                "metadata": {"batch_update": True},
-            }
-            for i in range(3)
-        ]
-
-        # Make request
-        response = api_test_client.bulk_update("developer / solutions", solutions)
-
-        # Validate response
-        result = validate_bulk_response(response)
-
-        # Validate stats
-        validate_field_exists(result, "stats")
-        validate_field_exists(result["stats"], "total")
-        validate_field_equals(result["stats"], "total", len(solutions))
-        validate_field_exists(result["stats"], "updated")
-        validate_field_exists(result["stats"], "failed")
-        assert result["stats"]["updated"] + result["stats"]["failed"] == len(solutions)
-
-        # Validate updated items
-        validate_field_exists(result, "items")
-        validate_field_type(result, "items", list)
-        for item in result["items"]:
-            validate_field_exists(item, "id")
-            validate_field_exists(item, "success")
-            if item["success"]:
-                validate_field_exists(item, "data")
-                validate_field_type(item, "data", dict)
-            else:
-                validate_field_exists(item, "error")
-                validate_field_type(item, "error", dict)
-
-    def test_bulk_delete_solutions(self, api_test_client: APITestClient):
-        """Test bulk deleting development solutions."""
-        # Generate IDs for solutions to delete
-        solution_ids = [generate_id() for _ in range(3)]
-
-        # Make request
-        response = api_test_client.bulk_delete("developer / solutions", solution_ids)
-
-        # Validate response
-        result = validate_bulk_response(response)
-
-        # Validate stats
-        validate_field_exists(result, "stats")
-        validate_field_exists(result["stats"], "total")
-        validate_field_equals(result["stats"], "total", len(solution_ids))
-        validate_field_exists(result["stats"], "deleted")
-        validate_field_exists(result["stats"], "failed")
-        assert result["stats"]["deleted"] + \
-            result["stats"]["failed"] == len(solution_ids)
-
-        # Validate results for each ID
-        validate_field_exists(result, "items")
-        validate_field_type(result, "items", list)
-        for item in result["items"]:
-            validate_field_exists(item, "id")
-            validate_field_exists(item, "success")
-            if not item["success"]:
-                validate_field_exists(item, "error")
-                validate_field_type(item, "error", dict)
-
-    def test_invalid_bulk_operations(self, api_test_client: APITestClient):
-        """Test invalid bulk update and delete operations."""
-        # Test bulk update with empty list
-        response = api_test_client.bulk_update("developer / solutions", [])
-        validate_error_response(response, 422)
-
-        # Test bulk update with invalid data
-        response = api_test_client.bulk_update(
-            "developer / solutions",
-            [{"id": "invalid - id"}, {"name": "No ID"}],  
-                # Missing required fields  # Missing ID
-        )
-        validate_error_response(response, 422)
-
-        # Test bulk delete with empty list
-        response = api_test_client.bulk_delete("developer / solutions", [])
-        validate_error_response(response, 422)
-
-        # Test bulk delete with invalid IDs
-        response = api_test_client.bulk_delete(
-            "developer / solutions", ["invalid - id - 1", "invalid - id - 2"]
-        )
-        result = validate_bulk_response(response)
-        validate_field_equals(result["stats"], "failed", 2)
-=======
 
 def main():
     """Initialize the module."""
@@ -434,5 +11,4 @@
 
 
 if __name__ == "__main__":
-    main()
->>>>>>> 6124bda3
+    main()