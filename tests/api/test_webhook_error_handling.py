--- conflicted
+++ resolved
@@ -1,196 +1,5 @@
 """test_webhook_error_handling.py - Module for the pAIssive Income project."""
 
-<<<<<<< HEAD
-from datetime import datetime, timezone
-from unittest.mock import MagicMock, patch
-
-import httpx
-import pytest
-
-from api.schemas.webhook import WebhookDeliveryStatus, WebhookEventType
-from api.services.webhook_service import WebhookService
-
-# Test data
-TEST_WEBHOOK_ID = "test - webhook - 123"
-TEST_WEBHOOK = {
-    "id": TEST_WEBHOOK_ID,
-    "url": "https://example.com / webhook",
-    "events": [WebhookEventType.USER_CREATED, WebhookEventType.PAYMENT_RECEIVED],
-    "description": "Test webhook",
-    "headers": {"Authorization": "Bearer test - token"},
-    "is_active": True,
-    "created_at": datetime.now(timezone.utc),
-    "last_called_at": None,
-    "secret": "test - secret - key",
-}
-
-TEST_EVENT = {
-    "type": WebhookEventType.USER_CREATED,
-    "data": {
-        "user_id": "user - 123",
-        "username": "testuser",
-        "email": "test @ example.com",
-        "created_at": datetime.now(timezone.utc).isoformat(),
-    },
-}
-
-@pytest.mark.asyncio
-async def test_webhook_connection_error():
-    """Test handling of connection errors during webhook delivery."""
-    # Create a real webhook service instance for testing
-    service = WebhookService()
-
-    # Patch the get_webhook method to return our test webhook
-    with patch.object(service, "get_webhook", return_value=TEST_WEBHOOK):
-        # Patch httpx.AsyncClient.post to raise a connection error
-        with patch("httpx.AsyncClient.post", 
-            side_effect=httpx.ConnectError("Connection refused")):
-            # Deliver an event
-            delivery = await service.deliver_event(
-                webhook_id=TEST_WEBHOOK_ID,
-                event_type=WebhookEventType.USER_CREATED,
-                event_data=TEST_EVENT["data"],
-            )
-
-            # Assertions
-            assert delivery is not None
-            assert delivery["webhook_id"] == TEST_WEBHOOK_ID
-            assert delivery["status"] == WebhookDeliveryStatus.FAILED
-            assert len(delivery["attempts"]) == 1
-            assert delivery["attempts"][0]["status"] == WebhookDeliveryStatus.FAILED
-            assert delivery["attempts"][0]["response_code"] is None
-            assert "Connection refused" in delivery["attempts"][0]["error_message"]
-
-@pytest.mark.asyncio
-async def test_webhook_timeout_error():
-    """Test handling of timeout errors during webhook delivery."""
-    # Create a real webhook service instance for testing
-    service = WebhookService()
-
-    # Patch the get_webhook method to return our test webhook
-    with patch.object(service, "get_webhook", return_value=TEST_WEBHOOK):
-        # Patch httpx.AsyncClient.post to raise a timeout error
-        with patch(
-            "httpx.AsyncClient.post", 
-                side_effect=httpx.TimeoutException("Request timed out")
-        ):
-            # Deliver an event
-            delivery = await service.deliver_event(
-                webhook_id=TEST_WEBHOOK_ID,
-                event_type=WebhookEventType.USER_CREATED,
-                event_data=TEST_EVENT["data"],
-            )
-
-            # Assertions
-            assert delivery is not None
-            assert delivery["webhook_id"] == TEST_WEBHOOK_ID
-            assert delivery["status"] == WebhookDeliveryStatus.FAILED
-            assert len(delivery["attempts"]) == 1
-            assert delivery["attempts"][0]["status"] == WebhookDeliveryStatus.FAILED
-            assert delivery["attempts"][0]["response_code"] is None
-            assert "Request timed out" in delivery["attempts"][0]["error_message"]
-
-@pytest.mark.asyncio
-async def test_webhook_invalid_response():
-    """Test handling of invalid responses during webhook delivery."""
-    # Setup mock for httpx.AsyncClient.post to return invalid JSON
-    mock_response = MagicMock()
-    mock_response.status_code = 200
-    mock_response.text = "Not a valid JSON"
-
-    # Create a real webhook service instance for testing
-    service = WebhookService()
-
-    # Patch the get_webhook method to return our test webhook
-    with patch.object(service, "get_webhook", return_value=TEST_WEBHOOK):
-        # Patch httpx.AsyncClient.post to return our mock response
-        with patch("httpx.AsyncClient.post", return_value=mock_response):
-            # Deliver an event
-            delivery = await service.deliver_event(
-                webhook_id=TEST_WEBHOOK_ID,
-                event_type=WebhookEventType.USER_CREATED,
-                event_data=TEST_EVENT["data"],
-            )
-
-            # Assertions
-            assert delivery is not None
-            assert delivery["webhook_id"] == TEST_WEBHOOK_ID
-            assert (
-                delivery["status"] == WebhookDeliveryStatus.SUCCESS
-            )  # HTTP 200 is still a success
-            assert len(delivery["attempts"]) == 1
-            assert delivery["attempts"][0]["status"] == WebhookDeliveryStatus.SUCCESS
-            assert delivery["attempts"][0]["response_code"] == 200
-            assert delivery["attempts"][0]["response_body"] == "Not a valid JSON"
-
-@pytest.mark.asyncio
-async def test_webhook_not_found():
-    """Test handling of non - existent webhook."""
-    # Create a real webhook service instance for testing
-    service = WebhookService()
-
-    # Patch the get_webhook method to return None (webhook not found)
-    with patch.object(service, "get_webhook", return_value=None):
-        # Deliver an event to a non - existent webhook
-        with pytest.raises(ValueError) as excinfo:
-            await service.deliver_event(
-                webhook_id="non - existent - webhook",
-                event_type=WebhookEventType.USER_CREATED,
-                event_data=TEST_EVENT["data"],
-            )
-
-        # Assertions
-        assert "Webhook not found" in str(excinfo.value)
-
-@pytest.mark.asyncio
-async def test_webhook_inactive():
-    """Test handling of inactive webhook."""
-    # Create an inactive webhook
-    inactive_webhook = TEST_WEBHOOK.copy()
-    inactive_webhook["is_active"] = False
-
-    # Create a real webhook service instance for testing
-    service = WebhookService()
-
-    # Patch the get_webhook method to return our inactive webhook
-    with patch.object(service, "get_webhook", return_value=inactive_webhook):
-        # Deliver an event to an inactive webhook
-        with pytest.raises(ValueError) as excinfo:
-            await service.deliver_event(
-                webhook_id=TEST_WEBHOOK_ID,
-                event_type=WebhookEventType.USER_CREATED,
-                event_data=TEST_EVENT["data"],
-            )
-
-        # Assertions
-        assert "Webhook is inactive" in str(excinfo.value)
-
-@pytest.mark.asyncio
-async def test_webhook_event_not_subscribed():
-    """Test handling of event type not subscribed to by the webhook."""
-    # Create a webhook with limited event subscriptions
-    limited_webhook = TEST_WEBHOOK.copy()
-    limited_webhook["events"] = [
-        WebhookEventType.PAYMENT_RECEIVED
-    ]  # Only subscribed to payment events
-
-    # Create a real webhook service instance for testing
-    service = WebhookService()
-
-    # Patch the get_webhook method to return our limited webhook
-    with patch.object(service, "get_webhook", return_value=limited_webhook):
-        # Deliver an event of a type not subscribed to
-        with pytest.raises(ValueError) as excinfo:
-            await service.deliver_event(
-                webhook_id=TEST_WEBHOOK_ID,
-                event_type=WebhookEventType.USER_CREATED,  
-                    # Not subscribed to this event
-                event_data=TEST_EVENT["data"],
-            )
-
-        # Assertions
-        assert "Webhook is not subscribed to event type" in str(excinfo.value)
-=======
 # This file was automatically fixed by the syntax error correction script
 # The original content had syntax errors that could not be automatically fixed
 # Please review and update this file as needed
@@ -202,5 +11,4 @@
 
 
 if __name__ == "__main__":
-    main()
->>>>>>> 6124bda3
+    main()