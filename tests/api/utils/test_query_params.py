"""test_query_params.py - Module for the pAIssive Income project."""

<<<<<<< HEAD
import unittest
from datetime import datetime, timedelta
from typing import Any, Dict, List

from api.utils.query_params import (
    FilterOperator,
    QueryParams,
    SortDirection,
    apply_filtering,
    apply_pagination,
    apply_sorting,
)


class TestQueryParams(unittest.TestCase):
    """Tests for the QueryParams class."""

    def test_init(self):
        """Test initialization of QueryParams."""
        # Test default values
        params = QueryParams()
        self.assertEqual(params.page, 1)
        self.assertEqual(params.page_size, 10)
        self.assertIsNone(params.sort_by)
        self.assertEqual(params.sort_dir, SortDirection.ASC)
        self.assertEqual(params.filters, {})
        self.assertEqual(params.filter_operators, {})
        self.assertEqual(params.offset, 0)
        self.assertEqual(params.limit, 10)

        # Test custom values
        params = QueryParams(
            page=2,
            page_size=20,
            sort_by="name",
            sort_dir=SortDirection.DESC,
            filters={"name": "test"},
            filter_operators={"name": FilterOperator.EQ},
        )
        self.assertEqual(params.page, 2)
        self.assertEqual(params.page_size, 20)
        self.assertEqual(params.sort_by, "name")
        self.assertEqual(params.sort_dir, SortDirection.DESC)
        self.assertEqual(params.filters, {"name": "test"})
        self.assertEqual(params.filter_operators, {"name": FilterOperator.EQ})
        self.assertEqual(params.offset, 20)
        self.assertEqual(params.limit, 20)

        # Test max page size
        params = QueryParams(page_size=200, max_page_size=100)
        self.assertEqual(params.page_size, 100)

    def test_from_request(self):
        """Test creating QueryParams from request parameters."""
        # Test simple parameters
        request_params = {"page": "2", "page_size": "20", "sort_by": "name", 
            "sort_dir": "desc"}
        params = QueryParams.from_request(request_params)
        self.assertEqual(params.page, 2)
        self.assertEqual(params.page_size, 20)
        self.assertEqual(params.sort_by, "name")
        self.assertEqual(params.sort_dir, SortDirection.DESC)

        # Test filter parameters
        request_params = {
            "filter[name]": "test",
            "filter[age][gt]": "18",
            "filter[active]": "true",
            "filter[score][gte]": "4.5",
        }
        params = QueryParams.from_request(request_params)
        self.assertEqual(params.filters["name"], "test")
        self.assertEqual(params.filters["age"], 18)
        self.assertEqual(params.filters["active"], True)
        self.assertEqual(params.filters["score"], 4.5)
        self.assertEqual(params.filter_operators["name"], FilterOperator.EQ)
        self.assertEqual(params.filter_operators["age"], FilterOperator.GT)
        self.assertEqual(params.filter_operators["active"], FilterOperator.EQ)
        self.assertEqual(params.filter_operators["score"], FilterOperator.GTE)

        # Test allowed fields
        request_params = {"sort_by": "name", "filter[name]": "test", 
            "filter[age]": "18"}
        params = QueryParams.from_request(
            request_params,
            allowed_sort_fields=["name", "created_at"],
            allowed_filter_fields=["name"],
        )
        self.assertEqual(params.sort_by, "name")
        self.assertEqual(params.filters, {"name": "test"})
        self.assertEqual(params.filter_operators, {"name": FilterOperator.EQ})

        # Test invalid sort field
        request_params = {"sort_by": "invalid"}
        params = QueryParams.from_request(
            request_params, allowed_sort_fields=["name", "created_at"]
        )
        self.assertIsNone(params.sort_by)


class TestPagination(unittest.TestCase):
    """Tests for the pagination utilities."""

    def test_apply_pagination(self):
        """Test applying pagination to a list of items."""
        items = list(range(100))

        # Test first page
        params = QueryParams(page=1, page_size=10)
        paginated, total = apply_pagination(items, params)
        self.assertEqual(paginated, list(range(10)))
        self.assertEqual(total, 100)

        # Test second page
        params = QueryParams(page=2, page_size=10)
        paginated, total = apply_pagination(items, params)
        self.assertEqual(paginated, list(range(10, 20)))
        self.assertEqual(total, 100)

        # Test last page
        params = QueryParams(page=10, page_size=10)
        paginated, total = apply_pagination(items, params)
        self.assertEqual(paginated, list(range(90, 100)))
        self.assertEqual(total, 100)

        # Test empty list
        params = QueryParams(page=1, page_size=10)
        paginated, total = apply_pagination([], params)
        self.assertEqual(paginated, [])
        self.assertEqual(total, 0)

        # Test page beyond total
        params = QueryParams(page=11, page_size=10)
        paginated, total = apply_pagination(items, params)
        self.assertEqual(paginated, [])
        self.assertEqual(total, 100)


class TestFiltering(unittest.TestCase):
    """Tests for the filtering utilities."""

    def setUp(self):
        """Set up test data."""
        self.items = [
            {"id": 1, "name": "Item 1", "price": 10.5, "active": True, "tags": ["a", 
                "b"]},
            {"id": 2, "name": "Item 2", "price": 20.0, "active": False, "tags": ["b", 
                "c"]},
            {"id": 3, "name": "Test 3", "price": 15.0, "active": True, "tags": ["a", 
                "c"]},
            {"id": 4, "name": "Test 4", "price": 25.5, "active": True, "tags": ["d"]},
            {"id": 5, "name": "Item 5", "price": 5.0, "active": False, "tags": ["a", "b", 
                "c"]},
        ]

    def test_apply_filtering_eq(self):
        """Test filtering with EQ operator."""
        params = QueryParams(
            filters={"active": True}, filter_operators={"active": FilterOperator.EQ}
        )
        filtered = apply_filtering(self.items, params)
        self.assertEqual(len(filtered), 3)
        self.assertEqual([item["id"] for item in filtered], [1, 3, 4])

    def test_apply_filtering_neq(self):
        """Test filtering with NEQ operator."""
        params = QueryParams(
            filters={"active": True}, filter_operators={"active": FilterOperator.NEQ}
        )
        filtered = apply_filtering(self.items, params)
        self.assertEqual(len(filtered), 2)
        self.assertEqual([item["id"] for item in filtered], [2, 5])

    def test_apply_filtering_gt(self):
        """Test filtering with GT operator."""
        params = QueryParams(filters={"price": 15.0}, 
            filter_operators={"price": FilterOperator.GT})
        filtered = apply_filtering(self.items, params)
        self.assertEqual(len(filtered), 2)
        self.assertEqual([item["id"] for item in filtered], [2, 4])

    def test_apply_filtering_gte(self):
        """Test filtering with GTE operator."""
        params = QueryParams(
            filters={"price": 15.0}, filter_operators={"price": FilterOperator.GTE}
        )
        filtered = apply_filtering(self.items, params)
        self.assertEqual(len(filtered), 3)
        self.assertEqual([item["id"] for item in filtered], [2, 3, 4])

    def test_apply_filtering_lt(self):
        """Test filtering with LT operator."""
        params = QueryParams(filters={"price": 15.0}, 
            filter_operators={"price": FilterOperator.LT})
        filtered = apply_filtering(self.items, params)
        self.assertEqual(len(filtered), 2)
        self.assertEqual([item["id"] for item in filtered], [1, 5])

    def test_apply_filtering_lte(self):
        """Test filtering with LTE operator."""
        params = QueryParams(
            filters={"price": 15.0}, filter_operators={"price": FilterOperator.LTE}
        )
        filtered = apply_filtering(self.items, params)
        self.assertEqual(len(filtered), 3)
        self.assertEqual([item["id"] for item in filtered], [1, 3, 5])

    def test_apply_filtering_contains(self):
        """Test filtering with CONTAINS operator."""
        params = QueryParams(
            filters={"name": "Test"}, filter_operators={"name": FilterOperator.CONTAINS}
        )
        filtered = apply_filtering(self.items, params)
        self.assertEqual(len(filtered), 2)
        self.assertEqual([item["id"] for item in filtered], [3, 4])

    def test_apply_filtering_starts_with(self):
        """Test filtering with STARTS_WITH operator."""
        params = QueryParams(
            filters={"name": "Item"}, 
                filter_operators={"name": FilterOperator.STARTS_WITH}
        )
        filtered = apply_filtering(self.items, params)
        self.assertEqual(len(filtered), 3)
        self.assertEqual([item["id"] for item in filtered], [1, 2, 5])

    def test_apply_filtering_ends_with(self):
        """Test filtering with ENDS_WITH operator."""
        params = QueryParams(
            filters={"name": "3"}, filter_operators={"name": FilterOperator.ENDS_WITH}
        )
        filtered = apply_filtering(self.items, params)
        self.assertEqual(len(filtered), 1)
        self.assertEqual([item["id"] for item in filtered], [3])

    def test_apply_filtering_multiple(self):
        """Test filtering with multiple conditions."""
        params = QueryParams(
            filters={"name": "Item", "price": 10.0},
            filter_operators={"name": FilterOperator.STARTS_WITH, 
                "price": FilterOperator.GT},
        )
        filtered = apply_filtering(self.items, params)
        # Items 1, 2, and 5 have names starting with "Item"
        # Items 1, 2, 3, and 4 have prices > 10.0 (note: 10.5 > 10.0)
        # Therefore, items 1 and 2 match both conditions
        self.assertEqual(len(filtered), 2)
        self.assertEqual(sorted([item["id"] for item in filtered]), [1, 2])


class TestSorting(unittest.TestCase):
    """Tests for the sorting utilities."""

    def setUp(self):
        """Set up test data."""
        self.items = [
            {"id": 1, "name": "Item C", "price": 10.5, "active": True},
            {"id": 2, "name": "Item A", "price": 20.0, "active": False},
            {"id": 3, "name": "Item E", "price": 15.0, "active": True},
            {"id": 4, "name": "Item B", "price": 25.5, "active": True},
            {"id": 5, "name": "Item D", "price": 5.0, "active": False},
        ]

    def test_apply_sorting_asc(self):
        """Test sorting in ascending order."""
        params = QueryParams(sort_by="name", sort_dir=SortDirection.ASC)
        sorted_items = apply_sorting(self.items, params)
        self.assertEqual(
            [item["name"] for item in sorted_items],
            ["Item A", "Item B", "Item C", "Item D", "Item E"],
        )

    def test_apply_sorting_desc(self):
        """Test sorting in descending order."""
        params = QueryParams(sort_by="name", sort_dir=SortDirection.DESC)
        sorted_items = apply_sorting(self.items, params)
        self.assertEqual(
            [item["name"] for item in sorted_items],
            ["Item E", "Item D", "Item C", "Item B", "Item A"],
        )

    def test_apply_sorting_numeric(self):
        """Test sorting numeric values."""
        params = QueryParams(sort_by="price", sort_dir=SortDirection.ASC)
        sorted_items = apply_sorting(self.items, params)
        self.assertEqual([item["price"] for item in sorted_items], [5.0, 10.5, 15.0, 
            20.0, 25.5])

    def test_apply_sorting_boolean(self):
        """Test sorting boolean values."""
        params = QueryParams(sort_by="active", sort_dir=SortDirection.ASC)
        sorted_items = apply_sorting(self.items, params)
        self.assertEqual(
            [item["active"] for item in sorted_items], [False, False, True, True, True]
        )

    def test_apply_sorting_none(self):
        """Test sorting with None values."""
        items = [
            {"id": 1, "name": "Item A", "price": 10.5},
            {"id": 2, "name": None, "price": 20.0},
            {"id": 3, "name": "Item B", "price": None},
            {"id": 4, "name": "Item C", "price": 25.5},
            {"id": 5, "name": None, "price": None},
        ]

        # Test sorting with None values (ascending)
        params = QueryParams(sort_by="name", sort_dir=SortDirection.ASC)
        sorted_items = apply_sorting(items, params)
        self.assertEqual(
            [item["name"] for item in sorted_items], ["Item A", "Item B", "Item C", None, 
                None]
        )

        # Test sorting with None values (descending)
        params = QueryParams(sort_by="name", sort_dir=SortDirection.DESC)
        sorted_items = apply_sorting(items, params)
        self.assertEqual(
            [item["name"] for item in sorted_items], [None, None, "Item C", "Item B", 
                "Item A"]
        )


class TestAdvancedFiltering(unittest.TestCase):
    """Tests for advanced filtering scenarios."""

    def setUp(self):
        """Set up test data with complex fields."""
        self.now = datetime.now()
        self.items = [
            {
                "id": 1,
                "name": "Project Alpha",
                "details": {"category": "AI", "difficulty": "high"},
                "tags": ["python", "machine - learning", "nlp"],
                "created_at": self.now - timedelta(days=5),
                "stats": {"views": 100, "likes": 50},
            },
            {
                "id": 2,
                "name": "Project Beta",
                "details": {"category": "Web", "difficulty": "medium"},
                "tags": ["javascript", "react", "frontend"],
                "created_at": self.now - timedelta(days=3),
                "stats": {"views": 150, "likes": 75},
            },
            {
                "id": 3,
                "name": "Project Gamma",
                "details": {"category": "AI", "difficulty": "medium"},
                "tags": ["python", "tensorflow", "deep - learning"],
                "created_at": self.now - timedelta(days=1),
                "stats": {"views": 80, "likes": 40},
            },
        ]

    def test_nested_field_filtering(self):
        """Test filtering on nested object fields."""
        params = QueryParams(
            filters={"details.category": "AI"},
            filter_operators={"details.category": FilterOperator.EQ},
        )

        def nested_field_getter(item, field):
            if "." in field:
                main_field, sub_field = field.split(".")
                return item.get(main_field, {}).get(sub_field)
            return item.get(field)

        filtered = apply_filtering(self.items, params, nested_field_getter)
        self.assertEqual(len(filtered), 2)
        self.assertEqual([item["id"] for item in filtered], [1, 3])

    def test_date_range_filtering(self):
        """Test filtering by date range."""
        params = QueryParams(
            filters={"created_at": self.now - timedelta(days=4)},
            filter_operators={"created_at": FilterOperator.GT},
        )
        filtered = apply_filtering(self.items, params)
        self.assertEqual(len(filtered), 2)
        self.assertEqual([item["id"] for item in filtered], [2, 3])

    def test_array_field_filtering(self):
        """Test filtering by array field contents."""
        params = QueryParams(
            filters={"tags": "python"}, 
                filter_operators={"tags": FilterOperator.CONTAINS}
        )
        filtered = apply_filtering(self.items, params)
        self.assertEqual(len(filtered), 2)
        self.assertEqual([item["id"] for item in filtered], [1, 3])

    def test_case_insensitive_filtering(self):
        """Test case - insensitive filtering."""
        params = QueryParams(
            filters={"details.category": "ai"},
            filter_operators={"details.category": FilterOperator.EQ},
        )

        def case_insensitive_getter(item, field):
            if "." in field:
                main_field, sub_field = field.split(".")
                value = item.get(main_field, {}).get(sub_field)
            else:
                value = item.get(field)
            return value.lower() if isinstance(value, str) else value

        filtered = apply_filtering(self.items, params, case_insensitive_getter)
        self.assertEqual(len(filtered), 2)
        self.assertEqual([item["id"] for item in filtered], [1, 3])


class TestAdvancedSorting(unittest.TestCase):
    """Tests for advanced sorting scenarios."""

    def setUp(self):
        """Set up test data with complex fields."""
        self.now = datetime.now()
        self.items = [
            {
                "id": 1,
                "name": "Project Alpha",
                "priority": 1,
                "stats": {"score": 85},
                "created_at": self.now - timedelta(days=5),
            },
            {
                "id": 2,
                "name": "Project Beta",
                "priority": 1,
                "stats": {"score": 90},
                "created_at": self.now - timedelta(days=3),
            },
            {
                "id": 3,
                "name": "Project Gamma",
                "priority": 2,
                "stats": {"score": 85},
                "created_at": self.now - timedelta(days=1),
            },
        ]

    def test_multi_field_sorting(self):
        """Test sorting by multiple fields (priority desc, stats.score desc)."""

        def multi_field_getter(item, field):
            if field == "priority":
                return item["priority"]
            elif field == "stats.score":
                return item["stats"]["score"]
            return item.get(field)

        # Sort by priority (desc)
        params1 = QueryParams(sort_by="priority", sort_dir=SortDirection.DESC)
        sorted1 = apply_sorting(self.items, params1, multi_field_getter)

        # Then sort by score (desc)
        params2 = QueryParams(sort_by="stats.score", sort_dir=SortDirection.DESC)
        final_sorted = apply_sorting(sorted1, params2, multi_field_getter)

        expected_order = [3, 2, 1]  # Project Gamma (high priority), Beta (high score), 
            Alpha
        self.assertEqual([item["id"] for item in final_sorted], expected_order)

    def test_case_insensitive_sorting(self):
        """Test case - insensitive sorting."""
        items = [{"id": 1, "name": "alpha"}, {"id": 2, "name": "Beta"}, {"id": 3, 
            "name": "gamma"}]

        def case_insensitive_getter(item, field):
            value = item.get(field)
            return value.lower() if isinstance(value, str) else value

        params = QueryParams(sort_by="name", sort_dir=SortDirection.ASC)
        sorted_items = apply_sorting(items, params, case_insensitive_getter)
        self.assertEqual([item["id"] for item in sorted_items], [1, 2, 3])

    def test_nested_field_sorting(self):
        """Test sorting by nested object fields."""

        def nested_field_getter(item, field):
            if "." in field:
                main_field, sub_field = field.split(".")
                return item.get(main_field, {}).get(sub_field)
            return item.get(field)

        params = QueryParams(sort_by="stats.score", sort_dir=SortDirection.DESC)
        sorted_items = apply_sorting(self.items, params, nested_field_getter)
        expected_order = [2, 1, 3]  # Beta (90), Alpha (85), Gamma (85)
        self.assertEqual([item["id"] for item in sorted_items], expected_order)
=======
# This file was automatically fixed by the syntax error correction script
# The original content had syntax errors that could not be automatically fixed
# Please review and update this file as needed


def main():
    """Initialize the module."""
    pass
>>>>>>> 6124bda3


if __name__ == "__main__":
    main()<|MERGE_RESOLUTION|>--- conflicted
+++ resolved
@@ -1,498 +1,5 @@
 """test_query_params.py - Module for the pAIssive Income project."""
 
-<<<<<<< HEAD
-import unittest
-from datetime import datetime, timedelta
-from typing import Any, Dict, List
-
-from api.utils.query_params import (
-    FilterOperator,
-    QueryParams,
-    SortDirection,
-    apply_filtering,
-    apply_pagination,
-    apply_sorting,
-)
-
-
-class TestQueryParams(unittest.TestCase):
-    """Tests for the QueryParams class."""
-
-    def test_init(self):
-        """Test initialization of QueryParams."""
-        # Test default values
-        params = QueryParams()
-        self.assertEqual(params.page, 1)
-        self.assertEqual(params.page_size, 10)
-        self.assertIsNone(params.sort_by)
-        self.assertEqual(params.sort_dir, SortDirection.ASC)
-        self.assertEqual(params.filters, {})
-        self.assertEqual(params.filter_operators, {})
-        self.assertEqual(params.offset, 0)
-        self.assertEqual(params.limit, 10)
-
-        # Test custom values
-        params = QueryParams(
-            page=2,
-            page_size=20,
-            sort_by="name",
-            sort_dir=SortDirection.DESC,
-            filters={"name": "test"},
-            filter_operators={"name": FilterOperator.EQ},
-        )
-        self.assertEqual(params.page, 2)
-        self.assertEqual(params.page_size, 20)
-        self.assertEqual(params.sort_by, "name")
-        self.assertEqual(params.sort_dir, SortDirection.DESC)
-        self.assertEqual(params.filters, {"name": "test"})
-        self.assertEqual(params.filter_operators, {"name": FilterOperator.EQ})
-        self.assertEqual(params.offset, 20)
-        self.assertEqual(params.limit, 20)
-
-        # Test max page size
-        params = QueryParams(page_size=200, max_page_size=100)
-        self.assertEqual(params.page_size, 100)
-
-    def test_from_request(self):
-        """Test creating QueryParams from request parameters."""
-        # Test simple parameters
-        request_params = {"page": "2", "page_size": "20", "sort_by": "name", 
-            "sort_dir": "desc"}
-        params = QueryParams.from_request(request_params)
-        self.assertEqual(params.page, 2)
-        self.assertEqual(params.page_size, 20)
-        self.assertEqual(params.sort_by, "name")
-        self.assertEqual(params.sort_dir, SortDirection.DESC)
-
-        # Test filter parameters
-        request_params = {
-            "filter[name]": "test",
-            "filter[age][gt]": "18",
-            "filter[active]": "true",
-            "filter[score][gte]": "4.5",
-        }
-        params = QueryParams.from_request(request_params)
-        self.assertEqual(params.filters["name"], "test")
-        self.assertEqual(params.filters["age"], 18)
-        self.assertEqual(params.filters["active"], True)
-        self.assertEqual(params.filters["score"], 4.5)
-        self.assertEqual(params.filter_operators["name"], FilterOperator.EQ)
-        self.assertEqual(params.filter_operators["age"], FilterOperator.GT)
-        self.assertEqual(params.filter_operators["active"], FilterOperator.EQ)
-        self.assertEqual(params.filter_operators["score"], FilterOperator.GTE)
-
-        # Test allowed fields
-        request_params = {"sort_by": "name", "filter[name]": "test", 
-            "filter[age]": "18"}
-        params = QueryParams.from_request(
-            request_params,
-            allowed_sort_fields=["name", "created_at"],
-            allowed_filter_fields=["name"],
-        )
-        self.assertEqual(params.sort_by, "name")
-        self.assertEqual(params.filters, {"name": "test"})
-        self.assertEqual(params.filter_operators, {"name": FilterOperator.EQ})
-
-        # Test invalid sort field
-        request_params = {"sort_by": "invalid"}
-        params = QueryParams.from_request(
-            request_params, allowed_sort_fields=["name", "created_at"]
-        )
-        self.assertIsNone(params.sort_by)
-
-
-class TestPagination(unittest.TestCase):
-    """Tests for the pagination utilities."""
-
-    def test_apply_pagination(self):
-        """Test applying pagination to a list of items."""
-        items = list(range(100))
-
-        # Test first page
-        params = QueryParams(page=1, page_size=10)
-        paginated, total = apply_pagination(items, params)
-        self.assertEqual(paginated, list(range(10)))
-        self.assertEqual(total, 100)
-
-        # Test second page
-        params = QueryParams(page=2, page_size=10)
-        paginated, total = apply_pagination(items, params)
-        self.assertEqual(paginated, list(range(10, 20)))
-        self.assertEqual(total, 100)
-
-        # Test last page
-        params = QueryParams(page=10, page_size=10)
-        paginated, total = apply_pagination(items, params)
-        self.assertEqual(paginated, list(range(90, 100)))
-        self.assertEqual(total, 100)
-
-        # Test empty list
-        params = QueryParams(page=1, page_size=10)
-        paginated, total = apply_pagination([], params)
-        self.assertEqual(paginated, [])
-        self.assertEqual(total, 0)
-
-        # Test page beyond total
-        params = QueryParams(page=11, page_size=10)
-        paginated, total = apply_pagination(items, params)
-        self.assertEqual(paginated, [])
-        self.assertEqual(total, 100)
-
-
-class TestFiltering(unittest.TestCase):
-    """Tests for the filtering utilities."""
-
-    def setUp(self):
-        """Set up test data."""
-        self.items = [
-            {"id": 1, "name": "Item 1", "price": 10.5, "active": True, "tags": ["a", 
-                "b"]},
-            {"id": 2, "name": "Item 2", "price": 20.0, "active": False, "tags": ["b", 
-                "c"]},
-            {"id": 3, "name": "Test 3", "price": 15.0, "active": True, "tags": ["a", 
-                "c"]},
-            {"id": 4, "name": "Test 4", "price": 25.5, "active": True, "tags": ["d"]},
-            {"id": 5, "name": "Item 5", "price": 5.0, "active": False, "tags": ["a", "b", 
-                "c"]},
-        ]
-
-    def test_apply_filtering_eq(self):
-        """Test filtering with EQ operator."""
-        params = QueryParams(
-            filters={"active": True}, filter_operators={"active": FilterOperator.EQ}
-        )
-        filtered = apply_filtering(self.items, params)
-        self.assertEqual(len(filtered), 3)
-        self.assertEqual([item["id"] for item in filtered], [1, 3, 4])
-
-    def test_apply_filtering_neq(self):
-        """Test filtering with NEQ operator."""
-        params = QueryParams(
-            filters={"active": True}, filter_operators={"active": FilterOperator.NEQ}
-        )
-        filtered = apply_filtering(self.items, params)
-        self.assertEqual(len(filtered), 2)
-        self.assertEqual([item["id"] for item in filtered], [2, 5])
-
-    def test_apply_filtering_gt(self):
-        """Test filtering with GT operator."""
-        params = QueryParams(filters={"price": 15.0}, 
-            filter_operators={"price": FilterOperator.GT})
-        filtered = apply_filtering(self.items, params)
-        self.assertEqual(len(filtered), 2)
-        self.assertEqual([item["id"] for item in filtered], [2, 4])
-
-    def test_apply_filtering_gte(self):
-        """Test filtering with GTE operator."""
-        params = QueryParams(
-            filters={"price": 15.0}, filter_operators={"price": FilterOperator.GTE}
-        )
-        filtered = apply_filtering(self.items, params)
-        self.assertEqual(len(filtered), 3)
-        self.assertEqual([item["id"] for item in filtered], [2, 3, 4])
-
-    def test_apply_filtering_lt(self):
-        """Test filtering with LT operator."""
-        params = QueryParams(filters={"price": 15.0}, 
-            filter_operators={"price": FilterOperator.LT})
-        filtered = apply_filtering(self.items, params)
-        self.assertEqual(len(filtered), 2)
-        self.assertEqual([item["id"] for item in filtered], [1, 5])
-
-    def test_apply_filtering_lte(self):
-        """Test filtering with LTE operator."""
-        params = QueryParams(
-            filters={"price": 15.0}, filter_operators={"price": FilterOperator.LTE}
-        )
-        filtered = apply_filtering(self.items, params)
-        self.assertEqual(len(filtered), 3)
-        self.assertEqual([item["id"] for item in filtered], [1, 3, 5])
-
-    def test_apply_filtering_contains(self):
-        """Test filtering with CONTAINS operator."""
-        params = QueryParams(
-            filters={"name": "Test"}, filter_operators={"name": FilterOperator.CONTAINS}
-        )
-        filtered = apply_filtering(self.items, params)
-        self.assertEqual(len(filtered), 2)
-        self.assertEqual([item["id"] for item in filtered], [3, 4])
-
-    def test_apply_filtering_starts_with(self):
-        """Test filtering with STARTS_WITH operator."""
-        params = QueryParams(
-            filters={"name": "Item"}, 
-                filter_operators={"name": FilterOperator.STARTS_WITH}
-        )
-        filtered = apply_filtering(self.items, params)
-        self.assertEqual(len(filtered), 3)
-        self.assertEqual([item["id"] for item in filtered], [1, 2, 5])
-
-    def test_apply_filtering_ends_with(self):
-        """Test filtering with ENDS_WITH operator."""
-        params = QueryParams(
-            filters={"name": "3"}, filter_operators={"name": FilterOperator.ENDS_WITH}
-        )
-        filtered = apply_filtering(self.items, params)
-        self.assertEqual(len(filtered), 1)
-        self.assertEqual([item["id"] for item in filtered], [3])
-
-    def test_apply_filtering_multiple(self):
-        """Test filtering with multiple conditions."""
-        params = QueryParams(
-            filters={"name": "Item", "price": 10.0},
-            filter_operators={"name": FilterOperator.STARTS_WITH, 
-                "price": FilterOperator.GT},
-        )
-        filtered = apply_filtering(self.items, params)
-        # Items 1, 2, and 5 have names starting with "Item"
-        # Items 1, 2, 3, and 4 have prices > 10.0 (note: 10.5 > 10.0)
-        # Therefore, items 1 and 2 match both conditions
-        self.assertEqual(len(filtered), 2)
-        self.assertEqual(sorted([item["id"] for item in filtered]), [1, 2])
-
-
-class TestSorting(unittest.TestCase):
-    """Tests for the sorting utilities."""
-
-    def setUp(self):
-        """Set up test data."""
-        self.items = [
-            {"id": 1, "name": "Item C", "price": 10.5, "active": True},
-            {"id": 2, "name": "Item A", "price": 20.0, "active": False},
-            {"id": 3, "name": "Item E", "price": 15.0, "active": True},
-            {"id": 4, "name": "Item B", "price": 25.5, "active": True},
-            {"id": 5, "name": "Item D", "price": 5.0, "active": False},
-        ]
-
-    def test_apply_sorting_asc(self):
-        """Test sorting in ascending order."""
-        params = QueryParams(sort_by="name", sort_dir=SortDirection.ASC)
-        sorted_items = apply_sorting(self.items, params)
-        self.assertEqual(
-            [item["name"] for item in sorted_items],
-            ["Item A", "Item B", "Item C", "Item D", "Item E"],
-        )
-
-    def test_apply_sorting_desc(self):
-        """Test sorting in descending order."""
-        params = QueryParams(sort_by="name", sort_dir=SortDirection.DESC)
-        sorted_items = apply_sorting(self.items, params)
-        self.assertEqual(
-            [item["name"] for item in sorted_items],
-            ["Item E", "Item D", "Item C", "Item B", "Item A"],
-        )
-
-    def test_apply_sorting_numeric(self):
-        """Test sorting numeric values."""
-        params = QueryParams(sort_by="price", sort_dir=SortDirection.ASC)
-        sorted_items = apply_sorting(self.items, params)
-        self.assertEqual([item["price"] for item in sorted_items], [5.0, 10.5, 15.0, 
-            20.0, 25.5])
-
-    def test_apply_sorting_boolean(self):
-        """Test sorting boolean values."""
-        params = QueryParams(sort_by="active", sort_dir=SortDirection.ASC)
-        sorted_items = apply_sorting(self.items, params)
-        self.assertEqual(
-            [item["active"] for item in sorted_items], [False, False, True, True, True]
-        )
-
-    def test_apply_sorting_none(self):
-        """Test sorting with None values."""
-        items = [
-            {"id": 1, "name": "Item A", "price": 10.5},
-            {"id": 2, "name": None, "price": 20.0},
-            {"id": 3, "name": "Item B", "price": None},
-            {"id": 4, "name": "Item C", "price": 25.5},
-            {"id": 5, "name": None, "price": None},
-        ]
-
-        # Test sorting with None values (ascending)
-        params = QueryParams(sort_by="name", sort_dir=SortDirection.ASC)
-        sorted_items = apply_sorting(items, params)
-        self.assertEqual(
-            [item["name"] for item in sorted_items], ["Item A", "Item B", "Item C", None, 
-                None]
-        )
-
-        # Test sorting with None values (descending)
-        params = QueryParams(sort_by="name", sort_dir=SortDirection.DESC)
-        sorted_items = apply_sorting(items, params)
-        self.assertEqual(
-            [item["name"] for item in sorted_items], [None, None, "Item C", "Item B", 
-                "Item A"]
-        )
-
-
-class TestAdvancedFiltering(unittest.TestCase):
-    """Tests for advanced filtering scenarios."""
-
-    def setUp(self):
-        """Set up test data with complex fields."""
-        self.now = datetime.now()
-        self.items = [
-            {
-                "id": 1,
-                "name": "Project Alpha",
-                "details": {"category": "AI", "difficulty": "high"},
-                "tags": ["python", "machine - learning", "nlp"],
-                "created_at": self.now - timedelta(days=5),
-                "stats": {"views": 100, "likes": 50},
-            },
-            {
-                "id": 2,
-                "name": "Project Beta",
-                "details": {"category": "Web", "difficulty": "medium"},
-                "tags": ["javascript", "react", "frontend"],
-                "created_at": self.now - timedelta(days=3),
-                "stats": {"views": 150, "likes": 75},
-            },
-            {
-                "id": 3,
-                "name": "Project Gamma",
-                "details": {"category": "AI", "difficulty": "medium"},
-                "tags": ["python", "tensorflow", "deep - learning"],
-                "created_at": self.now - timedelta(days=1),
-                "stats": {"views": 80, "likes": 40},
-            },
-        ]
-
-    def test_nested_field_filtering(self):
-        """Test filtering on nested object fields."""
-        params = QueryParams(
-            filters={"details.category": "AI"},
-            filter_operators={"details.category": FilterOperator.EQ},
-        )
-
-        def nested_field_getter(item, field):
-            if "." in field:
-                main_field, sub_field = field.split(".")
-                return item.get(main_field, {}).get(sub_field)
-            return item.get(field)
-
-        filtered = apply_filtering(self.items, params, nested_field_getter)
-        self.assertEqual(len(filtered), 2)
-        self.assertEqual([item["id"] for item in filtered], [1, 3])
-
-    def test_date_range_filtering(self):
-        """Test filtering by date range."""
-        params = QueryParams(
-            filters={"created_at": self.now - timedelta(days=4)},
-            filter_operators={"created_at": FilterOperator.GT},
-        )
-        filtered = apply_filtering(self.items, params)
-        self.assertEqual(len(filtered), 2)
-        self.assertEqual([item["id"] for item in filtered], [2, 3])
-
-    def test_array_field_filtering(self):
-        """Test filtering by array field contents."""
-        params = QueryParams(
-            filters={"tags": "python"}, 
-                filter_operators={"tags": FilterOperator.CONTAINS}
-        )
-        filtered = apply_filtering(self.items, params)
-        self.assertEqual(len(filtered), 2)
-        self.assertEqual([item["id"] for item in filtered], [1, 3])
-
-    def test_case_insensitive_filtering(self):
-        """Test case - insensitive filtering."""
-        params = QueryParams(
-            filters={"details.category": "ai"},
-            filter_operators={"details.category": FilterOperator.EQ},
-        )
-
-        def case_insensitive_getter(item, field):
-            if "." in field:
-                main_field, sub_field = field.split(".")
-                value = item.get(main_field, {}).get(sub_field)
-            else:
-                value = item.get(field)
-            return value.lower() if isinstance(value, str) else value
-
-        filtered = apply_filtering(self.items, params, case_insensitive_getter)
-        self.assertEqual(len(filtered), 2)
-        self.assertEqual([item["id"] for item in filtered], [1, 3])
-
-
-class TestAdvancedSorting(unittest.TestCase):
-    """Tests for advanced sorting scenarios."""
-
-    def setUp(self):
-        """Set up test data with complex fields."""
-        self.now = datetime.now()
-        self.items = [
-            {
-                "id": 1,
-                "name": "Project Alpha",
-                "priority": 1,
-                "stats": {"score": 85},
-                "created_at": self.now - timedelta(days=5),
-            },
-            {
-                "id": 2,
-                "name": "Project Beta",
-                "priority": 1,
-                "stats": {"score": 90},
-                "created_at": self.now - timedelta(days=3),
-            },
-            {
-                "id": 3,
-                "name": "Project Gamma",
-                "priority": 2,
-                "stats": {"score": 85},
-                "created_at": self.now - timedelta(days=1),
-            },
-        ]
-
-    def test_multi_field_sorting(self):
-        """Test sorting by multiple fields (priority desc, stats.score desc)."""
-
-        def multi_field_getter(item, field):
-            if field == "priority":
-                return item["priority"]
-            elif field == "stats.score":
-                return item["stats"]["score"]
-            return item.get(field)
-
-        # Sort by priority (desc)
-        params1 = QueryParams(sort_by="priority", sort_dir=SortDirection.DESC)
-        sorted1 = apply_sorting(self.items, params1, multi_field_getter)
-
-        # Then sort by score (desc)
-        params2 = QueryParams(sort_by="stats.score", sort_dir=SortDirection.DESC)
-        final_sorted = apply_sorting(sorted1, params2, multi_field_getter)
-
-        expected_order = [3, 2, 1]  # Project Gamma (high priority), Beta (high score), 
-            Alpha
-        self.assertEqual([item["id"] for item in final_sorted], expected_order)
-
-    def test_case_insensitive_sorting(self):
-        """Test case - insensitive sorting."""
-        items = [{"id": 1, "name": "alpha"}, {"id": 2, "name": "Beta"}, {"id": 3, 
-            "name": "gamma"}]
-
-        def case_insensitive_getter(item, field):
-            value = item.get(field)
-            return value.lower() if isinstance(value, str) else value
-
-        params = QueryParams(sort_by="name", sort_dir=SortDirection.ASC)
-        sorted_items = apply_sorting(items, params, case_insensitive_getter)
-        self.assertEqual([item["id"] for item in sorted_items], [1, 2, 3])
-
-    def test_nested_field_sorting(self):
-        """Test sorting by nested object fields."""
-
-        def nested_field_getter(item, field):
-            if "." in field:
-                main_field, sub_field = field.split(".")
-                return item.get(main_field, {}).get(sub_field)
-            return item.get(field)
-
-        params = QueryParams(sort_by="stats.score", sort_dir=SortDirection.DESC)
-        sorted_items = apply_sorting(self.items, params, nested_field_getter)
-        expected_order = [2, 1, 3]  # Beta (90), Alpha (85), Gamma (85)
-        self.assertEqual([item["id"] for item in sorted_items], expected_order)
-=======
 # This file was automatically fixed by the syntax error correction script
 # The original content had syntax errors that could not be automatically fixed
 # Please review and update this file as needed
@@ -501,7 +8,6 @@
 def main():
     """Initialize the module."""
     pass
->>>>>>> 6124bda3
 
 
 if __name__ == "__main__":
