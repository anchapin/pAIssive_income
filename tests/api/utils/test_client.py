--- conflicted
+++ resolved
@@ -4,233 +4,11 @@
 # The original content had syntax errors that could not be automatically fixed
 # Please review and update this file as needed
 
-<<<<<<< HEAD
-from typing import Any, Dict, List, Optional
-
-import pytest
-from fastapi.testclient import TestClient
-=======
 
 def main():
     """Initialize the module."""
     pass
->>>>>>> 6124bda3
 
 
-<<<<<<< HEAD
-    This class provides methods for making requests to the API in tests.
-    """
-
-    def __init__(self, client: TestClient, headers: Optional[Dict[str, str]] = None):
-        """
-        Initialize the API test client.
-
-        Args:
-            client: FastAPI test client
-            headers: Default headers for requests
-        """
-        self.client = client
-        self.headers = headers or {}
-        self.base_url = " / api / v1"  # Default to v1
-
-    def set_version(self, version: str) -> None:
-        """
-        Set the API version for requests.
-
-        Args:
-            version: API version (e.g., "v1", "v2")
-        """
-        self.base_url = f" / api/{version}"
-
-    def get(
-        self,
-        path: str,
-        params: Optional[Dict[str, Any]] = None,
-        headers: Optional[Dict[str, str]] = None,
-    ) -> Any:
-        """
-        Make a GET request to the API.
-
-        Args:
-            path: API path (without base URL)
-            params: Query parameters
-            headers: Request headers (overrides default headers)
-
-        Returns:
-            Response from the API
-        """
-        url = f"{self.base_url}/{path.lstrip(' / ')}"
-        request_headers = {**self.headers, **(headers or {})}
-        return self.client.get(url, params=params, headers=request_headers)
-
-    def post(
-        self,
-        path: str,
-        data: Optional[Dict[str, Any]] = None,
-        headers: Optional[Dict[str, str]] = None,
-        json: Optional[Dict[str, Any]] = None,
-    ) -> Any:
-        """
-        Make a POST request to the API.
-
-        Args:
-            path: API path (without base URL)
-            data: Request data (used if json is not provided)
-            headers: Request headers (overrides default headers)
-            json: JSON data to send (takes precedence over data)
-
-        Returns:
-            Response from the API
-        """
-        url = f"{self.base_url}/{path.lstrip(' / ')}"
-        request_headers = {**self.headers, **(headers or {})}
-        if json is not None:
-            return self.client.post(url, json=json, headers=request_headers)
-        return self.client.post(url, json=data, headers=request_headers)
-
-    def put(
-        self,
-        path: str,
-        data: Optional[Dict[str, Any]] = None,
-        headers: Optional[Dict[str, str]] = None,
-    ) -> Any:
-        """
-        Make a PUT request to the API.
-
-        Args:
-            path: API path (without base URL)
-            data: Request data
-            headers: Request headers (overrides default headers)
-
-        Returns:
-            Response from the API
-        """
-        url = f"{self.base_url}/{path.lstrip(' / ')}"
-        request_headers = {**self.headers, **(headers or {})}
-        return self.client.put(url, json=data, headers=request_headers)
-
-    def patch(
-        self,
-        path: str,
-        data: Optional[Dict[str, Any]] = None,
-        headers: Optional[Dict[str, str]] = None,
-    ) -> Any:
-        """
-        Make a PATCH request to the API.
-
-        Args:
-            path: API path (without base URL)
-            data: Request data
-            headers: Request headers (overrides default headers)
-
-        Returns:
-            Response from the API
-        """
-        url = f"{self.base_url}/{path.lstrip(' / ')}"
-        request_headers = {**self.headers, **(headers or {})}
-        return self.client.patch(url, json=data, headers=request_headers)
-
-    def delete(self, path: str, headers: Optional[Dict[str, str]] = None) -> Any:
-        """
-        Make a DELETE request to the API.
-
-        Args:
-            path: API path (without base URL)
-            headers: Request headers (overrides default headers)
-
-        Returns:
-            Response from the API
-        """
-        url = f"{self.base_url}/{path.lstrip(' / ')}"
-        request_headers = {**self.headers, **(headers or {})}
-        return self.client.delete(url, headers=request_headers)
-
-    def bulk_create(
-        self, path: str, items: List[Dict[str, Any]], headers: Optional[Dict[str, 
-            str]] = None
-    ) -> Any:
-        """
-        Make a bulk create request to the API.
-
-        Args:
-            path: API path (without base URL)
-            items: List of items to create
-            headers: Request headers (overrides default headers)
-
-        Returns:
-            Response from the API
-        """
-        url = f"{self.base_url}/{path.lstrip(' / ')}/bulk"
-        request_headers = {**self.headers, **(headers or {})}
-        return self.client.post(url, json={"items": items}, headers=request_headers)
-
-    def bulk_update(
-        self, path: str, items: List[Dict[str, Any]], headers: Optional[Dict[str, 
-            str]] = None
-    ) -> Any:
-        """
-        Make a bulk update request to the API.
-
-        Args:
-            path: API path (without base URL)
-            items: List of items to update
-            headers: Request headers (overrides default headers)
-
-        Returns:
-            Response from the API
-        """
-        url = f"{self.base_url}/{path.lstrip(' / ')}/bulk"
-        request_headers = {**self.headers, **(headers or {})}
-        return self.client.put(url, json={"items": items}, headers=request_headers)
-
-    def bulk_delete(
-        self, path: str, ids: List[str], headers: Optional[Dict[str, str]] = None
-    ) -> Any:
-        """
-        Make a bulk delete request to the API.
-
-        Args:
-            path: API path (without base URL)
-            ids: List of IDs to delete
-            headers: Request headers (overrides default headers)
-
-        Returns:
-            Response from the API
-        """
-        url = f"{self.base_url}/{path.lstrip(' / ')}/bulk"
-        request_headers = {**self.headers, **(headers or {})}
-        return self.client.delete(url, json={"ids": ids}, headers=request_headers)
-
-@pytest.fixture
-def api_test_client(api_client: TestClient, api_unauth_headers: Dict[str, 
-    str]) -> APITestClient:
-    """
-    Create an unauthenticated API test client.
-
-    Args:
-        api_client: FastAPI test client
-        api_unauth_headers: Default headers for unauthenticated requests
-
-    Returns:
-        Unauthenticated API test client
-    """
-    return APITestClient(api_client, api_unauth_headers)
-
-@pytest.fixture
-def auth_api_test_client(api_client: TestClient, api_auth_headers: Dict[str, 
-    str]) -> APITestClient:
-    """
-    Create an authenticated API test client.
-
-    Args:
-        api_client: FastAPI test client
-        api_auth_headers: Default headers for authenticated requests
-
-    Returns:
-        Authenticated API test client
-    """
-    return APITestClient(api_client, api_auth_headers)
-=======
 if __name__ == "__main__":
-    main()
->>>>>>> 6124bda3
+    main()