--- conflicted
+++ resolved
@@ -4,7 +4,6 @@
 This module provides utilities for making requests to the API in tests.
 """
 
-import pytest
 from typing import Dict, Any, Optional, List, Union
 from fastapi.testclient import TestClient
 import json
@@ -39,17 +38,8 @@
         """
         self.base_url = f"/api/{version}"
 
-<<<<<<< HEAD
-    def get(
-        self,
-        path: str,
-        params: Optional[Dict[str, Any]] = None,
-        headers: Optional[Dict[str, str]] = None,
-    ) -> Any:
-=======
     def get(self, path: str, params: Optional[Dict[str, Any]] = None,
             headers: Optional[Dict[str, str]] = None) -> Any:
->>>>>>> 053be38d
         """
         Make a GET request to the API.
 
@@ -65,17 +55,8 @@
         request_headers = {**self.headers, **(headers or {})}
         return self.client.get(url, params=params, headers=request_headers)
 
-<<<<<<< HEAD
-    def post(
-        self,
-        path: str,
-        data: Optional[Dict[str, Any]] = None,
-        headers: Optional[Dict[str, str]] = None,
-    ) -> Any:
-=======
     def post(self, path: str, data: Optional[Dict[str, Any]] = None,
              headers: Optional[Dict[str, str]] = None, json: Optional[Dict[str, Any]] = None) -> Any:
->>>>>>> 053be38d
         """
         Make a POST request to the API.
 
@@ -83,10 +64,7 @@
             path: API path (without base URL)
             data: Request data (used if json is not provided)
             headers: Request headers (overrides default headers)
-<<<<<<< HEAD
-=======
             json: JSON data to send (takes precedence over data)
->>>>>>> 053be38d
 
         Returns:
             Response from the API
@@ -97,17 +75,8 @@
             return self.client.post(url, json=json, headers=request_headers)
         return self.client.post(url, json=data, headers=request_headers)
 
-<<<<<<< HEAD
-    def put(
-        self,
-        path: str,
-        data: Optional[Dict[str, Any]] = None,
-        headers: Optional[Dict[str, str]] = None,
-    ) -> Any:
-=======
     def put(self, path: str, data: Optional[Dict[str, Any]] = None,
             headers: Optional[Dict[str, str]] = None) -> Any:
->>>>>>> 053be38d
         """
         Make a PUT request to the API.
 
@@ -123,17 +92,8 @@
         request_headers = {**self.headers, **(headers or {})}
         return self.client.put(url, json=data, headers=request_headers)
 
-<<<<<<< HEAD
-    def patch(
-        self,
-        path: str,
-        data: Optional[Dict[str, Any]] = None,
-        headers: Optional[Dict[str, str]] = None,
-    ) -> Any:
-=======
     def patch(self, path: str, data: Optional[Dict[str, Any]] = None,
               headers: Optional[Dict[str, str]] = None) -> Any:
->>>>>>> 053be38d
         """
         Make a PATCH request to the API.
 
@@ -164,17 +124,8 @@
         request_headers = {**self.headers, **(headers or {})}
         return self.client.delete(url, headers=request_headers)
 
-<<<<<<< HEAD
-    def bulk_create(
-        self,
-        path: str,
-        items: List[Dict[str, Any]],
-        headers: Optional[Dict[str, str]] = None,
-    ) -> Any:
-=======
     def bulk_create(self, path: str, items: List[Dict[str, Any]],
                     headers: Optional[Dict[str, str]] = None) -> Any:
->>>>>>> 053be38d
         """
         Make a bulk create request to the API.
 
@@ -190,17 +141,8 @@
         request_headers = {**self.headers, **(headers or {})}
         return self.client.post(url, json={"items": items}, headers=request_headers)
 
-<<<<<<< HEAD
-    def bulk_update(
-        self,
-        path: str,
-        items: List[Dict[str, Any]],
-        headers: Optional[Dict[str, str]] = None,
-    ) -> Any:
-=======
     def bulk_update(self, path: str, items: List[Dict[str, Any]],
                     headers: Optional[Dict[str, str]] = None) -> Any:
->>>>>>> 053be38d
         """
         Make a bulk update request to the API.
 
@@ -216,14 +158,8 @@
         request_headers = {**self.headers, **(headers or {})}
         return self.client.put(url, json={"items": items}, headers=request_headers)
 
-<<<<<<< HEAD
-    def bulk_delete(
-        self, path: str, ids: List[str], headers: Optional[Dict[str, str]] = None
-    ) -> Any:
-=======
     def bulk_delete(self, path: str, ids: List[str],
                     headers: Optional[Dict[str, str]] = None) -> Any:
->>>>>>> 053be38d
         """
         Make a bulk delete request to the API.
 
@@ -241,17 +177,6 @@
 
 
 @pytest.fixture
-<<<<<<< HEAD
-def api_test_client(
-    api_client: TestClient, api_headers: Dict[str, str]
-) -> APITestClient:
-    """
-    Create an API test client.
-
-    Args:
-        api_client: FastAPI test client
-        api_headers: Default headers for requests
-=======
 def api_test_client(api_client: TestClient, api_unauth_headers: Dict[str, str]) -> APITestClient:
     """
     Create an unauthenticated API test client.
@@ -259,7 +184,6 @@
     Args:
         api_client: FastAPI test client
         api_unauth_headers: Default headers for unauthenticated requests
->>>>>>> 053be38d
 
     Returns:
         Unauthenticated API test client
@@ -268,9 +192,7 @@
 
 
 @pytest.fixture
-def auth_api_test_client(
-    api_client: TestClient, api_auth_headers: Dict[str, str]
-) -> APITestClient:
+def auth_api_test_client(api_client: TestClient, api_auth_headers: Dict[str, str]) -> APITestClient:
     """
     Create an authenticated API test client.
 
