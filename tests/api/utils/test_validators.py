--- conflicted
+++ resolved
@@ -1,8 +1,12 @@
 """
-Utility functions for validating API responses in tests.
+Test validators for API tests.
+
+This module provides utilities for validating API responses in tests.
 """
 
-from typing import Dict, Any, Optional, List, Union
+from typing import Dict, Any, Optional, List, Union, Callable
+import json
+from fastapi.testclient import TestClient
 from requests import Response
 
 
@@ -17,18 +21,13 @@
     Raises:
         AssertionError: If the status code is not as expected
     """
-    assert (
-        response.status_code == expected_status_code
-    ), f"Expected status code {expected_status_code}, got {response.status_code}. Response: {response.text}"
+    assert response.status_code == expected_status_code, \
+        f"Expected status code {expected_status_code}, got {response.status_code}. Response: {response.text}"
 
 
 def validate_json_response(response: Response) -> Dict[str, Any]:
     """
-<<<<<<< HEAD
-    Validate that a response contains valid JSON.
-=======
     Validate that a response is JSON and return the parsed JSON.
->>>>>>> 053be38d
 
     Args:
         response: Response to validate
@@ -40,23 +39,13 @@
         AssertionError: If the response is not valid JSON
     """
     try:
-        data = response.json()
-        assert isinstance(data, (dict, list)), f"Response is not a valid JSON object or array: {data}"
-        return data
-    except Exception as e:
-        assert False, f"Response is not valid JSON: {response.text}. Error: {str(e)}"
-
-
-<<<<<<< HEAD
-def validate_error_response(
-    response: Response,
-    expected_status_code: int,
-    expected_error_code: Optional[str] = None,
-) -> Dict[str, Any]:
-=======
+        return response.json()
+    except json.JSONDecodeError:
+        assert False, f"Response is not valid JSON: {response.text}"
+
+
 def validate_error_response(response: Response, expected_status_code: int,
                            expected_error_code: Optional[str] = None) -> Dict[str, Any]:
->>>>>>> 053be38d
     """
     Validate an error response.
 
@@ -74,24 +63,6 @@
     validate_status_code(response, expected_status_code)
     data = validate_json_response(response)
 
-<<<<<<< HEAD
-    # Handle FastAPI default error format
-    if "detail" in data and not "error" in data:
-        # Convert to our standard error format
-        data = {"error": {"code": response.status_code, "message": data["detail"]}}
-        return data
-
-    assert "error" in data, f"Error response does not contain 'error' field: {data}"
-    error = data["error"]
-    assert isinstance(error, dict), f"Error field is not a dictionary: {error}"
-    assert "message" in error, f"Error does not contain 'message' field: {error}"
-
-    if expected_error_code:
-        assert "code" in error, f"Error does not contain 'code' field: {error}"
-        assert (
-            error["code"] == expected_error_code
-        ), f"Expected error code {expected_error_code}, got {error['code']}"
-=======
     # Check for both possible error formats
     if "error" in data:
         assert "message" in data["error"], f"Error response does not contain 'message' field: {data}"
@@ -111,14 +82,11 @@
                     f"Expected error code {expected_error_code}, got {data['detail']['code']}"
     else:
         assert False, f"Error response does not contain 'error' or 'detail' field: {data}"
->>>>>>> 053be38d
 
     return data
 
 
-def validate_success_response(
-    response: Response, expected_status_code: int = 200
-) -> Dict[str, Any]:
+def validate_success_response(response: Response, expected_status_code: int = 200) -> Dict[str, Any]:
     """
     Validate a success response.
 
@@ -141,26 +109,7 @@
     return validate_json_response(response)
 
 
-def validate_pagination(data: Dict[str, Any]) -> None:
-    """
-    Validate that a response contains pagination information.
-
-    Args:
-        data: Response data to validate
-
-    Raises:
-        AssertionError: If the response does not contain pagination information
-    """
-    assert "items" in data, f"Response does not contain 'items' field: {data}"
-    assert isinstance(data["items"], list), f"'items' field is not a list: {data['items']}"
-    assert "total" in data, f"Response does not contain 'total' field: {data}"
-    assert isinstance(data["total"], int), f"'total' field is not an integer: {data['total']}"
-    assert data["total"] >= len(data["items"]), f"'total' is less than the number of items: {data}"
-
-
-def validate_paginated_response(
-    response: Response, expected_status_code: int = 200
-) -> Dict[str, Any]:
+def validate_paginated_response(response: Response, expected_status_code: int = 200) -> Dict[str, Any]:
     """
     Validate a paginated response.
 
@@ -175,22 +124,16 @@
         AssertionError: If the response is not a valid paginated response
     """
     data = validate_success_response(response, expected_status_code)
-<<<<<<< HEAD
-    validate_pagination(data)
-=======
 
     assert "items" in data, f"Paginated response does not contain 'items' field: {data}"
     assert "total" in data, f"Paginated response does not contain 'total' field: {data}"
     assert "page" in data, f"Paginated response does not contain 'page' field: {data}"
     assert "page_size" in data, f"Paginated response does not contain 'page_size' field: {data}"
 
->>>>>>> 053be38d
     return data
 
 
-def validate_bulk_response(
-    response: Response, expected_status_code: int = 200
-) -> Dict[str, Any]:
+def validate_bulk_response(response: Response, expected_status_code: int = 200) -> Dict[str, Any]:
     """
     Validate a bulk operation response.
 
@@ -205,18 +148,6 @@
         AssertionError: If the response is not a valid bulk operation response
     """
     data = validate_success_response(response, expected_status_code)
-<<<<<<< HEAD
-    
-    assert "success" in data, f"Bulk response does not contain 'success' field: {data}"
-    assert isinstance(data["success"], bool), f"'success' field is not a boolean: {data['success']}"
-    
-    if "results" in data:
-        assert isinstance(data["results"], list), f"'results' field is not a list: {data['results']}"
-    
-    if "errors" in data:
-        assert isinstance(data["errors"], list), f"'errors' field is not a list: {data['errors']}"
-    
-=======
 
     assert "stats" in data, f"Bulk response does not contain 'stats' field: {data}"
     assert "total" in data["stats"], f"Bulk response stats does not contain 'total' field: {data}"
@@ -226,55 +157,25 @@
     if data["stats"]["failure"] > 0:
         assert "errors" in data, f"Bulk response with failures does not contain 'errors' field: {data}"
 
->>>>>>> 053be38d
     return data
 
 
-def validate_field_exists(data: Dict[str, Any], field_path: str) -> Any:
-    """
-<<<<<<< HEAD
-    Validate that a field exists in a dictionary, supporting dot notation for nested fields.
-    
-    Args:
-        data: Dictionary to check
-        field_path: Field path using dot notation (e.g., "user.profile.name")
-        
-    Returns:
-        The value of the field
-        
-=======
+def validate_field_exists(data: Dict[str, Any], field: str) -> None:
+    """
     Validate that a field exists in a dictionary.
 
     Args:
         data: Dictionary to validate
         field: Field to check
 
->>>>>>> 053be38d
     Raises:
         AssertionError: If the field does not exist
     """
-    parts = field_path.split('.')
-    current = data
-    
-    for part in parts:
-        assert isinstance(current, dict), f"Cannot access '{part}' in non-dictionary: {current}"
-        assert part in current, f"Field '{part}' not found in: {current}"
-        current = current[part]
-        
-    return current
-
-
-def validate_field_equals(data: Dict[str, Any], field_path: str, expected_value: Any) -> None:
-    """
-<<<<<<< HEAD
-    Validate that a field in a dictionary equals an expected value, supporting dot notation for nested fields.
-    
-    Args:
-        data: Dictionary to check
-        field_path: Field path using dot notation (e.g., "user.profile.name")
-        expected_value: Expected value of the field
-        
-=======
+    assert field in data, f"Field '{field}' does not exist in data: {data}"
+
+
+def validate_field_equals(data: Dict[str, Any], field: str, expected_value: Any) -> None:
+    """
     Validate that a field equals an expected value.
 
     Args:
@@ -282,26 +183,16 @@
         field: Field to check
         expected_value: Expected value
 
->>>>>>> 053be38d
-    Raises:
-        AssertionError: If the field does not exist or does not equal the expected value
-    """
-    actual_value = validate_field_exists(data, field_path)
-    assert actual_value == expected_value, f"Field '{field_path}' has value '{actual_value}', expected '{expected_value}'"
-def validate_field_type(data: Dict[str, Any], field_path: str, expected_type: type) -> Any:
-    """
-<<<<<<< HEAD
-    Validate that a field in a dictionary is of the expected type, supporting dot notation for nested fields.
-    
-    Args:
-        data: Dictionary to check
-        field_path: Field path using dot notation (e.g., "user.profile.name")
-        expected_type: Expected type of the field
-        
-    Returns:
-        The value of the field
-        
-=======
+    Raises:
+        AssertionError: If the field does not equal the expected value
+    """
+    validate_field_exists(data, field)
+    assert data[field] == expected_value, \
+        f"Field '{field}' expected to be {expected_value}, got {data[field]}"
+
+
+def validate_field_type(data: Dict[str, Any], field: str, expected_type: type) -> None:
+    """
     Validate that a field is of an expected type.
 
     Args:
@@ -309,209 +200,103 @@
         field: Field to check
         expected_type: Expected type
 
->>>>>>> 053be38d
-    Raises:
-        AssertionError: If the field does not exist or is not of the expected type
-    """
-    actual_value = validate_field_exists(data, field_path)
-    assert isinstance(actual_value, expected_type), f"Field '{field_path}' has type '{type(actual_value).__name__}', expected '{expected_type.__name__}'"
-    return actual_value
-def validate_field_not_empty(data: Dict[str, Any], field_path: str) -> Any:
-    """
-<<<<<<< HEAD
-    Validate that a field in a dictionary is not empty, supporting dot notation for nested fields.
-    
-    Args:
-        data: Dictionary to check
-        field_path: Field path using dot notation (e.g., "user.profile.name")
-        
-    Returns:
-        The value of the field
-        
-=======
+    Raises:
+        AssertionError: If the field is not of the expected type
+    """
+    validate_field_exists(data, field)
+    assert isinstance(data[field], expected_type), \
+        f"Field '{field}' expected to be of type {expected_type}, got {type(data[field])}"
+
+
+def validate_field_not_empty(data: Dict[str, Any], field: str) -> None:
+    """
     Validate that a field is not empty.
 
     Args:
         data: Dictionary to validate
         field: Field to check
 
->>>>>>> 053be38d
-    Raises:
-        AssertionError: If the field does not exist or is empty
-    """
-    actual_value = validate_field_exists(data, field_path)
-    
-    if isinstance(actual_value, str):
-        assert actual_value.strip() != "", f"Field '{field_path}' is empty"
-    elif isinstance(actual_value, (list, dict)):
-        assert len(actual_value) > 0, f"Field '{field_path}' is empty"
-    elif actual_value is None:
-        assert False, f"Field '{field_path}' is None"
-        
-    return actual_value
-def validate_list_not_empty(data: Dict[str, Any], field_path: str) -> List[Any]:
-    """
-<<<<<<< HEAD
-    Validate that a field in a dictionary is a non-empty list, supporting dot notation for nested fields.
-    
-    Args:
-        data: Dictionary to check
-        field_path: Field path using dot notation (e.g., "user.items")
-        
-    Returns:
-        The list value of the field
-        
-=======
+    Raises:
+        AssertionError: If the field is empty
+    """
+    validate_field_exists(data, field)
+    assert data[field], f"Field '{field}' is empty"
+
+
+def validate_list_not_empty(data: List[Any]) -> None:
+    """
     Validate that a list is not empty.
 
     Args:
         data: List to validate
 
->>>>>>> 053be38d
-    Raises:
-        AssertionError: If the field does not exist, is not a list, or is an empty list
-    """
-    actual_value = validate_field_exists(data, field_path)
-    assert isinstance(actual_value, list), f"Field '{field_path}' is not a list, got {type(actual_value).__name__}"
-    assert len(actual_value) > 0, f"Field '{field_path}' is an empty list"
-    return actual_value
-def validate_list_length(data: Dict[str, Any], field_path: str, expected_length: int) -> List[Any]:
-    """
-<<<<<<< HEAD
-    Validate that a field in a dictionary is a list with the expected length, supporting dot notation for nested fields.
-    
-    Args:
-        data: Dictionary to check
-        field_path: Field path using dot notation (e.g., "user.items")
-        expected_length: Expected length of the list
-        
-    Returns:
-        The list value of the field
-        
-=======
+    Raises:
+        AssertionError: If the list is empty
+    """
+    assert data, "List is empty"
+
+
+def validate_list_length(data: List[Any], expected_length: int) -> None:
+    """
     Validate that a list has an expected length.
 
     Args:
         data: List to validate
         expected_length: Expected length
 
->>>>>>> 053be38d
-    Raises:
-        AssertionError: If the field does not exist, is not a list, or does not have the expected length
-    """
-    actual_value = validate_field_exists(data, field_path)
-    assert isinstance(actual_value, list), f"Field '{field_path}' is not a list, got {type(actual_value).__name__}"
-    assert len(actual_value) == expected_length, f"Field '{field_path}' has length {len(actual_value)}, expected {expected_length}"
-    return actual_value
-def validate_list_min_length(data: Dict[str, Any], field_path: str, min_length: int) -> List[Any]:
-    """
-<<<<<<< HEAD
-    Validate that a field in a dictionary is a list with at least the minimum length, supporting dot notation for nested fields.
-    
-    Args:
-        data: Dictionary to check
-        field_path: Field path using dot notation (e.g., "user.items")
-        min_length: Minimum length of the list
-        
-    Returns:
-        The list value of the field
-        
-=======
+    Raises:
+        AssertionError: If the list does not have the expected length
+    """
+    assert len(data) == expected_length, \
+        f"List expected to have length {expected_length}, got {len(data)}"
+
+
+def validate_list_min_length(data: List[Any], min_length: int) -> None:
+    """
     Validate that a list has at least a minimum length.
 
     Args:
         data: List to validate
         min_length: Minimum length
 
->>>>>>> 053be38d
-    Raises:
-        AssertionError: If the field does not exist, is not a list, or has fewer items than the minimum length
-    """
-    actual_value = validate_field_exists(data, field_path)
-    assert isinstance(actual_value, list), f"Field '{field_path}' is not a list, got {type(actual_value).__name__}"
-    assert len(actual_value) >= min_length, f"Field '{field_path}' has length {len(actual_value)}, expected at least {min_length}"
-    return actual_value
-def validate_list_max_length(data: Dict[str, Any], field_path: str, max_length: int) -> List[Any]:
-    """
-<<<<<<< HEAD
-    Validate that a field in a dictionary is a list with at most the maximum length, supporting dot notation for nested fields.
-    
-    Args:
-        data: Dictionary to check
-        field_path: Field path using dot notation (e.g., "user.items")
-        max_length: Maximum length of the list
-        
-    Returns:
-        The list value of the field
-        
-=======
+    Raises:
+        AssertionError: If the list does not have at least the minimum length
+    """
+    assert len(data) >= min_length, \
+        f"List expected to have at least length {min_length}, got {len(data)}"
+
+
+def validate_list_max_length(data: List[Any], max_length: int) -> None:
+    """
     Validate that a list has at most a maximum length.
 
     Args:
         data: List to validate
         max_length: Maximum length
 
->>>>>>> 053be38d
-    Raises:
-        AssertionError: If the field does not exist, is not a list, or has more items than the maximum length
-    """
-    actual_value = validate_field_exists(data, field_path)
-    assert isinstance(actual_value, list), f"Field '{field_path}' is not a list, got {type(actual_value).__name__}"
-    assert len(actual_value) <= max_length, f"Field '{field_path}' has length {len(actual_value)}, expected at most {max_length}"
-    return actual_value
-
-
-def validate_list_contains(data: Dict[str, Any], field_path: str, expected_item: Any) -> List[Any]:
-    """
-<<<<<<< HEAD
-    Validate that a list field in a dictionary contains the expected item, supporting dot notation for nested fields.
-    
-    Args:
-        data: Dictionary to check
-        field_path: Field path using dot notation (e.g., "user.items")
-        expected_item: Item that should be in the list
-        
-    Returns:
-        The list value of the field
-        
-=======
+    Raises:
+        AssertionError: If the list does not have at most the maximum length
+    """
+    assert len(data) <= max_length, \
+        f"List expected to have at most length {max_length}, got {len(data)}"
+
+
+def validate_list_contains(data: List[Any], item: Any) -> None:
+    """
     Validate that a list contains an item.
 
     Args:
         data: List to validate
         item: Item to check
 
->>>>>>> 053be38d
-    Raises:
-        AssertionError: If the field does not exist, is not a list, or does not contain the expected item
-    """
-    actual_value = validate_field_exists(data, field_path)
-    assert isinstance(actual_value, list), f"Field '{field_path}' is not a list, got {type(actual_value).__name__}"
-    assert expected_item in actual_value, f"Field '{field_path}' does not contain item '{expected_item}'"
-    return actual_value
-
-
-def validate_list_contains_dict_with_field(
-    data: Dict[str, Any], 
-    field_path: str, 
-    dict_field: str, 
-    expected_value: Any
-) -> List[Dict[str, Any]]:
-    """
-<<<<<<< HEAD
-    Validate that a list field in a dictionary contains a dictionary with a specific field value,
-    supporting dot notation for nested fields.
-    
-    Args:
-        data: Dictionary to check
-        field_path: Field path using dot notation (e.g., "user.items")
-        dict_field: Field in the dictionaries within the list to check
-        expected_value: Expected value of the field in at least one dictionary
-        
-    Returns:
-        The list value of the field
-        
-=======
+    Raises:
+        AssertionError: If the list does not contain the item
+    """
+    assert item in data, f"List does not contain item {item}"
+
+
+def validate_list_contains_dict_with_field(data: List[Dict[str, Any]], field: str, value: Any) -> None:
+    """
     Validate that a list contains a dictionary with a field equal to a value.
 
     Args:
@@ -519,28 +304,10 @@
         field: Field to check
         value: Expected value
 
->>>>>>> 053be38d
-    Raises:
-        AssertionError: If the field does not exist, is not a list of dictionaries,
-                       or none of the dictionaries contain the expected field value
-    """
-    actual_value = validate_field_exists(data, field_path)
-    assert isinstance(actual_value, list), f"Field '{field_path}' is not a list, got {type(actual_value).__name__}"
-    
-    for item in actual_value:
-        assert isinstance(item, dict), f"Item in list '{field_path}' is not a dictionary, got {type(item).__name__}"
-        
-        if dict_field in item and item[dict_field] == expected_value:
-            return actual_value
-    
-    assert False, f"No dictionary in list '{field_path}' has field '{dict_field}' with value '{expected_value}'"
-    return actual_value
-def generate_id() -> str:
-    """
-    Generate a random ID for testing.
-
-    Returns:
-        Random ID
-    """
-    import uuid
-    return str(uuid.uuid4())+    Raises:
+        AssertionError: If the list does not contain a dictionary with the field equal to the value
+    """
+    for item in data:
+        if field in item and item[field] == value:
+            return
+    assert False, f"List does not contain a dictionary with field '{field}' equal to {value}"