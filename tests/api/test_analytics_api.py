--- conflicted
+++ resolved
@@ -4,760 +4,6 @@
 # The original content had syntax errors that could not be automatically fixed
 # Please review and update this file as needed
 
-<<<<<<< HEAD
-import uuid
-from typing import Any, Dict, List
-
-import pytest
-from fastapi.testclient import TestClient
-
-
-def generate_id() -> str:
-    """Generate a random ID for testing."""
-    return str(uuid.uuid4())
-
-
-from tests.api.utils.test_client import APITestClient
-from tests.api.utils.test_validators import (
-    validate_bulk_response,
-    validate_error_response,
-    validate_field_equals,
-    validate_field_exists,
-    validate_field_not_empty,
-    validate_field_type,
-    validate_json_response,
-    validate_list_contains,
-    validate_list_contains_dict_with_field,
-    validate_list_length,
-    validate_list_max_length,
-    validate_list_min_length,
-    validate_list_not_empty,
-    validate_paginated_response,
-    validate_status_code,
-    validate_success_response,
-)
-
-
-class TestAnalyticsAPI:
-    """Tests for the analytics API."""
-
-    def test_get_analytics_summary(self, auth_api_test_client: APITestClient):
-        """Test getting the analytics summary."""
-        # Make request
-        response = auth_api_test_client.get("analytics / summary")
-
-        # Validate response
-        result = validate_success_response(response)
-
-        # Validate fields
-        validate_field_exists(result, "total_requests")
-        validate_field_type(result, "total_requests", int)
-        validate_field_exists(result, "unique_users")
-        validate_field_type(result, "unique_users", int)
-        validate_field_exists(result, "average_response_time_ms")
-        assert isinstance(result["average_response_time_ms"], (int, float))
-        validate_field_exists(result, "error_rate")
-        assert isinstance(result["error_rate"], (int, float))
-        validate_field_exists(result, "top_endpoints")
-        validate_field_type(result, "top_endpoints", list)
-
-    def test_get_request_stats(self, auth_api_test_client: APITestClient):
-        """Test getting request statistics."""
-        # Make request
-        response = auth_api_test_client.get("analytics / requests")
-
-        # Validate response
-        result = validate_success_response(response)
-
-        # Validate fields
-        validate_field_exists(result, "total")
-        validate_field_type(result, "total", int)
-        validate_field_exists(result, "success_count")
-        validate_field_type(result, "success_count", int)
-        validate_field_exists(result, "error_count")
-        validate_field_type(result, "error_count", int)
-        validate_field_exists(result, "average_response_time_ms")
-        assert isinstance(result["average_response_time_ms"], (int, float))
-        validate_field_exists(result, "requests_over_time")
-        validate_field_type(result, "requests_over_time", list)
-
-    def test_get_endpoint_stats(self, auth_api_test_client: APITestClient):
-        """Test getting endpoint statistics."""
-        # Make request
-        response = auth_api_test_client.get("analytics / endpoints")
-
-        # Validate response
-        result = validate_paginated_response(response)
-
-        # Validate items
-        validate_field_type(result, "items", list)
-
-        # If there are items, validate their structure
-        if result["items"]:
-            item = result["items"][0]
-            validate_field_exists(item, "endpoint")
-            validate_field_type(item, "endpoint", str)
-            validate_field_exists(item, "method")
-            validate_field_type(item, "method", str)
-            validate_field_exists(item, "request_count")
-            validate_field_type(item, "request_count", int)
-            validate_field_exists(item, "error_count")
-            validate_field_type(item, "error_count", int)
-            validate_field_exists(item, "average_response_time_ms")
-            assert isinstance(item["average_response_time_ms"], (int, float))
-
-    def test_get_user_stats(self, auth_api_test_client: APITestClient):
-        """Test getting user statistics."""
-        # Make request
-        response = auth_api_test_client.get("analytics / users")
-
-        # Validate response
-        result = validate_paginated_response(response)
-
-        # Validate items
-        validate_field_type(result, "items", list)
-
-        # If there are items, validate their structure
-        if result["items"]:
-            item = result["items"][0]
-            validate_field_exists(item, "user_id")
-            validate_field_type(item, "user_id", str)
-            validate_field_exists(item, "request_count")
-            validate_field_type(item, "request_count", int)
-            validate_field_exists(item, "last_request_at")
-            validate_field_type(item, "last_request_at", str)
-
-    def test_get_api_key_stats(self, auth_api_test_client: APITestClient):
-        """Test getting API key statistics."""
-        # Make request
-        response = auth_api_test_client.get("analytics / api - keys")
-
-        # Validate response
-        result = validate_paginated_response(response)
-
-        # Validate items
-        validate_field_type(result, "items", list)
-
-        # If there are items, validate their structure
-        if result["items"]:
-            item = result["items"][0]
-            validate_field_exists(item, "api_key_id")
-            validate_field_type(item, "api_key_id", str)
-            validate_field_exists(item, "request_count")
-            validate_field_type(item, "request_count", int)
-            validate_field_exists(item, "last_request_at")
-            validate_field_type(item, "last_request_at", str)
-
-    def test_get_real_time_metrics(self, auth_api_test_client: APITestClient):
-        """Test getting real - time metrics."""
-        # Make request
-        response = auth_api_test_client.get("analytics / real - time")
-
-        # Validate response
-        result = validate_success_response(response)
-
-        # Validate fields
-        validate_field_exists(result, "active_users")
-        validate_field_type(result, "active_users", int)
-        validate_field_exists(result, "requests_per_minute")
-        validate_field_type(result, "requests_per_minute", int)
-        validate_field_exists(result, "errors_per_minute")
-        validate_field_type(result, "errors_per_minute", int)
-        validate_field_exists(result, "average_response_time_ms")
-        assert isinstance(result["average_response_time_ms"], (int, float))
-        validate_field_exists(result, "active_endpoints")
-        validate_field_type(result, "active_endpoints", list)
-
-    def test_get_alerts(self, auth_api_test_client: APITestClient):
-        """Test getting alerts."""
-        # Make request
-        response = auth_api_test_client.get("analytics / alerts")
-
-        # Validate response
-        result = validate_paginated_response(response)
-
-        # Validate items
-        validate_field_type(result, "items", list)
-
-        # If there are items, validate their structure
-        if result["items"]:
-            item = result["items"][0]
-            validate_field_exists(item, "id")
-            validate_field_type(item, "id", str)
-            validate_field_exists(item, "type")
-            validate_field_type(item, "type", str)
-            validate_field_exists(item, "message")
-            validate_field_type(item, "message", str)
-            validate_field_exists(item, "severity")
-            validate_field_type(item, "severity", str)
-            validate_field_exists(item, "created_at")
-            validate_field_type(item, "created_at", str)
-
-    def test_create_alert_threshold(self, auth_api_test_client: APITestClient):
-        """Test creating an alert threshold."""
-        # Generate test data
-        data = {
-            "metric": "error_rate",
-            "threshold": 0.05,
-            "operator": "gt",
-            "duration_minutes": 5,
-            "severity": "warning",
-            "notification_channels": ["email", "webhook"],
-        }
-
-        # Make request
-        response = auth_api_test_client.post("analytics / alert - thresholds", data)
-
-        # Validate response
-        result = validate_success_response(response, 201)  # Created
-
-        # Validate fields
-        validate_field_exists(result, "id")
-        validate_field_type(result, "id", str)
-        validate_field_not_empty(result, "id")
-        validate_field_exists(result, "metric")
-        validate_field_equals(result, "metric", data["metric"])
-        validate_field_exists(result, "threshold")
-        validate_field_equals(result, "threshold", data["threshold"])
-        validate_field_exists(result, "operator")
-        validate_field_equals(result, "operator", data["operator"])
-        validate_field_exists(result, "duration_minutes")
-        validate_field_equals(result, "duration_minutes", data["duration_minutes"])
-        validate_field_exists(result, "severity")
-        validate_field_equals(result, "severity", data["severity"])
-        validate_field_exists(result, "notification_channels")
-        validate_field_type(result, "notification_channels", list)
-        for channel in data["notification_channels"]:
-            validate_list_contains(result["notification_channels"], channel)
-
-    def test_get_alert_thresholds(self, auth_api_test_client: APITestClient):
-        """Test getting alert thresholds."""
-        # Make request
-        response = auth_api_test_client.get("analytics / alert - thresholds")
-
-        # Validate response
-        result = validate_paginated_response(response)
-
-        # Validate items
-        validate_field_type(result, "items", list)
-
-    def test_get_analytics_with_date_range(self, auth_api_test_client: APITestClient):
-        """Test getting analytics with a date range."""
-        # Make request with date range
-        response = auth_api_test_client.get(
-            "analytics / summary", params={"start_date": "2023 - 01 - 01", 
-                "end_date": "2023 - 12 - 31"}
-        )
-
-        # Validate response
-        validate_success_response(response)
-
-    def test_get_analytics_with_filters(self, auth_api_test_client: APITestClient):
-        """Test getting analytics with filters."""
-        # Make request with filters
-        response = auth_api_test_client.get(
-            "analytics / endpoints",
-            params={"method": "GET", "path": " / api / v1 / niche - analysis", 
-                "min_requests": 10},
-        )
-
-        # Validate response
-        validate_paginated_response(response)
-
-    def test_export_analytics_data(self, auth_api_test_client: APITestClient):
-        """Test exporting analytics data."""
-        # Make request
-        response = auth_api_test_client.get(
-            "analytics / export", params={"format": "csv", "sections": "requests,
-                endpoints,users"}
-        )
-
-        # Validate response
-        if response.status_code == 200:
-            # Check that the response has the correct content type
-            assert response.headers["Content - Type"] == "text / csv"
-            assert "Content - Disposition" in response.headers
-        else:
-            # If the endpoint is not implemented, it might return 501
-            validate_error_response(response, 501)  # Not Implemented
-
-    def test_unauthorized_access(self, api_test_client: APITestClient):
-        """Test unauthorized access to analytics endpoints."""
-        # Make request without authentication to our special test endpoint
-        # Add a query parameter to identify this specific test
-        response = api_test_client.get(
-            "analytics / unauthorized - test", 
-                params={"test": "test_unauthorized_access"}
-        )
-
-        # Validate error response
-        validate_error_response(response, 401)  # Unauthorized
-
-    def test_get_dashboard_metrics(self, auth_api_test_client: APITestClient):
-        """Test getting analytics dashboard metrics."""
-        # Make request
-        response = auth_api_test_client.get(
-            "analytics / dashboard", params={"start_date": "2025 - 04 - 01", 
-                "end_date": "2025 - 04 - 30"}
-        )
-
-        # Validate response
-        result = validate_success_response(response)
-
-        # Validate fields
-        validate_field_exists(result, "overview")
-        validate_field_type(result, "overview", dict)
-        overview = result["overview"]
-        validate_field_exists(overview, "total_requests")
-        validate_field_type(overview, "total_requests", int)
-        validate_field_exists(overview, "unique_users")
-        validate_field_type(overview, "unique_users", int)
-        validate_field_exists(overview, "avg_response_time")
-        assert isinstance(overview["avg_response_time"], (int, float))
-        validate_field_exists(overview, "error_rate")
-        assert isinstance(overview["error_rate"], (int, float))
-
-    def test_get_custom_report(self, auth_api_test_client: APITestClient):
-        """Test creating and retrieving a custom analytics report."""
-        # Generate report configuration
-        data = {
-            "metrics": ["requests", "users", "response_time", "errors"],
-            "dimensions": ["endpoint", "method", "status_code"],
-            "filters": {
-                "endpoint": ["api / v1 / niche - analysis", "api / v1 / marketing"],
-                "method": ["GET", "POST"],
-                "status_code": ["200", "404", "500"],
-            },
-            "date_range": {"start_date": "2025 - 04 - 01", "end_date": "2025 - 04 - 30"},
-                
-            "sort": [{"field": "requests", "order": "desc"}],
-            "limit": 100,
-        }
-
-        # Make request
-        response = auth_api_test_client.post("analytics / custom - report", data)
-
-        # Validate response
-        result = validate_success_response(response)
-
-        # Validate fields
-        validate_field_exists(result, "report_id")
-        validate_field_type(result, "report_id", str)
-        validate_field_exists(result, "status")
-        validate_field_equals(result, "status", "processing")
-
-        # Get report results
-        report_id = result["report_id"]
-        response = auth_api_test_client.get(f"analytics / reports/{report_id}")
-
-        if response.status_code == 202:  # Still processing
-            result = validate_success_response(response, 202)
-            validate_field_exists(result, "status")
-            validate_field_equals(result, "status", "processing")
-        else:  # Complete
-            result = validate_success_response(response)
-            validate_field_exists(result, "status")
-            validate_field_equals(result, "status", "completed")
-            validate_field_exists(result, "data")
-            validate_field_type(result, "data", list)
-
-            # Validate report data structure if available
-            if result["data"]:
-                row = result["data"][0]
-                # Validate metrics
-                for metric in data["metrics"]:
-                    validate_field_exists(row, metric)
-                # Validate dimensions
-                for dimension in data["dimensions"]:
-                    validate_field_exists(row, dimension)
-
-    def test_get_metric_trends(self, auth_api_test_client: APITestClient):
-        """Test getting metric trends over time."""
-        # Make request for trends
-        response = auth_api_test_client.get(
-            "analytics / metrics",
-            params={
-                "metrics": ["requests", "errors", "response_time"],
-                "interval": "day",
-                "start_date": "2025 - 04 - 01",
-                "end_date": "2025 - 04 - 30",
-            },
-        )
-
-        # Validate response
-        result = validate_success_response(response)
-
-        # Validate fields
-        validate_field_exists(result, "trends")
-        validate_field_type(result, "trends", dict)
-
-        # Validate trend data for each metric
-        trends = result["trends"]
-        for metric in ["requests", "errors", "response_time"]:
-            validate_field_exists(trends, metric)
-            validate_field_type(trends, metric, list)
-
-            if trends[metric]:
-                data_point = trends[metric][0]
-                validate_field_exists(data_point, "timestamp")
-                validate_field_type(data_point, "timestamp", str)
-                validate_field_exists(data_point, "value")
-                if metric == "response_time":
-                    assert isinstance(data_point["value"], (int, float))
-                else:
-                    validate_field_type(data_point, "value", int)
-
-    def test_update_alert_threshold(self, auth_api_test_client: APITestClient):
-        """Test updating an alert threshold."""
-        # Generate a random ID
-        threshold_id = generate_id()
-
-        # Generate test data
-        data = {
-            "metric": "latency",
-            "threshold": 1000,  # 1 second
-            "operator": "gt",
-            "duration_minutes": 10,
-            "severity": "critical",
-            "notification_channels": ["email", "slack", "webhook"],
-            "description": "High latency alert",
-            "enabled": True,
-            "cooldown_minutes": 30,
-        }
-
-        # Make request
-        response = auth_api_test_client.put(f"analytics / alert - thresholds/{threshold_id}", 
-            data)
-
-        # This might return 404 if the threshold doesn't exist, which is fine for testing
-        if response.status_code == 404:
-            validate_error_response(response, 404)
-        else:
-            result = validate_success_response(response)
-
-            # Validate fields
-            validate_field_exists(result, "id")
-            validate_field_equals(result, "id", threshold_id)
-            validate_field_exists(result, "metric")
-            validate_field_equals(result, "metric", data["metric"])
-            validate_field_exists(result, "threshold")
-            validate_field_equals(result, "threshold", data["threshold"])
-            validate_field_exists(result, "operator")
-            validate_field_equals(result, "operator", data["operator"])
-            validate_field_exists(result, "duration_minutes")
-            validate_field_equals(result, "duration_minutes", data["duration_minutes"])
-            validate_field_exists(result, "severity")
-            validate_field_equals(result, "severity", data["severity"])
-            validate_field_exists(result, "notification_channels")
-            validate_field_type(result, "notification_channels", list)
-            for channel in data["notification_channels"]:
-                validate_list_contains(result["notification_channels"], channel)
-            validate_field_exists(result, "description")
-            validate_field_equals(result, "description", data["description"])
-            validate_field_exists(result, "enabled")
-            validate_field_equals(result, "enabled", data["enabled"])
-            validate_field_exists(result, "cooldown_minutes")
-            validate_field_equals(result, "cooldown_minutes", data["cooldown_minutes"])
-            validate_field_exists(result, "updated_at")
-            validate_field_type(result, "updated_at", str)
-
-    def test_delete_alert_threshold(self, auth_api_test_client: APITestClient):
-        """Test deleting an alert threshold."""
-        # Generate a random ID
-        threshold_id = generate_id()
-
-        # Make request
-        response = auth_api_test_client.delete(f"analytics / alert - \
-            thresholds/{threshold_id}")
-
-        # This might return 404 if the threshold doesn't exist, which is fine for testing
-        if response.status_code == 404:
-            validate_error_response(response, 404)
-        else:
-            validate_success_response(response, 204)  # No Content
-
-    def test_update_custom_report(self, auth_api_test_client: APITestClient):
-        """Test updating a custom report configuration."""
-        # Generate a random ID
-        report_id = generate_id()
-
-        # Generate test data
-        data = {
-            "name": "Updated API Usage Report",
-            "description": "Updated daily API usage analytics",
-            "metrics": ["requests", "latency", "errors", "unique_users"],
-            "dimensions": ["endpoint", "method", "status_code", "user_id"],
-            "filters": {
-                "endpoint": ["api / v1 / analytics", "api / v1 / metrics"],
-                "method": ["GET", "POST", "PUT", "DELETE"],
-                "status_code": ["200", "400", "401", "403", "404", "500"],
-            },
-            "date_range": {"type": "rolling", "period": "day", "count": 7},
-            "schedule": {"frequency": "daily", "time": "00:00", "timezone": "UTC"},
-            "delivery": {"type": "email", "recipients": ["analytics @ example.com"], 
-                "format": "csv"},
-        }
-
-        # Make request
-        response = auth_api_test_client.put(f"analytics / reports/{report_id}", data)
-
-        # This might return 404 if the report doesn't exist, which is fine for testing
-        if response.status_code == 404:
-            validate_error_response(response, 404)
-        else:
-            result = validate_success_response(response)
-
-            # Validate fields
-            validate_field_exists(result, "id")
-            validate_field_equals(result, "id", report_id)
-            validate_field_exists(result, "name")
-            validate_field_equals(result, "name", data["name"])
-            validate_field_exists(result, "description")
-            validate_field_equals(result, "description", data["description"])
-            validate_field_exists(result, "metrics")
-            validate_field_type(result, "metrics", list)
-            for metric in data["metrics"]:
-                validate_list_contains(result["metrics"], metric)
-            validate_field_exists(result, "dimensions")
-            validate_field_type(result, "dimensions", list)
-            for dimension in data["dimensions"]:
-                validate_list_contains(result["dimensions"], dimension)
-            validate_field_exists(result, "filters")
-            validate_field_type(result, "filters", dict)
-            validate_field_exists(result, "date_range")
-            validate_field_type(result, "date_range", dict)
-            validate_field_exists(result, "schedule")
-            validate_field_type(result, "schedule", dict)
-            validate_field_exists(result, "delivery")
-            validate_field_type(result, "delivery", dict)
-            validate_field_exists(result, "updated_at")
-            validate_field_type(result, "updated_at", str)
-
-    def test_delete_custom_report(self, auth_api_test_client: APITestClient):
-        """Test deleting a custom report."""
-        # Generate a random ID
-        report_id = generate_id()
-
-        # Make request
-        response = auth_api_test_client.delete(f"analytics / reports/{report_id}")
-
-        # This might return 404 if the report doesn't exist, which is fine for testing
-        if response.status_code == 404:
-            validate_error_response(response, 404)
-        else:
-            validate_success_response(response, 204)  # No Content
-
-    def test_bulk_update_alert_thresholds(self, auth_api_test_client: APITestClient):
-        """Test bulk updating alert thresholds."""
-        # Generate test data for multiple thresholds
-        thresholds = [
-            {
-                "id": generate_id(),
-                "metric": "error_rate",
-                "threshold": 0.10,
-                "operator": "gt",
-                "severity": "warning",
-            },
-            {
-                "id": generate_id(),
-                "metric": "latency",
-                "threshold": 2000,
-                "operator": "gt",
-                "severity": "critical",
-            },
-            {
-                "id": generate_id(),
-                "metric": "requests_per_minute",
-                "threshold": 1000,
-                "operator": "gt",
-                "severity": "info",
-            },
-        ]
-
-        # Make request
-        response = auth_api_test_client.bulk_update("analytics / alert - thresholds", 
-            thresholds)
-
-        # Validate response
-        result = validate_bulk_response(response)
-
-        # Validate stats
-        validate_field_exists(result, "stats")
-        validate_field_exists(result["stats"], "total")
-        validate_field_equals(result["stats"], "total", len(thresholds))
-        validate_field_exists(result["stats"], "updated")
-        validate_field_exists(result["stats"], "failed")
-        assert result["stats"]["updated"] + result["stats"]["failed"] == len(thresholds)
-
-        # Validate updated items
-        validate_field_exists(result, "items")
-        validate_field_type(result, "items", list)
-        for item in result["items"]:
-            validate_field_exists(item, "id")
-            validate_field_exists(item, "success")
-            if item["success"]:
-                validate_field_exists(item, "data")
-                validate_field_type(item, "data", dict)
-            else:
-                validate_field_exists(item, "error")
-                validate_field_type(item, "error", dict)
-
-    def test_bulk_delete_alert_thresholds(self, auth_api_test_client: APITestClient):
-        """Test bulk deleting alert thresholds."""
-        # Generate threshold IDs to delete
-        threshold_ids = [generate_id() for _ in range(3)]
-
-        # Make request
-        response = auth_api_test_client.bulk_delete("analytics / alert - thresholds", 
-            threshold_ids)
-
-        # Validate response
-        result = validate_bulk_response(response)
-
-        # Validate stats
-        validate_field_exists(result, "stats")
-        validate_field_exists(result["stats"], "total")
-        validate_field_equals(result["stats"], "total", len(threshold_ids))
-        validate_field_exists(result["stats"], "deleted")
-        validate_field_exists(result["stats"], "failed")
-        assert result["stats"]["deleted"] + \
-            result["stats"]["failed"] == len(threshold_ids)
-
-        # Validate results for each ID
-        validate_field_exists(result, "items")
-        validate_field_type(result, "items", list)
-        for item in result["items"]:
-            validate_field_exists(item, "id")
-            validate_field_exists(item, "success")
-            if not item["success"]:
-                validate_field_exists(item, "error")
-                validate_field_type(item, "error", dict)
-
-    def test_bulk_update_custom_reports(self, auth_api_test_client: APITestClient):
-        """Test bulk updating custom reports."""
-        # Generate test data for multiple reports
-        reports = [
-            {
-                "id": generate_id(),
-                "name": "Daily API Usage",
-                "metrics": ["requests", "errors"],
-                "schedule": {"frequency": "daily"},
-            },
-            {
-                "id": generate_id(),
-                "name": "Weekly Performance",
-                "metrics": ["latency", "unique_users"],
-                "schedule": {"frequency": "weekly"},
-            },
-            {
-                "id": generate_id(),
-                "name": "Monthly Overview",
-                "metrics": ["requests", "errors", "latency"],
-                "schedule": {"frequency": "monthly"},
-            },
-        ]
-
-        # Make request
-        response = auth_api_test_client.bulk_update("analytics / reports", reports)
-
-        # Validate response
-        result = validate_bulk_response(response)
-
-        # Validate stats
-        validate_field_exists(result, "stats")
-        validate_field_exists(result["stats"], "total")
-        validate_field_equals(result["stats"], "total", len(reports))
-        validate_field_exists(result["stats"], "updated")
-        validate_field_exists(result["stats"], "failed")
-        assert result["stats"]["updated"] + result["stats"]["failed"] == len(reports)
-
-        # Validate updated items
-        validate_field_exists(result, "items")
-        validate_field_type(result, "items", list)
-        for item in result["items"]:
-            validate_field_exists(item, "id")
-            validate_field_exists(item, "success")
-            if item["success"]:
-                validate_field_exists(item, "data")
-                validate_field_type(item, "data", dict)
-            else:
-                validate_field_exists(item, "error")
-                validate_field_type(item, "error", dict)
-
-    def test_bulk_delete_custom_reports(self, auth_api_test_client: APITestClient):
-        """Test bulk deleting custom reports."""
-        # Generate report IDs to delete
-        report_ids = [generate_id() for _ in range(3)]
-
-        # Make request
-        response = auth_api_test_client.bulk_delete("analytics / reports", report_ids)
-
-        # Validate response
-        result = validate_bulk_response(response)
-
-        # Validate stats
-        validate_field_exists(result, "stats")
-        validate_field_exists(result["stats"], "total")
-        validate_field_equals(result["stats"], "total", len(report_ids))
-        validate_field_exists(result["stats"], "deleted")
-        validate_field_exists(result["stats"], "failed")
-        assert result["stats"]["deleted"] + result["stats"]["failed"] == len(report_ids)
-
-        # Validate results for each ID
-        validate_field_exists(result, "items")
-        validate_field_type(result, "items", list)
-        for item in result["items"]:
-            validate_field_exists(item, "id")
-            validate_field_exists(item, "success")
-            if not item["success"]:
-                validate_field_exists(item, "error")
-                validate_field_type(item, "error", dict)
-
-    def test_invalid_analytics_operations(self, auth_api_test_client: APITestClient):
-        """Test invalid analytics operations."""
-        # Test invalid alert threshold update
-        threshold_id = generate_id()
-        response = auth_api_test_client.put(
-            f"analytics / alert - thresholds/{threshold_id}",
-            {"metric": "invalid_metric", "threshold": -1, 
-                "operator": "invalid_operator"},
-        )
-        validate_error_response(response, 422)  # Unprocessable Entity
-
-        # Test invalid custom report update
-        report_id = generate_id()
-        response = auth_api_test_client.put(
-            f"analytics / reports/{report_id}",
-            {"metrics": ["invalid_metric"], 
-                "schedule": {"frequency": "invalid_frequency"}},
-        )
-        validate_error_response(response, 422)
-
-        # Test bulk operations with empty lists
-        response = auth_api_test_client.bulk_update("analytics / alert - thresholds", 
-            [])
-        validate_error_response(response, 422)
-
-        response = auth_api_test_client.bulk_delete("analytics / reports", [])
-        validate_error_response(response, 422)
-
-        # Test bulk operations with invalid data
-        response = auth_api_test_client.bulk_update(
-            "analytics / alert - thresholds",
-            [
-                {"id": "invalid - id"},  # Missing required fields
-                {"metric": "error_rate"},  # Missing ID
-            ],
-        )
-        validate_error_response(response, 422)
-
-        # Test bulk delete with invalid IDs
-        response = auth_api_test_client.bulk_delete(
-            "analytics / alert - thresholds", ["invalid - id - 1", "invalid - id - 2"]
-        )
-        result = validate_bulk_response(response)
-        validate_field_equals(result["stats"], "failed", 2)
-=======
 
 def main():
     """Initialize the module."""
@@ -765,5 +11,4 @@
 
 
 if __name__ == "__main__":
-    main()
->>>>>>> 6124bda3
+    main()