--- conflicted
+++ resolved
@@ -4,468 +4,6 @@
 # The original content had syntax errors that could not be automatically fixed
 # Please review and update this file as needed
 
-<<<<<<< HEAD
-from tests.api.utils.test_client import APITestClient
-from tests.api.utils.test_data import generate_agent_team_data, generate_id
-    validate_field_equals,
-    validate_field_exists,
-    validate_field_not_empty,
-    validate_field_type,
-    validate_json_response,
-)
-
-class TestAgentTeamGraphQLAPI:
-    """Tests for the Agent Team GraphQL API."""
-
-    def test_agent_teams_query(self, api_test_client: APITestClient):
-        """Test querying agent teams."""
-        # GraphQL query
-        query = """
-        query {
-            agentTeams {
-                id
-                name
-                description
-                agents {
-                    id
-                    name
-                    role
-                    modelId
-                    capabilities
-                }
-                workflowSettings {
-                    parallelExecution
-                    reviewSteps
-                    autoCorrection
-                }
-                createdAt
-                updatedAt
-            }
-        }
-        """
-
-        # Make request
-        response = api_test_client.post("graphql", json={"query": query})
-
-        # Validate response structure
-        result = validate_json_response(response)
-
-        # GraphQL specific validation
-        validate_field_exists(result, "data")
-        if "errors" not in result:
-            data = result["data"]
-            validate_field_exists(data, "agentTeams")
-            validate_field_type(data["agentTeams"], list)
-
-            # If there are teams, validate their structure
-            if data["agentTeams"]:
-                team = data["agentTeams"][0]
-                validate_field_exists(team, "id")
-                validate_field_exists(team, "name")
-                validate_field_exists(team, "description")
-                validate_field_exists(team, "agents")
-                validate_field_type(team["agents"], list)
-                validate_field_exists(team, "workflowSettings")
-                validate_field_exists(team, "createdAt")
-                validate_field_exists(team, "updatedAt")
-
-    def test_agent_team_query(self, api_test_client: APITestClient):
-        """Test querying a specific agent team."""
-        # Generate a random ID
-        team_id = generate_id()
-
-        # GraphQL query
-        query = """
-        query($id: ID!) {
-            agentTeam(id: $id) {
-                id
-                name
-                description
-                agents {
-                    id
-                    name
-                    role
-                    modelId
-                    capabilities
-                }
-                workflowSettings {
-                    parallelExecution
-                    reviewSteps
-                    autoCorrection
-                }
-                metrics {
-                    completedTasks
-                    successRate
-                    averageResponseTime
-                    activeAgents
-                }
-                createdAt
-                updatedAt
-            }
-        }
-        """
-
-        # Make request
-        response = api_test_client.post(
-            "graphql", json={"query": query, "variables": {"id": team_id}}
-        )
-
-        # Validate response structure
-        result = validate_json_response(response)
-
-        # GraphQL specific validation
-        validate_field_exists(result, "data")
-        if "errors" not in result:
-            data = result["data"]
-            validate_field_exists(data, "agentTeam")
-
-            # The team might not exist, which is fine
-            if data["agentTeam"]:
-                team = data["agentTeam"]
-                validate_field_exists(team, "id")
-                validate_field_equals(team, "id", team_id)
-                validate_field_exists(team, "name")
-                validate_field_exists(team, "description")
-                validate_field_exists(team, "agents")
-                validate_field_type(team["agents"], list)
-                validate_field_exists(team, "workflowSettings")
-                validate_field_exists(team, "metrics")
-                validate_field_exists(team, "createdAt")
-                validate_field_exists(team, "updatedAt")
-
-    def test_agent_conversations_query(self, api_test_client: APITestClient):
-        """Test querying agent conversations."""
-        # Generate a random ID
-        team_id = generate_id()
-
-        # GraphQL query
-        query = """
-        query($teamId: ID!) {
-            agentConversations(teamId: $teamId) {
-                id
-                teamId
-                agents {
-                    id
-                    name
-                    role
-                }
-                messages {
-                    id
-                    agentId
-                    content
-                    type
-                    timestamp
-                }
-                status
-                startedAt
-                completedAt
-            }
-        }
-        """
-
-        # Make request
-        response = api_test_client.post(
-            "graphql", json={"query": query, "variables": {"teamId": team_id}}
-        )
-
-        # Validate response structure
-        result = validate_json_response(response)
-
-        # GraphQL specific validation
-        validate_field_exists(result, "data")
-        if "errors" not in result:
-            data = result["data"]
-            validate_field_exists(data, "agentConversations")
-            validate_field_type(data["agentConversations"], list)
-
-            # If there are conversations, validate their structure
-            if data["agentConversations"]:
-                conversation = data["agentConversations"][0]
-                validate_field_exists(conversation, "id")
-                validate_field_exists(conversation, "teamId")
-                validate_field_exists(conversation, "agents")
-                validate_field_type(conversation["agents"], list)
-                validate_field_exists(conversation, "messages")
-                validate_field_type(conversation["messages"], list)
-                validate_field_exists(conversation, "status")
-                validate_field_exists(conversation, "startedAt")
-                validate_field_exists(conversation, "completedAt")
-
-    def test_create_agent_team_mutation(self, api_test_client: APITestClient):
-        """Test creating an agent team using GraphQL mutation."""
-        # Generate test data
-        test_data = generate_agent_team_data()
-
-        # GraphQL mutation
-        mutation = """
-        mutation($input: AgentTeamInput!) {
-            createAgentTeam(input: $input) {
-                id
-                name
-                description
-                agents {
-                    id
-                    name
-                    role
-                    modelId
-                    capabilities
-                }
-                workflowSettings {
-                    parallelExecution
-                    reviewSteps
-                    autoCorrection
-                }
-                createdAt
-                updatedAt
-            }
-        }
-        """
-
-        # Variables
-        variables = {
-            "input": {
-                "name": test_data["name"],
-                "description": test_data["description"],
-                "agents": test_data["agents"],
-                "workflowSettings": test_data["workflow_settings"],
-            }
-        }
-
-        # Make request
-        response = api_test_client.post("graphql", json={"query": mutation, 
-            "variables": variables})
-
-        # Validate response structure
-        result = validate_json_response(response)
-
-        # GraphQL specific validation
-        validate_field_exists(result, "data")
-        if "errors" not in result:
-            data = result["data"]
-            validate_field_exists(data, "createAgentTeam")
-
-            if data["createAgentTeam"]:
-                team = data["createAgentTeam"]
-                validate_field_exists(team, "id")
-                validate_field_exists(team, "name")
-                validate_field_equals(team, "name", test_data["name"])
-                validate_field_exists(team, "description")
-                validate_field_equals(team, "description", test_data["description"])
-                validate_field_exists(team, "agents")
-                validate_field_type(team["agents"], list)
-                validate_field_exists(team, "workflowSettings")
-                validate_field_exists(team, "createdAt")
-                validate_field_exists(team, "updatedAt")
-
-    def test_update_agent_team_mutation(self, api_test_client: APITestClient):
-        """Test updating an agent team using GraphQL mutation."""
-        # Generate test data
-        team_id = generate_id()
-        test_data = generate_agent_team_data()
-
-        # GraphQL mutation
-        mutation = """
-        mutation($id: ID!, $input: AgentTeamInput!) {
-            updateAgentTeam(id: $id, input: $input) {
-                id
-                name
-                description
-                agents {
-                    id
-                    name
-                    role
-                    modelId
-                    capabilities
-                }
-                workflowSettings {
-                    parallelExecution
-                    reviewSteps
-                    autoCorrection
-                }
-                createdAt
-                updatedAt
-            }
-        }
-        """
-
-        # Variables
-        variables = {
-            "id": team_id,
-            "input": {
-                "name": test_data["name"],
-                "description": test_data["description"],
-                "agents": test_data["agents"],
-                "workflowSettings": test_data["workflow_settings"],
-            },
-        }
-
-        # Make request
-        response = api_test_client.post("graphql", json={"query": mutation, 
-            "variables": variables})
-
-        # Validate response structure
-        result = validate_json_response(response)
-
-        # GraphQL specific validation
-        validate_field_exists(result, "data")
-        if "errors" not in result:
-            data = result["data"]
-            validate_field_exists(data, "updateAgentTeam")
-
-            # The update might return None if team doesn't exist
-            if data["updateAgentTeam"]:
-                team = data["updateAgentTeam"]
-                validate_field_exists(team, "id")
-                validate_field_equals(team, "id", team_id)
-                validate_field_exists(team, "name")
-                validate_field_equals(team, "name", test_data["name"])
-                validate_field_exists(team, "description")
-                validate_field_equals(team, "description", test_data["description"])
-                validate_field_exists(team, "agents")
-                validate_field_type(team["agents"], list)
-                validate_field_exists(team, "workflowSettings")
-                validate_field_exists(team, "createdAt")
-                validate_field_exists(team, "updatedAt")
-
-    def test_delete_agent_team_mutation(self, api_test_client: APITestClient):
-        """Test deleting an agent team using GraphQL mutation."""
-        # Generate a random ID
-        team_id = generate_id()
-
-        # GraphQL mutation
-        mutation = """
-        mutation($id: ID!) {
-            deleteAgentTeam(id: $id)
-        }
-        """
-
-        # Make request
-        response = api_test_client.post(
-            "graphql", json={"query": mutation, "variables": {"id": team_id}}
-        )
-
-        # Validate response structure
-        result = validate_json_response(response)
-
-        # GraphQL specific validation
-        validate_field_exists(result, "data")
-        if "errors" not in result:
-            data = result["data"]
-            validate_field_exists(data, "deleteAgentTeam")
-            validate_field_type(data["deleteAgentTeam"], bool)
-
-    def test_agent_task_mutation(self, api_test_client: APITestClient):
-        """Test running an agent task using GraphQL mutation."""
-        # Generate test data
-        team_id = generate_id()
-        agent_id = generate_id()
-
-        # GraphQL mutation
-        mutation = """
-        mutation($input: AgentTaskInput!) {
-            runAgentTask(input: $input) {
-                taskId
-                agentId
-                teamId
-                status
-                result {
-                    output
-                    metadata
-                    timestamp
-                }
-                metrics {
-                    startTime
-                    completionTime
-                    processingTime
-                    tokens {
-                        input
-                        output
-                        total
-                    }
-                }
-            }
-        }
-        """
-
-        # Variables
-        variables = {
-            "input": {
-                "teamId": team_id,
-                "agentId": agent_id,
-                "task": {
-                    "type": "analyze_niche",
-                    "parameters": {
-                        "marketSegment": "e - commerce",
-                        "targetAudience": "small businesses",
-                    },
-                },
-            }
-        }
-
-        # Make request
-        response = api_test_client.post("graphql", json={"query": mutation, 
-            "variables": variables})
-
-        # Validate response structure
-        result = validate_json_response(response)
-
-        # GraphQL specific validation
-        validate_field_exists(result, "data")
-        if "errors" not in result:
-            data = result["data"]
-            validate_field_exists(data, "runAgentTask")
-
-            if data["runAgentTask"]:
-                task = data["runAgentTask"]
-                validate_field_exists(task, "taskId")
-                validate_field_exists(task, "agentId")
-                validate_field_equals(task, "agentId", agent_id)
-                validate_field_exists(task, "teamId")
-                validate_field_equals(task, "teamId", team_id)
-                validate_field_exists(task, "status")
-                validate_field_exists(task, "result")
-                validate_field_exists(task, "metrics")
-
-    def test_error_handling(self, api_test_client: APITestClient):
-        """Test GraphQL error handling for agent team operations."""
-        # Test invalid query field
-        query = """
-        query {
-            agentTeams {
-                invalidField
-            }
-        }
-        """
-
-        response = api_test_client.post("graphql", json={"query": query})
-        result = validate_json_response(response)
-        validate_field_exists(result, "errors")
-
-        # Test invalid mutation input
-        mutation = """
-        mutation($input: AgentTeamInput!) {
-            createAgentTeam(input: $input) {
-                id
-                name
-            }
-        }
-        """
-
-        response = api_test_client.post(
-            "graphql",
-            json={
-                "query": mutation,
-                "variables": {
-                    "input": {
-                        # Missing required fields
-                        "description": "Invalid team"
-                    }
-                },
-            },
-        )
-        result = validate_json_response(response)
-        validate_field_exists(result, "errors")
-=======
 
 def main():
     """Initialize the module."""
@@ -473,5 +11,4 @@
 
 
 if __name__ == "__main__":
-    main()
->>>>>>> 6124bda3
+    main()