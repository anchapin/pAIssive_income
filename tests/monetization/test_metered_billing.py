"""test_metered_billing.py - Module for the pAIssive Income project."""

# This file was automatically fixed by the syntax error correction script
# The original content had syntax errors that could not be automatically fixed
# Please review and update this file as needed

<<<<<<< HEAD
from datetime import datetime, timedelta
from decimal import Decimal
from unittest.mock import MagicMock, patch

import pytest

    BillingCalculator,
    BillingConfig,
    BillingPeriod,
    BillingThreshold,
    MeteredBillingService,
    UsageMetric,
    UsageTracker,
)

class TestMeteredBilling:
    """Tests for metered billing functionality."""

    def setup_method(self):
        """Set up test fixtures."""
        # Create billing configuration
        self.billing_config = BillingConfig(
            base_rate=Decimal("10.00"),  # $10 base rate
            usage_rates={
                "api_calls": Decimal("0.001"),  # $0.001 per API call
                "storage_gb": Decimal("0.10"),  # $0.10 per GB
                "compute_hours": Decimal("0.50"),  # $0.50 per compute hour
            },
            minimum_charge=Decimal("5.00"),  # $5 minimum
            maximum_charge=Decimal("1000.00"),  # $1000 maximum
            free_tier_limits={
                "api_calls": 1000,  # 1000 free API calls
                "storage_gb": 1,  # 1 GB free storage
                "compute_hours": 10,  # 10 free compute hours
            },
        )

        # Create billing service
        self.billing_service = MeteredBillingService(self.billing_config)

        # Create usage tracker
        self.usage_tracker = UsageTracker()

        # Create billing calculator
        self.billing_calculator = BillingCalculator(self.billing_config)

        # Test customer data
        self.test_customers = {
            "customer1": {
                "id": "customer1",
                "name": "Test Customer 1",
                "plan": "basic",
                "billing_period": BillingPeriod.MONTHLY,
                "billing_day": 1,  # Bill on the 1st of each month
                "payment_method": "credit_card",
                "email": "customer1 @ example.com",
            },
            "customer2": {
                "id": "customer2",
                "name": "Test Customer 2",
                "plan": "premium",
                "billing_period": BillingPeriod.MONTHLY,
                "billing_day": 15,  # Bill on the 15th of each month
                "payment_method": "bank_transfer",
                "email": "customer2 @ example.com",
            },
            "customer3": {
                "id": "customer3",
                "name": "Test Customer 3",
                "plan": "enterprise",
                "billing_period": BillingPeriod.QUARTERLY,
                "billing_day": 1,  # Bill on the 1st of each quarter
                "payment_method": "invoice",
                "email": "customer3 @ example.com",
            },
        }

    def test_usage_tracking(self):
        """Test usage tracking across different intervals."""
        customer_id = "customer1"

        # Track usage for different metrics
        usage_data = [
            # API calls
            {"metric": "api_calls", "quantity": 100, "timestamp": datetime.utcnow()},
            {
                "metric": "api_calls",
                "quantity": 200,
                "timestamp": datetime.utcnow() - timedelta(hours=1),
            },
            {
                "metric": "api_calls",
                "quantity": 300,
                "timestamp": datetime.utcnow() - timedelta(days=1),
            },
            # Storage
            {"metric": "storage_gb", "quantity": 2.5, "timestamp": datetime.utcnow()},
            {
                "metric": "storage_gb",
                "quantity": 1.5,
                "timestamp": datetime.utcnow() - timedelta(days=2),
            },
            # Compute hours
            {"metric": "compute_hours", "quantity": 5, "timestamp": datetime.utcnow()},
            {
                "metric": "compute_hours",
                "quantity": 8,
                "timestamp": datetime.utcnow() - timedelta(days=3),
            },
        ]

        # Record usage
        for usage in usage_data:
            self.usage_tracker.track_usage(
                customer_id=customer_id,
                metric=usage["metric"],
                quantity=usage["quantity"],
                timestamp=usage["timestamp"],
            )

        # Test hourly usage
        hourly_usage = self.usage_tracker.get_usage(
            customer_id=customer_id,
            metric="api_calls",
            start_time=datetime.utcnow() - timedelta(hours=1),
            end_time=datetime.utcnow(),
        )
        assert hourly_usage == 100  # Only the most recent API calls

        # Test daily usage
        daily_usage = self.usage_tracker.get_usage(
            customer_id=customer_id,
            metric="api_calls",
            start_time=datetime.utcnow() - timedelta(days=1),
            end_time=datetime.utcnow(),
        )
        assert daily_usage == 600  # All API calls within the last day

        # Test monthly usage
        monthly_usage = self.usage_tracker.get_usage(
            customer_id=customer_id,
            metric="api_calls",
            start_time=datetime.utcnow() - timedelta(days=30),
            end_time=datetime.utcnow(),
        )
        assert monthly_usage == 600  # All API calls

        # Test storage usage (latest value)
        storage_usage = self.usage_tracker.get_latest_usage(
            customer_id=customer_id, metric="storage_gb"
        )
        assert storage_usage == 2.5  # Latest storage value

        # Test compute hours (cumulative)
        compute_usage = self.usage_tracker.get_usage(
            customer_id=customer_id,
            metric="compute_hours",
            start_time=datetime.utcnow() - timedelta(days=30),
            end_time=datetime.utcnow(),
        )
        assert compute_usage == 13  # All compute hours

        # Test usage summary
        usage_summary = self.usage_tracker.get_usage_summary(
            customer_id=customer_id,
            start_time=datetime.utcnow() - timedelta(days=30),
            end_time=datetime.utcnow(),
        )
        assert usage_summary["api_calls"] == 600
        assert usage_summary["storage_gb"] == 2.5
        assert usage_summary["compute_hours"] == 13

    def test_billing_calculation(self):
        """Test billing calculation based on usage metrics."""
        customer_id = "customer1"

        # Define test usage
        usage = {
            "api_calls": 5000,  # 4000 billable (after free tier)
            "storage_gb": 5,  # 4 billable (after free tier)
            "compute_hours": 20,  # 10 billable (after free tier)
        }

        # Calculate billing amount
        billing_amount = self.billing_calculator.calculate_bill(
            customer_id=customer_id, usage=usage
        )

        # Expected calculation:
        # Base rate: $10.00
        # API calls: 4000 * $0.001 = $4.00
        # Storage: 4 GB * $0.10 = $0.40
        # Compute: 10 hours * $0.50 = $5.00
        # Total: $10.00 + $4.00 + $0.40 + $5.00 = $19.40
        expected_amount = Decimal("19.40")

        assert billing_amount == expected_amount

        # Test itemized bill
        itemized_bill = self.billing_calculator.calculate_itemized_bill(
            customer_id=customer_id, usage=usage
        )

        assert itemized_bill["base_rate"] == Decimal("10.00")
        assert itemized_bill["usage_charges"]["api_calls"] == Decimal("4.00")
        assert itemized_bill["usage_charges"]["storage_gb"] == Decimal("0.40")
        assert itemized_bill["usage_charges"]["compute_hours"] == Decimal("5.00")
        assert itemized_bill["total"] == expected_amount

        # Test with usage below free tier
        low_usage = {
            "api_calls": 500,  # Below free tier
            "storage_gb": 0.5,  # Below free tier
            "compute_hours": 5,  # Below free tier
        }

        # Calculate billing amount
        low_billing_amount = self.billing_calculator.calculate_bill(
            customer_id=customer_id, usage=low_usage
        )

        # Expected calculation:
        # Base rate: $10.00
        # No usage charges (all within free tier)
        # Total: $10.00
        expected_low_amount = Decimal("10.00")

        assert low_billing_amount == expected_low_amount

    def test_billing_thresholds(self):
        """Test minimum / maximum billing thresholds."""
        customer_id = "customer1"

        # Test minimum threshold
        # Set usage very low
        low_usage = {"api_calls": 100, "storage_gb": 0.1, "compute_hours": 1}

        # Override base rate to test minimum threshold
        self.billing_calculator.config.base_rate = Decimal("0.00")

        # Calculate billing amount
        low_billing_amount = self.billing_calculator.calculate_bill(
            customer_id=customer_id, usage=low_usage
        )

        # Should be minimum charge
        assert low_billing_amount == self.billing_config.minimum_charge

        # Test maximum threshold
        # Set usage very high
        high_usage = {
            "api_calls": 2000000,  # 2 million API calls
            "storage_gb": 5000,  # 5 TB
            "compute_hours": 2000,  # 2000 hours
        }

        # Reset base rate
        self.billing_calculator.config.base_rate = Decimal("10.00")

        # Calculate billing amount
        high_billing_amount = self.billing_calculator.calculate_bill(
            customer_id=customer_id, usage=high_usage
        )

        # Should be maximum charge
        assert high_billing_amount == self.billing_config.maximum_charge

        # Test custom thresholds for specific customer
        # Create custom threshold
        custom_threshold = BillingThreshold(
            customer_id="customer2",
            minimum_charge=Decimal("20.00"),
            maximum_charge=Decimal("500.00"),
        )

        # Register custom threshold
        self.billing_calculator.register_custom_threshold(custom_threshold)

        # Calculate billing for customer with custom threshold
        custom_billing_amount = self.billing_calculator.calculate_bill(
            customer_id="customer2", usage=low_usage  # Low usage to trigger minimum
        )

        # Should use custom minimum
        assert custom_billing_amount == Decimal("20.00")

        # Calculate with high usage
        custom_high_amount = self.billing_calculator.calculate_bill(
            customer_id="customer2", usage=high_usage  # High usage to trigger maximum
        )

        # Should use custom maximum
        assert custom_high_amount == Decimal("500.00")

    def test_custom_billing_periods(self):
        """Test custom billing periods and proration."""
        # Test monthly billing
        monthly_customer = "customer1"
        monthly_period = \
            self.billing_service.get_billing_period(customer_id=monthly_customer)

        assert monthly_period["type"] == BillingPeriod.MONTHLY
        assert monthly_period["billing_day"] == 1

        # Test quarterly billing
        quarterly_customer = "customer3"
        quarterly_period = \
            self.billing_service.get_billing_period(customer_id=quarterly_customer)

        assert quarterly_period["type"] == BillingPeriod.QUARTERLY
        assert quarterly_period["billing_day"] == 1

        # Test proration for plan change
        # Mock current date
        current_date = datetime(2023, 7, 15)

        # Calculate prorated amount for plan change
        prorated_amount = self.billing_service.calculate_prorated_amount(
            customer_id=monthly_customer,
            old_plan="basic",
            new_plan="premium",
            change_date=current_date,
            current_date=current_date,
        )

        # For monthly billing on the 1st, changing on the 15th
        # 16 days remaining in 31 - day month (July)
        # Premium plan costs more, so additional charge
        expected_proration = Decimal("16.13")  # (Premium - Basic) * (16 / 31)

        assert abs(prorated_amount - expected_proration) < Decimal("0.01")

        # Test mid - period usage calculation
        # Record usage for first half of month
        first_half_usage = {"api_calls": 2000, "storage_gb": 2, "compute_hours": 10}

        # Record usage for second half of month
        second_half_usage = {"api_calls": 3000, "storage_gb": 3, "compute_hours": 15}

        # Mock usage tracker
        with patch.object(self.usage_tracker, "get_usage_summary") as mock_usage:
            # Return different usage based on date range
            def mock_usage_summary(customer_id, start_time, end_time):
                if start_time.day == 1 and end_time.day == 15:
                    return first_half_usage
                elif start_time.day == 16 and end_time.day == 31:
                    return second_half_usage
                else:
                    return {"api_calls": 5000, "storage_gb": 5, "compute_hours": 25}

            mock_usage.side_effect = mock_usage_summary

            # Calculate bill for partial period
            partial_bill = self.billing_service.calculate_partial_bill(
                customer_id=monthly_customer,
                start_date=datetime(2023, 7, 1),
                end_date=datetime(2023, 7, 15),
            )

            # Verify partial bill calculation
            assert partial_bill > Decimal("0.00")

            # Calculate bill for full period
            full_bill = self.billing_service.calculate_bill(
                customer_id=monthly_customer, billing_date=datetime(2023, 7, 31)
            )

            # Verify full bill is approximately sum of partial bills
            partial_bill2 = self.billing_service.calculate_partial_bill(
                customer_id=monthly_customer,
                start_date=datetime(2023, 7, 16),
                end_date=datetime(2023, 7, 31),
            )

            # Full bill should be close to sum of partial bills
            assert abs(full_bill - (partial_bill + partial_bill2)) < Decimal("0.10")

    def test_billing_integration(self):
        """Test complete billing workflow."""
        customer_id = "customer1"

        # Mock current date
        current_date = datetime(2023, 7, 31)

        # Record usage
        usage_data = [
            {"metric": "api_calls", "quantity": 1000, "timestamp": datetime(2023, 7, 5)},
            {"metric": "api_calls", "quantity": 2000, "timestamp": datetime(2023, 7, 
                15)},
            {"metric": "api_calls", "quantity": 3000, "timestamp": datetime(2023, 7, 
                25)},
            {"metric": "storage_gb", "quantity": 5, "timestamp": datetime(2023, 7, 10)},
            {"metric": "compute_hours", "quantity": 25, "timestamp": datetime(2023, 7, 
                20)},
        ]

        # Record usage
        for usage in usage_data:
            self.usage_tracker.track_usage(
                customer_id=customer_id,
                metric=usage["metric"],
                quantity=usage["quantity"],
                timestamp=usage["timestamp"],
            )

        # Mock payment gateway
        payment_gateway = MagicMock()
        payment_gateway.charge.return_value = {
            "success": True,
            "transaction_id": "txn_123456",
            "amount": "29.50",
            "currency": "USD",
            "timestamp": current_date.isoformat(),
        }

        # Set up billing service with mocks
        self.billing_service.usage_tracker = self.usage_tracker
        self.billing_service.billing_calculator = self.billing_calculator
        self.billing_service.payment_gateway = payment_gateway

        # Generate and process bill
        bill = self.billing_service.generate_bill(
            customer_id=customer_id, billing_date=current_date
        )

        # Verify bill details
        assert bill["customer_id"] == customer_id
        assert bill["billing_date"] == current_date.isoformat()
        assert "total_amount" in bill
        assert "usage_summary" in bill
        assert "line_items" in bill

        # Process payment
        payment_result = self.billing_service.process_payment(bill)

        # Verify payment was processed
        assert payment_result["success"] is True
        assert payment_result["transaction_id"] == "txn_123456"

        # Verify payment gateway was called with correct amount
        payment_gateway.charge.assert_called_once()
        call_args = payment_gateway.charge.call_args[1]
        assert call_args["customer_id"] == customer_id
        assert call_args["amount"] == bill["total_amount"]

        # Test invoice generation
        invoice = self.billing_service.generate_invoice(bill)

        # Verify invoice details
        assert invoice["invoice_number"] is not None
        assert invoice["customer_id"] == customer_id
        assert invoice["billing_date"] == bill["billing_date"]
        assert invoice["total_amount"] == bill["total_amount"]
        assert "line_items" in invoice
        assert "usage_summary" in invoice
=======

def main():
    """Initialize the module."""
    pass
>>>>>>> 6124bda3

if __name__ == "__main__":
<<<<<<< HEAD
    pytest.main([" - v", "test_metered_billing.py"])
=======
    main()
>>>>>>> 6124bda3
<|MERGE_RESOLUTION|>--- conflicted
+++ resolved
@@ -4,472 +4,11 @@
 # The original content had syntax errors that could not be automatically fixed
 # Please review and update this file as needed
 
-<<<<<<< HEAD
-from datetime import datetime, timedelta
-from decimal import Decimal
-from unittest.mock import MagicMock, patch
-
-import pytest
-
-    BillingCalculator,
-    BillingConfig,
-    BillingPeriod,
-    BillingThreshold,
-    MeteredBillingService,
-    UsageMetric,
-    UsageTracker,
-)
-
-class TestMeteredBilling:
-    """Tests for metered billing functionality."""
-
-    def setup_method(self):
-        """Set up test fixtures."""
-        # Create billing configuration
-        self.billing_config = BillingConfig(
-            base_rate=Decimal("10.00"),  # $10 base rate
-            usage_rates={
-                "api_calls": Decimal("0.001"),  # $0.001 per API call
-                "storage_gb": Decimal("0.10"),  # $0.10 per GB
-                "compute_hours": Decimal("0.50"),  # $0.50 per compute hour
-            },
-            minimum_charge=Decimal("5.00"),  # $5 minimum
-            maximum_charge=Decimal("1000.00"),  # $1000 maximum
-            free_tier_limits={
-                "api_calls": 1000,  # 1000 free API calls
-                "storage_gb": 1,  # 1 GB free storage
-                "compute_hours": 10,  # 10 free compute hours
-            },
-        )
-
-        # Create billing service
-        self.billing_service = MeteredBillingService(self.billing_config)
-
-        # Create usage tracker
-        self.usage_tracker = UsageTracker()
-
-        # Create billing calculator
-        self.billing_calculator = BillingCalculator(self.billing_config)
-
-        # Test customer data
-        self.test_customers = {
-            "customer1": {
-                "id": "customer1",
-                "name": "Test Customer 1",
-                "plan": "basic",
-                "billing_period": BillingPeriod.MONTHLY,
-                "billing_day": 1,  # Bill on the 1st of each month
-                "payment_method": "credit_card",
-                "email": "customer1 @ example.com",
-            },
-            "customer2": {
-                "id": "customer2",
-                "name": "Test Customer 2",
-                "plan": "premium",
-                "billing_period": BillingPeriod.MONTHLY,
-                "billing_day": 15,  # Bill on the 15th of each month
-                "payment_method": "bank_transfer",
-                "email": "customer2 @ example.com",
-            },
-            "customer3": {
-                "id": "customer3",
-                "name": "Test Customer 3",
-                "plan": "enterprise",
-                "billing_period": BillingPeriod.QUARTERLY,
-                "billing_day": 1,  # Bill on the 1st of each quarter
-                "payment_method": "invoice",
-                "email": "customer3 @ example.com",
-            },
-        }
-
-    def test_usage_tracking(self):
-        """Test usage tracking across different intervals."""
-        customer_id = "customer1"
-
-        # Track usage for different metrics
-        usage_data = [
-            # API calls
-            {"metric": "api_calls", "quantity": 100, "timestamp": datetime.utcnow()},
-            {
-                "metric": "api_calls",
-                "quantity": 200,
-                "timestamp": datetime.utcnow() - timedelta(hours=1),
-            },
-            {
-                "metric": "api_calls",
-                "quantity": 300,
-                "timestamp": datetime.utcnow() - timedelta(days=1),
-            },
-            # Storage
-            {"metric": "storage_gb", "quantity": 2.5, "timestamp": datetime.utcnow()},
-            {
-                "metric": "storage_gb",
-                "quantity": 1.5,
-                "timestamp": datetime.utcnow() - timedelta(days=2),
-            },
-            # Compute hours
-            {"metric": "compute_hours", "quantity": 5, "timestamp": datetime.utcnow()},
-            {
-                "metric": "compute_hours",
-                "quantity": 8,
-                "timestamp": datetime.utcnow() - timedelta(days=3),
-            },
-        ]
-
-        # Record usage
-        for usage in usage_data:
-            self.usage_tracker.track_usage(
-                customer_id=customer_id,
-                metric=usage["metric"],
-                quantity=usage["quantity"],
-                timestamp=usage["timestamp"],
-            )
-
-        # Test hourly usage
-        hourly_usage = self.usage_tracker.get_usage(
-            customer_id=customer_id,
-            metric="api_calls",
-            start_time=datetime.utcnow() - timedelta(hours=1),
-            end_time=datetime.utcnow(),
-        )
-        assert hourly_usage == 100  # Only the most recent API calls
-
-        # Test daily usage
-        daily_usage = self.usage_tracker.get_usage(
-            customer_id=customer_id,
-            metric="api_calls",
-            start_time=datetime.utcnow() - timedelta(days=1),
-            end_time=datetime.utcnow(),
-        )
-        assert daily_usage == 600  # All API calls within the last day
-
-        # Test monthly usage
-        monthly_usage = self.usage_tracker.get_usage(
-            customer_id=customer_id,
-            metric="api_calls",
-            start_time=datetime.utcnow() - timedelta(days=30),
-            end_time=datetime.utcnow(),
-        )
-        assert monthly_usage == 600  # All API calls
-
-        # Test storage usage (latest value)
-        storage_usage = self.usage_tracker.get_latest_usage(
-            customer_id=customer_id, metric="storage_gb"
-        )
-        assert storage_usage == 2.5  # Latest storage value
-
-        # Test compute hours (cumulative)
-        compute_usage = self.usage_tracker.get_usage(
-            customer_id=customer_id,
-            metric="compute_hours",
-            start_time=datetime.utcnow() - timedelta(days=30),
-            end_time=datetime.utcnow(),
-        )
-        assert compute_usage == 13  # All compute hours
-
-        # Test usage summary
-        usage_summary = self.usage_tracker.get_usage_summary(
-            customer_id=customer_id,
-            start_time=datetime.utcnow() - timedelta(days=30),
-            end_time=datetime.utcnow(),
-        )
-        assert usage_summary["api_calls"] == 600
-        assert usage_summary["storage_gb"] == 2.5
-        assert usage_summary["compute_hours"] == 13
-
-    def test_billing_calculation(self):
-        """Test billing calculation based on usage metrics."""
-        customer_id = "customer1"
-
-        # Define test usage
-        usage = {
-            "api_calls": 5000,  # 4000 billable (after free tier)
-            "storage_gb": 5,  # 4 billable (after free tier)
-            "compute_hours": 20,  # 10 billable (after free tier)
-        }
-
-        # Calculate billing amount
-        billing_amount = self.billing_calculator.calculate_bill(
-            customer_id=customer_id, usage=usage
-        )
-
-        # Expected calculation:
-        # Base rate: $10.00
-        # API calls: 4000 * $0.001 = $4.00
-        # Storage: 4 GB * $0.10 = $0.40
-        # Compute: 10 hours * $0.50 = $5.00
-        # Total: $10.00 + $4.00 + $0.40 + $5.00 = $19.40
-        expected_amount = Decimal("19.40")
-
-        assert billing_amount == expected_amount
-
-        # Test itemized bill
-        itemized_bill = self.billing_calculator.calculate_itemized_bill(
-            customer_id=customer_id, usage=usage
-        )
-
-        assert itemized_bill["base_rate"] == Decimal("10.00")
-        assert itemized_bill["usage_charges"]["api_calls"] == Decimal("4.00")
-        assert itemized_bill["usage_charges"]["storage_gb"] == Decimal("0.40")
-        assert itemized_bill["usage_charges"]["compute_hours"] == Decimal("5.00")
-        assert itemized_bill["total"] == expected_amount
-
-        # Test with usage below free tier
-        low_usage = {
-            "api_calls": 500,  # Below free tier
-            "storage_gb": 0.5,  # Below free tier
-            "compute_hours": 5,  # Below free tier
-        }
-
-        # Calculate billing amount
-        low_billing_amount = self.billing_calculator.calculate_bill(
-            customer_id=customer_id, usage=low_usage
-        )
-
-        # Expected calculation:
-        # Base rate: $10.00
-        # No usage charges (all within free tier)
-        # Total: $10.00
-        expected_low_amount = Decimal("10.00")
-
-        assert low_billing_amount == expected_low_amount
-
-    def test_billing_thresholds(self):
-        """Test minimum / maximum billing thresholds."""
-        customer_id = "customer1"
-
-        # Test minimum threshold
-        # Set usage very low
-        low_usage = {"api_calls": 100, "storage_gb": 0.1, "compute_hours": 1}
-
-        # Override base rate to test minimum threshold
-        self.billing_calculator.config.base_rate = Decimal("0.00")
-
-        # Calculate billing amount
-        low_billing_amount = self.billing_calculator.calculate_bill(
-            customer_id=customer_id, usage=low_usage
-        )
-
-        # Should be minimum charge
-        assert low_billing_amount == self.billing_config.minimum_charge
-
-        # Test maximum threshold
-        # Set usage very high
-        high_usage = {
-            "api_calls": 2000000,  # 2 million API calls
-            "storage_gb": 5000,  # 5 TB
-            "compute_hours": 2000,  # 2000 hours
-        }
-
-        # Reset base rate
-        self.billing_calculator.config.base_rate = Decimal("10.00")
-
-        # Calculate billing amount
-        high_billing_amount = self.billing_calculator.calculate_bill(
-            customer_id=customer_id, usage=high_usage
-        )
-
-        # Should be maximum charge
-        assert high_billing_amount == self.billing_config.maximum_charge
-
-        # Test custom thresholds for specific customer
-        # Create custom threshold
-        custom_threshold = BillingThreshold(
-            customer_id="customer2",
-            minimum_charge=Decimal("20.00"),
-            maximum_charge=Decimal("500.00"),
-        )
-
-        # Register custom threshold
-        self.billing_calculator.register_custom_threshold(custom_threshold)
-
-        # Calculate billing for customer with custom threshold
-        custom_billing_amount = self.billing_calculator.calculate_bill(
-            customer_id="customer2", usage=low_usage  # Low usage to trigger minimum
-        )
-
-        # Should use custom minimum
-        assert custom_billing_amount == Decimal("20.00")
-
-        # Calculate with high usage
-        custom_high_amount = self.billing_calculator.calculate_bill(
-            customer_id="customer2", usage=high_usage  # High usage to trigger maximum
-        )
-
-        # Should use custom maximum
-        assert custom_high_amount == Decimal("500.00")
-
-    def test_custom_billing_periods(self):
-        """Test custom billing periods and proration."""
-        # Test monthly billing
-        monthly_customer = "customer1"
-        monthly_period = \
-            self.billing_service.get_billing_period(customer_id=monthly_customer)
-
-        assert monthly_period["type"] == BillingPeriod.MONTHLY
-        assert monthly_period["billing_day"] == 1
-
-        # Test quarterly billing
-        quarterly_customer = "customer3"
-        quarterly_period = \
-            self.billing_service.get_billing_period(customer_id=quarterly_customer)
-
-        assert quarterly_period["type"] == BillingPeriod.QUARTERLY
-        assert quarterly_period["billing_day"] == 1
-
-        # Test proration for plan change
-        # Mock current date
-        current_date = datetime(2023, 7, 15)
-
-        # Calculate prorated amount for plan change
-        prorated_amount = self.billing_service.calculate_prorated_amount(
-            customer_id=monthly_customer,
-            old_plan="basic",
-            new_plan="premium",
-            change_date=current_date,
-            current_date=current_date,
-        )
-
-        # For monthly billing on the 1st, changing on the 15th
-        # 16 days remaining in 31 - day month (July)
-        # Premium plan costs more, so additional charge
-        expected_proration = Decimal("16.13")  # (Premium - Basic) * (16 / 31)
-
-        assert abs(prorated_amount - expected_proration) < Decimal("0.01")
-
-        # Test mid - period usage calculation
-        # Record usage for first half of month
-        first_half_usage = {"api_calls": 2000, "storage_gb": 2, "compute_hours": 10}
-
-        # Record usage for second half of month
-        second_half_usage = {"api_calls": 3000, "storage_gb": 3, "compute_hours": 15}
-
-        # Mock usage tracker
-        with patch.object(self.usage_tracker, "get_usage_summary") as mock_usage:
-            # Return different usage based on date range
-            def mock_usage_summary(customer_id, start_time, end_time):
-                if start_time.day == 1 and end_time.day == 15:
-                    return first_half_usage
-                elif start_time.day == 16 and end_time.day == 31:
-                    return second_half_usage
-                else:
-                    return {"api_calls": 5000, "storage_gb": 5, "compute_hours": 25}
-
-            mock_usage.side_effect = mock_usage_summary
-
-            # Calculate bill for partial period
-            partial_bill = self.billing_service.calculate_partial_bill(
-                customer_id=monthly_customer,
-                start_date=datetime(2023, 7, 1),
-                end_date=datetime(2023, 7, 15),
-            )
-
-            # Verify partial bill calculation
-            assert partial_bill > Decimal("0.00")
-
-            # Calculate bill for full period
-            full_bill = self.billing_service.calculate_bill(
-                customer_id=monthly_customer, billing_date=datetime(2023, 7, 31)
-            )
-
-            # Verify full bill is approximately sum of partial bills
-            partial_bill2 = self.billing_service.calculate_partial_bill(
-                customer_id=monthly_customer,
-                start_date=datetime(2023, 7, 16),
-                end_date=datetime(2023, 7, 31),
-            )
-
-            # Full bill should be close to sum of partial bills
-            assert abs(full_bill - (partial_bill + partial_bill2)) < Decimal("0.10")
-
-    def test_billing_integration(self):
-        """Test complete billing workflow."""
-        customer_id = "customer1"
-
-        # Mock current date
-        current_date = datetime(2023, 7, 31)
-
-        # Record usage
-        usage_data = [
-            {"metric": "api_calls", "quantity": 1000, "timestamp": datetime(2023, 7, 5)},
-            {"metric": "api_calls", "quantity": 2000, "timestamp": datetime(2023, 7, 
-                15)},
-            {"metric": "api_calls", "quantity": 3000, "timestamp": datetime(2023, 7, 
-                25)},
-            {"metric": "storage_gb", "quantity": 5, "timestamp": datetime(2023, 7, 10)},
-            {"metric": "compute_hours", "quantity": 25, "timestamp": datetime(2023, 7, 
-                20)},
-        ]
-
-        # Record usage
-        for usage in usage_data:
-            self.usage_tracker.track_usage(
-                customer_id=customer_id,
-                metric=usage["metric"],
-                quantity=usage["quantity"],
-                timestamp=usage["timestamp"],
-            )
-
-        # Mock payment gateway
-        payment_gateway = MagicMock()
-        payment_gateway.charge.return_value = {
-            "success": True,
-            "transaction_id": "txn_123456",
-            "amount": "29.50",
-            "currency": "USD",
-            "timestamp": current_date.isoformat(),
-        }
-
-        # Set up billing service with mocks
-        self.billing_service.usage_tracker = self.usage_tracker
-        self.billing_service.billing_calculator = self.billing_calculator
-        self.billing_service.payment_gateway = payment_gateway
-
-        # Generate and process bill
-        bill = self.billing_service.generate_bill(
-            customer_id=customer_id, billing_date=current_date
-        )
-
-        # Verify bill details
-        assert bill["customer_id"] == customer_id
-        assert bill["billing_date"] == current_date.isoformat()
-        assert "total_amount" in bill
-        assert "usage_summary" in bill
-        assert "line_items" in bill
-
-        # Process payment
-        payment_result = self.billing_service.process_payment(bill)
-
-        # Verify payment was processed
-        assert payment_result["success"] is True
-        assert payment_result["transaction_id"] == "txn_123456"
-
-        # Verify payment gateway was called with correct amount
-        payment_gateway.charge.assert_called_once()
-        call_args = payment_gateway.charge.call_args[1]
-        assert call_args["customer_id"] == customer_id
-        assert call_args["amount"] == bill["total_amount"]
-
-        # Test invoice generation
-        invoice = self.billing_service.generate_invoice(bill)
-
-        # Verify invoice details
-        assert invoice["invoice_number"] is not None
-        assert invoice["customer_id"] == customer_id
-        assert invoice["billing_date"] == bill["billing_date"]
-        assert invoice["total_amount"] == bill["total_amount"]
-        assert "line_items" in invoice
-        assert "usage_summary" in invoice
-=======
 
 def main():
     """Initialize the module."""
     pass
->>>>>>> 6124bda3
+
 
 if __name__ == "__main__":
-<<<<<<< HEAD
-    pytest.main([" - v", "test_metered_billing.py"])
-=======
-    main()
->>>>>>> 6124bda3
+    main()