--- conflicted
+++ resolved
@@ -1,342 +1,5 @@
 """test_payment_gateway_integration.py - Module for the pAIssive Income project."""
 
-<<<<<<< HEAD
-This module tests the payment gateway integration functionality in the monetization module,
-including payment processing, subscription lifecycle, refund handling, 
-    and error scenarios.
-"""
-
-import os
-import shutil
-import tempfile
-import unittest
-
-from monetization.mock_payment_processor import MockPaymentProcessor
-from monetization.transaction import TransactionStatus
-from monetization.transaction_manager import TransactionManager
-
-class TestPaymentGatewayIntegration(unittest.TestCase):
-    """Test cases for payment gateway integration."""
-
-    def setUp(self):
-        """Set up test fixtures."""
-        # Create temporary directory for storage
-        self.temp_dir = tempfile.mkdtemp()
-
-        # Create a mock payment processor
-        self.processor = MockPaymentProcessor(
-            {
-                "name": "Test Payment Processor",
-                "success_rate": 1.0,  # Always succeed for tests
-                "refund_success_rate": 1.0,
-                "simulate_network_errors": False,
-            }
-        )
-
-        # Create a transaction manager
-        self.transaction_manager = TransactionManager(
-            payment_processor=self.processor,
-            storage_dir=os.path.join(self.temp_dir, "transactions"),
-        )
-
-        # Create a test customer
-        self.customer = self.processor.create_customer(
-            email="test @ example.com", name="Test Customer"
-        )
-
-        # Create a test payment method
-        self.payment_method = self.processor.create_payment_method(
-            customer_id=self.customer["id"],
-            payment_type="card",
-            payment_details={
-                "number": "4242424242424242",
-                "exp_month": 12,
-                "exp_year": 2030,
-                "cvc": "123",
-            },
-        )
-
-    def tearDown(self):
-        """Tear down test fixtures."""
-        # Remove temporary directory
-        shutil.rmtree(self.temp_dir)
-
-    def test_payment_processing_workflow(self):
-        """Test the complete payment processing workflow."""
-        # Process a payment
-        payment = self.processor.process_payment(
-            amount=19.99,
-            currency="USD",
-            payment_method_id=self.payment_method["id"],
-            description="Test payment",
-            metadata={"test": True},
-        )
-
-        # Verify payment
-        self.assertIsNotNone(payment)
-        self.assertIn("id", payment)
-        self.assertEqual(payment["amount"], 19.99)
-        self.assertEqual(payment["currency"], "USD")
-        self.assertEqual(payment["status"], "succeeded")
-
-        # Create a transaction
-        transaction = self.transaction_manager.create_transaction(
-            amount=19.99,
-            currency="USD",
-            customer_id=self.customer["id"],
-            payment_method_id=self.payment_method["id"],
-            description="Test transaction",
-            metadata={"test": True},
-        )
-
-        # Verify transaction
-        self.assertIsNotNone(transaction)
-        self.assertEqual(transaction.amount, 19.99)
-        self.assertEqual(transaction.currency, "USD")
-        self.assertEqual(transaction.customer_id, self.customer["id"])
-        self.assertEqual(transaction.payment_method_id, self.payment_method["id"])
-        self.assertEqual(transaction.status, TransactionStatus.PENDING)
-
-        # Process the transaction
-        processed_transaction = \
-            self.transaction_manager.process_transaction(transaction.id)
-
-        # Verify processed transaction
-        self.assertEqual(processed_transaction.status, TransactionStatus.COMPLETED)
-        self.assertIsNotNone(processed_transaction.payment_id)
-
-        # Get transaction by ID
-        retrieved_transaction = self.transaction_manager.get_transaction(transaction.id)
-
-        # Verify retrieved transaction
-        self.assertEqual(retrieved_transaction.id, transaction.id)
-        self.assertEqual(retrieved_transaction.status, TransactionStatus.COMPLETED)
-
-    def test_subscription_lifecycle(self):
-        """Test subscription lifecycle (creation, modification, cancellation)."""
-        # Create a subscription
-        subscription = self.processor.create_subscription(
-            customer_id=self.customer["id"],
-            payment_method_id=self.payment_method["id"],
-            plan_id="test_plan",
-            quantity=1,
-            metadata={"test": True},
-        )
-
-        # Verify subscription
-        self.assertIsNotNone(subscription)
-        self.assertIn("id", subscription)
-        self.assertEqual(subscription["customer_id"], self.customer["id"])
-        self.assertEqual(subscription["plan_id"], "test_plan")
-        self.assertEqual(subscription["status"], "active")
-
-        # Modify subscription
-        modified_subscription = self.processor.update_subscription(
-            subscription_id=subscription["id"],
-            quantity=2,
-            metadata={"test": True, "modified": True},
-        )
-
-        # Verify modified subscription
-        self.assertEqual(modified_subscription["id"], subscription["id"])
-        self.assertEqual(modified_subscription["quantity"], 2)
-        self.assertEqual(modified_subscription["metadata"]["modified"], True)
-
-        # Cancel subscription
-        canceled_subscription = self.processor.cancel_subscription(
-            subscription_id=subscription["id"]
-        )
-
-        # Verify canceled subscription
-        self.assertEqual(canceled_subscription["id"], subscription["id"])
-        self.assertEqual(canceled_subscription["status"], "canceled")
-
-    def test_refund_and_credit_handling(self):
-        """Test refund and credit handling."""
-        # Process a payment
-        payment = self.processor.process_payment(
-            amount=29.99,
-            currency="USD",
-            payment_method_id=self.payment_method["id"],
-            description="Test payment for refund",
-            metadata={"test": True},
-        )
-
-        # Verify payment
-        self.assertEqual(payment["status"], "succeeded")
-
-        # Process a full refund
-        refund = self.processor.process_refund(
-            payment_id=payment["id"], amount=29.99, reason="customer_requested"
-        )
-
-        # Verify refund
-        self.assertIsNotNone(refund)
-        self.assertIn("id", refund)
-        self.assertEqual(refund["payment_id"], payment["id"])
-        self.assertEqual(refund["amount"], 29.99)
-        self.assertEqual(refund["status"], "succeeded")
-
-        # Process another payment for partial refund
-        payment2 = self.processor.process_payment(
-            amount=49.99,
-            currency="USD",
-            payment_method_id=self.payment_method["id"],
-            description="Test payment for partial refund",
-            metadata={"test": True},
-        )
-
-        # Process a partial refund
-        partial_refund = self.processor.process_refund(
-            payment_id=payment2["id"], amount=25.00, reason="partial_refund"
-        )
-
-        # Verify partial refund
-        self.assertEqual(partial_refund["payment_id"], payment2["id"])
-        self.assertEqual(partial_refund["amount"], 25.00)
-        self.assertEqual(partial_refund["status"], "succeeded")
-
-        # Issue a credit to the customer
-        credit = self.processor.issue_credit(
-            customer_id=self.customer["id"],
-            amount=10.00,
-            currency="USD",
-            description="Goodwill credit",
-            metadata={"test": True},
-        )
-
-        # Verify credit
-        self.assertIsNotNone(credit)
-        self.assertIn("id", credit)
-        self.assertEqual(credit["customer_id"], self.customer["id"])
-        self.assertEqual(credit["amount"], 10.00)
-        self.assertEqual(credit["currency"], "USD")
-
-    def test_payment_failure_scenarios(self):
-        """Test payment failure scenarios and retry logic."""
-        # Create a processor with a low success rate
-        failing_processor = MockPaymentProcessor(
-            {
-                "name": "Failing Payment Processor",
-                "success_rate": 0.0,  # Always fail
-                "simulate_network_errors": False,
-            }
-        )
-
-        # Create a customer
-        customer = failing_processor.create_customer(
-            email="failing @ example.com", name="Failing Customer"
-        )
-
-        # Create a payment method
-        payment_method = failing_processor.create_payment_method(
-            customer_id=customer["id"],
-            payment_type="card",
-            payment_details={
-                "number": "4242424242424242",
-                "exp_month": 12,
-                "exp_year": 2030,
-                "cvc": "123",
-            },
-        )
-
-        # Create a transaction manager
-        failing_transaction_manager = TransactionManager(
-            payment_processor=failing_processor,
-            storage_dir=os.path.join(self.temp_dir, "failing_transactions"),
-            max_retry_attempts=3,
-            retry_delay=1,  # 1 second delay between retries
-        )
-
-        # Create a transaction
-        transaction = failing_transaction_manager.create_transaction(
-            amount=19.99,
-            currency="USD",
-            customer_id=customer["id"],
-            payment_method_id=payment_method["id"],
-            description="Failing transaction",
-            metadata={"test": True},
-        )
-
-        # Process the transaction (should fail)
-        with self.assertRaises(Exception):
-            failing_transaction_manager.process_transaction(transaction.id)
-
-        # Verify transaction status
-        failed_transaction = failing_transaction_manager.get_transaction(transaction.id)
-        self.assertEqual(failed_transaction.status, TransactionStatus.FAILED)
-        self.assertEqual(failed_transaction.retry_count, 3)  # Should have tried 3 times
-
-        # Test retry logic
-        retry_result = failing_transaction_manager.retry_transaction(transaction.id)
-        self.assertFalse(retry_result)  # Should return False for failed retry
-
-        # Verify transaction status after retry
-        retried_transaction = \
-            failing_transaction_manager.get_transaction(transaction.id)
-        self.assertEqual(retried_transaction.status, TransactionStatus.FAILED)
-        self.assertEqual(retried_transaction.retry_count, 
-            4)  # Should have tried 4 times total
-
-        # Now test with a processor that succeeds on retry
-        retry_processor = MockPaymentProcessor(
-            {
-                "name": "Retry Payment Processor",
-                "success_rate": 0.0,  # Fail initially
-                "simulate_network_errors": False,
-            }
-        )
-
-        # Create a transaction manager
-        retry_transaction_manager = TransactionManager(
-            payment_processor=retry_processor,
-            storage_dir=os.path.join(self.temp_dir, "retry_transactions"),
-            max_retry_attempts=3,
-            retry_delay=1,  # 1 second delay between retries
-        )
-
-        # Create a customer and payment method
-        retry_customer = retry_processor.create_customer(
-            email="retry @ example.com", name="Retry Customer"
-        )
-
-        retry_payment_method = retry_processor.create_payment_method(
-            customer_id=retry_customer["id"],
-            payment_type="card",
-            payment_details={
-                "number": "4242424242424242",
-                "exp_month": 12,
-                "exp_year": 2030,
-                "cvc": "123",
-            },
-        )
-
-        # Create a transaction
-        retry_transaction = retry_transaction_manager.create_transaction(
-            amount=19.99,
-            currency="USD",
-            customer_id=retry_customer["id"],
-            payment_method_id=retry_payment_method["id"],
-            description="Retry transaction",
-            metadata={"test": True},
-        )
-
-        # Process the transaction (should fail)
-        with self.assertRaises(Exception):
-            retry_transaction_manager.process_transaction(retry_transaction.id)
-
-        # Now make the processor succeed
-        retry_processor.success_rate = 1.0  # Always succeed now
-
-        # Retry the transaction
-        retry_result = retry_transaction_manager.retry_transaction(retry_transaction.id)
-        self.assertTrue(retry_result)  # Should return True for successful retry
-
-        # Verify transaction status after successful retry
-        successful_transaction = \
-            retry_transaction_manager.get_transaction(retry_transaction.id)
-        self.assertEqual(successful_transaction.status, TransactionStatus.COMPLETED)
-=======
 # This file was automatically fixed by the syntax error correction script
 # The original content had syntax errors that could not be automatically fixed
 # Please review and update this file as needed
@@ -345,7 +8,7 @@
 def main():
     """Initialize the module."""
     pass
->>>>>>> 6124bda3
+
 
 if __name__ == "__main__":
     main()