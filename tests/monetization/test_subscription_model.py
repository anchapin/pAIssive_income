<<<<<<< HEAD
"""
Tests for the SubscriptionModel class.
"""

import json
import os

import pytest
=======
"""test_subscription_model.py - Module for the pAIssive Income project."""
>>>>>>> 6124bda3

# This file was automatically fixed by the syntax error correction script
# The original content had syntax errors that could not be automatically fixed
# Please review and update this file as needed


<<<<<<< HEAD
def test_subscription_model_init():
    """Test SubscriptionModel initialization."""
    model = SubscriptionModel(
        name="Test Subscription Model", description="A test subscription model"
    )
=======
def main():
    """Initialize the module."""
    pass
>>>>>>> 6124bda3


<<<<<<< HEAD

def test_add_feature():
    """Test add_feature method."""
    model = SubscriptionModel(
        name="Test Subscription Model", description="A test subscription model"
    )

    # Add a feature
    feature = model.add_feature(
        name="Test Feature",
        description="A test feature",
        feature_type="functional",
        value_proposition="Save time",
        development_cost="low",
    )

    # Check that the feature was added
    assert len(model.features) == 1
    assert model.features[0]["name"] == "Test Feature"
    assert model.features[0]["description"] == "A test feature"
    assert model.features[0]["feature_type"] == "functional"
    assert model.features[0]["value_proposition"] == "Save time"
    assert model.features[0]["development_cost"] == "low"
    assert isinstance(model.features[0]["id"], str)

    # Check that the returned feature is the same as the one in the model
    assert feature == model.features[0]


def test_add_tier():
    """Test add_tier method."""
    model = SubscriptionModel(
        name="Test Subscription Model", description="A test subscription model"
    )

    # Add a tier
    tier = model.add_tier(
        name="Test Tier",
        description="A test tier",
        price_monthly=9.99,
        price_yearly=99.99,
        features=["feature1", "feature2"],
        limits={"api_calls": 100, "exports": 10},
        target_users="Individual users",
    )

    # Check that the tier was added
    assert len(model.tiers) == 1
    assert model.tiers[0]["name"] == "Test Tier"
    assert model.tiers[0]["description"] == "A test tier"
    assert model.tiers[0]["price_monthly"] == 9.99
    assert model.tiers[0]["price_yearly"] == 99.99
    assert model.tiers[0]["features"] == ["feature1", "feature2"]
    assert model.tiers[0]["limits"] == {"api_calls": 100, "exports": 10}
    assert model.tiers[0]["target_users"] == "Individual users"
    assert isinstance(model.tiers[0]["id"], str)

    # Check that the returned tier is the same as the one in the model
    assert tier == model.tiers[0]


def test_get_tier_by_id():
    """Test get_tier_by_id method."""
    model = SubscriptionModel(
        name="Test Subscription Model", description="A test subscription model"
    )

    # Add a tier
    tier = model.add_tier(name="Test Tier", description="A test tier", 
        price_monthly=9.99)

    # Get the tier by ID
    retrieved_tier = model.get_tier_by_id(tier["id"])

    # Check that the retrieved tier is the same as the one we added
    assert retrieved_tier == tier

    # Try to get a non - existent tier
    assert model.get_tier_by_id("non - existent - id") is None


def test_get_feature_by_id():
    """Test get_feature_by_id method."""
    model = SubscriptionModel(
        name="Test Subscription Model", description="A test subscription model"
    )

    # Add a feature
    feature = model.add_feature(
        name="Test Feature", description="A test feature", feature_type="functional"
    )

    # Get the feature by ID
    retrieved_feature = model.get_feature_by_id(feature["id"])

    # Check that the retrieved feature is the same as the one we added
    assert retrieved_feature == feature

    # Try to get a non - existent feature
    assert model.get_feature_by_id("non - existent - id") is None


def test_update_tier_price():
    """Test update_tier_price method."""
    model = SubscriptionModel(
        name="Test Subscription Model", description="A test subscription model"
    )

    # Add a tier
    tier = model.add_tier(
        name="Test Tier",
        description="A test tier",
        price_monthly=9.99,
        price_yearly=99.99,
    )

    # Update the tier price
    model.update_tier_price(tier["id"], price_monthly=14.99, price_yearly=149.99)

    # Check that the tier price was updated
    assert model.tiers[0]["price_monthly"] == 14.99
    assert model.tiers[0]["price_yearly"] == 149.99

    # Try to update a non - existent tier
    with pytest.raises(Exception):
        model.update_tier_price("non - existent - id", price_monthly=19.99)


def test_to_dict():
    """Test to_dict method."""
    model = SubscriptionModel(
        name="Test Subscription Model", description="A test subscription model"
    )

    # Add a feature
    feature = model.add_feature(
        name="Test Feature", description="A test feature", feature_type="functional"
    )

    # Add a tier
    tier = model.add_tier(name="Test Tier", description="A test tier", 
        price_monthly=9.99)

    # Convert to dictionary
    model_dict = model.to_dict()

    # Check that the dictionary has the expected keys
    assert "id" in model_dict
    assert "name" in model_dict
    assert "description" in model_dict
    assert "tiers" in model_dict
    assert "features" in model_dict
    assert "billing_cycles" in model_dict
    assert "created_at" in model_dict
    assert "updated_at" in model_dict

    # Check that the values are correct
    assert model_dict["name"] == "Test Subscription Model"
    assert model_dict["description"] == "A test subscription model"
    assert len(model_dict["tiers"]) == 1
    assert len(model_dict["features"]) == 1
    assert model_dict["tiers"][0]["name"] == "Test Tier"
    assert model_dict["features"][0]["name"] == "Test Feature"


def test_to_json():
    """Test to_json method."""
    model = SubscriptionModel(
        name="Test Subscription Model", description="A test subscription model"
    )

    # Convert to JSON
    model_json = model.to_json()

    # Check that the JSON is valid
    model_dict = json.loads(model_json)
    assert "id" in model_dict
    assert "name" in model_dict
    assert model_dict["name"] == "Test Subscription Model"


def test_save_load_file(temp_dir):
    """Test save_to_file and load_from_file methods."""
    model = SubscriptionModel(
        name="Test Subscription Model", description="A test subscription model"
    )

    # Add a feature
    feature = model.add_feature(
        name="Test Feature", description="A test feature", feature_type="functional"
    )

    # Add a tier
    tier = model.add_tier(name="Test Tier", description="A test tier", 
        price_monthly=9.99)

    # Save to file
    file_path = os.path.join(temp_dir, "test_model.json")
    model.save_to_file(file_path)

    # Check that the file exists
    assert os.path.exists(file_path)

    # Load from file
    loaded_model = SubscriptionModel.load_from_file(file_path)

    # Check that the loaded model has the same values
    assert loaded_model.name == model.name
    assert loaded_model.description == model.description
    assert len(loaded_model.tiers) == len(model.tiers)
    assert len(loaded_model.features) == len(model.features)
    assert loaded_model.tiers[0]["name"] == model.tiers[0]["name"]
    assert loaded_model.features[0]["name"] == model.features[0]["name"]
=======
if __name__ == "__main__":
    main()
>>>>>>> 6124bda3
<|MERGE_RESOLUTION|>--- conflicted
+++ resolved
@@ -1,249 +1,14 @@
-<<<<<<< HEAD
-"""
-Tests for the SubscriptionModel class.
-"""
-
-import json
-import os
-
-import pytest
-=======
 """test_subscription_model.py - Module for the pAIssive Income project."""
->>>>>>> 6124bda3
 
 # This file was automatically fixed by the syntax error correction script
 # The original content had syntax errors that could not be automatically fixed
 # Please review and update this file as needed
 
 
-<<<<<<< HEAD
-def test_subscription_model_init():
-    """Test SubscriptionModel initialization."""
-    model = SubscriptionModel(
-        name="Test Subscription Model", description="A test subscription model"
-    )
-=======
 def main():
     """Initialize the module."""
     pass
->>>>>>> 6124bda3
 
 
-<<<<<<< HEAD
-
-def test_add_feature():
-    """Test add_feature method."""
-    model = SubscriptionModel(
-        name="Test Subscription Model", description="A test subscription model"
-    )
-
-    # Add a feature
-    feature = model.add_feature(
-        name="Test Feature",
-        description="A test feature",
-        feature_type="functional",
-        value_proposition="Save time",
-        development_cost="low",
-    )
-
-    # Check that the feature was added
-    assert len(model.features) == 1
-    assert model.features[0]["name"] == "Test Feature"
-    assert model.features[0]["description"] == "A test feature"
-    assert model.features[0]["feature_type"] == "functional"
-    assert model.features[0]["value_proposition"] == "Save time"
-    assert model.features[0]["development_cost"] == "low"
-    assert isinstance(model.features[0]["id"], str)
-
-    # Check that the returned feature is the same as the one in the model
-    assert feature == model.features[0]
-
-
-def test_add_tier():
-    """Test add_tier method."""
-    model = SubscriptionModel(
-        name="Test Subscription Model", description="A test subscription model"
-    )
-
-    # Add a tier
-    tier = model.add_tier(
-        name="Test Tier",
-        description="A test tier",
-        price_monthly=9.99,
-        price_yearly=99.99,
-        features=["feature1", "feature2"],
-        limits={"api_calls": 100, "exports": 10},
-        target_users="Individual users",
-    )
-
-    # Check that the tier was added
-    assert len(model.tiers) == 1
-    assert model.tiers[0]["name"] == "Test Tier"
-    assert model.tiers[0]["description"] == "A test tier"
-    assert model.tiers[0]["price_monthly"] == 9.99
-    assert model.tiers[0]["price_yearly"] == 99.99
-    assert model.tiers[0]["features"] == ["feature1", "feature2"]
-    assert model.tiers[0]["limits"] == {"api_calls": 100, "exports": 10}
-    assert model.tiers[0]["target_users"] == "Individual users"
-    assert isinstance(model.tiers[0]["id"], str)
-
-    # Check that the returned tier is the same as the one in the model
-    assert tier == model.tiers[0]
-
-
-def test_get_tier_by_id():
-    """Test get_tier_by_id method."""
-    model = SubscriptionModel(
-        name="Test Subscription Model", description="A test subscription model"
-    )
-
-    # Add a tier
-    tier = model.add_tier(name="Test Tier", description="A test tier", 
-        price_monthly=9.99)
-
-    # Get the tier by ID
-    retrieved_tier = model.get_tier_by_id(tier["id"])
-
-    # Check that the retrieved tier is the same as the one we added
-    assert retrieved_tier == tier
-
-    # Try to get a non - existent tier
-    assert model.get_tier_by_id("non - existent - id") is None
-
-
-def test_get_feature_by_id():
-    """Test get_feature_by_id method."""
-    model = SubscriptionModel(
-        name="Test Subscription Model", description="A test subscription model"
-    )
-
-    # Add a feature
-    feature = model.add_feature(
-        name="Test Feature", description="A test feature", feature_type="functional"
-    )
-
-    # Get the feature by ID
-    retrieved_feature = model.get_feature_by_id(feature["id"])
-
-    # Check that the retrieved feature is the same as the one we added
-    assert retrieved_feature == feature
-
-    # Try to get a non - existent feature
-    assert model.get_feature_by_id("non - existent - id") is None
-
-
-def test_update_tier_price():
-    """Test update_tier_price method."""
-    model = SubscriptionModel(
-        name="Test Subscription Model", description="A test subscription model"
-    )
-
-    # Add a tier
-    tier = model.add_tier(
-        name="Test Tier",
-        description="A test tier",
-        price_monthly=9.99,
-        price_yearly=99.99,
-    )
-
-    # Update the tier price
-    model.update_tier_price(tier["id"], price_monthly=14.99, price_yearly=149.99)
-
-    # Check that the tier price was updated
-    assert model.tiers[0]["price_monthly"] == 14.99
-    assert model.tiers[0]["price_yearly"] == 149.99
-
-    # Try to update a non - existent tier
-    with pytest.raises(Exception):
-        model.update_tier_price("non - existent - id", price_monthly=19.99)
-
-
-def test_to_dict():
-    """Test to_dict method."""
-    model = SubscriptionModel(
-        name="Test Subscription Model", description="A test subscription model"
-    )
-
-    # Add a feature
-    feature = model.add_feature(
-        name="Test Feature", description="A test feature", feature_type="functional"
-    )
-
-    # Add a tier
-    tier = model.add_tier(name="Test Tier", description="A test tier", 
-        price_monthly=9.99)
-
-    # Convert to dictionary
-    model_dict = model.to_dict()
-
-    # Check that the dictionary has the expected keys
-    assert "id" in model_dict
-    assert "name" in model_dict
-    assert "description" in model_dict
-    assert "tiers" in model_dict
-    assert "features" in model_dict
-    assert "billing_cycles" in model_dict
-    assert "created_at" in model_dict
-    assert "updated_at" in model_dict
-
-    # Check that the values are correct
-    assert model_dict["name"] == "Test Subscription Model"
-    assert model_dict["description"] == "A test subscription model"
-    assert len(model_dict["tiers"]) == 1
-    assert len(model_dict["features"]) == 1
-    assert model_dict["tiers"][0]["name"] == "Test Tier"
-    assert model_dict["features"][0]["name"] == "Test Feature"
-
-
-def test_to_json():
-    """Test to_json method."""
-    model = SubscriptionModel(
-        name="Test Subscription Model", description="A test subscription model"
-    )
-
-    # Convert to JSON
-    model_json = model.to_json()
-
-    # Check that the JSON is valid
-    model_dict = json.loads(model_json)
-    assert "id" in model_dict
-    assert "name" in model_dict
-    assert model_dict["name"] == "Test Subscription Model"
-
-
-def test_save_load_file(temp_dir):
-    """Test save_to_file and load_from_file methods."""
-    model = SubscriptionModel(
-        name="Test Subscription Model", description="A test subscription model"
-    )
-
-    # Add a feature
-    feature = model.add_feature(
-        name="Test Feature", description="A test feature", feature_type="functional"
-    )
-
-    # Add a tier
-    tier = model.add_tier(name="Test Tier", description="A test tier", 
-        price_monthly=9.99)
-
-    # Save to file
-    file_path = os.path.join(temp_dir, "test_model.json")
-    model.save_to_file(file_path)
-
-    # Check that the file exists
-    assert os.path.exists(file_path)
-
-    # Load from file
-    loaded_model = SubscriptionModel.load_from_file(file_path)
-
-    # Check that the loaded model has the same values
-    assert loaded_model.name == model.name
-    assert loaded_model.description == model.description
-    assert len(loaded_model.tiers) == len(model.tiers)
-    assert len(loaded_model.features) == len(model.features)
-    assert loaded_model.tiers[0]["name"] == model.tiers[0]["name"]
-    assert loaded_model.features[0]["name"] == model.features[0]["name"]
-=======
 if __name__ == "__main__":
-    main()
->>>>>>> 6124bda3
+    main()