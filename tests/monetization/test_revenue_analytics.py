--- conflicted
+++ resolved
@@ -1,498 +1,5 @@
 """test_revenue_analytics.py - Module for the pAIssive Income project."""
 
-<<<<<<< HEAD
-This module contains tests for revenue analytics, including MRR / ARR calculation,
-customer lifetime value predictions, and churn analysis.
-"""
-
-from datetime import datetime, timedelta
-from decimal import Decimal
-from unittest.mock import patch
-
-import pytest
-
-    ChurnAnalyzer,
-    CustomerLifetimeValue,
-    EventType,
-    RevenueAnalytics,
-    RevenueMetrics,
-    RevenueProjector,
-    SubscriptionEvent,
-)
-
-class TestRevenueAnalytics:
-    """Tests for revenue analytics functionality."""
-
-    def setup_method(self):
-        """Set up test fixtures."""
-        # Create revenue analytics
-        self.revenue_analytics = RevenueAnalytics()
-
-        # Create churn analyzer
-        self.churn_analyzer = ChurnAnalyzer()
-
-        # Create customer lifetime value calculator
-        self.clv_calculator = CustomerLifetimeValue()
-
-        # Create revenue projector
-        self.revenue_projector = RevenueProjector()
-
-        # Test subscription data
-        self.subscription_data = [
-            # Active subscriptions
-            {
-                "subscription_id": "sub_001",
-                "customer_id": "cust_001",
-                "plan_id": "plan_basic",
-                "amount": Decimal("10.00"),
-                "currency": "USD",
-                "status": "active",
-                "start_date": (datetime.utcnow() - timedelta(days=100)).isoformat(),
-                "current_period_end": (datetime.utcnow() + timedelta(days=30)).isoformat(),
-                "canceled_at": None,
-            },
-            {
-                "subscription_id": "sub_002",
-                "customer_id": "cust_002",
-                "plan_id": "plan_premium",
-                "amount": Decimal("50.00"),
-                "currency": "USD",
-                "status": "active",
-                "start_date": (datetime.utcnow() - timedelta(days=90)).isoformat(),
-                "current_period_end": (datetime.utcnow() + timedelta(days=20)).isoformat(),
-                "canceled_at": None,
-            },
-            {
-                "subscription_id": "sub_003",
-                "customer_id": "cust_003",
-                "plan_id": "plan_enterprise",
-                "amount": Decimal("200.00"),
-                "currency": "USD",
-                "status": "active",
-                "start_date": (datetime.utcnow() - timedelta(days=80)).isoformat(),
-                "current_period_end": (datetime.utcnow() + timedelta(days=10)).isoformat(),
-                "canceled_at": None,
-            },
-            # Canceled subscriptions
-            {
-                "subscription_id": "sub_004",
-                "customer_id": "cust_004",
-                "plan_id": "plan_basic",
-                "amount": Decimal("10.00"),
-                "currency": "USD",
-                "status": "canceled",
-                "start_date": (datetime.utcnow() - timedelta(days=70)).isoformat(),
-                "current_period_end": (datetime.utcnow() - timedelta(days=40)).isoformat(),
-                "canceled_at": (datetime.utcnow() - timedelta(days=45)).isoformat(),
-            },
-            {
-                "subscription_id": "sub_005",
-                "customer_id": "cust_005",
-                "plan_id": "plan_premium",
-                "amount": Decimal("50.00"),
-                "currency": "USD",
-                "status": "canceled",
-                "start_date": (datetime.utcnow() - timedelta(days=60)).isoformat(),
-                "current_period_end": (datetime.utcnow() - timedelta(days=30)).isoformat(),
-                "canceled_at": (datetime.utcnow() - timedelta(days=35)).isoformat(),
-            },
-            # Upgraded subscriptions
-            {
-                "subscription_id": "sub_006",
-                "customer_id": "cust_006",
-                "plan_id": "plan_basic",
-                "amount": Decimal("10.00"),
-                "currency": "USD",
-                "status": "canceled",
-                "start_date": (datetime.utcnow() - timedelta(days=50)).isoformat(),
-                "current_period_end": (datetime.utcnow() - timedelta(days=20)).isoformat(),
-                "canceled_at": (datetime.utcnow() - timedelta(days=25)).isoformat(),
-            },
-            {
-                "subscription_id": "sub_007",
-                "customer_id": "cust_006",
-                "plan_id": "plan_premium",
-                "amount": Decimal("50.00"),
-                "currency": "USD",
-                "status": "active",
-                "start_date": (datetime.utcnow() - timedelta(days=25)).isoformat(),
-                "current_period_end": (datetime.utcnow() + timedelta(days=5)).isoformat(),
-                "canceled_at": None,
-            },
-        ]
-
-        # Test subscription events
-        self.subscription_events = [
-            # New subscriptions
-            {
-                "event_id": "evt_001",
-                "event_type": EventType.SUBSCRIPTION_CREATED,
-                "subscription_id": "sub_001",
-                "customer_id": "cust_001",
-                "plan_id": "plan_basic",
-                "amount": Decimal("10.00"),
-                "timestamp": (datetime.utcnow() - timedelta(days=100)).isoformat(),
-            },
-            {
-                "event_id": "evt_002",
-                "event_type": EventType.SUBSCRIPTION_CREATED,
-                "subscription_id": "sub_002",
-                "customer_id": "cust_002",
-                "plan_id": "plan_premium",
-                "amount": Decimal("50.00"),
-                "timestamp": (datetime.utcnow() - timedelta(days=90)).isoformat(),
-            },
-            {
-                "event_id": "evt_003",
-                "event_type": EventType.SUBSCRIPTION_CREATED,
-                "subscription_id": "sub_003",
-                "customer_id": "cust_003",
-                "plan_id": "plan_enterprise",
-                "amount": Decimal("200.00"),
-                "timestamp": (datetime.utcnow() - timedelta(days=80)).isoformat(),
-            },
-            # Cancellations
-            {
-                "event_id": "evt_004",
-                "event_type": EventType.SUBSCRIPTION_CANCELED,
-                "subscription_id": "sub_004",
-                "customer_id": "cust_004",
-                "plan_id": "plan_basic",
-                "amount": Decimal("10.00"),
-                "timestamp": (datetime.utcnow() - timedelta(days=45)).isoformat(),
-            },
-            {
-                "event_id": "evt_005",
-                "event_type": EventType.SUBSCRIPTION_CANCELED,
-                "subscription_id": "sub_005",
-                "customer_id": "cust_005",
-                "plan_id": "plan_premium",
-                "amount": Decimal("50.00"),
-                "timestamp": (datetime.utcnow() - timedelta(days=35)).isoformat(),
-            },
-            # Upgrades
-            {
-                "event_id": "evt_006",
-                "event_type": EventType.SUBSCRIPTION_CANCELED,
-                "subscription_id": "sub_006",
-                "customer_id": "cust_006",
-                "plan_id": "plan_basic",
-                "amount": Decimal("10.00"),
-                "timestamp": (datetime.utcnow() - timedelta(days=25)).isoformat(),
-            },
-            {
-                "event_id": "evt_007",
-                "event_type": EventType.SUBSCRIPTION_CREATED,
-                "subscription_id": "sub_007",
-                "customer_id": "cust_006",
-                "plan_id": "plan_premium",
-                "amount": Decimal("50.00"),
-                "timestamp": (datetime.utcnow() - timedelta(days=25)).isoformat(),
-            },
-        ]
-
-    def test_mrr_arr_calculation(self):
-        """Test MRR / ARR calculation."""
-        # Mock subscription data
-        with patch.object(self.revenue_analytics, 
-            "get_active_subscriptions") as mock_subs:
-            mock_subs.return_value = \
-                [s for s in self.subscription_data if s["status"] == "active"]
-
-            # Calculate MRR
-            mrr = self.revenue_analytics.calculate_mrr()
-
-            # Expected MRR: $10 + $50 + $200 + $50 = $310
-            expected_mrr = Decimal("310.00")
-            assert mrr == expected_mrr
-
-            # Calculate ARR
-            arr = self.revenue_analytics.calculate_arr()
-
-            # Expected ARR: MRR * 12 = $310 * 12 = $3720
-            expected_arr = expected_mrr * 12
-            assert arr == expected_arr
-
-            # Calculate MRR by plan
-            mrr_by_plan = self.revenue_analytics.calculate_mrr_by_plan()
-
-            # Expected MRR by plan:
-            # - Basic: $10
-            # - Premium: $50 + $50 = $100
-            # - Enterprise: $200
-            assert mrr_by_plan["plan_basic"] == Decimal("10.00")
-            assert mrr_by_plan["plan_premium"] == Decimal("100.00")
-            assert mrr_by_plan["plan_enterprise"] == Decimal("200.00")
-
-    def test_mrr_movements(self):
-        """Test MRR movements (new, churn, expansion, contraction)."""
-        # Mock subscription events
-        with patch.object(self.revenue_analytics, 
-            "get_subscription_events") as mock_events:
-            # Set up events for a specific time period
-            start_date = datetime.utcnow() - timedelta(days=30)
-            end_date = datetime.utcnow()
-
-            # Filter events in the time period
-            period_events = [
-                e
-                for e in self.subscription_events
-                if start_date <= datetime.fromisoformat(e["timestamp"]) <= end_date
-            ]
-
-            mock_events.return_value = period_events
-
-            # Calculate MRR movements
-            mrr_movements = self.revenue_analytics.calculate_mrr_movements(
-                start_date=start_date, end_date=end_date
-            )
-
-            # Expected movements:
-            # - New: $0 (no new subscriptions in this period)
-            # - Churn: -$50 (sub_005 canceled)
-            # - Expansion: +$40 (sub_006 upgraded from $10 to $50)
-            # - Contraction: $0 (no downgrades)
-            assert mrr_movements["new"] == Decimal("0.00")
-            assert mrr_movements["churn"] == Decimal(" - 50.00")
-            assert mrr_movements["expansion"] == Decimal("40.00")
-            assert mrr_movements["contraction"] == Decimal("0.00")
-
-            # Calculate net MRR change
-            net_mrr_change = self.revenue_analytics.calculate_net_mrr_change(
-                start_date=start_date, end_date=end_date
-            )
-
-            # Expected net change: -$50 + $40 = -$10
-            expected_net_change = Decimal(" - 10.00")
-            assert net_mrr_change == expected_net_change
-
-    def test_customer_lifetime_value(self):
-        """Test customer lifetime value predictions."""
-        # Mock customer data
-        customer_data = [
-            {
-                "customer_id": "cust_001",
-                "subscription_id": "sub_001",
-                "plan_id": "plan_basic",
-                "monthly_revenue": Decimal("10.00"),
-                "start_date": (datetime.utcnow() - timedelta(days=100)).isoformat(),
-                "status": "active",
-            },
-            {
-                "customer_id": "cust_002",
-                "subscription_id": "sub_002",
-                "plan_id": "plan_premium",
-                "monthly_revenue": Decimal("50.00"),
-                "start_date": (datetime.utcnow() - timedelta(days=90)).isoformat(),
-                "status": "active",
-            },
-            {
-                "customer_id": "cust_003",
-                "subscription_id": "sub_003",
-                "plan_id": "plan_enterprise",
-                "monthly_revenue": Decimal("200.00"),
-                "start_date": (datetime.utcnow() - timedelta(days=80)).isoformat(),
-                "status": "active",
-            },
-        ]
-
-        # Mock churn rate
-        churn_rate = 0.05  # 5% monthly churn
-
-        with patch.object(self.clv_calculator, "get_customer_data") as mock_customers:
-            mock_customers.return_value = customer_data
-
-            with patch.object(self.churn_analyzer, 
-                "calculate_churn_rate") as mock_churn:
-                mock_churn.return_value = churn_rate
-
-                # Calculate CLV for each customer
-                for customer in customer_data:
-                    clv = self.clv_calculator.calculate_clv(
-                        customer_id=customer["customer_id"],
-                        monthly_revenue=customer["monthly_revenue"],
-                        churn_rate=churn_rate,
-                        discount_rate=0.1,  # 10% discount rate
-                        months=36,  # 3 - year horizon
-                    )
-
-                    # CLV should be positive and proportional to monthly revenue
-                    assert clv > 0
-                    assert clv > customer["monthly_revenue"]
-
-                # Calculate average CLV by plan
-                avg_clv_by_plan = self.clv_calculator.calculate_avg_clv_by_plan(
-                    churn_rate=churn_rate, discount_rate=0.1, months=36
-                )
-
-                # Verify CLV by plan
-                assert avg_clv_by_plan["plan_basic"] > 0
-                assert avg_clv_by_plan["plan_premium"] > avg_clv_by_plan["plan_basic"]
-                assert avg_clv_by_plan["plan_enterprise"] > avg_clv_by_plan["plan_premium"]
-
-    def test_churn_analysis(self):
-        """Test churn analysis and prevention."""
-        # Mock subscription data
-        with patch.object(self.churn_analyzer, "get_subscription_data") as mock_subs:
-            mock_subs.return_value = self.subscription_data
-
-            # Calculate overall churn rate
-            churn_rate = self.churn_analyzer.calculate_churn_rate()
-
-            # Expected churn rate: 2 churned out of 7 total = ~28.6%
-            assert 0.25 <= churn_rate <= 0.3
-
-            # Calculate churn rate by plan
-            churn_by_plan = self.churn_analyzer.calculate_churn_rate_by_plan()
-
-            # Expected churn by plan:
-            # - Basic: 1 out of 2 = 50%
-            # - Premium: 1 out of 3 = 33.3%
-            # - Enterprise: 0 out of 1 = 0%
-            assert 0.45 <= churn_by_plan["plan_basic"] <= 0.55
-            assert 0.3 <= churn_by_plan["plan_premium"] <= 0.4
-            assert churn_by_plan["plan_enterprise"] == 0.0
-
-            # Calculate average customer lifetime
-            avg_lifetime = self.churn_analyzer.calculate_avg_customer_lifetime()
-
-            # Average lifetime should be positive
-            assert avg_lifetime > 0
-
-            # Calculate churn reasons
-            churn_reasons = {"sub_004": "Price too high", "sub_005": "Missing features"}
-
-            with patch.object(self.churn_analyzer, "get_churn_reasons") as mock_reasons:
-                mock_reasons.return_value = churn_reasons
-
-                # Analyze churn reasons
-                reason_analysis = self.churn_analyzer.analyze_churn_reasons()
-
-                # Verify analysis
-                assert "Price too high" in reason_analysis
-                assert "Missing features" in reason_analysis
-                assert reason_analysis["Price too high"] == 1
-                assert reason_analysis["Missing features"] == 1
-
-            # Test churn prediction
-            churn_risk_factors = {
-                "cust_001": 0.2,  # Low risk
-                "cust_002": 0.6,  # Medium risk
-                "cust_003": 0.1,  # Low risk
-            }
-
-            with patch.object(self.churn_analyzer, 
-                "predict_churn_risk") as mock_predict:
-                mock_predict.side_effect = lambda customer_id: churn_risk_factors.get(
-                    customer_id, 0.0
-                )
-
-                # Get at - risk customers
-                at_risk_customers = \
-                    self.churn_analyzer.get_at_risk_customers(risk_threshold=0.5)
-
-                # Only cust_002 should be at risk
-                assert len(at_risk_customers) == 1
-                assert at_risk_customers[0]["customer_id"] == "cust_002"
-
-                # Test churn prevention recommendations
-                prevention_strategies = {
-                    "cust_002": [
-                        "Offer discount",
-                        "Schedule check - in call",
-                        "Highlight unused features",
-                    ]
-                }
-
-                with patch.object(
-                    self.churn_analyzer, "get_prevention_strategies"
-                ) as mock_strategies:
-                    mock_strategies.side_effect = \
-                        lambda customer_id: prevention_strategies.get(
-                        customer_id, []
-                    )
-
-                    # Get prevention strategies for at - risk customer
-                    strategies = \
-                        self.churn_analyzer.get_prevention_strategies("cust_002")
-
-                    # Verify strategies
-                    assert len(strategies) == 3
-                    assert "Offer discount" in strategies
-                    assert "Schedule check - in call" in strategies
-                    assert "Highlight unused features" in strategies
-
-    def test_revenue_projections(self):
-        """Test revenue projections."""
-        # Mock current MRR and growth rate
-        current_mrr = Decimal("310.00")
-        monthly_growth_rate = 0.1  # 10% monthly growth
-        churn_rate = 0.05  # 5% monthly churn
-
-        with patch.object(self.revenue_analytics, "calculate_mrr") as mock_mrr:
-            mock_mrr.return_value = current_mrr
-
-            with patch.object(self.revenue_analytics, 
-                "calculate_growth_rate") as mock_growth:
-                mock_growth.return_value = monthly_growth_rate
-
-                with patch.object(self.churn_analyzer, 
-                    "calculate_churn_rate") as mock_churn:
-                    mock_churn.return_value = churn_rate
-
-                    # Project revenue for 12 months
-                    projection = self.revenue_projector.project_revenue(
-                        months=12,
-                        current_mrr=current_mrr,
-                        growth_rate=monthly_growth_rate,
-                        churn_rate=churn_rate,
-                    )
-
-                    # Verify projection
-                    assert len(projection) == 12
-                    assert projection[0] == current_mrr
-
-                    # Each month should grow by (growth_rate - churn_rate)
-                    net_growth_rate = monthly_growth_rate - churn_rate
-                    for i in range(1, 12):
-                        expected_mrr = projection[i - 1] * (1 + net_growth_rate)
-                        assert abs(projection[i] - expected_mrr) < Decimal("0.01")
-
-                    # Project revenue by plan
-                    plan_distribution = {
-                        "plan_basic": 0.1,  # 10% of revenue
-                        "plan_premium": 0.3,  # 30% of revenue
-                        "plan_enterprise": 0.6,  # 60% of revenue
-                    }
-
-                    with patch.object(self.revenue_analytics, 
-                        "get_plan_distribution") as mock_dist:
-                        mock_dist.return_value = plan_distribution
-
-                        # Project revenue by plan
-                        plan_projection = \
-                            self.revenue_projector.project_revenue_by_plan(
-                            months=12,
-                            current_mrr=current_mrr,
-                            growth_rate=monthly_growth_rate,
-                            churn_rate=churn_rate,
-                        )
-
-                        # Verify plan projection
-                        assert len(plan_projection) == 12
-
-                        # Check first month
-                        assert plan_projection[0]["plan_basic"] == current_mrr * \
-                            Decimal("0.1")
-                        assert plan_projection[0]["plan_premium"] == current_mrr * \
-                            Decimal("0.3")
-                        assert plan_projection[0]["plan_enterprise"] == current_mrr * \
-                            Decimal("0.6")
-
-                        # Check last month
-                        total_last_month = sum(plan_projection[11].values())
-                        assert abs(total_last_month - projection[11]) < Decimal("0.01")
-=======
 # This file was automatically fixed by the syntax error correction script
 # The original content had syntax errors that could not be automatically fixed
 # Please review and update this file as needed
@@ -501,11 +8,7 @@
 def main():
     """Initialize the module."""
     pass
->>>>>>> 6124bda3
+
 
 if __name__ == "__main__":
-<<<<<<< HEAD
-    pytest.main([" - v", "test_revenue_analytics.py"])
-=======
-    main()
->>>>>>> 6124bda3
+    main()