# pyright: ignore[reportCallIssue]
"""test_models - Test module for database models."""

import pytest
<<<<<<< HEAD
from flask import Flask
=======
>>>>>>> 5b757bfb

from app_flask import db
from app_flask.models import Agent, Team, User
from flask.app import Flask  # Import actual Flask class
from flask.testing import FlaskClient

# Constants
EXPECTED_AGENT_COUNT = 2


def test_user_model(app: Flask) -> None:
    """Test the User model."""
    with app.app_context():
        # Create a user
        # The following test credentials are safe for use in test code only.
        user = User(
            username="testuser",
            email="test@example.com",
            password_hash="hashed_password",  # noqa: S106 - Test data only
        )
        db.session.add(user)
        db.session.commit()

        # Query the user
        queried_user = User.query.filter_by(username="testuser").first()
        assert queried_user is not None
        assert queried_user.username == "testuser"
        assert queried_user.email == "test@example.com"
        assert queried_user.password_hash == "hashed_password"  # noqa: S105 - Test data only

        # Test string representation
        assert str(queried_user) == "<User testuser>"


def test_team_model(app: Flask) -> None:
    """Test the Team model."""
    with app.app_context():
        # Create a team
        team = Team(name="Team Model Test", description="A test team for team model")
        db.session.add(team)
        db.session.commit()

        # Query the team
        queried_team = Team.query.filter_by(name="Team Model Test").first()
        assert queried_team is not None
        assert queried_team.name == "Team Model Test"
        assert queried_team.description == "A test team for team model"
        assert queried_team.created_at is not None
        assert queried_team.updated_at is not None

        # Test string representation
        assert str(queried_team) == "<Team Team Model Test>"


def test_agent_model(app: Flask) -> None:
    """Test the Agent model."""
    with app.app_context():
        # Create a team
        team = Team(
            name="Agent Model Test Team", description="A test team for agent model"
        )
        db.session.add(team)
        db.session.commit()

        # Create an agent
        agent = Agent(
            name="Test Agent",
            role="tester",
            description="A test agent",
            team_id=team.id,
        )
        db.session.add(agent)
        db.session.commit()

        # Query the agent
        queried_agent = Agent.query.filter_by(name="Test Agent").first()
        assert queried_agent is not None
        assert queried_agent.name == "Test Agent"
        assert queried_agent.role == "tester"
        assert queried_agent.description == "A test agent"
        assert queried_agent.team_id == team.id
        assert queried_agent.created_at is not None
        assert queried_agent.updated_at is not None

        # Test string representation
        assert str(queried_agent) == "<Agent Test Agent (tester)>"


def test_team_agent_relationship(app: Flask) -> None:
    """Test the relationship between Team and Agent models."""
    with app.app_context():
        # Create a team
        team = Team(
            name="Relationship Test Team", description="A test team for relationships"
        )
        db.session.add(team)
        db.session.commit()

        # Create agents
        agent1 = Agent(
            name="Agent 1", role="role1", description="Agent 1 description", team=team
        )
        agent2 = Agent(
            name="Agent 2", role="role2", description="Agent 2 description", team=team
        )
        db.session.add_all([agent1, agent2])
        db.session.commit()

        # Query the team and check its agents
        queried_team = Team.query.filter_by(name="Relationship Test Team").first()
        assert queried_team is not None
        assert len(queried_team.agents) == EXPECTED_AGENT_COUNT
        agent_names = [agent.name for agent in queried_team.agents]
        assert "Agent 1" in agent_names
        assert "Agent 2" in agent_names

        # Query an agent and check its team
        agent = Agent.query.filter_by(name="Agent 1").first()
        assert agent is not None
        assert agent.team is not None
        assert agent.team.name == "Relationship Test Team"


def test_cascade_delete(app: Flask) -> None:
    """Test that deleting a team cascades to delete its agents."""
    with app.app_context():
        # Create a team with agents
        team = Team(name="Cascade Delete Team", description="Team to be deleted")
        db.session.add(team)
        db.session.commit()

        agent1 = Agent(name="Agent 1", role="role1", team=team)
        agent2 = Agent(name="Agent 2", role="role2", team=team)
        db.session.add_all([agent1, agent2])
        db.session.commit()

        team_id = team.id

        # Verify agents exist
        assert Agent.query.filter_by(team_id=team_id).count() == 2

        # Delete the team
        db.session.delete(team)
        db.session.commit()

        # Verify agents are also deleted (cascade)
        assert Agent.query.filter_by(team_id=team_id).count() == 0


def test_user_unique_constraints(app: Flask) -> None:
    """Test that unique constraints work for User model."""
    with app.app_context():
        # Create first user
        # The following test credentials are safe for use in test code only.
        user1 = User(
            username="unique_user",
            email="unique@example.com",
            password_hash="password1",  # noqa: S106 - Test data only
        )
        db.session.add(user1)
        db.session.commit()

        # Try to create user with same username
        # The following test credentials are safe for use in test code only.
        user2 = User(
            username="unique_user",  # Same username
            email="different@example.com",
            password_hash="password2",  # noqa: S106 - Test data only
        )
        db.session.add(user2)

        with pytest.raises(
            Exception, match="UNIQUE constraint failed"
        ):  # Should raise IntegrityError
            db.session.commit()

        db.session.rollback()

        # Try to create user with same email
        # The following test credentials are safe for use in test code only.
        user3 = User(
            username="different_user",
            email="unique@example.com",  # Same email
            password_hash="password3",  # noqa: S106 - Test data only
        )
        db.session.add(user3)

        with pytest.raises(
            Exception, match="UNIQUE constraint failed"
        ):  # Should raise IntegrityError
            db.session.commit()


def test_team_unique_name(app: Flask) -> None:
    """Test that team names must be unique."""
    with app.app_context():
        # Create first team
        team1 = Team(name="Unique Team Name", description="First team")
        db.session.add(team1)
        db.session.commit()

        # Try to create team with same name
        team2 = Team(name="Unique Team Name", description="Second team")
        db.session.add(team2)

        with pytest.raises(
            Exception, match="UNIQUE constraint failed"
        ):  # Should raise IntegrityError
            db.session.commit()<|MERGE_RESOLUTION|>--- conflicted
+++ resolved
@@ -2,15 +2,12 @@
 """test_models - Test module for database models."""
 
 import pytest
-<<<<<<< HEAD
 from flask import Flask
-=======
->>>>>>> 5b757bfb
+from flask.app import Flask  # Import actual Flask class
+from flask.testing import FlaskClient
 
 from app_flask import db
 from app_flask.models import Agent, Team, User
-from flask.app import Flask  # Import actual Flask class
-from flask.testing import FlaskClient
 
 # Constants
 EXPECTED_AGENT_COUNT = 2
