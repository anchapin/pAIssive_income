--- conflicted
+++ resolved
@@ -1,12 +1,9 @@
 """
 Tests for the service initialization module.
 """
-
+import pytest
 from unittest.mock import MagicMock, patch
 
-<<<<<<< HEAD
-import pytest
-=======
 from service_initialization import (
     initialize_services,
     _register_configuration,
@@ -17,31 +14,16 @@
     _register_marketing
 )
 from ui.service_registry import get_service, register_ui_services
->>>>>>> 8a0e4741
 
 from dependency_container import DependencyContainer
-from interfaces.agent_interfaces import IAgentProfile, IAgentTeam, IResearchAgent
+from interfaces.agent_interfaces import IAgentTeam, IAgentProfile, IResearchAgent
+from interfaces.model_interfaces import IModelManager, IModelConfig
+from interfaces.niche_interfaces import INicheAnalyzer
+from interfaces.monetization_interfaces import IMonetizationCalculator
 from interfaces.marketing_interfaces import IMarketingStrategy
-from interfaces.model_interfaces import IModelConfig, IModelManager
-from interfaces.monetization_interfaces import IMonetizationCalculator
-from interfaces.niche_interfaces import INicheAnalyzer
 from interfaces.ui_interfaces import (
-    IAgentTeamService,
-    IDeveloperService,
-    IMarketingService,
-    IMonetizationService,
-    INicheAnalysisService,
-)
-from service_initialization import (
-    _register_agent_team,
-    _register_ai_models,
-    _register_configuration,
-    _register_marketing,
-    _register_monetization,
-    _register_niche_analysis,
-    _register_ui_services,
-    get_service,
-    initialize_services,
+    IAgentTeamService, INicheAnalysisService, IDeveloperService,
+    IMonetizationService, IMarketingService
 )
 
 
@@ -52,8 +34,8 @@
     return container
 
 
-@patch("service_initialization.ModelConfig")
-@patch("service_initialization.get_container")
+@patch('service_initialization.ModelConfig')
+@patch('service_initialization.get_container')
 def test_initialize_services(mock_get_container, mock_model_config, mock_container):
     """Test initialize_services function."""
     # Mock the get_container function to return same container for both core and UI services
@@ -80,7 +62,7 @@
         assert mock_container.register.call_count >= 13
 
 
-@patch("service_initialization.ModelConfig")
+@patch('service_initialization.ModelConfig')
 def test_register_configuration_with_config(mock_model_config, mock_container):
     """Test _register_configuration with a config dictionary."""
     # Mock the ModelConfig class
@@ -98,10 +80,10 @@
     mock_container.register.assert_called_once()
     args, kwargs = mock_container.register.call_args
     assert args[0] == IModelConfig
-    assert kwargs.get("singleton") == True
-
-
-@patch("service_initialization.ModelConfig")
+    assert kwargs.get('singleton') == True
+
+
+@patch('service_initialization.ModelConfig')
 def test_register_configuration_without_config(mock_model_config, mock_container):
     """Test _register_configuration without a config dictionary."""
     # Mock the ModelConfig class
@@ -118,11 +100,11 @@
     mock_container.register.assert_called_once()
     args, kwargs = mock_container.register.call_args
     assert args[0] == IModelConfig
-    assert kwargs.get("singleton") == True
-
-
-@patch("service_initialization.ModelManager")
-@patch("service_initialization.get_adapter_factory")
+    assert kwargs.get('singleton') == True
+
+
+@patch('service_initialization.ModelManager')
+@patch('service_initialization.get_adapter_factory')
 def test_register_ai_models(mock_get_adapter_factory, mock_model_manager, mock_container):
     """Test _register_ai_models function."""
     # Mock the ModelManager class
@@ -141,25 +123,22 @@
     _register_ai_models(mock_container)
 
     # Verify that the container.register was called for IModelManager
-    mock_container.register.assert_called_with(
-        IModelManager, mock_container.register.call_args[0][1], singleton=True
-    )
+    mock_container.register.assert_called_with(IModelManager, mock_container.register.call_args[0][1], singleton=True)
     args, kwargs = mock_container.register.call_args
     assert args[0] == IModelManager
-    assert kwargs.get("singleton") == True
+    assert kwargs.get('singleton') == True
 
     # Verify that the container.register_instance was called for adapter_factory
     mock_container.register_instance.assert_called_once_with(
-        "adapter_factory", mock_adapter_factory
+        "adapter_factory",
+        mock_adapter_factory
     )
 
 
-@patch("service_initialization.AgentTeam")
-@patch("service_initialization.ResearchAgent")
-@patch("service_initialization.AgentProfile")
-def test_register_agent_team(
-    mock_agent_profile, mock_research_agent, mock_agent_team, mock_container
-):
+@patch('service_initialization.AgentTeam')
+@patch('service_initialization.ResearchAgent')
+@patch('service_initialization.AgentProfile')
+def test_register_agent_team(mock_agent_profile, mock_research_agent, mock_agent_team, mock_container):
     """Test _register_agent_team function."""
     # Mock the classes
     mock_profile_instance = MagicMock()
@@ -191,7 +170,7 @@
     assert mock_container.register.call_count == 3
 
 
-@patch("service_initialization.NicheAnalyzer")
+@patch('service_initialization.NicheAnalyzer')
 def test_register_niche_analysis(mock_niche_analyzer, mock_container):
     """Test _register_niche_analysis function."""
     # Mock the NicheAnalyzer class
@@ -209,10 +188,10 @@
     mock_container.register.assert_called_once()
     args, kwargs = mock_container.register.call_args
     assert args[0] == INicheAnalyzer
-    assert kwargs.get("singleton") == True
-
-
-@patch("service_initialization.MonetizationCalculator")
+    assert kwargs.get('singleton') == True
+
+
+@patch('service_initialization.MonetizationCalculator')
 def test_register_monetization(mock_monetization_calculator, mock_container):
     """Test _register_monetization function."""
     # Mock the MonetizationCalculator class
@@ -226,10 +205,10 @@
     mock_container.register.assert_called_once()
     args, kwargs = mock_container.register.call_args
     assert args[0] == IMonetizationCalculator
-    assert kwargs.get("singleton") == True
-
-
-@patch("service_initialization.StrategyGenerator")
+    assert kwargs.get('singleton') == True
+
+
+@patch('service_initialization.StrategyGenerator')
 def test_register_marketing(mock_strategy_generator, mock_container):
     """Test _register_marketing function."""
     # Mock the StrategyGenerator class
@@ -247,64 +226,10 @@
     mock_container.register.assert_called_once()
     args, kwargs = mock_container.register.call_args
     assert args[0] == IMarketingStrategy
-    assert kwargs.get("singleton") == True
-
-
-<<<<<<< HEAD
-@patch("service_initialization.AgentTeamService")
-@patch("service_initialization.NicheAnalysisService")
-@patch("service_initialization.DeveloperService")
-@patch("service_initialization.MonetizationService")
-@patch("service_initialization.MarketingService")
-def test_register_ui_services(
-    mock_marketing_service,
-    mock_monetization_service,
-    mock_developer_service,
-    mock_niche_analysis_service,
-    mock_agent_team_service,
-    mock_container,
-):
-    """Test _register_ui_services function."""
-    # Mock the service classes
-    mock_agent_team_service_instance = MagicMock()
-    mock_agent_team_service.return_value = mock_agent_team_service_instance
-
-    mock_niche_analysis_service_instance = MagicMock()
-    mock_niche_analysis_service.return_value = mock_niche_analysis_service_instance
-
-    mock_developer_service_instance = MagicMock()
-    mock_developer_service.return_value = mock_developer_service_instance
-
-    mock_monetization_service_instance = MagicMock()
-    mock_monetization_service.return_value = mock_monetization_service_instance
-
-    mock_marketing_service_instance = MagicMock()
-    mock_marketing_service.return_value = mock_marketing_service_instance
-
-    # Call the function
-    _register_ui_services(mock_container)
-
-    # Verify that the container.register was called for all UI services
-    assert mock_container.register.call_count == 5
-
-    # Verify that the container.register was called with the correct interfaces
-    register_calls = mock_container.register.call_args_list
-    interfaces = [args[0][0] for args in register_calls]
-    assert IAgentTeamService in interfaces
-    assert INicheAnalysisService in interfaces
-    assert IDeveloperService in interfaces
-    assert IMonetizationService in interfaces
-    assert IMarketingService in interfaces
-
-    # Verify that all services were registered as singletons
-    for args in register_calls:
-        assert args[1].get("singleton") == True
-
-
-@patch("service_initialization.get_container")
-=======
+    assert kwargs.get('singleton') == True
+
+
 @patch('ui.service_registry.get_container')
->>>>>>> 8a0e4741
 def test_get_service(mock_get_container):
     """Test get_service function."""
     # Mock the get_container function
