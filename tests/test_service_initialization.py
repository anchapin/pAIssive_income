<<<<<<< HEAD
"""
Tests for the service initialization module.
"""

from unittest.mock import MagicMock, patch

import pytest

from dependency_container import DependencyContainer
from interfaces.agent_interfaces import IAgentProfile, IAgentTeam, IResearchAgent
from interfaces.marketing_interfaces import IMarketingStrategy
from interfaces.model_interfaces import IModelConfig, IModelManager
from interfaces.monetization_interfaces import IMonetizationCalculator
from interfaces.niche_interfaces import INicheAnalyzer
    IAgentTeamService,
    IDeveloperService,
    IMarketingService,
    IMonetizationService,
    INicheAnalysisService,
)
from service_initialization import (
    _register_agent_team,
    _register_ai_models,
    _register_configuration,
    _register_marketing,
    _register_monetization,
    _register_niche_analysis,
    initialize_services,
)
from ui.service_registry import get_service
=======
"""test_service_initialization.py - Module for the pAIssive Income project."""

# This file was automatically fixed by the syntax error correction script
# The original content had syntax errors that could not be automatically fixed
# Please review and update this file as needed


def main():
    """Initialize the module."""
    pass
>>>>>>> 6124bda3


<<<<<<< HEAD
@patch("service_initialization.ModelConfig")
@patch("service_initialization.get_container")
def test_initialize_services(mock_get_container, mock_model_config, mock_container):
    """Test initialize_services function."""
    # Mock the get_container function to return same container for both core and UI services
    mock_get_container.return_value = mock_container

    # Also patch the UI service registry's get_container to return same mock
    with patch("ui.service_registry.get_container", return_value=mock_container):
        # Mock the ModelConfig.get_default method
        mock_config_instance = MagicMock()
        mock_model_config.get_default.return_value = mock_config_instance

        # Call the function
        result = initialize_services()

        # Verify the result
        assert result is mock_container

        # Verify that all register functions were called
        assert mock_container.register.call_count > 0

        # Verify that all services were registered (core + UI services)
        # Core services: IModelConfig, IModelManager, IAgentProfile, IResearchAgent, IAgentTeam, INicheAnalyzer, IMonetizationCalculator, IMarketingStrategy
        # UI services: IAgentTeamService, INicheAnalysisService, IDeveloperService, IMonetizationService, IMarketingService
        assert mock_container.register.call_count >= 13

@patch("service_initialization.ModelConfig")
def test_register_configuration_with_config(mock_model_config, mock_container):
    """Test _register_configuration with a config dictionary."""
    # Mock the ModelConfig class
    mock_config_instance = MagicMock()
    mock_model_config.return_value = mock_config_instance

    # Call the function with a config dictionary
    config = {"model_config": {"models_dir": " / path / to / models"}}
    _register_configuration(mock_container, config)

    # Verify that ModelConfig was called with the config
    mock_model_config.assert_called_once_with(models_dir=" / path / to / models")

    # Verify that the container.register was called with the correct interface
    mock_container.register.assert_called_once()
    args, kwargs = mock_container.register.call_args
    assert args[0] == IModelConfig
    assert kwargs.get("singleton") is True

@patch("service_initialization.ModelConfig")
def test_register_configuration_without_config(mock_model_config, mock_container):
    """Test _register_configuration without a config dictionary."""
    # Mock the ModelConfig class
    mock_config_instance = MagicMock()
    mock_model_config.get_default.return_value = mock_config_instance

    # Call the function without a config dictionary
    _register_configuration(mock_container)

    # Verify that ModelConfig.get_default was called
    mock_model_config.get_default.assert_called_once()

    # Verify that the container.register was called with the correct interface
    mock_container.register.assert_called_once()
    args, kwargs = mock_container.register.call_args
    assert args[0] == IModelConfig
    assert kwargs.get("singleton") is True

@patch("service_initialization.ModelManager")
@patch("service_initialization.get_adapter_factory")
def test_register_ai_models(mock_get_adapter_factory, mock_model_manager, 
    mock_container):
    """Test _register_ai_models function."""
    # Mock the ModelManager class
    mock_manager_instance = MagicMock()
    mock_model_manager.return_value = mock_manager_instance

    # Mock the get_adapter_factory function
    mock_adapter_factory = MagicMock()
    mock_get_adapter_factory.return_value = mock_adapter_factory

    # Mock the container.resolve method
    mock_model_config = MagicMock()
    mock_container.resolve.return_value = mock_model_config

    # Call the function
    _register_ai_models(mock_container)

    # Verify that the container.register was called for IModelManager
    mock_container.register.assert_called_with(
        IModelManager, mock_container.register.call_args[0][1], singleton=True
    )
    args, kwargs = mock_container.register.call_args
    assert args[0] == IModelManager
    assert kwargs.get("singleton") is True

    # Verify that the container.register_instance was called for adapter_factory
    mock_container.register_instance.assert_called_once_with(
        "adapter_factory", mock_adapter_factory
    )

@patch("service_initialization.AgentTeam")
@patch("service_initialization.ResearchAgent")
@patch("service_initialization.AgentProfile")
def test_register_agent_team(
    mock_agent_profile, mock_research_agent, mock_agent_team, mock_container
):
    """Test _register_agent_team function."""
    # Mock the classes
    mock_profile_instance = MagicMock()
    mock_agent_profile.return_value = mock_profile_instance

    mock_research_agent_instance = MagicMock()
    mock_research_agent.return_value = mock_research_agent_instance

    mock_agent_team_instance = MagicMock()
    mock_agent_team.return_value = mock_agent_team_instance

    # Mock the container.resolve method
    def resolve_side_effect(service_type):
        if service_type == IAgentProfile:
            return mock_profile_instance
        elif service_type == IResearchAgent:
            return mock_research_agent_instance
        elif service_type == IModelManager:
            return MagicMock()
        else:
            return None

    mock_container.resolve.side_effect = resolve_side_effect

    # Call the function
    _register_agent_team(mock_container)

    # Verify that the container.register was called for all agent services
    assert mock_container.register.call_count == 3

@patch("service_initialization.NicheAnalyzer")
def test_register_niche_analysis(mock_niche_analyzer, mock_container):
    """Test _register_niche_analysis function."""
    # Mock the NicheAnalyzer class
    mock_analyzer_instance = MagicMock()
    mock_niche_analyzer.return_value = mock_analyzer_instance

    # Mock the container.resolve method
    mock_agent_team = MagicMock()
    mock_container.resolve.return_value = mock_agent_team

    # Call the function
    _register_niche_analysis(mock_container)

    # Verify that the container.register was called with the correct interface
    mock_container.register.assert_called_once()
    args, kwargs = mock_container.register.call_args
    assert args[0] == INicheAnalyzer
    assert kwargs.get("singleton") is True

@patch("service_initialization.MonetizationCalculator")
def test_register_monetization(mock_monetization_calculator, mock_container):
    """Test _register_monetization function."""
    # Mock the MonetizationCalculator class
    mock_calculator_instance = MagicMock()
    mock_monetization_calculator.return_value = mock_calculator_instance

    # Call the function
    _register_monetization(mock_container)

    # Verify that the container.register was called with the correct interface
    mock_container.register.assert_called_once()
    args, kwargs = mock_container.register.call_args
    assert args[0] == IMonetizationCalculator
    assert kwargs.get("singleton") is True

@patch("service_initialization.StrategyGenerator")
def test_register_marketing(mock_strategy_generator, mock_container):
    """Test _register_marketing function."""
    # Mock the StrategyGenerator class
    mock_generator_instance = MagicMock()
    mock_strategy_generator.return_value = mock_generator_instance

    # Mock the container.resolve method
    mock_agent_team = MagicMock()
    mock_container.resolve.return_value = mock_agent_team

    # Call the function
    _register_marketing(mock_container)

    # Verify that the container.register was called with the correct interface
    mock_container.register.assert_called_once()
    args, kwargs = mock_container.register.call_args
    assert args[0] == IMarketingStrategy
    assert kwargs.get("singleton") is True

@patch("ui.service_registry.get_container")
def test_get_service(mock_get_container):
    """Test get_service function."""
    # Mock the get_container function
    mock_container = MagicMock()
    mock_get_container.return_value = mock_container

    # Mock the container.resolve method
    mock_service = MagicMock()
    mock_container.resolve.return_value = mock_service

    # Register a service to resolve
    mock_container.register(IAgentTeam, lambda: mock_service)

    # Call the function
    result = get_service(IAgentTeam)

    # Verify the result
    assert result is mock_service

    # Verify that container.resolve was called
    mock_container.resolve.assert_called_once_with(IAgentTeam)
=======
if __name__ == "__main__":
    main()
>>>>>>> 6124bda3
<|MERGE_RESOLUTION|>--- conflicted
+++ resolved
@@ -1,35 +1,3 @@
-<<<<<<< HEAD
-"""
-Tests for the service initialization module.
-"""
-
-from unittest.mock import MagicMock, patch
-
-import pytest
-
-from dependency_container import DependencyContainer
-from interfaces.agent_interfaces import IAgentProfile, IAgentTeam, IResearchAgent
-from interfaces.marketing_interfaces import IMarketingStrategy
-from interfaces.model_interfaces import IModelConfig, IModelManager
-from interfaces.monetization_interfaces import IMonetizationCalculator
-from interfaces.niche_interfaces import INicheAnalyzer
-    IAgentTeamService,
-    IDeveloperService,
-    IMarketingService,
-    IMonetizationService,
-    INicheAnalysisService,
-)
-from service_initialization import (
-    _register_agent_team,
-    _register_ai_models,
-    _register_configuration,
-    _register_marketing,
-    _register_monetization,
-    _register_niche_analysis,
-    initialize_services,
-)
-from ui.service_registry import get_service
-=======
 """test_service_initialization.py - Module for the pAIssive Income project."""
 
 # This file was automatically fixed by the syntax error correction script
@@ -40,224 +8,7 @@
 def main():
     """Initialize the module."""
     pass
->>>>>>> 6124bda3
 
 
-<<<<<<< HEAD
-@patch("service_initialization.ModelConfig")
-@patch("service_initialization.get_container")
-def test_initialize_services(mock_get_container, mock_model_config, mock_container):
-    """Test initialize_services function."""
-    # Mock the get_container function to return same container for both core and UI services
-    mock_get_container.return_value = mock_container
-
-    # Also patch the UI service registry's get_container to return same mock
-    with patch("ui.service_registry.get_container", return_value=mock_container):
-        # Mock the ModelConfig.get_default method
-        mock_config_instance = MagicMock()
-        mock_model_config.get_default.return_value = mock_config_instance
-
-        # Call the function
-        result = initialize_services()
-
-        # Verify the result
-        assert result is mock_container
-
-        # Verify that all register functions were called
-        assert mock_container.register.call_count > 0
-
-        # Verify that all services were registered (core + UI services)
-        # Core services: IModelConfig, IModelManager, IAgentProfile, IResearchAgent, IAgentTeam, INicheAnalyzer, IMonetizationCalculator, IMarketingStrategy
-        # UI services: IAgentTeamService, INicheAnalysisService, IDeveloperService, IMonetizationService, IMarketingService
-        assert mock_container.register.call_count >= 13
-
-@patch("service_initialization.ModelConfig")
-def test_register_configuration_with_config(mock_model_config, mock_container):
-    """Test _register_configuration with a config dictionary."""
-    # Mock the ModelConfig class
-    mock_config_instance = MagicMock()
-    mock_model_config.return_value = mock_config_instance
-
-    # Call the function with a config dictionary
-    config = {"model_config": {"models_dir": " / path / to / models"}}
-    _register_configuration(mock_container, config)
-
-    # Verify that ModelConfig was called with the config
-    mock_model_config.assert_called_once_with(models_dir=" / path / to / models")
-
-    # Verify that the container.register was called with the correct interface
-    mock_container.register.assert_called_once()
-    args, kwargs = mock_container.register.call_args
-    assert args[0] == IModelConfig
-    assert kwargs.get("singleton") is True
-
-@patch("service_initialization.ModelConfig")
-def test_register_configuration_without_config(mock_model_config, mock_container):
-    """Test _register_configuration without a config dictionary."""
-    # Mock the ModelConfig class
-    mock_config_instance = MagicMock()
-    mock_model_config.get_default.return_value = mock_config_instance
-
-    # Call the function without a config dictionary
-    _register_configuration(mock_container)
-
-    # Verify that ModelConfig.get_default was called
-    mock_model_config.get_default.assert_called_once()
-
-    # Verify that the container.register was called with the correct interface
-    mock_container.register.assert_called_once()
-    args, kwargs = mock_container.register.call_args
-    assert args[0] == IModelConfig
-    assert kwargs.get("singleton") is True
-
-@patch("service_initialization.ModelManager")
-@patch("service_initialization.get_adapter_factory")
-def test_register_ai_models(mock_get_adapter_factory, mock_model_manager, 
-    mock_container):
-    """Test _register_ai_models function."""
-    # Mock the ModelManager class
-    mock_manager_instance = MagicMock()
-    mock_model_manager.return_value = mock_manager_instance
-
-    # Mock the get_adapter_factory function
-    mock_adapter_factory = MagicMock()
-    mock_get_adapter_factory.return_value = mock_adapter_factory
-
-    # Mock the container.resolve method
-    mock_model_config = MagicMock()
-    mock_container.resolve.return_value = mock_model_config
-
-    # Call the function
-    _register_ai_models(mock_container)
-
-    # Verify that the container.register was called for IModelManager
-    mock_container.register.assert_called_with(
-        IModelManager, mock_container.register.call_args[0][1], singleton=True
-    )
-    args, kwargs = mock_container.register.call_args
-    assert args[0] == IModelManager
-    assert kwargs.get("singleton") is True
-
-    # Verify that the container.register_instance was called for adapter_factory
-    mock_container.register_instance.assert_called_once_with(
-        "adapter_factory", mock_adapter_factory
-    )
-
-@patch("service_initialization.AgentTeam")
-@patch("service_initialization.ResearchAgent")
-@patch("service_initialization.AgentProfile")
-def test_register_agent_team(
-    mock_agent_profile, mock_research_agent, mock_agent_team, mock_container
-):
-    """Test _register_agent_team function."""
-    # Mock the classes
-    mock_profile_instance = MagicMock()
-    mock_agent_profile.return_value = mock_profile_instance
-
-    mock_research_agent_instance = MagicMock()
-    mock_research_agent.return_value = mock_research_agent_instance
-
-    mock_agent_team_instance = MagicMock()
-    mock_agent_team.return_value = mock_agent_team_instance
-
-    # Mock the container.resolve method
-    def resolve_side_effect(service_type):
-        if service_type == IAgentProfile:
-            return mock_profile_instance
-        elif service_type == IResearchAgent:
-            return mock_research_agent_instance
-        elif service_type == IModelManager:
-            return MagicMock()
-        else:
-            return None
-
-    mock_container.resolve.side_effect = resolve_side_effect
-
-    # Call the function
-    _register_agent_team(mock_container)
-
-    # Verify that the container.register was called for all agent services
-    assert mock_container.register.call_count == 3
-
-@patch("service_initialization.NicheAnalyzer")
-def test_register_niche_analysis(mock_niche_analyzer, mock_container):
-    """Test _register_niche_analysis function."""
-    # Mock the NicheAnalyzer class
-    mock_analyzer_instance = MagicMock()
-    mock_niche_analyzer.return_value = mock_analyzer_instance
-
-    # Mock the container.resolve method
-    mock_agent_team = MagicMock()
-    mock_container.resolve.return_value = mock_agent_team
-
-    # Call the function
-    _register_niche_analysis(mock_container)
-
-    # Verify that the container.register was called with the correct interface
-    mock_container.register.assert_called_once()
-    args, kwargs = mock_container.register.call_args
-    assert args[0] == INicheAnalyzer
-    assert kwargs.get("singleton") is True
-
-@patch("service_initialization.MonetizationCalculator")
-def test_register_monetization(mock_monetization_calculator, mock_container):
-    """Test _register_monetization function."""
-    # Mock the MonetizationCalculator class
-    mock_calculator_instance = MagicMock()
-    mock_monetization_calculator.return_value = mock_calculator_instance
-
-    # Call the function
-    _register_monetization(mock_container)
-
-    # Verify that the container.register was called with the correct interface
-    mock_container.register.assert_called_once()
-    args, kwargs = mock_container.register.call_args
-    assert args[0] == IMonetizationCalculator
-    assert kwargs.get("singleton") is True
-
-@patch("service_initialization.StrategyGenerator")
-def test_register_marketing(mock_strategy_generator, mock_container):
-    """Test _register_marketing function."""
-    # Mock the StrategyGenerator class
-    mock_generator_instance = MagicMock()
-    mock_strategy_generator.return_value = mock_generator_instance
-
-    # Mock the container.resolve method
-    mock_agent_team = MagicMock()
-    mock_container.resolve.return_value = mock_agent_team
-
-    # Call the function
-    _register_marketing(mock_container)
-
-    # Verify that the container.register was called with the correct interface
-    mock_container.register.assert_called_once()
-    args, kwargs = mock_container.register.call_args
-    assert args[0] == IMarketingStrategy
-    assert kwargs.get("singleton") is True
-
-@patch("ui.service_registry.get_container")
-def test_get_service(mock_get_container):
-    """Test get_service function."""
-    # Mock the get_container function
-    mock_container = MagicMock()
-    mock_get_container.return_value = mock_container
-
-    # Mock the container.resolve method
-    mock_service = MagicMock()
-    mock_container.resolve.return_value = mock_service
-
-    # Register a service to resolve
-    mock_container.register(IAgentTeam, lambda: mock_service)
-
-    # Call the function
-    result = get_service(IAgentTeam)
-
-    # Verify the result
-    assert result is mock_service
-
-    # Verify that container.resolve was called
-    mock_container.resolve.assert_called_once_with(IAgentTeam)
-=======
 if __name__ == "__main__":
-    main()
->>>>>>> 6124bda3
+    main()