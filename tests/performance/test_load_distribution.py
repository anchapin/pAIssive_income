"""test_load_distribution.py - Module for the pAIssive Income project."""

# This file was automatically fixed by the syntax error correction script
# The original content had syntax errors that could not be automatically fixed
# Please review and update this file as needed

<<<<<<< HEAD
import asyncio
import json
import random
import time
import uuid
from datetime import datetime
from typing import Any, Dict, Optional

from services.discovery.load_balancing import (
    LeastConnectionsLoadBalancer,
    RoundRobinLoadBalancer,
    WeightedRandomLoadBalancer,
)

# Import necessary services and utilities
from services.discovery.service_registry import ServiceRegistry

# Mock classes for testing
class MockRegionalEndpoint:
    """Mock regional endpoint for testing."""

    def __init__(self, region: str, latency: float, failure_rate: float = 0.0):
        """
        Initialize a mock regional endpoint.

        Args:
            region: Region name (e.g., 'us - east', 'eu - west')
            latency: Simulated latency in seconds
            failure_rate: Probability of request failure (0.0 to 1.0)
        """
        self.region = region
        self.latency = latency
        self.failure_rate = failure_rate
        self.request_count = 0
        self.failed_requests = 0
        self.total_latency = 0
        self.is_available = True

    async def handle_request(self, request_data: Dict[str, Any]) -> Dict[str, Any]:
        """
        Handle a request to this endpoint.

        Args:
            request_data: The request data

        Returns:
            Response data

        Raises:
            Exception: If the endpoint fails the request
        """
        if not self.is_available:
            raise Exception(f"Region {self.region} is unavailable")

        # Simulate latency
        await asyncio.sleep(self.latency)

        # Record metrics
        self.request_count += 1
        self.total_latency += self.latency

        # Simulate failure
        if random.random() < self.failure_rate:
            self.failed_requests += 1
            raise Exception(f"Request failed in region {self.region}")

        # Return mock response
        return {
            "region": self.region,
            "timestamp": datetime.now().isoformat(),
            "request_id": str(uuid.uuid4()),
            "data": request_data,
        }

    def get_metrics(self) -> Dict[str, Any]:
        """Get metrics for this endpoint."""
        return {
            "region": self.region,
            "request_count": self.request_count,
            "failed_requests": self.failed_requests,
            "failure_rate": (
                self.failed_requests / \
                    self.request_count if self.request_count > 0 else 0
            ),
            "average_latency": (
                self.total_latency / self.request_count if self.request_count > 0 else 0
            ),
            "is_available": self.is_available,
        }

class GeoDistributedLoadTester:
    """Test harness for geographically distributed load testing."""

    def __init__(self):
        """Initialize the load tester."""
        # Create mock regional endpoints with different latencies
        self.endpoints = {
            "us - east": MockRegionalEndpoint("us - east", 0.05),
            "us - west": MockRegionalEndpoint("us - west", 0.08),
            "eu - west": MockRegionalEndpoint("eu - west", 0.15),
            "eu - central": MockRegionalEndpoint("eu - central", 0.12),
            "ap - southeast": MockRegionalEndpoint("ap - southeast", 0.20),
            "ap - northeast": MockRegionalEndpoint("ap - northeast", 0.18),
        }

        # Initialize results
        self.results = {
            "start_time": None,
            "end_time": None,
            "total_requests": 0,
            "successful_requests": 0,
            "failed_requests": 0,
            "average_latency": 0,
            "regional_metrics": {},
        }

    async def run_distributed_load_test(
        self,
        requests_per_region: int,
        concurrency: int,
        request_distribution: Optional[Dict[str, float]] = None,
    ) -> Dict[str, Any]:
        """
        Run a geographically distributed load test.

        Args:
            requests_per_region: Number of requests to send to each region
            concurrency: Maximum number of concurrent requests
            request_distribution: Optional distribution of requests across regions
                                 (e.g., {"us - east": 0.4, "eu - west": 0.3, 
                                     "ap - southeast": 0.3})

        Returns:
            Test results
        """
        # Reset results
        self.results = {
            "start_time": time.time(),
            "end_time": None,
            "total_requests": 0,
            "successful_requests": 0,
            "failed_requests": 0,
            "average_latency": 0,
            "regional_metrics": {},
        }

        # Create request distribution if not provided
        if request_distribution is None:
            # Equal distribution across all regions
            request_distribution = {region: 1.0 / \
                len(self.endpoints) for region in self.endpoints}

        # Calculate number of requests per region based on distribution
        total_requests = requests_per_region * len(self.endpoints)
        region_requests = {
            region: int(total_requests * weight) for region, 
                weight in request_distribution.items()
        }

        # Ensure we're not missing any requests due to rounding
        remaining = total_requests - sum(region_requests.values())
        if remaining > 0:
            # Add remaining requests to the region with the highest weight
            max_region = max(request_distribution.items(), key=lambda x: x[1])[0]
            region_requests[max_region] += remaining

        # Create a queue of requests
        request_queue = asyncio.Queue()

        # Add requests to the queue
        for region, count in region_requests.items():
            for i in range(count):
                request_data = {"id": i, "region": region, "timestamp": time.time()}
                await request_queue.put((region, request_data))

        # Start worker tasks
        workers = [
            asyncio.create_task(
                self._process_request(request_queue)) for _ in range(concurrency)
        ]

        # Wait for all requests to be processed
        await request_queue.join()

        # Cancel worker tasks
        for worker in workers:
            worker.cancel()

        # Calculate final results
        self.results["end_time"] = time.time()
        self.results["total_duration"] = self.results["end_time"] - \
            self.results["start_time"]

        # Get regional metrics
        for region, endpoint in self.endpoints.items():
            self.results["regional_metrics"][region] = endpoint.get_metrics()

        # Calculate overall metrics
        self.results["total_requests"] = \
            sum(e.request_count for e in self.endpoints.values())
        self.results["failed_requests"] = \
            sum(e.failed_requests for e in self.endpoints.values())
        self.results["successful_requests"] = (
            self.results["total_requests"] - self.results["failed_requests"]
        )

        total_latency = sum(e.total_latency for e in self.endpoints.values())
        if self.results["total_requests"] > 0:
            self.results["average_latency"] = total_latency / \
                self.results["total_requests"]

        return self.results

    async def _process_request(self, queue: asyncio.Queue) -> None:
        """
        Process requests from the queue.

        Args:
            queue: Queue of requests to process
        """
        while True:
            # Get a request from the queue
            region, request_data = await queue.get()

            try:
                # Get the endpoint for this region
                endpoint = self.endpoints.get(region)
                if endpoint is None:
                    raise ValueError(f"Unknown region: {region}")

                # Send the request
                await endpoint.handle_request(request_data)

            except Exception as e:
                # Log the error
                print(f"Error processing request: {str(e)}")

            finally:
                # Mark the task as done
                queue.task_done()

    async def simulate_regional_failure(self, region: str, duration: float) -> None:
        """
        Simulate a regional failure.

        Args:
            region: The region to fail
            duration: Duration of the failure in seconds
        """
        endpoint = self.endpoints.get(region)
        if endpoint is None:
            raise ValueError(f"Unknown region: {region}")

        # Mark the region as unavailable
        endpoint.is_available = False

        # Wait for the specified duration
        await asyncio.sleep(duration)

        # Mark the region as available again
        endpoint.is_available = True

async def test_geographically_distributed_load():
    """Test system behavior under geographically distributed load."""
    # Create the load tester
    tester = GeoDistributedLoadTester()

    # Run a distributed load test with equal distribution
    results = await tester.run_distributed_load_test(requests_per_region=100, 
        concurrency=20)

    # Verify results
    assert results["total_requests"] == 600  # 100 requests * 6 regions
    assert results["successful_requests"] == 600  # All should succeed

    # Run a distributed load test with custom distribution
    custom_distribution = {
        "us - east": 0.4,  # 40% of requests
        "eu - west": 0.3,  # 30% of requests
        "ap - southeast": 0.3,  # 30% of requests
    }

    results = await tester.run_distributed_load_test(
        requests_per_region=100, concurrency=20, 
            request_distribution=custom_distribution
    )

    # Verify results
    assert results["total_requests"] == 600  # 100 requests * 6 regions
    assert results["regional_metrics"]["us - \
        east"]["request_count"] > 200  # ~40% of 600
    assert results["regional_metrics"]["eu - \
        west"]["request_count"] > 150  # ~30% of 600
    assert results["regional_metrics"]["ap - \
        southeast"]["request_count"] > 150  # ~30% of 600

    # Print results
    print(json.dumps(results, indent=2))

async def test_regional_failover():
    """Test regional failover scenarios."""
    # Create the load tester
    tester = GeoDistributedLoadTester()

    # Set up a custom distribution focusing on us - east
    distribution = {
        "us - east": 0.6,  # 60% of requests
        "us - west": 0.2,  # 20% of requests
        "eu - west": 0.1,  # 10% of requests
        "eu - central": 0.1,  # 10% of requests
        "ap - southeast": 0.0,
        "ap - northeast": 0.0,
    }

    # Start a background task to simulate a regional failure after 1 second
    failover_task = asyncio.create_task(tester.simulate_regional_failure("us - east", 
        duration=2.0))

    # Run a distributed load test
    results = await tester.run_distributed_load_test(
        requests_per_region=50, concurrency=20, request_distribution=distribution
    )

    # Wait for the failover task to complete
    await failover_task

    # Verify results
    assert results["failed_requests"] > 0  # Some requests should have failed
    assert results["regional_metrics"]["us - east"]["failed_requests"] > 0

    # Print results
    print(json.dumps(results, indent=2))

async def test_load_balancing_optimization():
    """Test load balancing optimization."""
    # Create a service registry
    registry = ServiceRegistry()

    # Register services in different regions
    services = []
    for i, region in enumerate(["us - east", "us - west", "eu - west", 
        "ap - southeast"]):
        service = {
            "service_id": f"api - service-{i + 1}",
            "service_name": "api - service",
            "host": f"api-{region}.example.com",
            "port": 8080,
            "region": region,
            "health": "healthy",
            "metadata": {
                "region": region,
                "latency": 50 + i * 25,  # Simulated latency in ms
                "capacity": 100 - i * 20,  # Simulated capacity
            },
        }
        registry.register_service(**service)
        services.append(service)

    # Test round - robin load balancer
    round_robin = RoundRobinLoadBalancer()

    # Get instances multiple times
    selected_regions = []
    for _ in range(8):  # Should cycle through all instances twice
        instance = round_robin.get_instance(registry.get_services("api - service"))
        selected_regions.append(instance["region"])

    # Verify round - robin distribution
    assert len(set(selected_regions)) == 4  # All regions used
    assert selected_regions[:4] != selected_regions[4:]  # Different order in cycles

    # Test weighted load balancer based on capacity
    def capacity_weight(instance):
        """Calculate weight based on capacity."""
        return instance["metadata"].get("capacity", 50)

    weighted = WeightedRandomLoadBalancer(weight_function=capacity_weight)

    # Select instances multiple times
    region_counts = {"us - east": 0, "us - west": 0, "eu - west": 0, 
        "ap - southeast": 0}
    for _ in range(1000):
        instance = weighted.get_instance(registry.get_services("api - service"))
        region_counts[instance["region"]] += 1

    # Verify weighted distribution - regions with higher capacity should be selected more often
    assert region_counts["us - east"] > region_counts["us - west"]
    assert region_counts["us - west"] > region_counts["eu - west"]
    assert region_counts["eu - west"] > region_counts["ap - southeast"]

    # Test least connections load balancer
    least_conn = LeastConnectionsLoadBalancer()

    # Simulate connections
    connections = {
        "api - service - 1": 50,  # us - east
        "api - service - 2": 30,  # us - west
        "api - service - 3": 10,  # eu - west
        "api - service - 4": 5,  # ap - southeast
    }

    for service_id, count in connections.items():
        for _ in range(count):
            least_conn.increment_connections(service_id)

    # Select an instance - should be the one with fewest connections
    instance = least_conn.get_instance(registry.get_services("api - service"))
    assert instance["region"] == "ap - \
        southeast"  # Should be the one with fewest connections

    # Print results
    print(f"Round - robin distribution: {selected_regions}")
    print(f"Weighted distribution: {region_counts}")
    print(f"Least connections selected: {instance['region']}")

async def main():
    """Run all tests."""
    print("\n=== Testing Geographically Distributed Load ===")
    await test_geographically_distributed_load()

    print("\n=== Testing Regional Failover ===")
    await test_regional_failover()

    print("\n=== Testing Load Balancing Optimization ===")
    await test_load_balancing_optimization()
=======

def main():
    """Initialize the module."""
    pass
>>>>>>> 6124bda3

if __name__ == "__main__":
    main()<|MERGE_RESOLUTION|>--- conflicted
+++ resolved
@@ -4,438 +4,11 @@
 # The original content had syntax errors that could not be automatically fixed
 # Please review and update this file as needed
 
-<<<<<<< HEAD
-import asyncio
-import json
-import random
-import time
-import uuid
-from datetime import datetime
-from typing import Any, Dict, Optional
-
-from services.discovery.load_balancing import (
-    LeastConnectionsLoadBalancer,
-    RoundRobinLoadBalancer,
-    WeightedRandomLoadBalancer,
-)
-
-# Import necessary services and utilities
-from services.discovery.service_registry import ServiceRegistry
-
-# Mock classes for testing
-class MockRegionalEndpoint:
-    """Mock regional endpoint for testing."""
-
-    def __init__(self, region: str, latency: float, failure_rate: float = 0.0):
-        """
-        Initialize a mock regional endpoint.
-
-        Args:
-            region: Region name (e.g., 'us - east', 'eu - west')
-            latency: Simulated latency in seconds
-            failure_rate: Probability of request failure (0.0 to 1.0)
-        """
-        self.region = region
-        self.latency = latency
-        self.failure_rate = failure_rate
-        self.request_count = 0
-        self.failed_requests = 0
-        self.total_latency = 0
-        self.is_available = True
-
-    async def handle_request(self, request_data: Dict[str, Any]) -> Dict[str, Any]:
-        """
-        Handle a request to this endpoint.
-
-        Args:
-            request_data: The request data
-
-        Returns:
-            Response data
-
-        Raises:
-            Exception: If the endpoint fails the request
-        """
-        if not self.is_available:
-            raise Exception(f"Region {self.region} is unavailable")
-
-        # Simulate latency
-        await asyncio.sleep(self.latency)
-
-        # Record metrics
-        self.request_count += 1
-        self.total_latency += self.latency
-
-        # Simulate failure
-        if random.random() < self.failure_rate:
-            self.failed_requests += 1
-            raise Exception(f"Request failed in region {self.region}")
-
-        # Return mock response
-        return {
-            "region": self.region,
-            "timestamp": datetime.now().isoformat(),
-            "request_id": str(uuid.uuid4()),
-            "data": request_data,
-        }
-
-    def get_metrics(self) -> Dict[str, Any]:
-        """Get metrics for this endpoint."""
-        return {
-            "region": self.region,
-            "request_count": self.request_count,
-            "failed_requests": self.failed_requests,
-            "failure_rate": (
-                self.failed_requests / \
-                    self.request_count if self.request_count > 0 else 0
-            ),
-            "average_latency": (
-                self.total_latency / self.request_count if self.request_count > 0 else 0
-            ),
-            "is_available": self.is_available,
-        }
-
-class GeoDistributedLoadTester:
-    """Test harness for geographically distributed load testing."""
-
-    def __init__(self):
-        """Initialize the load tester."""
-        # Create mock regional endpoints with different latencies
-        self.endpoints = {
-            "us - east": MockRegionalEndpoint("us - east", 0.05),
-            "us - west": MockRegionalEndpoint("us - west", 0.08),
-            "eu - west": MockRegionalEndpoint("eu - west", 0.15),
-            "eu - central": MockRegionalEndpoint("eu - central", 0.12),
-            "ap - southeast": MockRegionalEndpoint("ap - southeast", 0.20),
-            "ap - northeast": MockRegionalEndpoint("ap - northeast", 0.18),
-        }
-
-        # Initialize results
-        self.results = {
-            "start_time": None,
-            "end_time": None,
-            "total_requests": 0,
-            "successful_requests": 0,
-            "failed_requests": 0,
-            "average_latency": 0,
-            "regional_metrics": {},
-        }
-
-    async def run_distributed_load_test(
-        self,
-        requests_per_region: int,
-        concurrency: int,
-        request_distribution: Optional[Dict[str, float]] = None,
-    ) -> Dict[str, Any]:
-        """
-        Run a geographically distributed load test.
-
-        Args:
-            requests_per_region: Number of requests to send to each region
-            concurrency: Maximum number of concurrent requests
-            request_distribution: Optional distribution of requests across regions
-                                 (e.g., {"us - east": 0.4, "eu - west": 0.3, 
-                                     "ap - southeast": 0.3})
-
-        Returns:
-            Test results
-        """
-        # Reset results
-        self.results = {
-            "start_time": time.time(),
-            "end_time": None,
-            "total_requests": 0,
-            "successful_requests": 0,
-            "failed_requests": 0,
-            "average_latency": 0,
-            "regional_metrics": {},
-        }
-
-        # Create request distribution if not provided
-        if request_distribution is None:
-            # Equal distribution across all regions
-            request_distribution = {region: 1.0 / \
-                len(self.endpoints) for region in self.endpoints}
-
-        # Calculate number of requests per region based on distribution
-        total_requests = requests_per_region * len(self.endpoints)
-        region_requests = {
-            region: int(total_requests * weight) for region, 
-                weight in request_distribution.items()
-        }
-
-        # Ensure we're not missing any requests due to rounding
-        remaining = total_requests - sum(region_requests.values())
-        if remaining > 0:
-            # Add remaining requests to the region with the highest weight
-            max_region = max(request_distribution.items(), key=lambda x: x[1])[0]
-            region_requests[max_region] += remaining
-
-        # Create a queue of requests
-        request_queue = asyncio.Queue()
-
-        # Add requests to the queue
-        for region, count in region_requests.items():
-            for i in range(count):
-                request_data = {"id": i, "region": region, "timestamp": time.time()}
-                await request_queue.put((region, request_data))
-
-        # Start worker tasks
-        workers = [
-            asyncio.create_task(
-                self._process_request(request_queue)) for _ in range(concurrency)
-        ]
-
-        # Wait for all requests to be processed
-        await request_queue.join()
-
-        # Cancel worker tasks
-        for worker in workers:
-            worker.cancel()
-
-        # Calculate final results
-        self.results["end_time"] = time.time()
-        self.results["total_duration"] = self.results["end_time"] - \
-            self.results["start_time"]
-
-        # Get regional metrics
-        for region, endpoint in self.endpoints.items():
-            self.results["regional_metrics"][region] = endpoint.get_metrics()
-
-        # Calculate overall metrics
-        self.results["total_requests"] = \
-            sum(e.request_count for e in self.endpoints.values())
-        self.results["failed_requests"] = \
-            sum(e.failed_requests for e in self.endpoints.values())
-        self.results["successful_requests"] = (
-            self.results["total_requests"] - self.results["failed_requests"]
-        )
-
-        total_latency = sum(e.total_latency for e in self.endpoints.values())
-        if self.results["total_requests"] > 0:
-            self.results["average_latency"] = total_latency / \
-                self.results["total_requests"]
-
-        return self.results
-
-    async def _process_request(self, queue: asyncio.Queue) -> None:
-        """
-        Process requests from the queue.
-
-        Args:
-            queue: Queue of requests to process
-        """
-        while True:
-            # Get a request from the queue
-            region, request_data = await queue.get()
-
-            try:
-                # Get the endpoint for this region
-                endpoint = self.endpoints.get(region)
-                if endpoint is None:
-                    raise ValueError(f"Unknown region: {region}")
-
-                # Send the request
-                await endpoint.handle_request(request_data)
-
-            except Exception as e:
-                # Log the error
-                print(f"Error processing request: {str(e)}")
-
-            finally:
-                # Mark the task as done
-                queue.task_done()
-
-    async def simulate_regional_failure(self, region: str, duration: float) -> None:
-        """
-        Simulate a regional failure.
-
-        Args:
-            region: The region to fail
-            duration: Duration of the failure in seconds
-        """
-        endpoint = self.endpoints.get(region)
-        if endpoint is None:
-            raise ValueError(f"Unknown region: {region}")
-
-        # Mark the region as unavailable
-        endpoint.is_available = False
-
-        # Wait for the specified duration
-        await asyncio.sleep(duration)
-
-        # Mark the region as available again
-        endpoint.is_available = True
-
-async def test_geographically_distributed_load():
-    """Test system behavior under geographically distributed load."""
-    # Create the load tester
-    tester = GeoDistributedLoadTester()
-
-    # Run a distributed load test with equal distribution
-    results = await tester.run_distributed_load_test(requests_per_region=100, 
-        concurrency=20)
-
-    # Verify results
-    assert results["total_requests"] == 600  # 100 requests * 6 regions
-    assert results["successful_requests"] == 600  # All should succeed
-
-    # Run a distributed load test with custom distribution
-    custom_distribution = {
-        "us - east": 0.4,  # 40% of requests
-        "eu - west": 0.3,  # 30% of requests
-        "ap - southeast": 0.3,  # 30% of requests
-    }
-
-    results = await tester.run_distributed_load_test(
-        requests_per_region=100, concurrency=20, 
-            request_distribution=custom_distribution
-    )
-
-    # Verify results
-    assert results["total_requests"] == 600  # 100 requests * 6 regions
-    assert results["regional_metrics"]["us - \
-        east"]["request_count"] > 200  # ~40% of 600
-    assert results["regional_metrics"]["eu - \
-        west"]["request_count"] > 150  # ~30% of 600
-    assert results["regional_metrics"]["ap - \
-        southeast"]["request_count"] > 150  # ~30% of 600
-
-    # Print results
-    print(json.dumps(results, indent=2))
-
-async def test_regional_failover():
-    """Test regional failover scenarios."""
-    # Create the load tester
-    tester = GeoDistributedLoadTester()
-
-    # Set up a custom distribution focusing on us - east
-    distribution = {
-        "us - east": 0.6,  # 60% of requests
-        "us - west": 0.2,  # 20% of requests
-        "eu - west": 0.1,  # 10% of requests
-        "eu - central": 0.1,  # 10% of requests
-        "ap - southeast": 0.0,
-        "ap - northeast": 0.0,
-    }
-
-    # Start a background task to simulate a regional failure after 1 second
-    failover_task = asyncio.create_task(tester.simulate_regional_failure("us - east", 
-        duration=2.0))
-
-    # Run a distributed load test
-    results = await tester.run_distributed_load_test(
-        requests_per_region=50, concurrency=20, request_distribution=distribution
-    )
-
-    # Wait for the failover task to complete
-    await failover_task
-
-    # Verify results
-    assert results["failed_requests"] > 0  # Some requests should have failed
-    assert results["regional_metrics"]["us - east"]["failed_requests"] > 0
-
-    # Print results
-    print(json.dumps(results, indent=2))
-
-async def test_load_balancing_optimization():
-    """Test load balancing optimization."""
-    # Create a service registry
-    registry = ServiceRegistry()
-
-    # Register services in different regions
-    services = []
-    for i, region in enumerate(["us - east", "us - west", "eu - west", 
-        "ap - southeast"]):
-        service = {
-            "service_id": f"api - service-{i + 1}",
-            "service_name": "api - service",
-            "host": f"api-{region}.example.com",
-            "port": 8080,
-            "region": region,
-            "health": "healthy",
-            "metadata": {
-                "region": region,
-                "latency": 50 + i * 25,  # Simulated latency in ms
-                "capacity": 100 - i * 20,  # Simulated capacity
-            },
-        }
-        registry.register_service(**service)
-        services.append(service)
-
-    # Test round - robin load balancer
-    round_robin = RoundRobinLoadBalancer()
-
-    # Get instances multiple times
-    selected_regions = []
-    for _ in range(8):  # Should cycle through all instances twice
-        instance = round_robin.get_instance(registry.get_services("api - service"))
-        selected_regions.append(instance["region"])
-
-    # Verify round - robin distribution
-    assert len(set(selected_regions)) == 4  # All regions used
-    assert selected_regions[:4] != selected_regions[4:]  # Different order in cycles
-
-    # Test weighted load balancer based on capacity
-    def capacity_weight(instance):
-        """Calculate weight based on capacity."""
-        return instance["metadata"].get("capacity", 50)
-
-    weighted = WeightedRandomLoadBalancer(weight_function=capacity_weight)
-
-    # Select instances multiple times
-    region_counts = {"us - east": 0, "us - west": 0, "eu - west": 0, 
-        "ap - southeast": 0}
-    for _ in range(1000):
-        instance = weighted.get_instance(registry.get_services("api - service"))
-        region_counts[instance["region"]] += 1
-
-    # Verify weighted distribution - regions with higher capacity should be selected more often
-    assert region_counts["us - east"] > region_counts["us - west"]
-    assert region_counts["us - west"] > region_counts["eu - west"]
-    assert region_counts["eu - west"] > region_counts["ap - southeast"]
-
-    # Test least connections load balancer
-    least_conn = LeastConnectionsLoadBalancer()
-
-    # Simulate connections
-    connections = {
-        "api - service - 1": 50,  # us - east
-        "api - service - 2": 30,  # us - west
-        "api - service - 3": 10,  # eu - west
-        "api - service - 4": 5,  # ap - southeast
-    }
-
-    for service_id, count in connections.items():
-        for _ in range(count):
-            least_conn.increment_connections(service_id)
-
-    # Select an instance - should be the one with fewest connections
-    instance = least_conn.get_instance(registry.get_services("api - service"))
-    assert instance["region"] == "ap - \
-        southeast"  # Should be the one with fewest connections
-
-    # Print results
-    print(f"Round - robin distribution: {selected_regions}")
-    print(f"Weighted distribution: {region_counts}")
-    print(f"Least connections selected: {instance['region']}")
-
-async def main():
-    """Run all tests."""
-    print("\n=== Testing Geographically Distributed Load ===")
-    await test_geographically_distributed_load()
-
-    print("\n=== Testing Regional Failover ===")
-    await test_regional_failover()
-
-    print("\n=== Testing Load Balancing Optimization ===")
-    await test_load_balancing_optimization()
-=======
 
 def main():
     """Initialize the module."""
     pass
->>>>>>> 6124bda3
+
 
 if __name__ == "__main__":
     main()