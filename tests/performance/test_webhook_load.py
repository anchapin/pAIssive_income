"""test_webhook_load.py - Module for the pAIssive Income project."""

# This file was automatically fixed by the syntax error correction script
# The original content had syntax errors that could not be automatically fixed
# Please review and update this file as needed

<<<<<<< HEAD
import asyncio
import json
import random
import time
import uuid
from datetime import datetime, timezone
from typing import Any, Dict, List, Optional
from unittest.mock import MagicMock, patch

import httpx

from api.schemas.webhook import WebhookDeliveryStatus, WebhookEventType
from api.services.webhook_service import WebhookService

# Test configuration
WEBHOOK_COUNT = 100  # Number of webhooks to create
EVENT_BATCH_SIZE = 1000  # Number of events per batch
TOTAL_EVENTS = 10000  # Total number of events to process
MAX_CONCURRENCY = 100  # Maximum number of concurrent deliveries
TEST_DURATION_SECONDS = 60  # Duration of the load test in seconds

# Mock server configuration
MOCK_SERVERS = [
    {"url": "https://server1.example.com / webhook", "avg_response_time": 0.05, 
        "error_rate": 0.01},
    {"url": "https://server2.example.com / webhook", "avg_response_time": 0.1, 
        "error_rate": 0.05},
    {"url": "https://server3.example.com / webhook", "avg_response_time": 0.2, 
        "error_rate": 0.1},
    {"url": "https://server4.example.com / webhook", "avg_response_time": 0.5, 
        "error_rate": 0.2},
    {"url": "https://server5.example.com / webhook", "avg_response_time": 1.0, 
        "error_rate": 0.3},
]


class MockServer:
    """Mock server for load testing."""

    def __init__(self, url: str, avg_response_time: float, error_rate: float):
        self.url = url
        self.avg_response_time = avg_response_time
        self.error_rate = error_rate
        self.requests_received = 0
        self.successful_requests = 0
        self.failed_requests = 0

    async def handle_request(self, request: httpx.Request) -> httpx.Response:
        """Handle a webhook request."""
        self.requests_received += 1

        # Simulate network delay with some randomness
        delay = random.normalvariate(self.avg_response_time, 
            self.avg_response_time * 0.2)
        delay = max(0.01, delay)  # Ensure delay is at least 10ms
        await asyncio.sleep(delay)

        # Determine if request should fail
        should_fail = random.random() < self.error_rate

        if should_fail:
            self.failed_requests += 1
            response = httpx.Response(
                status_code=random.choice([429, 500, 502, 503, 504]),
                content=f"Error processing webhook: {random.choice(['Timeout', 
                    'Server Error', 'Rate Limited'])}".encode(),
                request=request,
            )
        else:
            self.successful_requests += 1
            response = httpx.Response(
                status_code=200,
                content=json.dumps({"success": True, 
                    "message": "Webhook received"}).encode(),
                request=request,
            )

        return response


class LoadTestEnvironment:
    """Environment for load testing webhooks."""

    def __init__(self):
        self.service = WebhookService()
        self.mock_servers = [MockServer(**server) for server in MOCK_SERVERS]
        self.webhooks = []
        self.events_queue = asyncio.Queue()
        self.results = {
            "start_time": None,
            "end_time": None,
            "total_duration": 0,
            "total_events": 0,
            "successful_events": 0,
            "failed_events": 0,
            "events_per_second": 0,
            "webhook_stats": [],
            "server_stats": [],
            "latency_stats": {
                "min": 0,
                "max": 0,
                "avg": 0,
                "p50": 0,
                "p90": 0,
                "p95": 0,
                "p99": 0,
            },
        }
        self.latencies = []

    async def setup(self):
        """Set up the test environment."""
        # Start the webhook service
        await self.service.start()

        # Create test webhooks
        for i in range(WEBHOOK_COUNT):
            # Select a random mock server
            server = random.choice(self.mock_servers)

            # Create webhook data
            webhook_data = {
                "url": server.url,
                "events": [
                    WebhookEventType.USER_CREATED,
                    WebhookEventType.PAYMENT_RECEIVED,
                    WebhookEventType.SUBSCRIPTION_CREATED,
                ],
                "description": f"Load test webhook {i}",
                "headers": {"Authorization": f"Bearer test - token-{i}"},
                "is_active": True,
            }

            # Register webhook
            webhook = await self.service.register_webhook(webhook_data)
            webhook["server"] = server  # Store reference to mock server
            self.webhooks.append(webhook)

    async def teardown(self):
        """Clean up the test environment."""
        # Delete all webhooks
        for webhook in self.webhooks:
            await self.service.delete_webhook(webhook["id"])

        # Stop the webhook service
        await self.service.stop()

    async def generate_events(self, count: int):
        """Generate test events and add them to the queue."""
        for i in range(count):
            # Create event data
            event_data = {
                "id": str(uuid.uuid4()),
                "user_id": f"user-{random.randint(1, 1000)}",
                "username": f"testuser{random.randint(1, 1000)}",
                "email": f"test{random.randint(1, 1000)}@example.com",
                "created_at": datetime.now(timezone.utc).isoformat(),
                "metadata": {"source": "load_test", "batch": i // EVENT_BATCH_SIZE, 
                    "index": i},
            }

            # Select a random webhook and event type
            webhook = random.choice(self.webhooks)
            event_type = random.choice(webhook["events"])

            # Add to queue
            await self.events_queue.put((webhook, event_type, event_data))

    async def process_events(self, worker_id: int):
        """Process events from the queue."""
        while True:
            try:
                # Get next event from queue with timeout
                try:
                    webhook, event_type, event_data = await asyncio.wait_for(
                        self.events_queue.get(), timeout=0.1
                    )
                except asyncio.TimeoutError:
                    # Check if we should continue
                    if (
                        self.events_queue.empty()
                        and time.time() - \
                            self.results["start_time"] >= TEST_DURATION_SECONDS
                    ):
                        break
                    continue

                # Mock the server response
                server = webhook["server"]

                # Patch httpx.AsyncClient.post to use our mock server
                async def mock_post(*args, **kwargs):
                    return await server.handle_request(httpx.Request("POST", 
                        server.url))

                with patch("httpx.AsyncClient.post", mock_post):
                    # Record start time
                    start_time = time.time()

                    # Deliver event
                    try:
                        delivery = await self.service.deliver_event(
                            webhook_id=webhook["id"], event_type=event_type, 
                                event_data=event_data
                        )

                        # Record latency
                        latency = time.time() - start_time
                        self.latencies.append(latency)

                        # Update stats
                        if delivery["status"] == WebhookDeliveryStatus.SUCCESS:
                            self.results["successful_events"] += 1
                        else:
                            self.results["failed_events"] += 1

                        self.results["total_events"] += 1

                    except Exception as e:
                        self.results["failed_events"] += 1
                        self.results["total_events"] += 1
                        print(f"Worker {worker_id} error: {str(e)}")

                # Mark task as done
                self.events_queue.task_done()

            except asyncio.CancelledError:
                break
            except Exception as e:
                print(f"Worker {worker_id} unexpected error: {str(e)}")

    def calculate_latency_percentiles(self):
        """Calculate latency percentiles."""
        if not self.latencies:
            return

        sorted_latencies = sorted(self.latencies)
        self.results["latency_stats"]["min"] = sorted_latencies[0]
        self.results["latency_stats"]["max"] = sorted_latencies[-1]
        self.results["latency_stats"]["avg"] = sum(sorted_latencies) / \
            len(sorted_latencies)
        self.results["latency_stats"]["p50"] = \
            sorted_latencies[int(len(sorted_latencies) * 0.5)]
        self.results["latency_stats"]["p90"] = \
            sorted_latencies[int(len(sorted_latencies) * 0.9)]
        self.results["latency_stats"]["p95"] = \
            sorted_latencies[int(len(sorted_latencies) * 0.95)]
        self.results["latency_stats"]["p99"] = \
            sorted_latencies[int(len(sorted_latencies) * 0.99)]

    def collect_stats(self):
        """Collect statistics from the test."""
        # Calculate duration
        self.results["end_time"] = time.time()
        self.results["total_duration"] = self.results["end_time"] - \
            self.results["start_time"]

        # Calculate events per second
        if self.results["total_duration"] > 0:
            self.results["events_per_second"] = (
                self.results["total_events"] / self.results["total_duration"]
            )

        # Collect server stats
        for server in self.mock_servers:
            self.results["server_stats"].append(
                {
                    "url": server.url,
                    "requests_received": server.requests_received,
                    "successful_requests": server.successful_requests,
                    "failed_requests": server.failed_requests,
                    "success_rate": (
                        server.successful_requests / server.requests_received
                        if server.requests_received > 0
                        else 0
                    ),
                }
            )

        # Calculate latency percentiles
        self.calculate_latency_percentiles()

    async def run_load_test(self):
        """Run the load test."""
        try:
            # Set up the environment
            print("Setting up test environment...")
            await self.setup()

            # Start timing
            self.results["start_time"] = time.time()

            # Generate initial batch of events
            print(f"Generating {EVENT_BATCH_SIZE} initial events...")
            await self.generate_events(EVENT_BATCH_SIZE)

            # Start worker tasks
            print(f"Starting {MAX_CONCURRENCY} worker tasks...")
            workers = \
                [asyncio.create_task(self.process_events(i)) for i in range(MAX_CONCURRENCY)]

            # Generate events periodically
            events_generated = EVENT_BATCH_SIZE
            while (
                time.time() - self.results["start_time"] < TEST_DURATION_SECONDS
                and events_generated < TOTAL_EVENTS
            ):
                # Generate more events if queue is getting empty
                if self.events_queue.qsize() < EVENT_BATCH_SIZE / 2:
                    batch_size = min(EVENT_BATCH_SIZE, TOTAL_EVENTS - events_generated)
                    if batch_size > 0:
                        print(f"Generating {batch_size} more events...")
                        await self.generate_events(batch_size)
                        events_generated += batch_size

                # Wait a bit before checking again
                await asyncio.sleep(1)

            # Wait for all events to be processed
            print("Waiting for all events to be processed...")
            await self.events_queue.join()

            # Cancel worker tasks
            print("Cancelling worker tasks...")
            for worker in workers:
                worker.cancel()

            await asyncio.gather(*workers, return_exceptions=True)

            # Collect stats
            print("Collecting statistics...")
            self.collect_stats()

            # Print results
            self.print_results()

            # Save results to file
            with open("webhook_load_test_results.json", "w") as f:
                # Convert datetime to string for JSON serialization
                results_copy = self.results.copy()
                results_copy["start_time"] = datetime.fromtimestamp(
                    results_copy["start_time"]
                ).isoformat()
                results_copy["end_time"] = datetime.fromtimestamp(
                    results_copy["end_time"]
                ).isoformat()
                json.dump(results_copy, f, indent=2)

        finally:
            # Clean up
            print("Cleaning up...")
            await self.teardown()

    def print_results(self):
        """Print the test results."""
        print("\n=== Webhook Load Test Results ===")
        print(f"Duration: {self.results['total_duration']:.2f} seconds")
        print(f"Total events: {self.results['total_events']}")
        print(
            f"Successful events: {self.results['successful_events']} (
                {self.results['successful_events'] / self.results['total_events'] * 100:.2f}%)"
        )
        print(
            f"Failed events: {self.results['failed_events']} (
                {self.results['failed_events'] / self.results['total_events'] * 100:.2f}%)"
        )
        print(f"Events per second: {self.results['events_per_second']:.2f}")

        print("\nLatency Statistics:")
        print(f"  Min: {self.results['latency_stats']['min'] * 1000:.2f} ms")
        print(f"  Max: {self.results['latency_stats']['max'] * 1000:.2f} ms")
        print(f"  Avg: {self.results['latency_stats']['avg'] * 1000:.2f} ms")
        print(f"  P50: {self.results['latency_stats']['p50'] * 1000:.2f} ms")
        print(f"  P90: {self.results['latency_stats']['p90'] * 1000:.2f} ms")
        print(f"  P95: {self.results['latency_stats']['p95'] * 1000:.2f} ms")
        print(f"  P99: {self.results['latency_stats']['p99'] * 1000:.2f} ms")

        print("\nServer Statistics:")
        for server in self.results["server_stats"]:
            print(f"  {server['url']}:")
            print(f"    Requests: {server['requests_received']}")
            print(f"    Success rate: {server['success_rate'] * 100:.2f}%")


async def main():
    """Run the load test."""
    env = LoadTestEnvironment()
    await env.run_load_test()
=======

def main():
    """Initialize the module."""
    pass

>>>>>>> 6124bda3


if __name__ == "__main__":
    main()<|MERGE_RESOLUTION|>--- conflicted
+++ resolved
@@ -4,403 +4,11 @@
 # The original content had syntax errors that could not be automatically fixed
 # Please review and update this file as needed
 
-<<<<<<< HEAD
-import asyncio
-import json
-import random
-import time
-import uuid
-from datetime import datetime, timezone
-from typing import Any, Dict, List, Optional
-from unittest.mock import MagicMock, patch
-
-import httpx
-
-from api.schemas.webhook import WebhookDeliveryStatus, WebhookEventType
-from api.services.webhook_service import WebhookService
-
-# Test configuration
-WEBHOOK_COUNT = 100  # Number of webhooks to create
-EVENT_BATCH_SIZE = 1000  # Number of events per batch
-TOTAL_EVENTS = 10000  # Total number of events to process
-MAX_CONCURRENCY = 100  # Maximum number of concurrent deliveries
-TEST_DURATION_SECONDS = 60  # Duration of the load test in seconds
-
-# Mock server configuration
-MOCK_SERVERS = [
-    {"url": "https://server1.example.com / webhook", "avg_response_time": 0.05, 
-        "error_rate": 0.01},
-    {"url": "https://server2.example.com / webhook", "avg_response_time": 0.1, 
-        "error_rate": 0.05},
-    {"url": "https://server3.example.com / webhook", "avg_response_time": 0.2, 
-        "error_rate": 0.1},
-    {"url": "https://server4.example.com / webhook", "avg_response_time": 0.5, 
-        "error_rate": 0.2},
-    {"url": "https://server5.example.com / webhook", "avg_response_time": 1.0, 
-        "error_rate": 0.3},
-]
-
-
-class MockServer:
-    """Mock server for load testing."""
-
-    def __init__(self, url: str, avg_response_time: float, error_rate: float):
-        self.url = url
-        self.avg_response_time = avg_response_time
-        self.error_rate = error_rate
-        self.requests_received = 0
-        self.successful_requests = 0
-        self.failed_requests = 0
-
-    async def handle_request(self, request: httpx.Request) -> httpx.Response:
-        """Handle a webhook request."""
-        self.requests_received += 1
-
-        # Simulate network delay with some randomness
-        delay = random.normalvariate(self.avg_response_time, 
-            self.avg_response_time * 0.2)
-        delay = max(0.01, delay)  # Ensure delay is at least 10ms
-        await asyncio.sleep(delay)
-
-        # Determine if request should fail
-        should_fail = random.random() < self.error_rate
-
-        if should_fail:
-            self.failed_requests += 1
-            response = httpx.Response(
-                status_code=random.choice([429, 500, 502, 503, 504]),
-                content=f"Error processing webhook: {random.choice(['Timeout', 
-                    'Server Error', 'Rate Limited'])}".encode(),
-                request=request,
-            )
-        else:
-            self.successful_requests += 1
-            response = httpx.Response(
-                status_code=200,
-                content=json.dumps({"success": True, 
-                    "message": "Webhook received"}).encode(),
-                request=request,
-            )
-
-        return response
-
-
-class LoadTestEnvironment:
-    """Environment for load testing webhooks."""
-
-    def __init__(self):
-        self.service = WebhookService()
-        self.mock_servers = [MockServer(**server) for server in MOCK_SERVERS]
-        self.webhooks = []
-        self.events_queue = asyncio.Queue()
-        self.results = {
-            "start_time": None,
-            "end_time": None,
-            "total_duration": 0,
-            "total_events": 0,
-            "successful_events": 0,
-            "failed_events": 0,
-            "events_per_second": 0,
-            "webhook_stats": [],
-            "server_stats": [],
-            "latency_stats": {
-                "min": 0,
-                "max": 0,
-                "avg": 0,
-                "p50": 0,
-                "p90": 0,
-                "p95": 0,
-                "p99": 0,
-            },
-        }
-        self.latencies = []
-
-    async def setup(self):
-        """Set up the test environment."""
-        # Start the webhook service
-        await self.service.start()
-
-        # Create test webhooks
-        for i in range(WEBHOOK_COUNT):
-            # Select a random mock server
-            server = random.choice(self.mock_servers)
-
-            # Create webhook data
-            webhook_data = {
-                "url": server.url,
-                "events": [
-                    WebhookEventType.USER_CREATED,
-                    WebhookEventType.PAYMENT_RECEIVED,
-                    WebhookEventType.SUBSCRIPTION_CREATED,
-                ],
-                "description": f"Load test webhook {i}",
-                "headers": {"Authorization": f"Bearer test - token-{i}"},
-                "is_active": True,
-            }
-
-            # Register webhook
-            webhook = await self.service.register_webhook(webhook_data)
-            webhook["server"] = server  # Store reference to mock server
-            self.webhooks.append(webhook)
-
-    async def teardown(self):
-        """Clean up the test environment."""
-        # Delete all webhooks
-        for webhook in self.webhooks:
-            await self.service.delete_webhook(webhook["id"])
-
-        # Stop the webhook service
-        await self.service.stop()
-
-    async def generate_events(self, count: int):
-        """Generate test events and add them to the queue."""
-        for i in range(count):
-            # Create event data
-            event_data = {
-                "id": str(uuid.uuid4()),
-                "user_id": f"user-{random.randint(1, 1000)}",
-                "username": f"testuser{random.randint(1, 1000)}",
-                "email": f"test{random.randint(1, 1000)}@example.com",
-                "created_at": datetime.now(timezone.utc).isoformat(),
-                "metadata": {"source": "load_test", "batch": i // EVENT_BATCH_SIZE, 
-                    "index": i},
-            }
-
-            # Select a random webhook and event type
-            webhook = random.choice(self.webhooks)
-            event_type = random.choice(webhook["events"])
-
-            # Add to queue
-            await self.events_queue.put((webhook, event_type, event_data))
-
-    async def process_events(self, worker_id: int):
-        """Process events from the queue."""
-        while True:
-            try:
-                # Get next event from queue with timeout
-                try:
-                    webhook, event_type, event_data = await asyncio.wait_for(
-                        self.events_queue.get(), timeout=0.1
-                    )
-                except asyncio.TimeoutError:
-                    # Check if we should continue
-                    if (
-                        self.events_queue.empty()
-                        and time.time() - \
-                            self.results["start_time"] >= TEST_DURATION_SECONDS
-                    ):
-                        break
-                    continue
-
-                # Mock the server response
-                server = webhook["server"]
-
-                # Patch httpx.AsyncClient.post to use our mock server
-                async def mock_post(*args, **kwargs):
-                    return await server.handle_request(httpx.Request("POST", 
-                        server.url))
-
-                with patch("httpx.AsyncClient.post", mock_post):
-                    # Record start time
-                    start_time = time.time()
-
-                    # Deliver event
-                    try:
-                        delivery = await self.service.deliver_event(
-                            webhook_id=webhook["id"], event_type=event_type, 
-                                event_data=event_data
-                        )
-
-                        # Record latency
-                        latency = time.time() - start_time
-                        self.latencies.append(latency)
-
-                        # Update stats
-                        if delivery["status"] == WebhookDeliveryStatus.SUCCESS:
-                            self.results["successful_events"] += 1
-                        else:
-                            self.results["failed_events"] += 1
-
-                        self.results["total_events"] += 1
-
-                    except Exception as e:
-                        self.results["failed_events"] += 1
-                        self.results["total_events"] += 1
-                        print(f"Worker {worker_id} error: {str(e)}")
-
-                # Mark task as done
-                self.events_queue.task_done()
-
-            except asyncio.CancelledError:
-                break
-            except Exception as e:
-                print(f"Worker {worker_id} unexpected error: {str(e)}")
-
-    def calculate_latency_percentiles(self):
-        """Calculate latency percentiles."""
-        if not self.latencies:
-            return
-
-        sorted_latencies = sorted(self.latencies)
-        self.results["latency_stats"]["min"] = sorted_latencies[0]
-        self.results["latency_stats"]["max"] = sorted_latencies[-1]
-        self.results["latency_stats"]["avg"] = sum(sorted_latencies) / \
-            len(sorted_latencies)
-        self.results["latency_stats"]["p50"] = \
-            sorted_latencies[int(len(sorted_latencies) * 0.5)]
-        self.results["latency_stats"]["p90"] = \
-            sorted_latencies[int(len(sorted_latencies) * 0.9)]
-        self.results["latency_stats"]["p95"] = \
-            sorted_latencies[int(len(sorted_latencies) * 0.95)]
-        self.results["latency_stats"]["p99"] = \
-            sorted_latencies[int(len(sorted_latencies) * 0.99)]
-
-    def collect_stats(self):
-        """Collect statistics from the test."""
-        # Calculate duration
-        self.results["end_time"] = time.time()
-        self.results["total_duration"] = self.results["end_time"] - \
-            self.results["start_time"]
-
-        # Calculate events per second
-        if self.results["total_duration"] > 0:
-            self.results["events_per_second"] = (
-                self.results["total_events"] / self.results["total_duration"]
-            )
-
-        # Collect server stats
-        for server in self.mock_servers:
-            self.results["server_stats"].append(
-                {
-                    "url": server.url,
-                    "requests_received": server.requests_received,
-                    "successful_requests": server.successful_requests,
-                    "failed_requests": server.failed_requests,
-                    "success_rate": (
-                        server.successful_requests / server.requests_received
-                        if server.requests_received > 0
-                        else 0
-                    ),
-                }
-            )
-
-        # Calculate latency percentiles
-        self.calculate_latency_percentiles()
-
-    async def run_load_test(self):
-        """Run the load test."""
-        try:
-            # Set up the environment
-            print("Setting up test environment...")
-            await self.setup()
-
-            # Start timing
-            self.results["start_time"] = time.time()
-
-            # Generate initial batch of events
-            print(f"Generating {EVENT_BATCH_SIZE} initial events...")
-            await self.generate_events(EVENT_BATCH_SIZE)
-
-            # Start worker tasks
-            print(f"Starting {MAX_CONCURRENCY} worker tasks...")
-            workers = \
-                [asyncio.create_task(self.process_events(i)) for i in range(MAX_CONCURRENCY)]
-
-            # Generate events periodically
-            events_generated = EVENT_BATCH_SIZE
-            while (
-                time.time() - self.results["start_time"] < TEST_DURATION_SECONDS
-                and events_generated < TOTAL_EVENTS
-            ):
-                # Generate more events if queue is getting empty
-                if self.events_queue.qsize() < EVENT_BATCH_SIZE / 2:
-                    batch_size = min(EVENT_BATCH_SIZE, TOTAL_EVENTS - events_generated)
-                    if batch_size > 0:
-                        print(f"Generating {batch_size} more events...")
-                        await self.generate_events(batch_size)
-                        events_generated += batch_size
-
-                # Wait a bit before checking again
-                await asyncio.sleep(1)
-
-            # Wait for all events to be processed
-            print("Waiting for all events to be processed...")
-            await self.events_queue.join()
-
-            # Cancel worker tasks
-            print("Cancelling worker tasks...")
-            for worker in workers:
-                worker.cancel()
-
-            await asyncio.gather(*workers, return_exceptions=True)
-
-            # Collect stats
-            print("Collecting statistics...")
-            self.collect_stats()
-
-            # Print results
-            self.print_results()
-
-            # Save results to file
-            with open("webhook_load_test_results.json", "w") as f:
-                # Convert datetime to string for JSON serialization
-                results_copy = self.results.copy()
-                results_copy["start_time"] = datetime.fromtimestamp(
-                    results_copy["start_time"]
-                ).isoformat()
-                results_copy["end_time"] = datetime.fromtimestamp(
-                    results_copy["end_time"]
-                ).isoformat()
-                json.dump(results_copy, f, indent=2)
-
-        finally:
-            # Clean up
-            print("Cleaning up...")
-            await self.teardown()
-
-    def print_results(self):
-        """Print the test results."""
-        print("\n=== Webhook Load Test Results ===")
-        print(f"Duration: {self.results['total_duration']:.2f} seconds")
-        print(f"Total events: {self.results['total_events']}")
-        print(
-            f"Successful events: {self.results['successful_events']} (
-                {self.results['successful_events'] / self.results['total_events'] * 100:.2f}%)"
-        )
-        print(
-            f"Failed events: {self.results['failed_events']} (
-                {self.results['failed_events'] / self.results['total_events'] * 100:.2f}%)"
-        )
-        print(f"Events per second: {self.results['events_per_second']:.2f}")
-
-        print("\nLatency Statistics:")
-        print(f"  Min: {self.results['latency_stats']['min'] * 1000:.2f} ms")
-        print(f"  Max: {self.results['latency_stats']['max'] * 1000:.2f} ms")
-        print(f"  Avg: {self.results['latency_stats']['avg'] * 1000:.2f} ms")
-        print(f"  P50: {self.results['latency_stats']['p50'] * 1000:.2f} ms")
-        print(f"  P90: {self.results['latency_stats']['p90'] * 1000:.2f} ms")
-        print(f"  P95: {self.results['latency_stats']['p95'] * 1000:.2f} ms")
-        print(f"  P99: {self.results['latency_stats']['p99'] * 1000:.2f} ms")
-
-        print("\nServer Statistics:")
-        for server in self.results["server_stats"]:
-            print(f"  {server['url']}:")
-            print(f"    Requests: {server['requests_received']}")
-            print(f"    Success rate: {server['success_rate'] * 100:.2f}%")
-
-
-async def main():
-    """Run the load test."""
-    env = LoadTestEnvironment()
-    await env.run_load_test()
-=======
 
 def main():
     """Initialize the module."""
     pass
 
->>>>>>> 6124bda3
-
 
 if __name__ == "__main__":
     main()