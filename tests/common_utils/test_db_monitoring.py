--- conflicted
+++ resolved
@@ -4,430 +4,11 @@
 # The original content had syntax errors that could not be automatically fixed
 # Please review and update this file as needed
 
-<<<<<<< HEAD
-import os
-import sqlite3
-import tempfile
-from unittest.mock import MagicMock
-
-import pytest
-
-from common_utils.db.monitoring import DatabaseMetrics, MonitoringDatabaseProxy
-
-@pytest.fixture
-def mock_db():
-    """Create a mock database interface."""
-    db = MagicMock()
-    db.execute.return_value = None
-    db.fetch_one.return_value = {"id": 1, "name": "Test"}
-    db.fetch_all.return_value = [{"id": 1, "name": "Test"}, {"id": 2, "name": "Test 2"}]
-    db.insert.return_value = 1
-    db.update.return_value = 1
-    db.delete.return_value = 1
-    return db
-
-@pytest.fixture
-def db_metrics():
-    """Create a database metrics instance."""
-    return DatabaseMetrics()
-
-@pytest.fixture
-def monitoring_db(mock_db):
-    """Create a monitoring database proxy."""
-    return MonitoringDatabaseProxy(mock_db)
-
-def test_database_metrics_init(db_metrics):
-    """Test DatabaseMetrics initialization."""
-    assert db_metrics.query_count == 0
-    assert db_metrics.total_query_time == 0.0
-    assert db_metrics.queries == []
-    assert db_metrics.slow_threshold == 0.5
-
-def test_database_metrics_record_query(db_metrics):
-    """Test recording a query in DatabaseMetrics."""
-    db_metrics.record_query(
-        query="SELECT * FROM users", params=None, duration=0.1, operation="select"
-    )
-
-    assert db_metrics.query_count == 1
-    assert db_metrics.total_query_time == 0.1
-    assert len(db_metrics.queries) == 1
-
-    query_record = db_metrics.queries[0]
-    assert query_record["query"] == "SELECT * FROM users"
-    assert query_record["params"] is None
-    assert query_record["duration"] == 0.1
-    assert query_record["operation"] == "select"
-    assert "timestamp" in query_record
-    assert not query_record["is_slow"]
-
-def test_database_metrics_record_slow_query(db_metrics):
-    """Test recording a slow query in DatabaseMetrics."""
-    # Set a lower slow threshold for testing
-    db_metrics.slow_threshold = 0.1
-
-    db_metrics.record_query(
-        query="SELECT * FROM users",
-        params=None,
-        duration=0.2,  # > slow_threshold
-        operation="select",
-    )
-
-    assert db_metrics.query_count == 1
-    assert db_metrics.total_query_time == 0.2
-    assert len(db_metrics.queries) == 1
-
-    query_record = db_metrics.queries[0]
-    assert query_record["is_slow"]
-
-def test_database_metrics_reset(db_metrics):
-    """Test resetting DatabaseMetrics."""
-    # Record some queries
-    db_metrics.record_query(
-        query="SELECT * FROM users", params=None, duration=0.1, operation="select"
-    )
-
-    db_metrics.record_query(
-        query="INSERT INTO users (name) VALUES (?)",
-        params={"name": "Test"},
-        duration=0.2,
-        operation="insert",
-    )
-
-    # Verify initial state
-    assert db_metrics.query_count == 2
-    assert db_metrics.total_query_time == 0.3
-    assert len(db_metrics.queries) == 2
-
-    # Reset metrics
-    db_metrics.reset()
-
-    # Verify reset state
-    assert db_metrics.query_count == 0
-    assert db_metrics.total_query_time == 0.0
-    assert db_metrics.queries == []
-
-def test_database_metrics_get_slow_queries(db_metrics):
-    """Test getting slow queries from DatabaseMetrics."""
-    # Set a lower slow threshold for testing
-    db_metrics.slow_threshold = 0.2
-
-    # Record some queries, some slow and some not
-    db_metrics.record_query(
-        query="SELECT * FROM users", params=None, duration=0.1, 
-            operation="select"  # Not slow
-    )
-
-    db_metrics.record_query(
-        query="SELECT * FROM users WHERE id = ?",
-        params={"id": 1},
-        duration=0.3,  # Slow
-        operation="select",
-    )
-
-    db_metrics.record_query(
-        query="INSERT INTO users (name) VALUES (?)",
-        params={"name": "Test"},
-        duration=0.4,  # Slow
-        operation="insert",
-    )
-
-    # Get slow queries
-    slow_queries = db_metrics.get_slow_queries()
-
-    # Verify slow queries
-    assert len(slow_queries) == 2
-    assert slow_queries[0]["query"] == "SELECT * FROM users WHERE id = ?"
-    assert slow_queries[1]["query"] == "INSERT INTO users (name) VALUES (?)"
-
-def test_database_metrics_get_summary(db_metrics):
-    """Test getting a summary from DatabaseMetrics."""
-    # Record some queries
-    db_metrics.record_query(
-        query="SELECT * FROM users", params=None, duration=0.1, operation="select"
-    )
-
-    db_metrics.record_query(
-        query="SELECT * FROM users WHERE id = ?", params={"id": 1}, duration=0.3, 
-            operation="select"
-    )
-
-    db_metrics.record_query(
-        query="INSERT INTO users (name) VALUES (?)",
-        params={"name": "Test"},
-        duration=0.2,
-        operation="insert",
-    )
-
-    # Get summary
-    summary = db_metrics.get_summary()
-
-    # Verify summary
-    assert summary["query_count"] == 3
-    assert summary["total_query_time"] == 0.6
-    assert summary["average_query_time"] == 0.2
-    assert summary["operation_counts"]["select"] == 2
-    assert summary["operation_counts"]["insert"] == 1
-
-def test_monitoring_database_proxy_execute(monitoring_db, mock_db):
-    """Test execute method of MonitoringDatabaseProxy."""
-    # Execute a query
-    monitoring_db.execute("SELECT * FROM users")
-
-    # Verify that the underlying database was called
-    mock_db.execute.assert_called_once_with("SELECT * FROM users", None)
-
-    # Verify that metrics were recorded
-    metrics = monitoring_db.get_metrics()
-    assert metrics.query_count == 1
-    assert len(metrics.queries) == 1
-    assert metrics.queries[0]["query"] == "SELECT * FROM users"
-    assert metrics.queries[0]["operation"] == "execute"
-
-def test_monitoring_database_proxy_fetch_one(monitoring_db, mock_db):
-    """Test fetch_one method of MonitoringDatabaseProxy."""
-    # Fetch one record
-    result = monitoring_db.fetch_one("SELECT * FROM users WHERE id = ?", {"id": 1})
-
-    # Verify that the underlying database was called
-    mock_db.fetch_one.assert_called_once_with("SELECT * FROM users WHERE id = ?", 
-        {"id": 1})
-
-    # Verify that the result is correct
-    assert result == {"id": 1, "name": "Test"}
-
-    # Verify that metrics were recorded
-    metrics = monitoring_db.get_metrics()
-    assert metrics.query_count == 1
-    assert len(metrics.queries) == 1
-    assert metrics.queries[0]["query"] == "SELECT * FROM users WHERE id = ?"
-    assert metrics.queries[0]["operation"] == "fetch_one"
-
-def test_monitoring_database_proxy_fetch_all(monitoring_db, mock_db):
-    """Test fetch_all method of MonitoringDatabaseProxy."""
-    # Fetch all records
-    result = monitoring_db.fetch_all("SELECT * FROM users")
-
-    # Verify that the underlying database was called
-    mock_db.fetch_all.assert_called_once_with("SELECT * FROM users", None)
-
-    # Verify that the result is correct
-    assert result == [{"id": 1, "name": "Test"}, {"id": 2, "name": "Test 2"}]
-
-    # Verify that metrics were recorded
-    metrics = monitoring_db.get_metrics()
-    assert metrics.query_count == 1
-    assert len(metrics.queries) == 1
-    assert metrics.queries[0]["query"] == "SELECT * FROM users"
-    assert metrics.queries[0]["operation"] == "fetch_all"
-
-def test_monitoring_database_proxy_insert(monitoring_db, mock_db):
-    """Test insert method of MonitoringDatabaseProxy."""
-    # Insert a record
-    result = monitoring_db.insert("users", {"name": "Test"})
-
-    # Verify that the underlying database was called
-    mock_db.insert.assert_called_once_with("users", {"name": "Test"})
-
-    # Verify that the result is correct
-    assert result == 1
-
-    # Verify that metrics were recorded
-    metrics = monitoring_db.get_metrics()
-    assert metrics.query_count == 1
-    assert len(metrics.queries) == 1
-    assert metrics.queries[0]["operation"] == "insert"
-
-def test_monitoring_database_proxy_update(monitoring_db, mock_db):
-    """Test update method of MonitoringDatabaseProxy."""
-    # Update a record
-    result = monitoring_db.update("users", {"name": "Updated"}, "id = ?", {"id": 1})
-
-    # Verify that the underlying database was called
-    mock_db.update.assert_called_once_with("users", {"name": "Updated"}, "id = ?", 
-        {"id": 1})
-
-    # Verify that the result is correct
-    assert result == 1
-
-    # Verify that metrics were recorded
-    metrics = monitoring_db.get_metrics()
-    assert metrics.query_count == 1
-    assert len(metrics.queries) == 1
-    assert metrics.queries[0]["operation"] == "update"
-
-def test_monitoring_database_proxy_delete(monitoring_db, mock_db):
-    """Test delete method of MonitoringDatabaseProxy."""
-    # Delete a record
-    result = monitoring_db.delete("users", "id = ?", {"id": 1})
-
-    # Verify that the underlying database was called
-    mock_db.delete.assert_called_once_with("users", "id = ?", {"id": 1})
-
-    # Verify that the result is correct
-    assert result == 1
-
-    # Verify that metrics were recorded
-    metrics = monitoring_db.get_metrics()
-    assert metrics.query_count == 1
-    assert len(metrics.queries) == 1
-    assert metrics.queries[0]["operation"] == "delete"
-
-def test_monitoring_database_proxy_get_performance_report(monitoring_db):
-    """Test get_performance_report method of MonitoringDatabaseProxy."""
-    # Execute some queries
-    monitoring_db.execute("SELECT * FROM users")
-    monitoring_db.fetch_one("SELECT * FROM users WHERE id = ?", {"id": 1})
-    monitoring_db.insert("users", {"name": "Test"})
-
-    # Get performance report
-    report = monitoring_db.get_performance_report()
-
-    # Verify report structure
-    assert "summary" in report
-    assert "slow_queries" in report
-    assert "recent_queries" in report
-
-    # Verify summary
-    assert report["summary"]["query_count"] == 3
-    assert "total_query_time" in report["summary"]
-    assert "average_query_time" in report["summary"]
-    assert "operation_counts" in report["summary"]
-
-    # Verify recent queries
-    assert len(report["recent_queries"]) == 3
-    assert report["recent_queries"][0]["query"] == "SELECT * FROM users"
-    assert report["recent_queries"][1]["query"] == "SELECT * FROM users WHERE id = ?"
-    assert report["recent_queries"][2]["operation"] == "insert"
-
-def test_monitoring_database_proxy_reset_metrics(monitoring_db):
-    """Test reset_metrics method of MonitoringDatabaseProxy."""
-    # Execute some queries
-    monitoring_db.execute("SELECT * FROM users")
-    monitoring_db.fetch_one("SELECT * FROM users WHERE id = ?", {"id": 1})
-
-    # Verify initial state
-    metrics = monitoring_db.get_metrics()
-    assert metrics.query_count == 2
-
-    # Reset metrics
-    monitoring_db.reset_metrics()
-
-    # Verify reset state
-    metrics = monitoring_db.get_metrics()
-    assert metrics.query_count == 0
-    assert metrics.total_query_time == 0.0
-    assert metrics.queries == []
-
-@pytest.fixture
-def temp_db_path():
-    """Create a temporary database file for testing."""
-    with tempfile.NamedTemporaryFile(suffix=".db", delete=False) as f:
-        db_path = f.name
-
-    yield db_path
-
-    # Clean up
-    if os.path.exists(db_path):
-        os.unlink(db_path)
-
-def test_real_sqlite_database(temp_db_path):
-    """Test monitoring with a real SQLite database."""
-    # Create a real SQLite database
-    conn = sqlite3.connect(temp_db_path)
-    cursor = conn.cursor()
-
-    # Create a test table
-    cursor.execute("CREATE TABLE users (id INTEGER PRIMARY KEY, name TEXT)")
-    conn.commit()
-
-    # Create a mock database interface that uses the real SQLite database
-    class SQLiteDB:
-        def __init__(self, db_path):
-            self.db_path = db_path
-            self.conn = None
-
-        def connect(self):
-            self.conn = sqlite3.connect(self.db_path)
-            self.conn.row_factory = sqlite3.Row
-
-        def execute(self, query, params=None):
-            cursor = self.conn.cursor()
-            if params:
-                cursor.execute(query, params)
-            else:
-                cursor.execute(query)
-            self.conn.commit()
-
-        def fetch_one(self, query, params=None):
-            cursor = self.conn.cursor()
-            if params:
-                cursor.execute(query, params)
-            else:
-                cursor.execute(query)
-            row = cursor.fetchone()
-            if row:
-                return dict(row)
-            return None
-
-        def fetch_all(self, query, params=None):
-            cursor = self.conn.cursor()
-            if params:
-                cursor.execute(query, params)
-            else:
-                cursor.execute(query)
-            rows = cursor.fetchall()
-            return [dict(row) for row in rows]
-
-        def insert(self, table, data):
-            cursor = self.conn.cursor()
-            columns = ", ".join(data.keys())
-            placeholders = ", ".join(["?"] * len(data))
-            query = f"INSERT INTO {table} ({columns}) VALUES ({placeholders})"
-            cursor.execute(query, list(data.values()))
-            self.conn.commit()
-            return cursor.lastrowid
-
-    # Create a database with monitoring
-    db = SQLiteDB(temp_db_path)
-    db.connect()
-    db_with_monitoring = MonitoringDatabaseProxy(db)
-
-    # Insert some test data
-    db_with_monitoring.insert("users", {"name": "User 1"})
-    db_with_monitoring.insert("users", {"name": "User 2"})
-    db_with_monitoring.insert("users", {"name": "User 3"})
-
-    # Query the data
-    users = db_with_monitoring.fetch_all("SELECT * FROM users")
-
-    # Verify the data
-    assert len(users) == 3
-    assert users[0]["name"] == "User 1"
-    assert users[1]["name"] == "User 2"
-    assert users[2]["name"] == "User 3"
-
-    # Get performance metrics
-    metrics = db_with_monitoring.get_metrics()
-    assert metrics.query_count == 4  # 3 inserts + 1 select
-
-    # Get performance report
-    report = db_with_monitoring.get_performance_report()
-    assert report["summary"]["query_count"] == 4
-    assert len(report["recent_queries"]) == 4
-
-    # Close the connection
-    conn.close()
-=======
 
 def main():
     """Initialize the module."""
     pass
->>>>>>> 6124bda3
+
 
 if __name__ == "__main__":
-<<<<<<< HEAD
-    pytest.main([" - xvs", __file__])
-=======
-    main()
->>>>>>> 6124bda3
+    main()