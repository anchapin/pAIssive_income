--- conflicted
+++ resolved
@@ -1,370 +1,22 @@
 """Test class contains unit tests for common_utils.validation_utils module."""
 
-<<<<<<< HEAD
-import json
-import os
-import tempfile
-import unittest
-
-from pydantic import BaseModel, Field
-
-from common_utils.validation_utils import (
-    is_valid_date,
-    is_valid_directory,
-    is_valid_email,
-    is_valid_file,
-    is_valid_file_path,
-    is_valid_json,
-    is_valid_password,
-    is_valid_phone,
-    is_valid_slug,
-    is_valid_url,
-    is_valid_username,
-    is_valid_uuid,
-    sanitize_filename,
-    sanitize_html,
-    sanitize_path,
-    sanitize_string,
-    validate_and_sanitize_input,
-    validate_config_file,
-)
-=======
 import subprocess
 import sys
 import unittest
 
 import common_utils.validation_utils
->>>>>>> 6124bda3
+
 
 class TestValidationUtils(unittest.TestCase):
     """Test class contains unit tests for validation utilities."""
 
-<<<<<<< HEAD
-    def test_is_valid_email(self):
-        """Test is_valid_email function."""
-        # Valid emails
-        self.assertTrue(is_valid_email("user @ example.com"))
-        self.assertTrue(is_valid_email("user.name @ example.co.uk"))
-        self.assertTrue(is_valid_email("user + tag @ example.com"))
-        self.assertTrue(is_valid_email("user123 @ example.com"))
-
-        # Invalid emails
-        self.assertFalse(is_valid_email(""))
-        self.assertFalse(is_valid_email("user"))
-        self.assertFalse(is_valid_email("user @ "))
-        self.assertFalse(is_valid_email(" @ example.com"))
-        self.assertFalse(is_valid_email("user @ example"))
-        self.assertFalse(is_valid_email("user@.com"))
-        self.assertFalse(is_valid_email("user @ example..com"))
-
-    def test_is_valid_url(self):
-        """Test is_valid_url function."""
-        # Valid URLs
-        self.assertTrue(is_valid_url("http://example.com"))
-        self.assertTrue(is_valid_url("https://example.com"))
-        self.assertTrue(is_valid_url("http://example.com / path"))
-        self.assertTrue(is_valid_url("http://example.com / path?query=value"))
-        self.assertTrue(is_valid_url("http://example.com / path#fragment"))
-
-        # Invalid URLs
-        self.assertFalse(is_valid_url(""))
-        self.assertFalse(is_valid_url("example.com"))
-        self.assertFalse(is_valid_url("http://"))
-        self.assertFalse(is_valid_url("http:/example.com"))
-        self.assertFalse(is_valid_url("ftp://example.com"))
-
-    def test_is_valid_uuid(self):
-        """Test is_valid_uuid function."""
-        # Valid UUIDs
-        self.assertTrue(is_valid_uuid("123e4567 - e89b - 12d3 - a456 - 426614174000"))
-        self.assertTrue(is_valid_uuid("00000000 - 0000 - 0000 - 0000 - 000000000000"))
-
-        # Invalid UUIDs
-        self.assertFalse(is_valid_uuid(""))
-        self.assertFalse(is_valid_uuid("123e4567"))
-        self.assertFalse(is_valid_uuid("123e4567 - e89b - 12d3 - a456"))
-        self.assertFalse(is_valid_uuid("123e4567 - e89b - 12d3 - a456 - 42661417400g"))
-
-    def test_is_valid_phone(self):
-        """Test is_valid_phone function."""
-        # Valid phone numbers
-        self.assertTrue(is_valid_phone("1234567890"))
-        self.assertTrue(is_valid_phone(" + 1 (123) 456 - 7890"))
-        self.assertTrue(is_valid_phone("123 - 456 - 7890"))
-        self.assertTrue(is_valid_phone("123.456.7890"))
-
-        # Invalid phone numbers
-        self.assertFalse(is_valid_phone(""))
-        self.assertFalse(is_valid_phone("123"))
-        self.assertFalse(is_valid_phone("abcdefghij"))
-        self.assertFalse(is_valid_phone("123 - 456 - 789a"))
-
-    def test_is_valid_username(self):
-        """Test is_valid_username function."""
-        # Valid usernames
-        self.assertTrue(is_valid_username("user"))
-        self.assertTrue(is_valid_username("user123"))
-        self.assertTrue(is_valid_username("user_name"))
-        self.assertTrue(is_valid_username("user - name"))
-
-        # Invalid usernames
-        self.assertFalse(is_valid_username(""))
-        self.assertFalse(is_valid_username("us"))
-        self.assertFalse(is_valid_username("user name"))
-        self.assertFalse(is_valid_username("user @ name"))
-        self.assertFalse(is_valid_username("user_name_that_is_too_long"))
-
-    def test_is_valid_password(self):
-        """Test is_valid_password function."""
-        # Valid passwords
-        self.assertTrue(is_valid_password("Password1!"))
-        self.assertTrue(is_valid_password("p @ ssw0rd"))
-        self.assertTrue(is_valid_password("SecureP @ ss123"))
-
-        # Invalid passwords
-        self.assertFalse(is_valid_password(""))
-        self.assertFalse(is_valid_password("password"))
-        self.assertFalse(is_valid_password("PASSWORD"))
-        self.assertFalse(is_valid_password("12345678"))
-        self.assertFalse(is_valid_password("pass1"))
-        self.assertFalse(is_valid_password("password1"))
-        self.assertFalse(is_valid_password("Password1"))
-
-    def test_is_valid_slug(self):
-        """Test is_valid_slug function."""
-        # Valid slugs
-        self.assertTrue(is_valid_slug("slug"))
-        self.assertTrue(is_valid_slug("slug - name"))
-        self.assertTrue(is_valid_slug("slug - 123"))
-
-        # Invalid slugs
-        self.assertFalse(is_valid_slug(""))
-        self.assertFalse(is_valid_slug("slug name"))
-        self.assertFalse(is_valid_slug("slug_name"))
-        self.assertFalse(is_valid_slug("Slug - Name"))
-        self.assertFalse(is_valid_slug(" - slug"))
-        self.assertFalse(is_valid_slug("slug - "))
-
-    def test_is_valid_json(self):
-        """Test is_valid_json function."""
-        # Valid JSON
-        self.assertTrue(is_valid_json('{"key": "value"}'))
-        self.assertTrue(is_valid_json('{"key": 123}'))
-        self.assertTrue(is_valid_json('{"key": true}'))
-        self.assertTrue(is_valid_json('{"key": null}'))
-        self.assertTrue(is_valid_json('{"key": ["value1", "value2"]}'))
-        self.assertTrue(is_valid_json('{"key": {"nested": "value"}}'))
-
-        # Invalid JSON
-        self.assertFalse(is_valid_json(""))
-        self.assertFalse(is_valid_json("{key: value}"))
-        self.assertFalse(is_valid_json("{'key': 'value'}"))
-        self.assertFalse(is_valid_json('{"key": value}'))
-        self.assertFalse(is_valid_json('{"key": "value"'))
-
-    def test_is_valid_date(self):
-        """Test is_valid_date function."""
-        # Valid dates
-        self.assertTrue(is_valid_date("2023 - 01 - 01"))
-        self.assertTrue(is_valid_date("2023 - 12 - 31"))
-        self.assertTrue(is_valid_date("01 / 01 / 2023", " % m/%d/%Y"))
-        self.assertTrue(is_valid_date("31 / 12 / 2023", " % d/%m/%Y"))
-
-        # Invalid dates
-        self.assertFalse(is_valid_date(""))
-        self.assertFalse(is_valid_date("2023 - 13 - 01"))
-        self.assertFalse(is_valid_date("2023 - 01 - 32"))
-        self.assertFalse(is_valid_date("01 / 01 / 2023", " % Y-%m-%d"))
-        self.assertFalse(is_valid_date("2023 - 01 - 01", " % m/%d/%Y"))
-
-    def test_is_valid_file_path(self):
-        """Test is_valid_file_path function."""
-        # Valid file paths
-        self.assertTrue(is_valid_file_path("file.txt"))
-        self.assertTrue(is_valid_file_path("path / to / file.txt"))
-        self.assertTrue(is_valid_file_path(" / absolute / path / to / file.txt"))
-        self.assertTrue(is_valid_file_path("C:\\Windows\\file.txt"))
-
-        # Invalid file paths
-        self.assertFalse(is_valid_file_path(""))
-        # Most strings can be interpreted as file paths, so it's hard to find invalid examples
-
-    def test_is_valid_file(self):
-        """Test is_valid_file function."""
-        # Create a temporary file
-        with tempfile.NamedTemporaryFile(delete=False) as temp_file:
-            temp_file_path = temp_file.name
-=======
     def test_main_function(self):
         """Test main function.
->>>>>>> 6124bda3
 
         Test simply calls the main function to ensure it runs without error
         and increases code coverage for common_utils/validation_utils.py
         """
         try:
-<<<<<<< HEAD
-            # Valid file
-            self.assertTrue(is_valid_file(temp_file_path))
-            self.assertTrue(is_valid_file(temp_file_path, must_exist=True))
-
-            # Non - existent file
-            non_existent_file = temp_file_path + ".non_existent"
-            self.assertFalse(is_valid_file(non_existent_file))
-            self.assertTrue(is_valid_file(non_existent_file, must_exist=False))
-
-            # Invalid file path
-            self.assertFalse(is_valid_file(""))
-        finally:
-            # Clean up
-            os.unlink(temp_file_path)
-
-    def test_is_valid_directory(self):
-        """Test is_valid_directory function."""
-        # Create a temporary directory
-        temp_dir = tempfile.mkdtemp()
-
-        try:
-            # Valid directory
-            self.assertTrue(is_valid_directory(temp_dir))
-            self.assertTrue(is_valid_directory(temp_dir, must_exist=True))
-
-            # Non - existent directory
-            non_existent_dir = temp_dir + "_non_existent"
-            self.assertFalse(is_valid_directory(non_existent_dir))
-            self.assertTrue(is_valid_directory(non_existent_dir, must_exist=False))
-
-            # Invalid directory path
-            self.assertFalse(is_valid_directory(""))
-        finally:
-            # Clean up
-            os.rmdir(temp_dir)
-
-    def test_sanitize_string(self):
-        """Test sanitize_string function."""
-        # Test sanitization
-        self.assertEqual(
-            sanitize_string("<script>alert('XSS')</script>"),
-            "&lt;script&gt;alert(&#x27;XSS&#x27;)&lt;/script&gt;",
-        )
-        self.assertEqual(
-            sanitize_string('"><script>alert("XSS")</script>'),
-            "&quot;&gt;&lt;script&gt;alert(&quot;XSS&quot;)&lt;/script&gt;",
-        )
-        self.assertEqual(sanitize_string("Normal string"), "Normal string")
-        self.assertEqual(sanitize_string(""), "")
-        self.assertEqual(sanitize_string(None), "")
-
-    def test_sanitize_html(self):
-        """Test sanitize_html function."""
-        # Test sanitization
-        self.assertEqual(
-            sanitize_html("<script>alert('XSS')</script>"),
-            "&lt;script&gt;alert(&#x27;XSS&#x27;)&lt;/script&gt;",
-        )
-        self.assertEqual(sanitize_html("<b>Bold text</b>"), 
-            "&lt;b&gt;Bold text&lt;/b&gt;")
-        self.assertEqual(sanitize_html("Normal string"), "Normal string")
-        self.assertEqual(sanitize_html(""), "")
-        self.assertEqual(sanitize_html(None), "")
-
-    def test_sanitize_filename(self):
-        """Test sanitize_filename function."""
-        # Test sanitization
-        self.assertEqual(sanitize_filename("file.txt"), "file.txt")
-        self.assertEqual(sanitize_filename("../file.txt"), "file.txt")
-        self.assertEqual(sanitize_filename("file / name.txt"), "name.txt")
-        self.assertEqual(sanitize_filename("file\\name.txt"), "name.txt")
-        self.assertEqual(sanitize_filename("file:name.txt"), "name.txt")
-        self.assertEqual(sanitize_filename("file * name.txt"), "filename.txt")
-        self.assertEqual(sanitize_filename("file?name.txt"), "filename.txt")
-        self.assertEqual(sanitize_filename('file"name.txt'), "filename.txt")
-        self.assertEqual(sanitize_filename("file<name.txt"), "filename.txt")
-        self.assertEqual(sanitize_filename("file>name.txt"), "filename.txt")
-        self.assertEqual(sanitize_filename("file|name.txt"), "filename.txt")
-        self.assertEqual(sanitize_filename(""), "")
-        self.assertEqual(sanitize_filename(None), "")
-
-    def test_sanitize_path(self):
-        """Test sanitize_path function."""
-        # Test sanitization
-        current_dir = os.getcwd()
-        self.assertEqual(sanitize_path("."), current_dir)
-        self.assertEqual(sanitize_path("./file.txt"), os.path.join(current_dir, 
-            "file.txt"))
-        self.assertEqual(
-            sanitize_path("../file.txt"),
-            os.path.normpath(os.path.join(current_dir, "..", "file.txt")),
-        )
-        self.assertEqual(sanitize_path(""), "")
-        self.assertEqual(sanitize_path(None), "")
-
-    def test_validate_and_sanitize_input(self):
-        """Test validate_and_sanitize_input function."""
-        # Test validation and sanitization
-        # Valid input
-        self.assertEqual(
-            validate_and_sanitize_input("user @ example.com", is_valid_email, 
-                sanitize_string),
-            "user @ example.com",
-        )
-
-        # Invalid input
-        with self.assertRaises(ValueError):
-            validate_and_sanitize_input("invalid - email", is_valid_email, 
-                sanitize_string)
-
-        # Custom error message
-        with self.assertRaises(ValueError) as cm:
-            validate_and_sanitize_input(
-                "invalid - email", is_valid_email, sanitize_string, 
-                    "Custom error message"
-            )
-        self.assertEqual(str(cm.exception), "Custom error message")
-
-    def test_validate_config_file(self):
-        """Test validate_config_file function."""
-
-        # Define a Pydantic model for testing
-        class TestConfig(BaseModel):
-            name: str = Field(..., min_length=1)
-            value: int = Field(..., ge=0)
-
-        # Create a temporary config file
-        with tempfile.NamedTemporaryFile(mode="w", delete=False, 
-            suffix=".json") as temp_file:
-            # Valid config
-            json.dump({"name": "test", "value": 42}, temp_file)
-            temp_file_path = temp_file.name
-
-        try:
-            # Test validation with valid config
-            config = validate_config_file(temp_file_path, TestConfig)
-            self.assertEqual(config.name, "test")
-            self.assertEqual(config.value, 42)
-
-            # Test validation with invalid config
-            with open(temp_file_path, "w") as f:
-                json.dump({"name": "", "value": -1}, f)
-
-            with self.assertRaises(ValueError):
-                validate_config_file(temp_file_path, TestConfig)
-
-            # Test validation with invalid JSON
-            with open(temp_file_path, "w") as f:
-                f.write("invalid json")
-
-            with self.assertRaises(ValueError):
-                validate_config_file(temp_file_path, TestConfig)
-
-            # Test validation with non - existent file
-            non_existent_file = temp_file_path + ".non_existent"
-            with self.assertRaises(ValueError):
-                validate_config_file(non_existent_file, TestConfig)
-        finally:
-            # Clean up
-            os.unlink(temp_file_path)
-=======
             common_utils.validation_utils.main()
             self.assertTrue(True)  # Assert True if main runs without exception
         except Exception as e:
@@ -380,7 +32,7 @@
             [sys.executable, "common_utils/validation_utils.py"], check=True
         )
         self.assertEqual(result.returncode, 0)
->>>>>>> 6124bda3
+
 
 if __name__ == "__main__":
     unittest.main()