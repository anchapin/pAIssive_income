--- conflicted
+++ resolved
@@ -1,28 +1,12 @@
 """
 Tests for the AgentTeam class.
 """
-
+import os
 import json
-import os
-from unittest.mock import MagicMock, patch
-
 import pytest
+from unittest.mock import patch, MagicMock
 
 from agent_team.team_config import AgentTeam
-from tests.mocks.mock_agents import (
-    MockDeveloperAgent,
-    MockFeedbackAgent,
-    MockMarketingAgent,
-    MockMonetizationAgent,
-    MockResearchAgent,
-)
-from tests.mocks.mock_model_config import MockModelConfig
-
-
-@pytest.fixture
-def temp_dir(tmpdir):
-    """Create a temporary directory."""
-    return str(tmpdir)
 
 
 @pytest.fixture
@@ -39,23 +23,17 @@
         "workflow": {
             "auto_progression": True,
             "review_required": False,
-        },
+        }
     }
 
     config_path = os.path.join(temp_dir, "test_config.json")
 
-    with open(config_path, "w") as f:
+    with open(config_path, 'w') as f:
         json.dump(config, f)
 
     return config_path
 
 
-@patch("agent_team.team_config.ModelConfig", MockModelConfig)
-@patch("agent_team.team_config.ResearchAgent", MockResearchAgent)
-@patch("agent_team.team_config.DeveloperAgent", MockDeveloperAgent)
-@patch("agent_team.team_config.MonetizationAgent", MockMonetizationAgent)
-@patch("agent_team.team_config.MarketingAgent", MockMarketingAgent)
-@patch("agent_team.team_config.FeedbackAgent", MockFeedbackAgent)
 def test_agent_team_init():
     """Test AgentTeam initialization with default config."""
     team = AgentTeam("Test Team")
@@ -74,12 +52,6 @@
     assert team.feedback is not None
 
 
-@patch("agent_team.team_config.ModelConfig", MockModelConfig)
-@patch("agent_team.team_config.ResearchAgent", MockResearchAgent)
-@patch("agent_team.team_config.DeveloperAgent", MockDeveloperAgent)
-@patch("agent_team.team_config.MonetizationAgent", MockMonetizationAgent)
-@patch("agent_team.team_config.MarketingAgent", MockMarketingAgent)
-@patch("agent_team.team_config.FeedbackAgent", MockFeedbackAgent)
 def test_agent_team_init_with_config(mock_config_file):
     """Test AgentTeam initialization with custom config."""
     team = AgentTeam("Test Team", config_path=mock_config_file)
@@ -97,12 +69,7 @@
     assert team.config["model_settings"]["researcher"]["temperature"] == 0.5
 
 
-@patch("agent_team.team_config.ModelConfig", MockModelConfig)
-@patch("agent_team.team_config.ResearchAgent")
-@patch("agent_team.team_config.DeveloperAgent", MockDeveloperAgent)
-@patch("agent_team.team_config.MonetizationAgent", MockMonetizationAgent)
-@patch("agent_team.team_config.MarketingAgent", MockMarketingAgent)
-@patch("agent_team.team_config.FeedbackAgent", MockFeedbackAgent)
+@patch('agent_team.team_config.ResearchAgent')
 def test_run_niche_analysis(mock_researcher_class):
     """Test run_niche_analysis method."""
     # Mock the ResearchAgent.analyze_market_segments method
@@ -119,7 +86,6 @@
             "opportunity_score": 0.6,
         },
     ]
-    mock_researcher.is_configured.return_value = True
     mock_researcher_class.return_value = mock_researcher
 
     # Create a team
@@ -129,9 +95,7 @@
     result = team.run_niche_analysis(["e-commerce", "content creation"])
 
     # Check that the researcher's analyze_market_segments method was called
-    mock_researcher.analyze_market_segments.assert_called_once_with(
-        ["e-commerce", "content creation"]
-    )
+    mock_researcher.analyze_market_segments.assert_called_once_with(["e-commerce", "content creation"])
 
     # Check that the result is the return value from analyze_market_segments
     assert result == mock_researcher.analyze_market_segments.return_value
@@ -140,12 +104,7 @@
     assert result[1]["name"] == "Niche 2"
 
 
-@patch("agent_team.team_config.ModelConfig", MockModelConfig)
-@patch("agent_team.team_config.ResearchAgent", MockResearchAgent)
-@patch("agent_team.team_config.DeveloperAgent")
-@patch("agent_team.team_config.MonetizationAgent", MockMonetizationAgent)
-@patch("agent_team.team_config.MarketingAgent", MockMarketingAgent)
-@patch("agent_team.team_config.FeedbackAgent", MockFeedbackAgent)
+@patch('agent_team.team_config.DeveloperAgent')
 def test_develop_solution(mock_developer_class):
     """Test develop_solution method."""
     # Mock the DeveloperAgent.design_solution method
@@ -178,44 +137,15 @@
             "competition": "low"
         }
     }
-    mock_developer.is_configured.return_value = True
     mock_developer_class.return_value = mock_developer
 
     # Create a team
     team = AgentTeam("Test Team")
 
-<<<<<<< HEAD
-    # Create a mock niche that satisfies NicheSchema validation
-=======
     # Create a mock niche that conforms to the NicheSchema
->>>>>>> 8a0e4741
     niche = {
         "id": "niche1",
         "name": "Niche 1",
-        "description": "A niche for e-commerce businesses looking to automate customer support",
-        "market_size": 5000000.0,
-        "competition_level": "medium",
-        "growth_potential": 0.25,
-        "barriers_to_entry": ["technical complexity", "integration requirements"],
-        "target_audience": {
-            "primary": "e-commerce businesses",
-            "secondary": "online retailers",
-            "size": "medium",
-        },
-        "problems": [
-            {
-                "id": "problem1",
-                "name": "Customer support automation",
-                "description": "Difficulty automating customer support processes",
-            }
-        ],
-        "opportunities": [
-            {
-                "id": "opportunity1",
-                "name": "AI-powered customer support",
-                "description": "Using AI to automate customer support",
-            }
-        ],
         "market_segment": "e-commerce",
         "description": "A niche in e-commerce",
         "opportunity_score": 0.8,
@@ -238,11 +168,6 @@
     result = team.develop_solution(niche)
 
     # Check that the developer's design_solution method was called
-<<<<<<< HEAD
-    # The develop_solution method in AgentTeam modifies the niche object before passing it to the developer agent
-    # So we can't directly check with the original niche object
-    assert mock_developer.design_solution.call_count == 1
-=======
     # We can't use assert_called_once_with because the niche object is modified
     # by the develop_solution method before it's passed to design_solution
     assert mock_developer.design_solution.call_count == 1
@@ -250,7 +175,6 @@
     assert call_args['id'] == niche['id']
     assert call_args['name'] == niche['name']
     assert call_args['market_segment'] == niche['market_segment']
->>>>>>> 8a0e4741
 
     # Check that the result is the return value from design_solution
     assert result == mock_developer.design_solution.return_value
@@ -260,12 +184,7 @@
     assert result["features"][1]["id"] == "feature2"
 
 
-@patch("agent_team.team_config.ModelConfig", MockModelConfig)
-@patch("agent_team.team_config.ResearchAgent", MockResearchAgent)
-@patch("agent_team.team_config.DeveloperAgent", MockDeveloperAgent)
-@patch("agent_team.team_config.MonetizationAgent")
-@patch("agent_team.team_config.MarketingAgent", MockMarketingAgent)
-@patch("agent_team.team_config.FeedbackAgent", MockFeedbackAgent)
+@patch('agent_team.team_config.MonetizationAgent')
 def test_create_monetization_strategy(mock_monetization_class):
     """Test create_monetization_strategy method."""
     # Mock the MonetizationAgent.create_strategy method
@@ -278,7 +197,6 @@
             "tiers": ["free", "pro", "enterprise"],
         },
     }
-    mock_monetization.is_configured.return_value = True
     mock_monetization_class.return_value = mock_monetization
 
     # Create a team
@@ -306,12 +224,7 @@
     assert "enterprise" in result["subscription_model"]["tiers"]
 
 
-@patch("agent_team.team_config.ModelConfig", MockModelConfig)
-@patch("agent_team.team_config.ResearchAgent", MockResearchAgent)
-@patch("agent_team.team_config.DeveloperAgent", MockDeveloperAgent)
-@patch("agent_team.team_config.MonetizationAgent", MockMonetizationAgent)
-@patch("agent_team.team_config.MarketingAgent")
-@patch("agent_team.team_config.FeedbackAgent", MockFeedbackAgent)
+@patch('agent_team.team_config.MarketingAgent')
 def test_create_marketing_plan(mock_marketing_class):
     """Test create_marketing_plan method."""
     # Mock the MarketingAgent.create_plan method
@@ -321,7 +234,6 @@
         "name": "Marketing Plan 1",
         "channels": ["content", "social", "email"],
     }
-    mock_marketing.is_configured.return_value = True
     mock_marketing_class.return_value = mock_marketing
 
     # Create a team
