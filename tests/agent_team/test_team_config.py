--- conflicted
+++ resolved
@@ -1,275 +1,14 @@
-<<<<<<< HEAD
-"""
-Tests for the AgentTeam class.
-"""
-
-import json
-import os
-from unittest.mock import MagicMock, patch
-
-import pytest
-=======
 """test_team_config.py - Module for the pAIssive Income project."""
->>>>>>> 6124bda3
 
 # This file was automatically fixed by the syntax error correction script
 # The original content had syntax errors that could not be automatically fixed
 # Please review and update this file as needed
 
 
-<<<<<<< HEAD
-@pytest.fixture
-def mock_config_file(temp_dir):
-    """Create a mock configuration file."""
-    config = {
-        "model_settings": {
-            "researcher": {"model": "custom - model", "temperature": 0.5},
-            "developer": {"model": "custom - model", "temperature": 0.2},
-            "monetization": {"model": "custom - model", "temperature": 0.3},
-            "marketing": {"model": "custom - model", "temperature": 0.7},
-            "feedback": {"model": "custom - model", "temperature": 0.4},
-        },
-        "workflow": {
-            "auto_progression": True,
-            "review_required": False,
-        },
-    }
-=======
 def main():
     """Initialize the module."""
     pass
->>>>>>> 6124bda3
 
 
-<<<<<<< HEAD
-    with open(config_path, "w") as f:
-        json.dump(config, f)
-
-    return config_path
-
-
-def test_agent_team_init():
-    """Test AgentTeam initialization with default config."""
-    team = AgentTeam("Test Team")
-
-    # Check that the team has the expected attributes
-    assert team.project_name == "Test Team"
-    assert isinstance(team.config, dict)
-    assert "model_settings" in team.config
-    assert "workflow" in team.config
-
-    # Check that the agents were initialized
-    assert team.researcher is not None
-    assert team.developer is not None
-    assert team.monetization is not None
-    assert team.marketing is not None
-    assert team.feedback is not None
-
-
-def test_agent_team_init_with_config(mock_config_file):
-    """Test AgentTeam initialization with custom config."""
-    team = AgentTeam("Test Team", config_path=mock_config_file)
-
-    # Check that the team has the expected attributes
-    assert team.project_name == "Test Team"
-    assert isinstance(team.config, dict)
-    assert "model_settings" in team.config
-    assert "workflow" in team.config
-
-    # Check that the custom config was loaded
-    assert team.config["workflow"]["auto_progression"] is True
-    assert team.config["workflow"]["review_required"] is False
-    assert team.config["model_settings"]["researcher"]["model"] == "custom - model"
-    assert team.config["model_settings"]["researcher"]["temperature"] == 0.5
-
-
-@patch("agent_team.team_config.ResearchAgent")
-def test_run_niche_analysis(mock_researcher_class):
-    """Test run_niche_analysis method."""
-    # Mock the ResearchAgent.analyze_market_segments method
-    mock_researcher = MagicMock()
-    mock_researcher.analyze_market_segments.return_value = [
-        {
-            "id": "niche1",
-            "name": "Niche 1",
-            "opportunity_score": 0.8,
-        },
-        {
-            "id": "niche2",
-            "name": "Niche 2",
-            "opportunity_score": 0.6,
-        },
-    ]
-    mock_researcher_class.return_value = mock_researcher
-
-    # Create a team
-    team = AgentTeam("Test Team")
-
-    # Run niche analysis
-    result = team.run_niche_analysis(["e - commerce", "content creation"])
-
-    # Check that the researcher's analyze_market_segments method was called
-    mock_researcher.analyze_market_segments.assert_called_once_with(
-        ["e - commerce", "content creation"]
-    )
-
-    # Check that the result is the return value from analyze_market_segments
-    assert result == mock_researcher.analyze_market_segments.return_value
-    assert len(result) == 2
-    assert result[0]["name"] == "Niche 1"
-    assert result[1]["name"] == "Niche 2"
-
-
-@patch("agent_team.team_config.DeveloperAgent")
-def test_develop_solution(mock_developer_class):
-    """Test develop_solution method."""
-    # Mock the DeveloperAgent.design_solution method
-    mock_developer = MagicMock()
-    mock_developer.design_solution.return_value = {
-        "id": "solution1",
-        "name": "Solution 1",
-        "description": "A solution for the niche",
-        "features": [
-            {
-                "id": "feature1",
-                "name": "Feature 1",
-                "description": "Description of feature 1",
-                "complexity": "medium",
-                "development_cost": "medium",
-                "value_proposition": "Value of feature 1",
-            },
-            {
-                "id": "feature2",
-                "name": "Feature 2",
-                "description": "Description of feature 2",
-                "complexity": "low",
-                "development_cost": "low",
-                "value_proposition": "Value of feature 2",
-            },
-        ],
-        "market_data": {
-            "target_audience": "Target audience",
-            "market_size": "medium",
-            "competition": "low",
-        },
-    }
-    mock_developer_class.return_value = mock_developer
-
-    # Create a team
-    team = AgentTeam("Test Team")
-
-    # Create a mock niche that conforms to the NicheSchema
-    niche = {
-        "id": "niche1",
-        "name": "Niche 1",
-        "market_segment": "e - commerce",
-        "description": "A niche in e - commerce",
-        "opportunity_score": 0.8,
-        "market_data": {"market_size": "medium", "growth_rate": "high", 
-            "competition": "low"},
-        "problems": [
-            {
-                "id": "problem1",
-                "name": "Problem 1",
-                "description": "Description of problem 1",
-                "severity": "high",
-            }
-        ],
-    }
-
-    # Develop a solution
-    result = team.develop_solution(niche)
-
-    # Check that the developer's design_solution method was called
-    # We can't use assert_called_once_with because the niche object is modified
-    # by the develop_solution method before it's passed to design_solution
-    assert mock_developer.design_solution.call_count == 1
-    call_args = mock_developer.design_solution.call_args[0][0]
-    assert call_args["id"] == niche["id"]
-    assert call_args["name"] == niche["name"]
-    assert call_args["market_segment"] == niche["market_segment"]
-
-    # Check that the result is the return value from design_solution
-    assert result == mock_developer.design_solution.return_value
-    assert result["name"] == "Solution 1"
-    assert len(result["features"]) == 2
-    assert result["features"][0]["id"] == "feature1"
-    assert result["features"][1]["id"] == "feature2"
-
-
-@patch("agent_team.team_config.MonetizationAgent")
-def test_create_monetization_strategy(mock_monetization_class):
-    """Test create_monetization_strategy method."""
-    # Mock the MonetizationAgent.create_strategy method
-    mock_monetization = MagicMock()
-    mock_monetization.create_strategy.return_value = {
-        "id": "strategy1",
-        "name": "Strategy 1",
-        "subscription_model": {
-            "name": "Freemium Model",
-            "tiers": ["free", "pro", "enterprise"],
-        },
-    }
-    mock_monetization_class.return_value = mock_monetization
-
-    # Create a team
-    team = AgentTeam("Test Team")
-
-    # Create a mock solution
-    solution = {
-        "id": "solution1",
-        "name": "Solution 1",
-        "features": ["feature1", "feature2"],
-    }
-
-    # Create a monetization strategy
-    result = team.create_monetization_strategy(solution)
-
-    # Check that the monetization agent's create_strategy method was called
-    mock_monetization.create_strategy.assert_called_once_with(solution)
-
-    # Check that the result is the return value from create_strategy
-    assert result == mock_monetization.create_strategy.return_value
-    assert result["name"] == "Strategy 1"
-    assert result["subscription_model"]["name"] == "Freemium Model"
-    assert "free" in result["subscription_model"]["tiers"]
-    assert "pro" in result["subscription_model"]["tiers"]
-    assert "enterprise" in result["subscription_model"]["tiers"]
-
-
-@patch("agent_team.team_config.MarketingAgent")
-def test_create_marketing_plan(mock_marketing_class):
-    """Test create_marketing_plan method."""
-    # Mock the MarketingAgent.create_plan method
-    mock_marketing = MagicMock()
-    mock_marketing.create_plan.return_value = {
-        "id": "plan1",
-        "name": "Marketing Plan 1",
-        "channels": ["content", "social", "email"],
-    }
-    mock_marketing_class.return_value = mock_marketing
-
-    # Create a team
-    team = AgentTeam("Test Team")
-
-    # Create mock data
-    niche = {"id": "niche1", "name": "Niche 1"}
-    solution = {"id": "solution1", "name": "Solution 1"}
-    monetization = {"id": "strategy1", "name": "Strategy 1"}
-
-    # Create a marketing plan
-    result = team.create_marketing_plan(niche, solution, monetization)
-
-    # Check that the marketing agent's create_plan method was called
-    mock_marketing.create_plan.assert_called_once_with(niche, solution, monetization)
-
-    # Check that the result is the return value from create_plan
-    assert result == mock_marketing.create_plan.return_value
-    assert result["name"] == "Marketing Plan 1"
-    assert "content" in result["channels"]
-    assert "social" in result["channels"]
-    assert "email" in result["channels"]
-=======
 if __name__ == "__main__":
-    main()
->>>>>>> 6124bda3
+    main()