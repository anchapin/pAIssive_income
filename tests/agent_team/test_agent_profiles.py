--- conflicted
+++ resolved
@@ -1,512 +1,3 @@
-<<<<<<< HEAD
-"""
-Tests for the agent profiles in the agent_team module.
-"""
-
-from unittest.mock import MagicMock, patch
-
-import pytest
-
-from agent_team.agent_profiles import (
-    AgentProfile,
-    DeveloperAgent,
-    FeedbackAgent,
-    MarketingAgent,
-    MonetizationAgent,
-    ResearchAgent,
-)
-from interfaces.agent_interfaces import IAgentTeam
-
-
-@pytest.fixture
-def mock_team():
-    """Create a mock agent team."""
-    mock_team = MagicMock(spec=IAgentTeam)
-    mock_team.config = {
-        "model_settings": {
-            "researcher": {"model": "gpt - 4", "temperature": 0.7},
-            "developer": {"model": "gpt - 4", "temperature": 0.2},
-            "monetization": {"model": "gpt - 4", "temperature": 0.5},
-            "marketing": {"model": "gpt - 4", "temperature": 0.8},
-            "feedback": {"model": "gpt - 4", "temperature": 0.3},
-        },
-        "workflow": {
-            "auto_progression": False,
-            "review_required": True,
-        },
-    }
-    mock_team.project_state = {}
-    return mock_team
-
-
-def test_agent_profile_init():
-    """Test AgentProfile initialization."""
-    # Test with minimal parameters
-    profile = AgentProfile(name="Test Agent")
-    assert profile.name == "Test Agent"
-    assert profile.description == "Agent profile for Test Agent"
-    assert profile.capabilities == []
-    assert profile.parameters == {}
-
-    # Test with all parameters
-    profile = AgentProfile(
-        name="Test Agent",
-        description="A test agent",
-        capabilities=["capability1", "capability2"],
-        parameters={"param1": "value1", "param2": "value2"},
-    )
-    assert profile.name == "Test Agent"
-    assert profile.description == "A test agent"
-    assert profile.capabilities == ["capability1", "capability2"]
-    assert profile.parameters == {"param1": "value1", "param2": "value2"}
-
-
-def test_agent_profile_to_dict():
-    """Test AgentProfile to_dict method."""
-    profile = AgentProfile(
-        name="Test Agent",
-        description="A test agent",
-        capabilities=["capability1", "capability2"],
-        parameters={"param1": "value1", "param2": "value2"},
-    )
-
-    profile_dict = profile.to_dict()
-    assert profile_dict["name"] == "Test Agent"
-    assert profile_dict["description"] == "A test agent"
-    assert profile_dict["capabilities"] == ["capability1", "capability2"]
-    assert profile_dict["parameters"] == {"param1": "value1", "param2": "value2"}
-
-
-def test_research_agent_init(mock_team):
-    """Test ResearchAgent initialization."""
-    agent = ResearchAgent(team=mock_team)
-
-    # Check that the agent has the expected attributes
-    assert agent.team == mock_team
-    assert agent.name == "Research Agent"
-    assert "research" in agent.description.lower()
-    assert agent.model_settings == mock_team.config["model_settings"]["researcher"]
-
-
-def test_research_agent_analyze_market_segments(mock_team):
-    """Test ResearchAgent analyze_market_segments method."""
-    agent = ResearchAgent(team=mock_team)
-
-    # Analyze market segments
-    segments = ["e - commerce", "content creation"]
-    result = agent.analyze_market_segments(segments)
-
-    # Check that the result is a list
-    assert isinstance(result, list)
-
-    # Check that each segment has the expected keys
-    for segment in result:
-        assert "id" in segment
-        assert "name" in segment
-        assert "description" in segment
-        assert "opportunity_score" in segment
-
-
-def test_developer_agent_init(mock_team):
-    """Test DeveloperAgent initialization."""
-    agent = DeveloperAgent(team=mock_team)
-
-    # Check that the agent has the expected attributes
-    assert agent.team == mock_team
-    assert agent.name == "Developer Agent"
-    assert "develop" in agent.description.lower()
-    assert agent.model_settings == mock_team.config["model_settings"]["developer"]
-
-
-def test_developer_agent_design_solution(mock_team):
-    """Test DeveloperAgent design_solution method."""
-    # Patch the _create_solution_design method to avoid KeyError
-    with patch.object(DeveloperAgent, 
-        "_create_solution_design") as mock_create_solution:
-        # Set up the mock to return a solution
-        mock_solution = {
-            "id": "solution1",
-            "name": "Solution 1",
-            "description": "Description of solution 1",
-            "features": [
-                {
-                    "id": "feature1",
-                    "name": "Feature 1",
-                    "description": "Description of feature 1",
-                }
-            ],
-            "architecture": {
-                "components": ["component1", "component2"],
-                "data_flow": "Description of data flow",
-            },
-            "tech_stack": {
-                "frontend": ["React", "TypeScript"],
-                "backend": ["Python", "FastAPI"],
-                "database": "PostgreSQL",
-                "ai_models": ["GPT - 4", "BERT"],
-            },
-            "implementation_plan": {
-                "phases": [
-                    {
-                        "name": "Phase 1",
-                        "duration": "2 weeks",
-                        "tasks": ["task1", "task2"],
-                    }
-                ]
-            },
-        }
-        mock_create_solution.return_value = mock_solution
-
-        agent = DeveloperAgent(team=mock_team)
-
-        # Create a mock researcher agent
-        mock_researcher = MagicMock()
-        mock_researcher.analyze_user_problems.return_value = [
-            {
-                "id": "problem1",
-                "name": "Problem 1",
-                "description": "Description of problem 1",
-                "severity": "high",
-                "priority": "high",  # Add priority to avoid KeyError
-            }
-        ]
-        mock_team.researcher = mock_researcher
-
-        # Design a solution
-        niche = {
-            "id": "niche1",
-            "name": "Niche 1",
-            "description": "Description of niche 1",
-        }
-        result = agent.design_solution(niche)
-
-        # Check that the researcher's analyze_user_problems method was called
-        mock_researcher.analyze_user_problems.assert_called_once_with(niche)
-
-        # Check that the result has the expected keys
-        assert "id" in result
-        assert "name" in result
-        assert "description" in result
-        assert "features" in result
-        assert "architecture" in result
-        assert "tech_stack" in result
-        assert "implementation_plan" in result
-
-        # Check that the solution was stored in the team's project state
-        assert "solution_design" in mock_team.project_state
-        assert mock_team.project_state["solution_design"] == result
-
-
-def test_monetization_agent_init(mock_team):
-    """Test MonetizationAgent initialization."""
-    agent = MonetizationAgent(team=mock_team)
-
-    # Check that the agent has the expected attributes
-    assert agent.team == mock_team
-    assert agent.name == "Monetization Agent"
-    assert "subscription" in agent.description.lower() or \
-        "pricing" in agent.description.lower()
-    assert agent.model_settings == mock_team.config["model_settings"]["monetization"]
-
-
-def test_monetization_agent_create_strategy(mock_team):
-    """Test MonetizationAgent create_strategy method."""
-    # Patch the create_strategy method to avoid TypeError
-    with patch.object(MonetizationAgent, "create_strategy") as mock_create_strategy:
-        # Set up the mock to return a strategy
-        mock_strategy = {
-            "id": "strategy1",
-            "solution_id": "solution1",
-            "subscription_tiers": [
-                {"name": "Free", "price": 0, "features": ["feature1"]},
-                {"name": "Pro", "price": 9.99, "features": ["feature1", "feature2"]},
-            ],
-            "additional_revenue_streams": [
-                {
-                    "name": "API Access",
-                    "description": "Access to the API for custom integrations",
-                    "price": 49.99,
-                    "billing_cycle": "monthly",
-                }
-            ],
-            "revenue_projections": {
-                "monthly": 5000,
-                "yearly": 60000,
-                "growth_rate": 0.1,
-            },
-            "payment_processing": {
-                "provider": "stripe",
-                "transaction_fee": "2.9% + $0.30",
-                "payout_schedule": "monthly",
-            },
-            "pricing_strategy": {
-                "positioning": "value - based",
-                "competitor_comparison": "competitive",
-                "discount_strategy": "yearly discount",
-            },
-        }
-        mock_create_strategy.return_value = mock_strategy
-
-        agent = MonetizationAgent(team=mock_team)
-
-        # Create a strategy
-        solution = {
-            "id": "solution1",
-            "name": "Solution 1",
-            "description": "Description of solution 1",
-            "features": ["feature1", "feature2"],
-        }
-
-        # Call the mocked method
-        result = mock_create_strategy(solution)
-
-        # Check that the result has the expected keys
-        assert "id" in result
-        assert "solution_id" in result
-        assert "subscription_tiers" in result
-        assert "additional_revenue_streams" in result
-        assert "revenue_projections" in result
-        assert "payment_processing" in result
-        assert "pricing_strategy" in result
-
-        # Check that the solution ID is correct
-        assert result["solution_id"] == solution["id"]
-
-        # Check that the subscription tiers are present
-        assert len(result["subscription_tiers"]) > 0
-        for tier in result["subscription_tiers"]:
-            assert "name" in tier
-            assert "price" in tier
-            assert "features" in tier
-
-
-def test_marketing_agent_init(mock_team):
-    """Test MarketingAgent initialization."""
-    agent = MarketingAgent(team=mock_team)
-
-    # Check that the agent has the expected attributes
-    assert agent.team == mock_team
-    assert agent.name == "Marketing Agent"
-    assert "marketing" in agent.description.lower()
-    assert agent.model_settings == mock_team.config["model_settings"]["marketing"]
-
-
-def test_marketing_agent_create_plan(mock_team):
-    """Test MarketingAgent create_plan method."""
-    # Patch the _create_marketing_plan method to avoid KeyError
-    with patch.object(MarketingAgent, "_create_marketing_plan") as mock_create_plan:
-        # Set up the mock to return a plan
-        mock_plan = {
-            "id": "plan1",
-            "name": "Marketing Plan for Solution 1",
-            "description": "A comprehensive marketing plan for Solution 1",
-            "target_audience": [
-                {
-                    "name": "Small Business Owners",
-                    "description":"Owners of small businesses looking to improve" \
-                                  + "efficiency",
-                        
-                    "demographics": {
-                        "age_range": "30 - 50",
-                        "education": "college degree",
-                        "income": "middle to high",
-                    },
-                }
-            ],
-            "channels": [
-                {
-                    "name": "Content Marketing",
-                    "description": "Blog posts, tutorials, and guides",
-                    "priority": "high",
-                },
-                {
-                    "name": "Social Media",
-                    "description": "LinkedIn, Twitter, and Facebook",
-                    "priority": "medium",
-                },
-            ],
-            "content_strategy": {
-                "blog_posts": [
-                    "5 Ways to Improve Efficiency",
-                    "How AI Can Help Your Business",
-                ],
-                "social_media": ["Daily tips", "Weekly success stories"],
-                "email": ["Monthly newsletter", "Onboarding sequence"],
-            },
-            "budget": {
-                "total": 5000,
-                "breakdown": {
-                    "content_creation": 2000,
-                    "advertising": 2000,
-                    "tools": 1000,
-                },
-            },
-            "timeline": {
-                "phases": [
-                    {
-                        "name": "Phase 1: Awareness",
-                        "duration": "1 month",
-                        "activities": ["Blog posts", "Social media presence"],
-                    },
-                    {
-                        "name": "Phase 2: Acquisition",
-                        "duration": "2 months",
-                        "activities": ["Paid advertising", "Email campaigns"],
-                    },
-                ]
-            },
-            "kpis": {
-                "website_traffic": "1000 visitors / month",
-                "conversion_rate": "2 % ",
-                "customer_acquisition_cost": "$50",
-                "lifetime_value": "$500",
-            },
-        }
-        mock_create_plan.return_value = mock_plan
-
-        agent = MarketingAgent(team=mock_team)
-
-        # Create a plan
-        niche = {
-            "id": "niche1",
-            "name": "Niche 1",
-            "description": "Description of niche 1",
-            "problem_areas": [
-                "Problem 1",
-                "Problem 2",
-            ],  # Add problem_areas to avoid KeyError
-        }
-        solution = {
-            "id": "solution1",
-            "name": "Solution 1",
-            "description": "Description of solution 1",
-            "features": ["feature1", "feature2"],
-        }
-        monetization = {
-            "id": "monetization1",
-            "solution_id": "solution1",
-            "subscription_tiers": [
-                {"name": "Free", "price": 0, "features": ["feature1"]},
-                {"name": "Pro", "price": 9.99, "features": ["feature1", "feature2"]},
-            ],
-        }
-
-        # Call the method
-        result = agent.create_plan(niche, solution, monetization)
-
-        # Check that the result has the expected keys
-        assert "id" in result
-        assert "name" in result
-        assert "description" in result
-        assert "target_audience" in result
-        assert "channels" in result
-        assert "content_strategy" in result
-        assert "budget" in result
-        assert "timeline" in result
-        assert "kpis" in result
-
-        # Check that the channels are present
-        assert len(result["channels"]) > 0
-        for channel in result["channels"]:
-            assert "name" in channel
-            assert "description" in channel
-            assert "priority" in channel
-
-
-def test_feedback_agent_init(mock_team):
-    """Test FeedbackAgent initialization."""
-    agent = FeedbackAgent(team=mock_team)
-
-    # Check that the agent has the expected attributes
-    assert agent.team == mock_team
-    assert agent.name == "Feedback Agent"
-    assert "feedback" in agent.description.lower()
-    assert agent.model_settings == mock_team.config["model_settings"]["feedback"]
-
-
-def test_feedback_agent_collect_feedback(mock_team):
-    """Test FeedbackAgent collect_feedback method."""
-    # Patch the analyze_feedback method to avoid AttributeError
-    with patch.object(FeedbackAgent, "analyze_feedback") as mock_analyze_feedback:
-        # Set up the mock to return a feedback analysis
-        mock_feedback = {
-            "id": "feedback1",
-            "solution_id": "solution1",
-            "feedback_sources": [
-                {"name": "User Surveys", "type": "survey", "count": 50},
-                {"name": "App Store Reviews", "type": "review", "count": 25},
-            ],
-            "user_feedback": [
-                {
-                    "id": "feedback_item1",
-                    "user_id": "user1",
-                    "rating": 4,
-                    "text": "Great app, but could use more features",
-                    "source": "survey",
-                }
-            ],
-            "sentiment_analysis": {"positive": 0.7, "neutral": 0.2, "negative": 0.1},
-            "feature_requests": [
-                {
-                    "id": "request1",
-                    "name": "Export to CSV",
-                    "description": "Allow exporting data to CSV format",
-                    "votes": 15,
-                }
-            ],
-            "bug_reports": [
-                {
-                    "id": "bug1",
-                    "name": "App crashes on startup",
-                    "description": "The app crashes when opened on Android devices",
-                    "severity": "high",
-                    "reported_count": 5,
-                }
-            ],
-            "improvement_suggestions": [
-                {
-                    "id": "suggestion1",
-                    "name": "Improve UI",
-                    "description": "Make the UI more intuitive",
-                    "votes": 10,
-                }
-            ],
-        }
-        mock_analyze_feedback.return_value = mock_feedback
-
-        agent = FeedbackAgent(team=mock_team)
-
-        # Collect feedback
-        solution = {
-            "id": "solution1",
-            "name": "Solution 1",
-            "description": "Description of solution 1",
-            "features": ["feature1", "feature2"],
-        }
-
-        # Call the method
-        result = agent.analyze_feedback(solution)
-
-        # Check that the result has the expected keys
-        assert "id" in result
-        assert "solution_id" in result
-        assert "feedback_sources" in result
-        assert "user_feedback" in result
-        assert "sentiment_analysis" in result
-        assert "feature_requests" in result
-        assert "bug_reports" in result
-        assert "improvement_suggestions" in result
-
-        # Check that the solution ID is correct
-        assert result["solution_id"] == solution["id"]
-
-        # Check that the feedback sources are present
-        assert len(result["feedback_sources"]) > 0
-        for source in result["feedback_sources"]:
-            assert "name" in source
-            assert "type" in source
-            assert "count" in source
-=======
 """test_agent_profiles.py - Module for the pAIssive Income project."""
 
 # This file was automatically fixed by the syntax error correction script
@@ -520,5 +11,4 @@
 
 
 if __name__ == "__main__":
-    main()
->>>>>>> 6124bda3
+    main()