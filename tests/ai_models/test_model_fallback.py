"""test_model_fallback.py - Module for the pAIssive Income project."""

# This file was automatically fixed by the syntax error correction script
# The original content had syntax errors that could not be automatically fixed
# Please review and update this file as needed

<<<<<<< HEAD
import unittest
from unittest.mock import MagicMock

from ai_models.agent_integration import AgentModelProvider
from ai_models.fallbacks import FallbackStrategy
from ai_models.model_base_types import ModelInfo
from ai_models.model_manager import ModelManager
from errors import ModelAPIError, ModelError, ModelLoadError

class TestModelFallback(unittest.TestCase):
    """Test suite for model fallback mechanisms."""

    def setUp(self):
        """Set up test environment."""
        # Create mock model manager
        self.model_manager = MagicMock(spec=ModelManager)

        # Create mock models
        self.primary_model = MagicMock(name="Primary Model")
        self.fallback_model1 = MagicMock(name="Fallback Model 1")
        self.fallback_model2 = MagicMock(name="Fallback Model 2")

        # Create mock model info objects
        self.primary_model_info = ModelInfo(
            id="primary_model",
            name="Primary Model",
            description="High - quality but resource - intensive model",
            type="openai",
            path=None,
            capabilities=["text - generation", "summarization", "reasoning"],
            size_mb=1000,
        )

        self.fallback_model1_info = ModelInfo(
            id="fallback_model1",
            name="Fallback Model 1",
            description="Medium - quality fallback model",
            type="huggingface",
            path=None,
            capabilities=["text - generation", "summarization"],
            size_mb=500,
        )

        self.fallback_model2_info = ModelInfo(
            id="fallback_model2",
            name="Fallback Model 2",
            description="Basic fallback model",
            type="ollama",
            path=None,
            capabilities=["text - generation"],
            size_mb=200,
        )

        # Configure model manager mock
        self.model_manager.get_model_info.side_effect = lambda model_id: {
            "primary_model": self.primary_model_info,
            "fallback_model1": self.fallback_model1_info,
            "fallback_model2": self.fallback_model2_info,
        }.get(model_id)

        self.model_manager.get_all_models.return_value = [
            self.primary_model_info,
            self.fallback_model1_info,
            self.fallback_model2_info,
        ]

        # Create agent model provider with fallback enabled
        self.provider = AgentModelProvider(self.model_manager)
        self.provider.configure_fallback(
            fallback_enabled=True,
            fallback_config={
                "default_strategy": FallbackStrategy.CAPABILITY_BASED,
                "default_model_id": "fallback_model1",
            },
        )

    def test_graceful_degradation_with_api_failure(self):
        """Test that the system gracefully degrades when a model API fails."""

        # Configure model manager to raise an API error for the primary model
        def load_model_side_effect(model_id):
            if model_id == "primary_model":
                raise ModelAPIError("API connection failed")
            elif model_id == "fallback_model1":
                return self.fallback_model1
            elif model_id == "fallback_model2":
                return self.fallback_model2
            else:
                raise ModelError(f"Unknown model: {model_id}")

        self.model_manager.load_model.side_effect = load_model_side_effect

        # Configure fallback manager to find fallback models
        self.provider.fallback_manager.find_fallback_model = MagicMock(
            return_value=(self.fallback_model1_info, MagicMock())
        )

        # Assign the primary model to an agent
        self.provider.assign_model_to_agent("researcher", "primary_model", 
            "text - generation")

        # Try to get the model, which should trigger fallback
        model = self.provider.get_model_with_fallback(
            "researcher", "primary_model", "text - generation"
        )

        # Verify we got a fallback model
        self.assertIsNotNone(model)
        self.assertEqual(model, self.fallback_model1)

    def test_fallback_chain_with_multiple_failures(self):
        """Test that fallback chain works correctly with multiple failures."""

        # Configure model manager to raise errors for primary model but return fallback model
        def load_model_side_effect(model_id):
            if model_id == "primary_model":
                raise ModelLoadError("Failed to load model")
            elif model_id == "fallback_model2":
                return self.fallback_model2
            else:
                raise ModelError(f"Unknown model: {model_id}")

        self.model_manager.load_model.side_effect = load_model_side_effect

        # Mock the fallback manager to directly return the second fallback model
        mock_event = MagicMock()
        mock_event.strategy_used = FallbackStrategy.ANY_AVAILABLE
        self.provider.fallback_manager.find_fallback_model = MagicMock(
            return_value=(self.fallback_model2_info, mock_event)
        )

        # Disable tracking to avoid KeyError with mock objects
        self.provider.fallback_manager.track_fallback_event = MagicMock()

        # Assign the primary model to an agent
        self.provider.assign_model_to_agent("researcher", "primary_model", 
            "text - generation")

        # Try to get the model, which should trigger fallback
        model = self.provider.get_model_with_fallback(
            "researcher", "primary_model", "text - generation"
        )

        # Verify we got the fallback model
        self.assertIsNotNone(model)
        self.assertEqual(model, self.fallback_model2)

        # Verify that find_fallback_model was called
        self.provider.fallback_manager.find_fallback_model.assert_called_once()

    def test_performance_impact_of_fallback(self):
        """Test the performance impact of fallback scenarios."""
        # Use a mock time approach instead of actual sleep delays
        self.mock_time = 0.0

        # Configure the models with different simulated response times
        def primary_model_generate(*args, **kwargs):
            self.mock_time += 0.01  # Simulate a 10ms response time
            return "Primary model response"

        def fallback_model_generate(*args, **kwargs):
            self.mock_time += 0.05  # Simulate a 50ms response time
            return "Fallback model response"

        self.primary_model.generate.side_effect = primary_model_generate
        self.fallback_model1.generate.side_effect = fallback_model_generate

        # Configure model manager for primary model case
        def load_model_primary_case(model_id):
            if model_id == "primary_model":
                return self.primary_model
            elif model_id == "fallback_model1":
                return self.fallback_model1
            else:
                raise ModelError(f"Unknown model: {model_id}")

        # Configure model manager for fallback model case
        def load_model_fallback_case(model_id):
            if model_id == "primary_model":
                raise ModelAPIError("API connection failed")
            elif model_id == "fallback_model1":
                return self.fallback_model1
            else:
                raise ModelError(f"Unknown model: {model_id}")

        # Configure fallback manager to find fallback models
        self.provider.fallback_manager.find_fallback_model = MagicMock(
            return_value=(self.fallback_model1_info, MagicMock())
        )

        # Assign the primary model to an agent
        self.provider.assign_model_to_agent("researcher", "primary_model", 
            "text - generation")

        # Measure performance with primary model
        self.model_manager.load_model.side_effect = load_model_primary_case
        self.mock_time = 0.0  # Reset mock time
        model = self.provider.get_model_with_fallback(
            "researcher", "primary_model", "text - generation"
        )
        response = model.generate(prompt="Test prompt")
        primary_time = self.mock_time

        # Measure performance with fallback model
        self.model_manager.load_model.side_effect = load_model_fallback_case
        self.mock_time = 0.0  # Reset mock time
        model = self.provider.get_model_with_fallback(
            "researcher", "primary_model", "text - generation"
        )
        response = model.generate(prompt="Test prompt")
        fallback_time = self.mock_time

        # Verify that fallback has performance impact
        self.assertGreater(fallback_time, primary_time)

        # But the system should still function
        self.assertEqual(response, "Fallback model response")
=======

def main():
    """Initialize the module."""
    pass
>>>>>>> 6124bda3

if __name__ == "__main__":
    main()<|MERGE_RESOLUTION|>--- conflicted
+++ resolved
@@ -4,230 +4,11 @@
 # The original content had syntax errors that could not be automatically fixed
 # Please review and update this file as needed
 
-<<<<<<< HEAD
-import unittest
-from unittest.mock import MagicMock
-
-from ai_models.agent_integration import AgentModelProvider
-from ai_models.fallbacks import FallbackStrategy
-from ai_models.model_base_types import ModelInfo
-from ai_models.model_manager import ModelManager
-from errors import ModelAPIError, ModelError, ModelLoadError
-
-class TestModelFallback(unittest.TestCase):
-    """Test suite for model fallback mechanisms."""
-
-    def setUp(self):
-        """Set up test environment."""
-        # Create mock model manager
-        self.model_manager = MagicMock(spec=ModelManager)
-
-        # Create mock models
-        self.primary_model = MagicMock(name="Primary Model")
-        self.fallback_model1 = MagicMock(name="Fallback Model 1")
-        self.fallback_model2 = MagicMock(name="Fallback Model 2")
-
-        # Create mock model info objects
-        self.primary_model_info = ModelInfo(
-            id="primary_model",
-            name="Primary Model",
-            description="High - quality but resource - intensive model",
-            type="openai",
-            path=None,
-            capabilities=["text - generation", "summarization", "reasoning"],
-            size_mb=1000,
-        )
-
-        self.fallback_model1_info = ModelInfo(
-            id="fallback_model1",
-            name="Fallback Model 1",
-            description="Medium - quality fallback model",
-            type="huggingface",
-            path=None,
-            capabilities=["text - generation", "summarization"],
-            size_mb=500,
-        )
-
-        self.fallback_model2_info = ModelInfo(
-            id="fallback_model2",
-            name="Fallback Model 2",
-            description="Basic fallback model",
-            type="ollama",
-            path=None,
-            capabilities=["text - generation"],
-            size_mb=200,
-        )
-
-        # Configure model manager mock
-        self.model_manager.get_model_info.side_effect = lambda model_id: {
-            "primary_model": self.primary_model_info,
-            "fallback_model1": self.fallback_model1_info,
-            "fallback_model2": self.fallback_model2_info,
-        }.get(model_id)
-
-        self.model_manager.get_all_models.return_value = [
-            self.primary_model_info,
-            self.fallback_model1_info,
-            self.fallback_model2_info,
-        ]
-
-        # Create agent model provider with fallback enabled
-        self.provider = AgentModelProvider(self.model_manager)
-        self.provider.configure_fallback(
-            fallback_enabled=True,
-            fallback_config={
-                "default_strategy": FallbackStrategy.CAPABILITY_BASED,
-                "default_model_id": "fallback_model1",
-            },
-        )
-
-    def test_graceful_degradation_with_api_failure(self):
-        """Test that the system gracefully degrades when a model API fails."""
-
-        # Configure model manager to raise an API error for the primary model
-        def load_model_side_effect(model_id):
-            if model_id == "primary_model":
-                raise ModelAPIError("API connection failed")
-            elif model_id == "fallback_model1":
-                return self.fallback_model1
-            elif model_id == "fallback_model2":
-                return self.fallback_model2
-            else:
-                raise ModelError(f"Unknown model: {model_id}")
-
-        self.model_manager.load_model.side_effect = load_model_side_effect
-
-        # Configure fallback manager to find fallback models
-        self.provider.fallback_manager.find_fallback_model = MagicMock(
-            return_value=(self.fallback_model1_info, MagicMock())
-        )
-
-        # Assign the primary model to an agent
-        self.provider.assign_model_to_agent("researcher", "primary_model", 
-            "text - generation")
-
-        # Try to get the model, which should trigger fallback
-        model = self.provider.get_model_with_fallback(
-            "researcher", "primary_model", "text - generation"
-        )
-
-        # Verify we got a fallback model
-        self.assertIsNotNone(model)
-        self.assertEqual(model, self.fallback_model1)
-
-    def test_fallback_chain_with_multiple_failures(self):
-        """Test that fallback chain works correctly with multiple failures."""
-
-        # Configure model manager to raise errors for primary model but return fallback model
-        def load_model_side_effect(model_id):
-            if model_id == "primary_model":
-                raise ModelLoadError("Failed to load model")
-            elif model_id == "fallback_model2":
-                return self.fallback_model2
-            else:
-                raise ModelError(f"Unknown model: {model_id}")
-
-        self.model_manager.load_model.side_effect = load_model_side_effect
-
-        # Mock the fallback manager to directly return the second fallback model
-        mock_event = MagicMock()
-        mock_event.strategy_used = FallbackStrategy.ANY_AVAILABLE
-        self.provider.fallback_manager.find_fallback_model = MagicMock(
-            return_value=(self.fallback_model2_info, mock_event)
-        )
-
-        # Disable tracking to avoid KeyError with mock objects
-        self.provider.fallback_manager.track_fallback_event = MagicMock()
-
-        # Assign the primary model to an agent
-        self.provider.assign_model_to_agent("researcher", "primary_model", 
-            "text - generation")
-
-        # Try to get the model, which should trigger fallback
-        model = self.provider.get_model_with_fallback(
-            "researcher", "primary_model", "text - generation"
-        )
-
-        # Verify we got the fallback model
-        self.assertIsNotNone(model)
-        self.assertEqual(model, self.fallback_model2)
-
-        # Verify that find_fallback_model was called
-        self.provider.fallback_manager.find_fallback_model.assert_called_once()
-
-    def test_performance_impact_of_fallback(self):
-        """Test the performance impact of fallback scenarios."""
-        # Use a mock time approach instead of actual sleep delays
-        self.mock_time = 0.0
-
-        # Configure the models with different simulated response times
-        def primary_model_generate(*args, **kwargs):
-            self.mock_time += 0.01  # Simulate a 10ms response time
-            return "Primary model response"
-
-        def fallback_model_generate(*args, **kwargs):
-            self.mock_time += 0.05  # Simulate a 50ms response time
-            return "Fallback model response"
-
-        self.primary_model.generate.side_effect = primary_model_generate
-        self.fallback_model1.generate.side_effect = fallback_model_generate
-
-        # Configure model manager for primary model case
-        def load_model_primary_case(model_id):
-            if model_id == "primary_model":
-                return self.primary_model
-            elif model_id == "fallback_model1":
-                return self.fallback_model1
-            else:
-                raise ModelError(f"Unknown model: {model_id}")
-
-        # Configure model manager for fallback model case
-        def load_model_fallback_case(model_id):
-            if model_id == "primary_model":
-                raise ModelAPIError("API connection failed")
-            elif model_id == "fallback_model1":
-                return self.fallback_model1
-            else:
-                raise ModelError(f"Unknown model: {model_id}")
-
-        # Configure fallback manager to find fallback models
-        self.provider.fallback_manager.find_fallback_model = MagicMock(
-            return_value=(self.fallback_model1_info, MagicMock())
-        )
-
-        # Assign the primary model to an agent
-        self.provider.assign_model_to_agent("researcher", "primary_model", 
-            "text - generation")
-
-        # Measure performance with primary model
-        self.model_manager.load_model.side_effect = load_model_primary_case
-        self.mock_time = 0.0  # Reset mock time
-        model = self.provider.get_model_with_fallback(
-            "researcher", "primary_model", "text - generation"
-        )
-        response = model.generate(prompt="Test prompt")
-        primary_time = self.mock_time
-
-        # Measure performance with fallback model
-        self.model_manager.load_model.side_effect = load_model_fallback_case
-        self.mock_time = 0.0  # Reset mock time
-        model = self.provider.get_model_with_fallback(
-            "researcher", "primary_model", "text - generation"
-        )
-        response = model.generate(prompt="Test prompt")
-        fallback_time = self.mock_time
-
-        # Verify that fallback has performance impact
-        self.assertGreater(fallback_time, primary_time)
-
-        # But the system should still function
-        self.assertEqual(response, "Fallback model response")
-=======
 
 def main():
     """Initialize the module."""
     pass
->>>>>>> 6124bda3
+
 
 if __name__ == "__main__":
     main()