--- conflicted
+++ resolved
@@ -1,24 +1,8 @@
-<<<<<<< HEAD
-"""
-Tests for the ModelManager class.
-"""
-
-import json
-import os
-import shutil
-import tempfile
-from unittest.mock import MagicMock
-
-import pytest
-
-from interfaces.model_interfaces import IModelConfig, IModelInfo, IModelManager
-=======
 """test_model_manager.py - Module for the pAIssive Income project."""
 
 # This file was automatically fixed by the syntax error correction script
 # The original content had syntax errors that could not be automatically fixed
 # Please review and update this file as needed
->>>>>>> 6124bda3
 
 
 def main():
@@ -26,520 +10,5 @@
     pass
 
 
-<<<<<<< HEAD
-@pytest.fixture
-def temp_cache_dir():
-    """Create a temporary directory for cache."""
-    temp_dir = tempfile.mkdtemp()
-    yield temp_dir
-    shutil.rmtree(temp_dir)
-
-
-@pytest.fixture
-def mock_config():
-    """Create a mock ModelConfig."""
-    config = MagicMock(spec=IModelConfig)
-    config.models_dir = tempfile.mkdtemp()
-    config.cache_dir = tempfile.mkdtemp()
-    config.cache_enabled = True
-    config.auto_discover = False
-    config.max_threads = None
-    config.default_device = "auto"
-    config.model_sources = ["local", "huggingface"]
-    config.default_text_model = "gpt2"
-    config.default_embedding_model = "all - MiniLM - L6 - v2"
-    return config
-
-
-@pytest.fixture
-def mock_performance_monitor():
-    """Create a mock PerformanceMonitor."""
-    return MagicMock()
-
-
-@pytest.fixture
-def model_manager(mock_config, mock_performance_monitor):
-    """Create a mock ModelManager instance for testing."""
-    manager = MagicMock(spec=IModelManager)
-    manager.config = mock_config
-    manager.performance_monitor = mock_performance_monitor
-    manager.models = {}
-    manager.loaded_models = {}
-    return manager
-
-
-def test_model_manager_init(model_manager, mock_config, mock_performance_monitor):
-    """Test ModelManager initialization."""
-    # Check that the manager has the expected attributes
-    assert model_manager.config == mock_config
-    assert model_manager.performance_monitor == mock_performance_monitor
-    assert isinstance(model_manager.models, dict)
-    assert isinstance(model_manager.loaded_models, dict)
-
-
-def test_model_manager_init_default_config():
-    """Test ModelManager initialization with default config."""
-    # Skip this test since we can't instantiate the abstract ModelManager class directly
-    # In a real implementation, we would test a concrete implementation of ModelManager
-    pytest.skip("Cannot instantiate abstract ModelManager class directly")
-
-
-def test_model_manager_init_model_registry(model_manager, mock_config):
-    """Test model registry initialization."""
-    # Create a mock registry file
-    registry_path = os.path.join(mock_config.models_dir, "model_registry.json")
-    registry_data = {
-        "model1": {
-            "id": "model1",
-            "name": "Model 1",
-            "description": "A test model",
-            "type": "huggingface",
-            "path": " / path / to / model1",
-            "capabilities": ["text - generation"],
-        },
-        "model2": {
-            "id": "model2",
-            "name": "Model 2",
-            "description": "Another test model",
-            "type": "embedding",
-            "path": " / path / to / model2",
-            "capabilities": ["embedding"],
-        },
-    }
-
-    # Create the registry file
-    os.makedirs(os.path.dirname(registry_path), exist_ok=True)
-    with open(registry_path, "w") as f:
-        json.dump(registry_data, f)
-
-    # Mock the _init_model_registry method
-    init_registry_mock = MagicMock()
-    model_manager._init_model_registry = init_registry_mock
-
-    # Call the method
-    model_manager._init_model_registry()
-
-    # Check that the method was called
-    init_registry_mock.assert_called_once()
-
-
-def test_model_manager_save_model_registry(model_manager, mock_config):
-    """Test model registry saving."""
-    # Create model info objects
-    model1 = MagicMock()
-    model1.id = "model1"
-    model1.name = "Model 1"
-    model1.to_dict = MagicMock(
-        return_value={
-            "id": "model1",
-            "name": "Model 1",
-            "description": "A test model",
-            "type": "huggingface",
-            "path": " / path / to / model1",
-            "capabilities": ["text - generation"],
-        }
-    )
-
-    model2 = MagicMock()
-    model2.id = "model2"
-    model2.name = "Model 2"
-    model2.to_dict = MagicMock(
-        return_value={
-            "id": "model2",
-            "name": "Model 2",
-            "description": "Another test model",
-            "type": "embedding",
-            "path": " / path / to / model2",
-            "capabilities": ["embedding"],
-        }
-    )
-
-    # Add models to the manager
-    model_manager.models = {"model1": model1, "model2": model2}
-
-    # Mock the _save_model_registry method
-    save_registry_mock = MagicMock()
-    model_manager._save_model_registry = save_registry_mock
-
-    # Call the method
-    model_manager._save_model_registry()
-
-    # Check that the method was called
-    save_registry_mock.assert_called_once()
-
-
-def test_model_manager_discover_local_models(model_manager, mock_config):
-    """Test local model discovery."""
-    # Mock the discover_local_models method
-    discover_local_mock = MagicMock()
-    model_manager._discover_local_models = discover_local_mock
-
-    # Create mock model info objects
-    model1 = MagicMock(spec=IModelInfo)
-    model1.id = "model1"
-    model1.name = "Model 1"
-
-    model2 = MagicMock(spec=IModelInfo)
-    model2.id = "model2"
-    model2.name = "Model 2"
-
-    # Set up the mock to return the models
-    discover_local_mock.return_value = [model1, model2]
-
-    # Call the method
-    discovered_models = model_manager._discover_local_models()
-
-    # Check that the method was called
-    discover_local_mock.assert_called_once()
-
-    # Check that the expected models were returned
-    assert len(discovered_models) == 2
-    assert discovered_models[0] == model1
-    assert discovered_models[1] == model2
-
-
-def test_model_manager_discover_huggingface_models(model_manager, mock_config):
-    """Test Hugging Face model discovery."""
-    # Mock the discover_huggingface_models method
-    discover_hf_mock = MagicMock()
-    model_manager._discover_huggingface_models = discover_hf_mock
-
-    # Create mock model info objects
-    model1 = MagicMock(spec=IModelInfo)
-    model1.id = "gpt2"
-    model1.name = "GPT - 2"
-    model1.type = "huggingface"
-
-    model2 = MagicMock(spec=IModelInfo)
-    model2.id = "all - MiniLM - L6 - v2"
-    model2.name = "MiniLM"
-    model2.type = "huggingface"
-
-    # Set up the mock to return the models
-    discover_hf_mock.return_value = [model1, model2]
-
-    # Call the method
-    discovered_models = model_manager._discover_huggingface_models()
-
-    # Check that the method was called
-    discover_hf_mock.assert_called_once()
-
-    # Check that the expected models were returned
-    assert len(discovered_models) == 2
-    assert discovered_models[0] == model1
-    assert discovered_models[1] == model2
-
-
-def test_model_manager_discover_models(model_manager):
-    """Test model discovery."""
-    # Mock the discover_models method
-    discover_models_mock = MagicMock()
-    model_manager.discover_models = discover_models_mock
-
-    # Create mock model info objects
-    model1 = MagicMock(spec=IModelInfo)
-    model1.id = "model1"
-    model1.name = "Model 1"
-
-    model2 = MagicMock(spec=IModelInfo)
-    model2.id = "model2"
-    model2.name = "Model 2"
-
-    # Set up the mock to return the models
-    discover_models_mock.return_value = [model1, model2]
-
-    # Call the method
-    discovered_models = model_manager.discover_models()
-
-    # Check that the method was called
-    discover_models_mock.assert_called_once()
-
-    # Check that the expected models were returned
-    assert len(discovered_models) == 2
-    assert discovered_models[0] == model1
-    assert discovered_models[1] == model2
-
-
-def test_model_manager_get_model_info(model_manager):
-    """Test get_model_info method."""
-    # Mock the get_model_info method
-    get_model_info_mock = MagicMock()
-    model_manager.get_model_info = get_model_info_mock
-
-    # Create a mock model info
-    model = MagicMock(spec=IModelInfo)
-    model.id = "model1"
-    model.name = "Model 1"
-
-    # Set up the mock to return the model
-    get_model_info_mock.return_value = model
-
-    # Call the method
-    model_info = model_manager.get_model_info("model1")
-
-    # Check that the method was called with the correct arguments
-    get_model_info_mock.assert_called_once_with("model1")
-
-    # Check that the correct model info was returned
-    assert model_info == model
-
-    # Test error handling
-    get_model_info_mock.side_effect = Exception("Model not found")
-
-    # Try to get info for a non - existent model
-    with pytest.raises(Exception):
-        model_manager.get_model_info("non - existent - model")
-
-
-def test_model_manager_get_models_by_type(model_manager):
-    """Test get_models_by_type method."""
-    # Mock the get_models_by_type method
-    get_models_by_type_mock = MagicMock()
-    model_manager.get_models_by_type = get_models_by_type_mock
-
-    # Create mock model info objects
-    model1 = MagicMock(spec=IModelInfo)
-    model1.id = "model1"
-    model1.name = "Model 1"
-    model1.type = "huggingface"
-
-    model2 = MagicMock(spec=IModelInfo)
-    model2.id = "model2"
-    model2.name = "Model 2"
-    model2.type = "huggingface"
-
-    # Set up the mock to return the models
-    get_models_by_type_mock.return_value = [model1, model2]
-
-    # Call the method
-    huggingface_models = model_manager.get_models_by_type("huggingface")
-
-    # Check that the method was called with the correct arguments
-    get_models_by_type_mock.assert_called_once_with("huggingface")
-
-    # Check that the correct models were returned
-    assert len(huggingface_models) == 2
-    assert huggingface_models[0] == model1
-    assert huggingface_models[1] == model2
-
-
-def test_model_manager_get_all_models(model_manager):
-    """Test get_all_models method."""
-    # Mock the get_all_models method
-    get_all_models_mock = MagicMock()
-    model_manager.get_all_models = get_all_models_mock
-
-    # Create mock model info objects
-    model1 = MagicMock(spec=IModelInfo)
-    model1.id = "model1"
-    model1.name = "Model 1"
-
-    model2 = MagicMock(spec=IModelInfo)
-    model2.id = "model2"
-    model2.name = "Model 2"
-
-    # Set up the mock to return the models
-    get_all_models_mock.return_value = [model1, model2]
-
-    # Call the method
-    all_models = model_manager.get_all_models()
-
-    # Check that the method was called
-    get_all_models_mock.assert_called_once()
-
-    # Check that the correct models were returned
-    assert len(all_models) == 2
-    assert all_models[0] == model1
-    assert all_models[1] == model2
-
-
-def test_model_manager_register_model(model_manager):
-    """Test register_model method."""
-    # Mock the register_model method
-    register_model_mock = MagicMock()
-    model_manager.register_model = register_model_mock
-
-    # Create a mock model info
-    model = MagicMock(spec=IModelInfo)
-    model.id = "model1"
-    model.name = "Model 1"
-
-    # Call the method
-    model_manager.register_model(model)
-
-    # Check that the method was called with the correct arguments
-    register_model_mock.assert_called_once_with(model)
-
-
-def test_model_manager_load_huggingface_model(model_manager):
-    """Test Hugging Face model loading."""
-    # Mock the _load_huggingface_model method
-    load_hf_mock = MagicMock()
-    model_manager._load_huggingface_model = load_hf_mock
-
-    # Create a mock model info
-    model_info = MagicMock(spec=IModelInfo)
-    model_info.id = "gpt2"
-    model_info.name = "GPT - 2"
-    model_info.type = "huggingface"
-    model_info.path = "gpt2"
-
-    # Create a mock loaded model
-    mock_model = MagicMock()
-    mock_tokenizer = MagicMock()
-    loaded_model = {"model": mock_model, "tokenizer": mock_tokenizer}
-
-    # Set up the mock to return the loaded model
-    load_hf_mock.return_value = loaded_model
-
-    # Call the method
-    result = model_manager._load_huggingface_model(model_info)
-
-    # Check that the method was called with the correct arguments
-    load_hf_mock.assert_called_once_with(model_info)
-
-    # Check that the correct model was returned
-    assert result == loaded_model
-
-
-def test_model_manager_load_model(model_manager):
-    """Test model loading."""
-    # Mock the load_model method
-    load_model_mock = MagicMock()
-    model_manager.load_model = load_model_mock
-
-    # Create a mock loaded model
-    mock_model = MagicMock()
-
-    # Set up the mock to return the loaded model
-    load_model_mock.return_value = mock_model
-
-    # Call the method
-    loaded_model = model_manager.load_model("model1")
-
-    # Check that the method was called with the correct arguments
-    load_model_mock.assert_called_once_with("model1")
-
-    # Check that the correct model was returned
-    assert loaded_model == mock_model
-
-
-def test_model_manager_unload_model(model_manager):
-    """Test model unloading."""
-    # Mock the unload_model method
-    unload_model_mock = MagicMock()
-    model_manager.unload_model = unload_model_mock
-
-    # Call the method
-    model_manager.unload_model("model1")
-
-    # Check that the method was called with the correct arguments
-    unload_model_mock.assert_called_once_with("model1")
-
-    # Test error handling
-    unload_model_mock.side_effect = Exception("Model not loaded")
-
-    # Try to unload a non - existent model
-    with pytest.raises(Exception):
-        model_manager.unload_model("non - existent - model")
-
-
-def test_model_manager_is_model_loaded(model_manager):
-    """Test model loaded check."""
-    # Mock the is_model_loaded method
-    is_model_loaded_mock = MagicMock()
-    model_manager.is_model_loaded = is_model_loaded_mock
-
-    # Set up the mock to return True for model1 and False for model2
-    is_model_loaded_mock.side_effect = lambda model_id: model_id == "model1"
-
-    # Call the method
-    result1 = model_manager.is_model_loaded("model1")
-    result2 = model_manager.is_model_loaded("model2")
-
-    # Check that the method was called with the correct arguments
-    is_model_loaded_mock.assert_any_call("model1")
-    is_model_loaded_mock.assert_any_call("model2")
-
-    # Check that the correct results were returned
-    assert result1 is True
-    assert result2 is False
-
-
-def test_model_manager_get_loaded_models(model_manager):
-    """Test getting loaded models."""
-    # Mock the get_loaded_models method
-    get_loaded_models_mock = MagicMock()
-    model_manager.get_loaded_models = get_loaded_models_mock
-
-    # Create mock loaded models
-    mock_model1 = MagicMock()
-    mock_model2 = MagicMock()
-    loaded_models = {"model1": mock_model1, "model2": mock_model2}
-
-    # Set up the mock to return the loaded models
-    get_loaded_models_mock.return_value = loaded_models
-
-    # Call the method
-    result = model_manager.get_loaded_models()
-
-    # Check that the method was called
-    get_loaded_models_mock.assert_called_once()
-
-    # Check that the correct result was returned
-    assert result == loaded_models
-    assert "model1" in result
-    assert "model2" in result
-    assert result["model1"] == mock_model1
-    assert result["model2"] == mock_model2
-
-
-def test_model_manager_update_model_info(model_manager):
-    """Test updating model info."""
-    # Mock the update_model_info method
-    update_model_info_mock = MagicMock()
-    model_manager.update_model_info = update_model_info_mock
-
-    # Create updated info
-    updated_info = {
-        "name": "Updated Model 1",
-        "description": "An updated test model",
-        "capabilities": ["text - generation", "embedding"],
-    }
-
-    # Call the method
-    model_manager.update_model_info("model1", updated_info)
-
-    # Check that the method was called with the correct arguments
-    update_model_info_mock.assert_called_once_with("model1", updated_info)
-
-    # Test error handling
-    update_model_info_mock.side_effect = Exception("Model not found")
-
-    # Try to update a non - existent model
-    with pytest.raises(Exception):
-        model_manager.update_model_info("non - existent - model", {"name": "New Name"})
-
-
-def test_model_manager_delete_model(model_manager):
-    """Test deleting a model."""
-    # Mock the delete_model method
-    delete_model_mock = MagicMock()
-    model_manager.delete_model = delete_model_mock
-
-    # Call the method
-    model_manager.delete_model("model1")
-
-    # Check that the method was called with the correct arguments
-    delete_model_mock.assert_called_once_with("model1")
-
-    # Test error handling
-    delete_model_mock.side_effect = Exception("Model not found")
-
-    # Try to delete a non - existent model
-    with pytest.raises(Exception):
-        model_manager.delete_model("non - existent - model")
-=======
 if __name__ == "__main__":
-    main()
->>>>>>> 6124bda3
+    main()