--- conflicted
+++ resolved
@@ -4,391 +4,10 @@
 # The original content had syntax errors that could not be automatically fixed
 # Please review and update this file as needed
 
-<<<<<<< HEAD
-import json
-import os
-import sys
-import unittest
-
-import pytest
-
-# Add project root to path for imports
-sys.path.insert(0, os.path.abspath(os.path.join(os.path.dirname(__file__), "../..")))
-
-from tests.mocks.mock_http import mock_requests
-from tests.mocks.mock_huggingface_hub import (
-    mock_huggingface_hub,
-)
-
-
-class TestMockExternalAPIs(unittest.TestCase):
-    """Test the mock external API implementations."""
-
-    def setUp(self):
-        """Set up the tests."""
-        # Reset the mock requests
-        mock_requests.reset()
-
-        # Reset the mock Hugging Face Hub
-        mock_huggingface_hub.reset()
-
-        # Set up common test data
-        self.setup_mock_data()
-
-    def setup_mock_data(self):
-        """Set up mock data for tests."""
-        # Add mock HTTP responses
-        mock_requests.add_response(
-            "https://api.openai.com / v1 / chat / completions",
-            {
-                "id": "chatcmpl - 123",
-                "object": "chat.completion",
-                "created": 1677652288,
-                "model": "gpt - 3.5 - turbo - 0613",
-                "choices": [
-                    {
-                        "index": 0,
-                        "message": {
-                            "role": "assistant",
-                            "content": "Hello! How can I help you today?",
-                        },
-                        "finish_reason": "stop",
-                    }
-                ],
-            },
-            method="POST",
-        )
-
-        mock_requests.add_response(
-            "https://api.openai.com / v1 / embeddings",
-            {
-                "object": "list",
-                "data": [
-                    {
-                        "object": "embedding",
-                        "embedding": [0.1, 0.2, 0.3, 0.4, 0.5],
-                        "index": 0,
-                    }
-                ],
-                "model": "text - embedding - ada - 002",
-            },
-            method="POST",
-        )
-
-        # Add mock responses for Ollama API
-        mock_requests.add_response(
-            "http://localhost:11434 / api / generate",
-            {
-                "model": "llama2",
-                "created_at": "2023 - 01 - 01T00:00:00Z",
-                "response": "This is a response from Ollama",
-                "done": True,
-            },
-            method="POST",
-        )
-
-        # Add mock responses for LM Studio API
-        mock_requests.add_response(
-            "http://localhost:1234 / v1 / chat / completions",
-            {
-                "id": "chatcmpl - lmstudio",
-                "object": "chat.completion",
-                "created": 1677652288,
-                "model": "local - model",
-                "choices": [
-                    {
-                        "index": 0,
-                        "message": {
-                            "role": "assistant",
-                            "content": "This is a response from LM Studio",
-                        },
-                        "finish_reason": "stop",
-                    }
-                ],
-            },
-            method="POST",
-        )
-
-        # Add mock Hugging Face repositories
-        mock_huggingface_hub.add_repo(
-            {
-                "id": "gpt2",
-                "downloads": 1000000,
-                "likes": 5000,
-                "tags": ["text - generation", "pytorch"],
-                "pipeline_tag": "text - generation",
-            }
-        )
-
-        mock_huggingface_hub.add_repo(
-            {
-                "id": "sentence - transformers / all - MiniLM - L6 - v2",
-                "downloads": 500000,
-                "likes": 2000,
-                "tags": ["sentence - similarity", "pytorch"],
-                "pipeline_tag": "feature - extraction",
-            }
-        )
-
-        # Add mock files to repositories
-        mock_huggingface_hub.add_file(
-            repo_id="gpt2",
-            file_path="config.json",
-            content=json.dumps(
-                {
-                    "model_type": "gpt2",
-                    "vocab_size": 50257,
-                    "n_positions": 1024,
-                    "n_embd": 768,
-                    "n_layer": 12,
-                    "n_head": 12,
-                }
-            ),
-        )
-
-        mock_huggingface_hub.add_file(
-            repo_id="gpt2",
-            file_path="pytorch_model.bin",
-            content=b"MOCK_MODEL_DATA",
-            file_size=1000000,
-        )
-
-        mock_huggingface_hub.add_file(
-            repo_id="sentence - transformers / all - MiniLM - L6 - v2",
-            file_path="config.json",
-            content=json.dumps(
-                {
-                    "model_type": "bert",
-                    "hidden_size": 384,
-                    "num_attention_heads": 12,
-                    "num_hidden_layers": 6,
-                }
-            ),
-        )
-
-    def test_mock_http_requests(self):
-        """Test mock HTTP requests."""
-        # Test GET request
-        mock_requests.add_response(
-            "https://api.example.com / data", {"key": "value", "items": [1, 2, 3]}
-        )
-
-        response = mock_requests.get("https://api.example.com / data")
-        self.assertEqual(response.status_code, 200)
-        self.assertEqual(response.json()["key"], "value")
-        self.assertEqual(response.json()["items"], [1, 2, 3])
-
-        # Test POST request with different status code
-        mock_requests.add_response(
-            "https://api.example.com / create",
-            {"id": 123, "status": "created"},
-            method="POST",
-            status_code=201,
-        )
-
-        response = mock_requests.post("https://api.example.com / create", 
-            json={"name": "Test"})
-        self.assertEqual(response.status_code, 201)
-        self.assertEqual(response.json()["id"], 123)
-
-        # Test request not found
-        response = mock_requests.get("https://api.example.com / nonexistent")
-        self.assertEqual(response.status_code, 404)
-
-        # Verify request history
-        self.assertEqual(len(mock_requests.request_history), 3)
-        self.assertEqual(mock_requests.request_history[0]["method"], "GET")
-        self.assertEqual(mock_requests.request_history[0]["url"], 
-            "https://api.example.com / data")
-        self.assertEqual(mock_requests.request_history[1]["method"], "POST")
-        self.assertEqual(mock_requests.request_history[1]["url"], 
-            "https://api.example.com / create")
-
-    def test_mock_openai_api(self):
-        """Test mock OpenAI API."""
-        # Test chat completions
-        response = mock_requests.post(
-            "https://api.openai.com / v1 / chat / completions",
-            json={
-                "model": "gpt - 3.5 - turbo",
-                "messages": [{"role": "user", "content": "Hello!"}],
-            },
-        )
-
-        self.assertEqual(response.status_code, 200)
-        data = response.json()
-        self.assertEqual(
-            data["choices"][0]["message"]["content"], "Hello! How can I help you today?"
-        )
-
-        # Test embeddings
-        response = mock_requests.post(
-            "https://api.openai.com / v1 / embeddings",
-            json={"model": "text - embedding - ada - 002", "input": "Hello, world!"},
-        )
-
-        self.assertEqual(response.status_code, 200)
-        data = response.json()
-        self.assertEqual(len(data["data"][0]["embedding"]), 5)
-
-    def test_mock_ollama_api(self):
-        """Test mock Ollama API."""
-        # Test text generation
-        response = mock_requests.post(
-            "http://localhost:11434 / api / generate",
-            json={"model": "llama2", "prompt": "Hello, world!"},
-        )
-
-        self.assertEqual(response.status_code, 200)
-        data = response.json()
-        self.assertEqual(data["response"], "This is a response from Ollama")
-        self.assertEqual(data["model"], "llama2")
-        self.assertTrue(data["done"])
-
-    def test_mock_lmstudio_api(self):
-        """Test mock LM Studio API."""
-        # Test chat completion
-        response = mock_requests.post(
-            "http://localhost:1234 / v1 / chat / completions",
-            json={
-                "model": "local - model",
-                "messages": [{"role": "user", "content": "Hello!"}],
-            },
-        )
-
-        self.assertEqual(response.status_code, 200)
-        data = response.json()
-        self.assertEqual(
-            data["choices"][0]["message"]["content"],
-            "This is a response from LM Studio",
-        )
-
-    def test_mock_huggingface_hub(self):
-        """Test mock Hugging Face Hub."""
-        # Test downloading a file
-        file_path = mock_huggingface_hub.hf_hub_download(repo_id="gpt2", 
-            filename="config.json")
-
-        self.assertTrue(os.path.exists(file_path))
-
-        with open(file_path, "r") as f:
-            config = json.loads(f.read())
-
-        self.assertEqual(config["model_type"], "gpt2")
-        self.assertEqual(config["vocab_size"], 50257)
-
-        # Test downloading a snapshot
-        repo_path = mock_huggingface_hub.snapshot_download(repo_id="gpt2")
-
-        self.assertTrue(os.path.exists(repo_path))
-        self.assertTrue(os.path.exists(os.path.join(repo_path, "config.json")))
-        self.assertTrue(os.path.exists(os.path.join(repo_path, "pytorch_model.bin")))
-
-        # Test listing models
-        models = mock_huggingface_hub.list_models(search="gpt")
-        self.assertEqual(len(models), 1)
-        self.assertEqual(models[0].id, "gpt2")
-
-        # Test authentication required
-        # Make a private repo
-        mock_huggingface_hub.add_repo({"id": "private / model", "private": True})
-
-        # Test downloading without authentication
-        with self.assertRaises(ValueError):
-            mock_huggingface_hub.hf_hub_download(repo_id="private / model", 
-                filename="config.json")
-
-        # Test downloading with authentication
-        mock_huggingface_hub.login(token="valid_token")
-
-        # Now add a file to the private repo
-        mock_huggingface_hub.add_file(
-            repo_id="private / model",
-            file_path="config.json",
-            content=json.dumps({"private": True}),
-        )
-
-        # Download should work now
-        file_path = mock_huggingface_hub.hf_hub_download(
-            repo_id="private / model", filename="config.json"
-        )
-
-        self.assertTrue(os.path.exists(file_path))
-
-
-@pytest.fixture
-def mock_http():
-    """Fixture to provide mock HTTP requests."""
-    # Reset the mock requests before each test
-    mock_requests.reset()
-
-    # Add common mock responses
-    mock_requests.add_response(
-        "https://api.openai.com / v1 / chat / completions",
-        {
-            "id": "chatcmpl - 123",
-            "object": "chat.completion",
-            "created": 1677652288,
-            "model": "gpt - 3.5 - turbo - 0613",
-            "choices": [
-                {
-                    "index": 0,
-                    "message": {
-                        "role": "assistant",
-                        "content": "Hello! How can I help you today?",
-                    },
-                    "finish_reason": "stop",
-                }
-            ],
-        },
-        method="POST",
-    )
-
-    return mock_requests
-
-
-@pytest.fixture
-def mock_hf_hub():
-    """Fixture to provide mock Hugging Face Hub."""
-    # Reset the mock Hugging Face Hub before each test
-    mock_huggingface_hub.reset()
-
-    # Add common repositories and files
-    mock_huggingface_hub.add_repo({"id": "gpt2", "pipeline_tag": "text - generation"})
-
-    mock_huggingface_hub.add_file(
-        repo_id="gpt2",
-        file_path="config.json",
-        content=json.dumps({"model_type": "gpt2"}),
-    )
-
-    return mock_huggingface_hub
-
-
-def test_with_pytest_fixtures(mock_http, mock_hf_hub):
-    """Test using pytest fixtures."""
-    # Test HTTP request
-    response = mock_http.post(
-        "https://api.openai.com / v1 / chat / completions",
-        json={"messages": [{"role": "user", "content": "Hello"}]},
-    )
-    assert response.status_code == 200
-    assert response.json()["choices"][0]["message"]["content"] == \
-        "Hello! How can I help you today?"
-
-    # Test Hugging Face Hub download
-    file_path = mock_hf_hub.hf_hub_download(repo_id="gpt2", filename="config.json")
-    assert os.path.exists(file_path)
-
-    with open(file_path, "r") as f:
-        config = json.loads(f.read())
-    assert config["model_type"] == "gpt2"
-=======
 
 def main():
     """Initialize the module."""
     pass
->>>>>>> 6124bda3
 
 
 if __name__ == "__main__":
