<<<<<<< HEAD
"""
Tests for the ModelDownloader class.
"""

import os
import shutil
import tempfile
from unittest.mock import MagicMock, patch

import pytest

from ai_models.model_downloader import DownloadProgress, DownloadTask, ModelDownloader


def test_download_progress_init():
    """Test DownloadProgress initialization."""
    progress = DownloadProgress(
        total_size=1000, downloaded_size=500, percentage=50.0, speed=1024, eta=30
    )

    # Check that the progress has the expected attributes
    assert progress.total_size == 1000
    assert progress.downloaded_size == 500
    assert progress.percentage == 50.0
    assert progress.speed == 1024
    assert progress.eta == 30


def test_download_progress_to_dict():
    """Test to_dict method of DownloadProgress."""
    progress = DownloadProgress(
        total_size=1000, downloaded_size=500, percentage=50.0, speed=1024, eta=30
    )

    # Convert to dictionary
    progress_dict = progress.to_dict()

    # Check that the dictionary has the expected keys
    assert "total_size" in progress_dict
    assert "downloaded_size" in progress_dict
    assert "percentage" in progress_dict
    assert "speed" in progress_dict
    assert "eta" in progress_dict

    # Check that the values are correct
    assert progress_dict["total_size"] == 1000
    assert progress_dict["downloaded_size"] == 500
    assert progress_dict["percentage"] == 50.0
    assert progress_dict["speed"] == 1024
    assert progress_dict["eta"] == 30


def test_download_task_init():
    """Test DownloadTask initialization."""
    task = DownloadTask(
        model_id="test - model",
        source="huggingface",
        url="https://huggingface.co / test - model",
        destination=" / path / to / model",
        status="pending",
    )

    # Check that the task has the expected attributes
    assert task.model_id == "test - model"
    assert task.source == "huggingface"
    assert task.url == "https://huggingface.co / test - model"
    assert task.destination == " / path / to / model"
    assert task.status == "pending"
    assert task.progress is None
    assert task.error is None
    assert isinstance(task.created_at, str)
    assert isinstance(task.updated_at, str)


def test_download_task_to_dict():
    """Test to_dict method of DownloadTask."""
    task = DownloadTask(
        model_id="test - model",
        source="huggingface",
        url="https://huggingface.co / test - model",
        destination=" / path / to / model",
        status="pending",
    )

    # Convert to dictionary
    task_dict = task.to_dict()

    # Check that the dictionary has the expected keys
    assert "model_id" in task_dict
    assert "source" in task_dict
    assert "url" in task_dict
    assert "destination" in task_dict
    assert "status" in task_dict
    assert "progress" in task_dict
    assert "error" in task_dict
    assert "created_at" in task_dict
    assert "updated_at" in task_dict

    # Check that the values are correct
    assert task_dict["model_id"] == "test - model"
    assert task_dict["source"] == "huggingface"
    assert task_dict["url"] == "https://huggingface.co / test - model"
    assert task_dict["destination"] == " / path / to / model"
    assert task_dict["status"] == "pending"
    assert task_dict["progress"] is None
    assert task_dict["error"] is None


def test_download_task_update_progress():
    """Test update_progress method of DownloadTask."""
    task = DownloadTask(
        model_id="test - model",
        source="huggingface",
        url="https://huggingface.co / test - model",
        destination=" / path / to / model",
        status="downloading",
    )

    # Update progress
    progress = DownloadProgress(
        total_size=1000, downloaded_size=500, percentage=50.0, speed=1024, eta=30
    )

    task.update_progress(progress)

    # Check that the progress was updated
    assert task.progress == progress
    assert task.status == "downloading"


def test_download_task_complete():
    """Test complete method of DownloadTask."""
    task = DownloadTask(
        model_id="test - model",
        source="huggingface",
        url="https://huggingface.co / test - model",
        destination=" / path / to / model",
        status="downloading",
    )

    # Complete the task
    task.complete()

    # Check that the status was updated
    assert task.status == "completed"


def test_download_task_fail():
    """Test fail method of DownloadTask."""
    task = DownloadTask(
        model_id="test - model",
        source="huggingface",
        url="https://huggingface.co / test - model",
        destination=" / path / to / model",
        status="downloading",
    )

    # Fail the task
    task.fail("Download failed")

    # Check that the status and error were updated
    assert task.status == "failed"
    assert task.error == "Download failed"


@pytest.fixture
def temp_models_dir():
    """Create a temporary directory for models."""
    temp_dir = tempfile.mkdtemp()
    yield temp_dir
    shutil.rmtree(temp_dir)


@patch("ai_models.model_downloader.requests.get")
def test_model_downloader_download_from_url(mock_get, temp_models_dir):
    """Test download_from_url method of ModelDownloader."""
    # Mock the response
    mock_response = MagicMock()
    mock_response.iter_content.return_value = [b"chunk1", b"chunk2", b"chunk3"]
    mock_response.headers = {"Content - Length": "15"}  # 3 chunks of 5 bytes each
    mock_get.return_value = mock_response

    # Create a downloader
    downloader = ModelDownloader(models_dir=temp_models_dir)

    # Create a callback to track progress
    progress_updates = []

    def progress_callback(progress):
        progress_updates.append(progress)

    # Download from URL
    destination = os.path.join(temp_models_dir, "test - model.bin")
    result = downloader.download_from_url(
        url="https://example.com / test - model.bin",
        destination=destination,
        progress_callback=progress_callback,
    )

    # Check that the file was downloaded
    assert result is True
    assert os.path.exists(destination)

    # Check that progress was reported
    assert len(progress_updates) > 0
    assert isinstance(progress_updates[0], DownloadProgress)

    # Check that the mock was called correctly
    mock_get.assert_called_once_with("https://example.com / test - model.bin", 
        stream=True, timeout=30)
    mock_response.iter_content.assert_called_once_with(chunk_size=1024)


@patch("ai_models.model_downloader.ModelDownloader.download_from_url")
def test_model_downloader_download_model(mock_download_from_url, temp_models_dir):
    """Test download_model method of ModelDownloader."""
    # Mock the download_from_url method
    mock_download_from_url.return_value = True

    # Create a downloader
    downloader = ModelDownloader(models_dir=temp_models_dir)

    # Create a callback to track progress
    progress_updates = []

    def progress_callback(progress):
        progress_updates.append(progress)

    # Download a model
    task = downloader.download_model(
        model_id="test - model",
        source="direct",
        url="https://example.com / test - model.bin",
        progress_callback=progress_callback,
    )

    # Check that a task was returned
    assert isinstance(task, DownloadTask)
    assert task.model_id == "test - model"
    assert task.source == "direct"
    assert task.url == "https://example.com / test - model.bin"
    assert task.destination.startswith(temp_models_dir)
    assert task.status == "completed"

    # Check that the mock was called correctly
    mock_download_from_url.assert_called_once_with(
        url="https://example.com / test - model.bin",
        destination=task.destination,
        progress_callback=progress_callback,
    )


@patch("ai_models.model_downloader.ModelDownloader.download_from_url")
def test_model_downloader_download_model_failure(mock_download_from_url, 
    temp_models_dir):
    """Test download_model method of ModelDownloader with a failure."""
    # Mock the download_from_url method to fail
    mock_download_from_url.side_effect = Exception("Download failed")

    # Create a downloader
    downloader = ModelDownloader(models_dir=temp_models_dir)

    # Download a model
    task = downloader.download_model(
        model_id="test - model", source="direct", 
            url="https://example.com / test - model.bin"
    )

    # Check that a task was returned with failure status
    assert isinstance(task, DownloadTask)
    assert task.model_id == "test - model"
    assert task.status == "failed"
    assert task.error == "Download failed"


@patch("ai_models.model_downloader.ModelDownloader.download_from_url")
def test_model_downloader_get_task(mock_download_from_url, temp_models_dir):
    """Test get_task method of ModelDownloader."""
    # Mock the download_from_url method
    mock_download_from_url.return_value = True

    # Create a downloader
    downloader = ModelDownloader(models_dir=temp_models_dir)

    # Download a model
    task = downloader.download_model(
        model_id="test - model", source="direct", 
            url="https://example.com / test - model.bin"
    )

    # Get the task
    retrieved_task = downloader.get_task(task.id)

    # Check that the task was retrieved
    assert retrieved_task == task

    # Try to get a non - existent task
    assert downloader.get_task("non - existent - id") is None


@patch("ai_models.model_downloader.ModelDownloader.download_from_url")
def test_model_downloader_get_tasks(mock_download_from_url, temp_models_dir):
    """Test get_tasks method of ModelDownloader."""
    # Mock the download_from_url method
    mock_download_from_url.return_value = True

    # Create a downloader
    downloader = ModelDownloader(models_dir=temp_models_dir)

    # Download multiple models
    task1 = downloader.download_model(
        model_id="test - model - 1",
        source="direct",
        url="https://example.com / test - model - 1.bin",
    )

    task2 = downloader.download_model(
        model_id="test - model - 2",
        source="direct",
        url="https://example.com / test - model - 2.bin",
    )

    # Get all tasks
    tasks = downloader.get_tasks()

    # Check that all tasks were retrieved
    assert len(tasks) == 2
    assert task1 in tasks
    assert task2 in tasks

    # Get tasks by status
    completed_tasks = downloader.get_tasks(status="completed")
    assert len(completed_tasks) == 2
    assert task1 in completed_tasks
    assert task2 in completed_tasks

    # Get tasks by model ID
    model1_tasks = downloader.get_tasks(model_id="test - model - 1")
    assert len(model1_tasks) == 1
    assert task1 in model1_tasks
    assert task2 not in model1_tasks
=======
"""test_model_downloader.py - Module for the pAIssive Income project."""

# This file was automatically fixed by the syntax error correction script
# The original content had syntax errors that could not be automatically fixed
# Please review and update this file as needed


def main():
    """Initialize the module."""
    pass


if __name__ == "__main__":
    main()
>>>>>>> 6124bda3
<|MERGE_RESOLUTION|>--- conflicted
+++ resolved
@@ -1,346 +1,3 @@
-<<<<<<< HEAD
-"""
-Tests for the ModelDownloader class.
-"""
-
-import os
-import shutil
-import tempfile
-from unittest.mock import MagicMock, patch
-
-import pytest
-
-from ai_models.model_downloader import DownloadProgress, DownloadTask, ModelDownloader
-
-
-def test_download_progress_init():
-    """Test DownloadProgress initialization."""
-    progress = DownloadProgress(
-        total_size=1000, downloaded_size=500, percentage=50.0, speed=1024, eta=30
-    )
-
-    # Check that the progress has the expected attributes
-    assert progress.total_size == 1000
-    assert progress.downloaded_size == 500
-    assert progress.percentage == 50.0
-    assert progress.speed == 1024
-    assert progress.eta == 30
-
-
-def test_download_progress_to_dict():
-    """Test to_dict method of DownloadProgress."""
-    progress = DownloadProgress(
-        total_size=1000, downloaded_size=500, percentage=50.0, speed=1024, eta=30
-    )
-
-    # Convert to dictionary
-    progress_dict = progress.to_dict()
-
-    # Check that the dictionary has the expected keys
-    assert "total_size" in progress_dict
-    assert "downloaded_size" in progress_dict
-    assert "percentage" in progress_dict
-    assert "speed" in progress_dict
-    assert "eta" in progress_dict
-
-    # Check that the values are correct
-    assert progress_dict["total_size"] == 1000
-    assert progress_dict["downloaded_size"] == 500
-    assert progress_dict["percentage"] == 50.0
-    assert progress_dict["speed"] == 1024
-    assert progress_dict["eta"] == 30
-
-
-def test_download_task_init():
-    """Test DownloadTask initialization."""
-    task = DownloadTask(
-        model_id="test - model",
-        source="huggingface",
-        url="https://huggingface.co / test - model",
-        destination=" / path / to / model",
-        status="pending",
-    )
-
-    # Check that the task has the expected attributes
-    assert task.model_id == "test - model"
-    assert task.source == "huggingface"
-    assert task.url == "https://huggingface.co / test - model"
-    assert task.destination == " / path / to / model"
-    assert task.status == "pending"
-    assert task.progress is None
-    assert task.error is None
-    assert isinstance(task.created_at, str)
-    assert isinstance(task.updated_at, str)
-
-
-def test_download_task_to_dict():
-    """Test to_dict method of DownloadTask."""
-    task = DownloadTask(
-        model_id="test - model",
-        source="huggingface",
-        url="https://huggingface.co / test - model",
-        destination=" / path / to / model",
-        status="pending",
-    )
-
-    # Convert to dictionary
-    task_dict = task.to_dict()
-
-    # Check that the dictionary has the expected keys
-    assert "model_id" in task_dict
-    assert "source" in task_dict
-    assert "url" in task_dict
-    assert "destination" in task_dict
-    assert "status" in task_dict
-    assert "progress" in task_dict
-    assert "error" in task_dict
-    assert "created_at" in task_dict
-    assert "updated_at" in task_dict
-
-    # Check that the values are correct
-    assert task_dict["model_id"] == "test - model"
-    assert task_dict["source"] == "huggingface"
-    assert task_dict["url"] == "https://huggingface.co / test - model"
-    assert task_dict["destination"] == " / path / to / model"
-    assert task_dict["status"] == "pending"
-    assert task_dict["progress"] is None
-    assert task_dict["error"] is None
-
-
-def test_download_task_update_progress():
-    """Test update_progress method of DownloadTask."""
-    task = DownloadTask(
-        model_id="test - model",
-        source="huggingface",
-        url="https://huggingface.co / test - model",
-        destination=" / path / to / model",
-        status="downloading",
-    )
-
-    # Update progress
-    progress = DownloadProgress(
-        total_size=1000, downloaded_size=500, percentage=50.0, speed=1024, eta=30
-    )
-
-    task.update_progress(progress)
-
-    # Check that the progress was updated
-    assert task.progress == progress
-    assert task.status == "downloading"
-
-
-def test_download_task_complete():
-    """Test complete method of DownloadTask."""
-    task = DownloadTask(
-        model_id="test - model",
-        source="huggingface",
-        url="https://huggingface.co / test - model",
-        destination=" / path / to / model",
-        status="downloading",
-    )
-
-    # Complete the task
-    task.complete()
-
-    # Check that the status was updated
-    assert task.status == "completed"
-
-
-def test_download_task_fail():
-    """Test fail method of DownloadTask."""
-    task = DownloadTask(
-        model_id="test - model",
-        source="huggingface",
-        url="https://huggingface.co / test - model",
-        destination=" / path / to / model",
-        status="downloading",
-    )
-
-    # Fail the task
-    task.fail("Download failed")
-
-    # Check that the status and error were updated
-    assert task.status == "failed"
-    assert task.error == "Download failed"
-
-
-@pytest.fixture
-def temp_models_dir():
-    """Create a temporary directory for models."""
-    temp_dir = tempfile.mkdtemp()
-    yield temp_dir
-    shutil.rmtree(temp_dir)
-
-
-@patch("ai_models.model_downloader.requests.get")
-def test_model_downloader_download_from_url(mock_get, temp_models_dir):
-    """Test download_from_url method of ModelDownloader."""
-    # Mock the response
-    mock_response = MagicMock()
-    mock_response.iter_content.return_value = [b"chunk1", b"chunk2", b"chunk3"]
-    mock_response.headers = {"Content - Length": "15"}  # 3 chunks of 5 bytes each
-    mock_get.return_value = mock_response
-
-    # Create a downloader
-    downloader = ModelDownloader(models_dir=temp_models_dir)
-
-    # Create a callback to track progress
-    progress_updates = []
-
-    def progress_callback(progress):
-        progress_updates.append(progress)
-
-    # Download from URL
-    destination = os.path.join(temp_models_dir, "test - model.bin")
-    result = downloader.download_from_url(
-        url="https://example.com / test - model.bin",
-        destination=destination,
-        progress_callback=progress_callback,
-    )
-
-    # Check that the file was downloaded
-    assert result is True
-    assert os.path.exists(destination)
-
-    # Check that progress was reported
-    assert len(progress_updates) > 0
-    assert isinstance(progress_updates[0], DownloadProgress)
-
-    # Check that the mock was called correctly
-    mock_get.assert_called_once_with("https://example.com / test - model.bin", 
-        stream=True, timeout=30)
-    mock_response.iter_content.assert_called_once_with(chunk_size=1024)
-
-
-@patch("ai_models.model_downloader.ModelDownloader.download_from_url")
-def test_model_downloader_download_model(mock_download_from_url, temp_models_dir):
-    """Test download_model method of ModelDownloader."""
-    # Mock the download_from_url method
-    mock_download_from_url.return_value = True
-
-    # Create a downloader
-    downloader = ModelDownloader(models_dir=temp_models_dir)
-
-    # Create a callback to track progress
-    progress_updates = []
-
-    def progress_callback(progress):
-        progress_updates.append(progress)
-
-    # Download a model
-    task = downloader.download_model(
-        model_id="test - model",
-        source="direct",
-        url="https://example.com / test - model.bin",
-        progress_callback=progress_callback,
-    )
-
-    # Check that a task was returned
-    assert isinstance(task, DownloadTask)
-    assert task.model_id == "test - model"
-    assert task.source == "direct"
-    assert task.url == "https://example.com / test - model.bin"
-    assert task.destination.startswith(temp_models_dir)
-    assert task.status == "completed"
-
-    # Check that the mock was called correctly
-    mock_download_from_url.assert_called_once_with(
-        url="https://example.com / test - model.bin",
-        destination=task.destination,
-        progress_callback=progress_callback,
-    )
-
-
-@patch("ai_models.model_downloader.ModelDownloader.download_from_url")
-def test_model_downloader_download_model_failure(mock_download_from_url, 
-    temp_models_dir):
-    """Test download_model method of ModelDownloader with a failure."""
-    # Mock the download_from_url method to fail
-    mock_download_from_url.side_effect = Exception("Download failed")
-
-    # Create a downloader
-    downloader = ModelDownloader(models_dir=temp_models_dir)
-
-    # Download a model
-    task = downloader.download_model(
-        model_id="test - model", source="direct", 
-            url="https://example.com / test - model.bin"
-    )
-
-    # Check that a task was returned with failure status
-    assert isinstance(task, DownloadTask)
-    assert task.model_id == "test - model"
-    assert task.status == "failed"
-    assert task.error == "Download failed"
-
-
-@patch("ai_models.model_downloader.ModelDownloader.download_from_url")
-def test_model_downloader_get_task(mock_download_from_url, temp_models_dir):
-    """Test get_task method of ModelDownloader."""
-    # Mock the download_from_url method
-    mock_download_from_url.return_value = True
-
-    # Create a downloader
-    downloader = ModelDownloader(models_dir=temp_models_dir)
-
-    # Download a model
-    task = downloader.download_model(
-        model_id="test - model", source="direct", 
-            url="https://example.com / test - model.bin"
-    )
-
-    # Get the task
-    retrieved_task = downloader.get_task(task.id)
-
-    # Check that the task was retrieved
-    assert retrieved_task == task
-
-    # Try to get a non - existent task
-    assert downloader.get_task("non - existent - id") is None
-
-
-@patch("ai_models.model_downloader.ModelDownloader.download_from_url")
-def test_model_downloader_get_tasks(mock_download_from_url, temp_models_dir):
-    """Test get_tasks method of ModelDownloader."""
-    # Mock the download_from_url method
-    mock_download_from_url.return_value = True
-
-    # Create a downloader
-    downloader = ModelDownloader(models_dir=temp_models_dir)
-
-    # Download multiple models
-    task1 = downloader.download_model(
-        model_id="test - model - 1",
-        source="direct",
-        url="https://example.com / test - model - 1.bin",
-    )
-
-    task2 = downloader.download_model(
-        model_id="test - model - 2",
-        source="direct",
-        url="https://example.com / test - model - 2.bin",
-    )
-
-    # Get all tasks
-    tasks = downloader.get_tasks()
-
-    # Check that all tasks were retrieved
-    assert len(tasks) == 2
-    assert task1 in tasks
-    assert task2 in tasks
-
-    # Get tasks by status
-    completed_tasks = downloader.get_tasks(status="completed")
-    assert len(completed_tasks) == 2
-    assert task1 in completed_tasks
-    assert task2 in completed_tasks
-
-    # Get tasks by model ID
-    model1_tasks = downloader.get_tasks(model_id="test - model - 1")
-    assert len(model1_tasks) == 1
-    assert task1 in model1_tasks
-    assert task2 not in model1_tasks
-=======
 """test_model_downloader.py - Module for the pAIssive Income project."""
 
 # This file was automatically fixed by the syntax error correction script
@@ -354,5 +11,4 @@
 
 
 if __name__ == "__main__":
-    main()
->>>>>>> 6124bda3
+    main()