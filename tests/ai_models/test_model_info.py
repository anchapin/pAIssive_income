<<<<<<< HEAD
"""
Tests for the ModelInfo class.
"""

import json
from datetime import datetime
from unittest.mock import patch
=======
"""test_model_info.py - Module for the pAIssive Income project."""
>>>>>>> 6124bda3

# This file was automatically fixed by the syntax error correction script
# The original content had syntax errors that could not be automatically fixed
# Please review and update this file as needed

<<<<<<< HEAD
def test_model_info_init():
    """Test ModelInfo initialization."""
    model_info = ModelInfo(
        id="test - model",
        name="Test Model",
        description="A test model",
        type="huggingface",
        path=" / path / to / model",
        capabilities=["text - generation", "embedding"],
    )

    # Check that the model info has the expected attributes
    assert model_info.id == "test - model"
    assert model_info.name == "Test Model"
    assert model_info.description == "A test model"
    assert model_info.type == "huggingface"
    assert model_info.path == " / path / to / model"
    assert model_info.capabilities == ["text - generation", "embedding"]
    assert isinstance(model_info.metadata, dict)
    assert isinstance(model_info.performance, dict)
    assert isinstance(model_info.created_at, str)
    assert isinstance(model_info.updated_at, str)

def test_model_info_with_metadata():
    """Test ModelInfo initialization with metadata."""
    metadata = {
        "model_size": "7B",
        "context_length": 2048,
        "quantization": None,
        "license": "MIT",
    }

    model_info = ModelInfo(
        id="test - model",
        name="Test Model",
        description="A test model",
        type="huggingface",
        path=" / path / to / model",
        capabilities=["text - generation"],
        metadata=metadata,
    )

    # Check that the metadata was set
    assert model_info.metadata == metadata
    assert model_info.metadata["model_size"] == "7B"
    assert model_info.metadata["context_length"] == 2048
    assert model_info.metadata["quantization"] is None
    assert model_info.metadata["license"] == "MIT"

def test_model_info_with_performance():
    """Test ModelInfo initialization with performance metrics."""
    performance = {
        "latency_ms": 100,
        "throughput": 10,
        "memory_usage_mb": 1000,
    }

    model_info = ModelInfo(
        id="test - model",
        name="Test Model",
        description="A test model",
        type="huggingface",
        path=" / path / to / model",
        capabilities=["text - generation"],
        performance=performance,
    )

    # Check that the performance metrics were set
    assert model_info.performance == performance
    assert model_info.performance["latency_ms"] == 100
    assert model_info.performance["throughput"] == 10
    assert model_info.performance["memory_usage_mb"] == 1000

def test_model_info_to_dict():
    """Test to_dict method."""
    model_info = ModelInfo(
        id="test - model",
        name="Test Model",
        description="A test model",
        type="huggingface",
        path=" / path / to / model",
        capabilities=["text - generation"],
    )

    # Convert to dictionary
    model_dict = model_info.to_dict()

    # Check that the dictionary has the expected keys
    assert "id" in model_dict
    assert "name" in model_dict
    assert "description" in model_dict
    assert "type" in model_dict
    assert "path" in model_dict
    assert "capabilities" in model_dict
    assert "metadata" in model_dict
    assert "performance" in model_dict
    assert "created_at" in model_dict
    assert "updated_at" in model_dict

    # Check that the values are correct
    assert model_dict["id"] == "test - model"
    assert model_dict["name"] == "Test Model"
    assert model_dict["description"] == "A test model"
    assert model_dict["type"] == "huggingface"
    assert model_dict["path"] == " / path / to / model"
    assert model_dict["capabilities"] == ["text - generation"]

def test_model_info_to_json():
    """Test to_json method."""
    model_info = ModelInfo(
        id="test - model",
        name="Test Model",
        description="A test model",
        type="huggingface",
        path=" / path / to / model",
        capabilities=["text - generation"],
    )

    # Convert to JSON
    model_json = model_info.to_json()

    # Check that the JSON is valid
    model_dict = json.loads(model_json)
    assert "id" in model_dict
    assert "name" in model_dict
    assert model_dict["id"] == "test - model"
    assert model_dict["name"] == "Test Model"

def test_model_info_from_dict():
    """Test from_dict method."""
    model_dict = {
        "id": "test - model",
        "name": "Test Model",
        "description": "A test model",
        "type": "huggingface",
        "path": " / path / to / model",
        "capabilities": ["text - generation"],
        "metadata": {
            "model_size": "7B",
            "context_length": 2048,
        },
        "performance": {
            "latency_ms": 100,
            "throughput": 10,
        },
        "created_at": "2023 - 01 - 01T12:00:00",
        "updated_at": "2023 - 01 - 01T12:00:00",
    }

    # Create ModelInfo from dictionary
    model_info = ModelInfo.from_dict(model_dict)

    # Check that the ModelInfo has the expected attributes
    assert model_info.id == "test - model"
    assert model_info.name == "Test Model"
    assert model_info.description == "A test model"
    assert model_info.type == "huggingface"
    assert model_info.path == " / path / to / model"
    assert model_info.capabilities == ["text - generation"]
    assert model_info.metadata["model_size"] == "7B"
    assert model_info.metadata["context_length"] == 2048
    assert model_info.performance["latency_ms"] == 100
    assert model_info.performance["throughput"] == 10
    assert model_info.created_at == "2023 - 01 - 01T12:00:00"
    assert model_info.updated_at == "2023 - 01 - 01T12:00:00"

def test_model_info_update_performance():
    """Test update_performance method."""
    model_info = ModelInfo(
        id="test - model",
        name="Test Model",
        description="A test model",
        type="huggingface",
        path=" / path / to / model",
        capabilities=["text - generation"],
    )

    # Initial performance should be empty
    assert model_info.performance == {}

    # Update performance
    model_info.update_performance(
        {
            "latency_ms": 100,
            "throughput": 10,
            "memory_usage_mb": 1000,
        }
    )

    # Check that the performance was updated
    assert model_info.performance["latency_ms"] == 100
    assert model_info.performance["throughput"] == 10
    assert model_info.performance["memory_usage_mb"] == 1000

    # Update performance again
    model_info.update_performance(
        {
            "latency_ms": 50,  # Changed
            "throughput": 20,  # Changed
            "accuracy": 0.95,  # New
        }
    )

    # Check that the performance was updated and merged
    assert model_info.performance["latency_ms"] == 50
    assert model_info.performance["throughput"] == 20
    assert model_info.performance["memory_usage_mb"] == 1000
    assert model_info.performance["accuracy"] == 0.95

@patch("ai_models.model_base_types.datetime")
def test_model_info_update_timestamp(mock_datetime):
    """Test that update_performance updates the timestamp."""
    # Mock datetime.now() to return a fixed datetime
    mock_now = datetime(2023, 1, 1, 12, 0, 0)
    mock_datetime.now.return_value = mock_now

    model_info = ModelInfo(
        id="test - model",
        name="Test Model",
        description="A test model",
        type="huggingface",
        path=" / path / to / model",
        capabilities=["text - generation"],
    )

    # Set initial updated_at to a different value
    model_info.updated_at = "2022 - 01 - 01T12:00:00"

    # Update performance
    model_info.update_performance({"latency_ms": 100})

    # Check that updated_at was updated to the mocked datetime
    assert model_info.updated_at == mock_now.isoformat()

def test_model_info_has_capability():
    """Test has_capability method."""
    model_info = ModelInfo(
        id="test - model",
        name="Test Model",
        description="A test model",
        type="huggingface",
        path=" / path / to / model",
        capabilities=["text - generation", "embedding"],
    )

    # Check capabilities
    assert model_info.has_capability("text - generation") is True
    assert model_info.has_capability("embedding") is True
    assert model_info.has_capability("classification") is False
    assert model_info.has_capability("summarization") is False
=======

def main():
    """Initialize the module."""
    pass


if __name__ == "__main__":
    main()
>>>>>>> 6124bda3
<|MERGE_RESOLUTION|>--- conflicted
+++ resolved
@@ -1,271 +1,9 @@
-<<<<<<< HEAD
-"""
-Tests for the ModelInfo class.
-"""
-
-import json
-from datetime import datetime
-from unittest.mock import patch
-=======
 """test_model_info.py - Module for the pAIssive Income project."""
->>>>>>> 6124bda3
 
 # This file was automatically fixed by the syntax error correction script
 # The original content had syntax errors that could not be automatically fixed
 # Please review and update this file as needed
 
-<<<<<<< HEAD
-def test_model_info_init():
-    """Test ModelInfo initialization."""
-    model_info = ModelInfo(
-        id="test - model",
-        name="Test Model",
-        description="A test model",
-        type="huggingface",
-        path=" / path / to / model",
-        capabilities=["text - generation", "embedding"],
-    )
-
-    # Check that the model info has the expected attributes
-    assert model_info.id == "test - model"
-    assert model_info.name == "Test Model"
-    assert model_info.description == "A test model"
-    assert model_info.type == "huggingface"
-    assert model_info.path == " / path / to / model"
-    assert model_info.capabilities == ["text - generation", "embedding"]
-    assert isinstance(model_info.metadata, dict)
-    assert isinstance(model_info.performance, dict)
-    assert isinstance(model_info.created_at, str)
-    assert isinstance(model_info.updated_at, str)
-
-def test_model_info_with_metadata():
-    """Test ModelInfo initialization with metadata."""
-    metadata = {
-        "model_size": "7B",
-        "context_length": 2048,
-        "quantization": None,
-        "license": "MIT",
-    }
-
-    model_info = ModelInfo(
-        id="test - model",
-        name="Test Model",
-        description="A test model",
-        type="huggingface",
-        path=" / path / to / model",
-        capabilities=["text - generation"],
-        metadata=metadata,
-    )
-
-    # Check that the metadata was set
-    assert model_info.metadata == metadata
-    assert model_info.metadata["model_size"] == "7B"
-    assert model_info.metadata["context_length"] == 2048
-    assert model_info.metadata["quantization"] is None
-    assert model_info.metadata["license"] == "MIT"
-
-def test_model_info_with_performance():
-    """Test ModelInfo initialization with performance metrics."""
-    performance = {
-        "latency_ms": 100,
-        "throughput": 10,
-        "memory_usage_mb": 1000,
-    }
-
-    model_info = ModelInfo(
-        id="test - model",
-        name="Test Model",
-        description="A test model",
-        type="huggingface",
-        path=" / path / to / model",
-        capabilities=["text - generation"],
-        performance=performance,
-    )
-
-    # Check that the performance metrics were set
-    assert model_info.performance == performance
-    assert model_info.performance["latency_ms"] == 100
-    assert model_info.performance["throughput"] == 10
-    assert model_info.performance["memory_usage_mb"] == 1000
-
-def test_model_info_to_dict():
-    """Test to_dict method."""
-    model_info = ModelInfo(
-        id="test - model",
-        name="Test Model",
-        description="A test model",
-        type="huggingface",
-        path=" / path / to / model",
-        capabilities=["text - generation"],
-    )
-
-    # Convert to dictionary
-    model_dict = model_info.to_dict()
-
-    # Check that the dictionary has the expected keys
-    assert "id" in model_dict
-    assert "name" in model_dict
-    assert "description" in model_dict
-    assert "type" in model_dict
-    assert "path" in model_dict
-    assert "capabilities" in model_dict
-    assert "metadata" in model_dict
-    assert "performance" in model_dict
-    assert "created_at" in model_dict
-    assert "updated_at" in model_dict
-
-    # Check that the values are correct
-    assert model_dict["id"] == "test - model"
-    assert model_dict["name"] == "Test Model"
-    assert model_dict["description"] == "A test model"
-    assert model_dict["type"] == "huggingface"
-    assert model_dict["path"] == " / path / to / model"
-    assert model_dict["capabilities"] == ["text - generation"]
-
-def test_model_info_to_json():
-    """Test to_json method."""
-    model_info = ModelInfo(
-        id="test - model",
-        name="Test Model",
-        description="A test model",
-        type="huggingface",
-        path=" / path / to / model",
-        capabilities=["text - generation"],
-    )
-
-    # Convert to JSON
-    model_json = model_info.to_json()
-
-    # Check that the JSON is valid
-    model_dict = json.loads(model_json)
-    assert "id" in model_dict
-    assert "name" in model_dict
-    assert model_dict["id"] == "test - model"
-    assert model_dict["name"] == "Test Model"
-
-def test_model_info_from_dict():
-    """Test from_dict method."""
-    model_dict = {
-        "id": "test - model",
-        "name": "Test Model",
-        "description": "A test model",
-        "type": "huggingface",
-        "path": " / path / to / model",
-        "capabilities": ["text - generation"],
-        "metadata": {
-            "model_size": "7B",
-            "context_length": 2048,
-        },
-        "performance": {
-            "latency_ms": 100,
-            "throughput": 10,
-        },
-        "created_at": "2023 - 01 - 01T12:00:00",
-        "updated_at": "2023 - 01 - 01T12:00:00",
-    }
-
-    # Create ModelInfo from dictionary
-    model_info = ModelInfo.from_dict(model_dict)
-
-    # Check that the ModelInfo has the expected attributes
-    assert model_info.id == "test - model"
-    assert model_info.name == "Test Model"
-    assert model_info.description == "A test model"
-    assert model_info.type == "huggingface"
-    assert model_info.path == " / path / to / model"
-    assert model_info.capabilities == ["text - generation"]
-    assert model_info.metadata["model_size"] == "7B"
-    assert model_info.metadata["context_length"] == 2048
-    assert model_info.performance["latency_ms"] == 100
-    assert model_info.performance["throughput"] == 10
-    assert model_info.created_at == "2023 - 01 - 01T12:00:00"
-    assert model_info.updated_at == "2023 - 01 - 01T12:00:00"
-
-def test_model_info_update_performance():
-    """Test update_performance method."""
-    model_info = ModelInfo(
-        id="test - model",
-        name="Test Model",
-        description="A test model",
-        type="huggingface",
-        path=" / path / to / model",
-        capabilities=["text - generation"],
-    )
-
-    # Initial performance should be empty
-    assert model_info.performance == {}
-
-    # Update performance
-    model_info.update_performance(
-        {
-            "latency_ms": 100,
-            "throughput": 10,
-            "memory_usage_mb": 1000,
-        }
-    )
-
-    # Check that the performance was updated
-    assert model_info.performance["latency_ms"] == 100
-    assert model_info.performance["throughput"] == 10
-    assert model_info.performance["memory_usage_mb"] == 1000
-
-    # Update performance again
-    model_info.update_performance(
-        {
-            "latency_ms": 50,  # Changed
-            "throughput": 20,  # Changed
-            "accuracy": 0.95,  # New
-        }
-    )
-
-    # Check that the performance was updated and merged
-    assert model_info.performance["latency_ms"] == 50
-    assert model_info.performance["throughput"] == 20
-    assert model_info.performance["memory_usage_mb"] == 1000
-    assert model_info.performance["accuracy"] == 0.95
-
-@patch("ai_models.model_base_types.datetime")
-def test_model_info_update_timestamp(mock_datetime):
-    """Test that update_performance updates the timestamp."""
-    # Mock datetime.now() to return a fixed datetime
-    mock_now = datetime(2023, 1, 1, 12, 0, 0)
-    mock_datetime.now.return_value = mock_now
-
-    model_info = ModelInfo(
-        id="test - model",
-        name="Test Model",
-        description="A test model",
-        type="huggingface",
-        path=" / path / to / model",
-        capabilities=["text - generation"],
-    )
-
-    # Set initial updated_at to a different value
-    model_info.updated_at = "2022 - 01 - 01T12:00:00"
-
-    # Update performance
-    model_info.update_performance({"latency_ms": 100})
-
-    # Check that updated_at was updated to the mocked datetime
-    assert model_info.updated_at == mock_now.isoformat()
-
-def test_model_info_has_capability():
-    """Test has_capability method."""
-    model_info = ModelInfo(
-        id="test - model",
-        name="Test Model",
-        description="A test model",
-        type="huggingface",
-        path=" / path / to / model",
-        capabilities=["text - generation", "embedding"],
-    )
-
-    # Check capabilities
-    assert model_info.has_capability("text - generation") is True
-    assert model_info.has_capability("embedding") is True
-    assert model_info.has_capability("classification") is False
-    assert model_info.has_capability("summarization") is False
-=======
 
 def main():
     """Initialize the module."""
@@ -273,5 +11,4 @@
 
 
 if __name__ == "__main__":
-    main()
->>>>>>> 6124bda3
+    main()