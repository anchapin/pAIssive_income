"""
Tests for the ModelInfo class.
"""

import json
from datetime import datetime
from unittest.mock import patch


from ai_models.model_base_types import ModelInfo


def test_model_info_init():
    """Test ModelInfo initialization."""
    model_info = ModelInfo(
        id="test-model",
        name="Test Model",
        description="A test model",
        type="huggingface",
        path="/path/to/model",
        capabilities=["text-generation", "embedding"],
    )

    # Check that the model info has the expected attributes
    assert model_info.id == "test-model"
    assert model_info.name == "Test Model"
    assert model_info.description == "A test model"
    assert model_info.type == "huggingface"
    assert model_info.path == "/path/to/model"
    assert model_info.capabilities == ["text-generation", "embedding"]
    assert isinstance(model_info.metadata, dict)
    assert isinstance(model_info.performance, dict)
    assert isinstance(model_info.created_at, str)
    assert isinstance(model_info.updated_at, str)


def test_model_info_with_metadata():
    """Test ModelInfo initialization with metadata."""
    metadata = {
        "model_size": "7B",
        "context_length": 2048,
        "quantization": None,
        "license": "MIT",
    }

    model_info = ModelInfo(
        id="test-model",
        name="Test Model",
        description="A test model",
        type="huggingface",
        path="/path/to/model",
        capabilities=["text-generation"],
        metadata=metadata,
    )

    # Check that the metadata was set
    assert model_info.metadata == metadata
    assert model_info.metadata["model_size"] == "7B"
    assert model_info.metadata["context_length"] == 2048
    assert model_info.metadata["quantization"] is None
    assert model_info.metadata["license"] == "MIT"


def test_model_info_with_performance():
    """Test ModelInfo initialization with performance metrics."""
    performance = {
        "latency_ms": 100,
        "throughput": 10,
        "memory_usage_mb": 1000,
    }

    model_info = ModelInfo(
        id="test-model",
        name="Test Model",
        description="A test model",
        type="huggingface",
        path="/path/to/model",
        capabilities=["text-generation"],
        performance=performance,
    )

    # Check that the performance metrics were set
    assert model_info.performance == performance
    assert model_info.performance["latency_ms"] == 100
    assert model_info.performance["throughput"] == 10
    assert model_info.performance["memory_usage_mb"] == 1000


def test_model_info_to_dict():
    """Test to_dict method."""
    model_info = ModelInfo(
        id="test-model",
        name="Test Model",
        description="A test model",
        type="huggingface",
        path="/path/to/model",
        capabilities=["text-generation"],
    )

    # Convert to dictionary
    model_dict = model_info.to_dict()

    # Check that the dictionary has the expected keys
    assert "id" in model_dict
    assert "name" in model_dict
    assert "description" in model_dict
    assert "type" in model_dict
    assert "path" in model_dict
    assert "capabilities" in model_dict
    assert "metadata" in model_dict
    assert "performance" in model_dict
    assert "created_at" in model_dict
    assert "updated_at" in model_dict

    # Check that the values are correct
    assert model_dict["id"] == "test-model"
    assert model_dict["name"] == "Test Model"
    assert model_dict["description"] == "A test model"
    assert model_dict["type"] == "huggingface"
    assert model_dict["path"] == "/path/to/model"
    assert model_dict["capabilities"] == ["text-generation"]


def test_model_info_to_json():
    """Test to_json method."""
    model_info = ModelInfo(
        id="test-model",
        name="Test Model",
        description="A test model",
        type="huggingface",
        path="/path/to/model",
        capabilities=["text-generation"],
    )

    # Convert to JSON
    model_json = model_info.to_json()

    # Check that the JSON is valid
    model_dict = json.loads(model_json)
    assert "id" in model_dict
    assert "name" in model_dict
    assert model_dict["id"] == "test-model"
    assert model_dict["name"] == "Test Model"


def test_model_info_from_dict():
    """Test from_dict method."""
    model_dict = {
        "id": "test-model",
        "name": "Test Model",
        "description": "A test model",
        "type": "huggingface",
        "path": "/path/to/model",
        "capabilities": ["text-generation"],
        "metadata": {
            "model_size": "7B",
            "context_length": 2048,
        },
        "performance": {
            "latency_ms": 100,
            "throughput": 10,
        },
        "created_at": "2023-01-01T12:00:00",
        "updated_at": "2023-01-01T12:00:00",
    }

    # Create ModelInfo from dictionary
    model_info = ModelInfo.from_dict(model_dict)

    # Check that the ModelInfo has the expected attributes
    assert model_info.id == "test-model"
    assert model_info.name == "Test Model"
    assert model_info.description == "A test model"
    assert model_info.type == "huggingface"
    assert model_info.path == "/path/to/model"
    assert model_info.capabilities == ["text-generation"]
    assert model_info.metadata["model_size"] == "7B"
    assert model_info.metadata["context_length"] == 2048
    assert model_info.performance["latency_ms"] == 100
    assert model_info.performance["throughput"] == 10
    assert model_info.created_at == "2023-01-01T12:00:00"
    assert model_info.updated_at == "2023-01-01T12:00:00"


def test_model_info_update_performance():
    """Test update_performance method."""
    model_info = ModelInfo(
        id="test-model",
        name="Test Model",
        description="A test model",
        type="huggingface",
        path="/path/to/model",
        capabilities=["text-generation"],
    )

    # Initial performance should be empty
    assert model_info.performance == {}

    # Update performance
<<<<<<< HEAD
    model_info.update_performance(
        {
            "latency_ms": 100,
            "throughput": 10,
            "memory_usage_mb": 1000,
        }
    )
=======
    model_info.update_performance({
        "latency_ms": 100,
        "throughput": 10,
        "memory_usage_mb": 1000,
    })
>>>>>>> 8a0e4741

    # Check that the performance was updated
    assert model_info.performance["latency_ms"] == 100
    assert model_info.performance["throughput"] == 10
    assert model_info.performance["memory_usage_mb"] == 1000

    # Update performance again
<<<<<<< HEAD
    model_info.update_performance(
        {
            "latency_ms": 50,  # Changed
            "throughput": 20,  # Changed
            "accuracy": 0.95,  # New
        }
    )
=======
    model_info.update_performance({
        "latency_ms": 50,  # Changed
        "throughput": 20,  # Changed
        "accuracy": 0.95,  # New
    })
>>>>>>> 8a0e4741

    # Check that the performance was updated and merged
    assert model_info.performance["latency_ms"] == 50
    assert model_info.performance["throughput"] == 20
    assert model_info.performance["memory_usage_mb"] == 1000
    assert model_info.performance["accuracy"] == 0.95


<<<<<<< HEAD
@patch("ai_models.model_manager.datetime")
=======
@patch('ai_models.model_base_types.datetime')
>>>>>>> 8a0e4741
def test_model_info_update_timestamp(mock_datetime):
    """Test that update_performance updates the timestamp."""
    # Mock datetime.now() to return a fixed datetime
    mock_now = datetime(2023, 1, 1, 12, 0, 0)
    mock_datetime.now.return_value = mock_now

    model_info = ModelInfo(
        id="test-model",
        name="Test Model",
        description="A test model",
        type="huggingface",
        path="/path/to/model",
        capabilities=["text-generation"],
    )

    # Set initial updated_at to a different value
    model_info.updated_at = "2022-01-01T12:00:00"

    # Update performance
    model_info.update_performance({"latency_ms": 100})

    # Check that updated_at was updated to the mocked datetime
    assert model_info.updated_at == mock_now.isoformat()


def test_model_info_has_capability():
    """Test has_capability method."""
    model_info = ModelInfo(
        id="test-model",
        name="Test Model",
        description="A test model",
        type="huggingface",
        path="/path/to/model",
        capabilities=["text-generation", "embedding"],
    )

    # Check capabilities
    assert model_info.has_capability("text-generation") is True
    assert model_info.has_capability("embedding") is True
    assert model_info.has_capability("classification") is False
    assert model_info.has_capability("summarization") is False<|MERGE_RESOLUTION|>--- conflicted
+++ resolved
@@ -1,11 +1,10 @@
 """
 Tests for the ModelInfo class.
 """
-
+import pytest
+from unittest.mock import patch
+from datetime import datetime
 import json
-from datetime import datetime
-from unittest.mock import patch
-
 
 from ai_models.model_base_types import ModelInfo
 
@@ -18,7 +17,7 @@
         description="A test model",
         type="huggingface",
         path="/path/to/model",
-        capabilities=["text-generation", "embedding"],
+        capabilities=["text-generation", "embedding"]
     )
 
     # Check that the model info has the expected attributes
@@ -50,7 +49,7 @@
         type="huggingface",
         path="/path/to/model",
         capabilities=["text-generation"],
-        metadata=metadata,
+        metadata=metadata
     )
 
     # Check that the metadata was set
@@ -76,7 +75,7 @@
         type="huggingface",
         path="/path/to/model",
         capabilities=["text-generation"],
-        performance=performance,
+        performance=performance
     )
 
     # Check that the performance metrics were set
@@ -94,7 +93,7 @@
         description="A test model",
         type="huggingface",
         path="/path/to/model",
-        capabilities=["text-generation"],
+        capabilities=["text-generation"]
     )
 
     # Convert to dictionary
@@ -129,7 +128,7 @@
         description="A test model",
         type="huggingface",
         path="/path/to/model",
-        capabilities=["text-generation"],
+        capabilities=["text-generation"]
     )
 
     # Convert to JSON
@@ -190,28 +189,18 @@
         description="A test model",
         type="huggingface",
         path="/path/to/model",
-        capabilities=["text-generation"],
+        capabilities=["text-generation"]
     )
 
     # Initial performance should be empty
     assert model_info.performance == {}
 
     # Update performance
-<<<<<<< HEAD
-    model_info.update_performance(
-        {
-            "latency_ms": 100,
-            "throughput": 10,
-            "memory_usage_mb": 1000,
-        }
-    )
-=======
     model_info.update_performance({
         "latency_ms": 100,
         "throughput": 10,
         "memory_usage_mb": 1000,
     })
->>>>>>> 8a0e4741
 
     # Check that the performance was updated
     assert model_info.performance["latency_ms"] == 100
@@ -219,21 +208,11 @@
     assert model_info.performance["memory_usage_mb"] == 1000
 
     # Update performance again
-<<<<<<< HEAD
-    model_info.update_performance(
-        {
-            "latency_ms": 50,  # Changed
-            "throughput": 20,  # Changed
-            "accuracy": 0.95,  # New
-        }
-    )
-=======
     model_info.update_performance({
         "latency_ms": 50,  # Changed
         "throughput": 20,  # Changed
         "accuracy": 0.95,  # New
     })
->>>>>>> 8a0e4741
 
     # Check that the performance was updated and merged
     assert model_info.performance["latency_ms"] == 50
@@ -242,11 +221,7 @@
     assert model_info.performance["accuracy"] == 0.95
 
 
-<<<<<<< HEAD
-@patch("ai_models.model_manager.datetime")
-=======
 @patch('ai_models.model_base_types.datetime')
->>>>>>> 8a0e4741
 def test_model_info_update_timestamp(mock_datetime):
     """Test that update_performance updates the timestamp."""
     # Mock datetime.now() to return a fixed datetime
@@ -259,7 +234,7 @@
         description="A test model",
         type="huggingface",
         path="/path/to/model",
-        capabilities=["text-generation"],
+        capabilities=["text-generation"]
     )
 
     # Set initial updated_at to a different value
@@ -280,7 +255,7 @@
         description="A test model",
         type="huggingface",
         path="/path/to/model",
-        capabilities=["text-generation", "embedding"],
+        capabilities=["text-generation", "embedding"]
     )
 
     # Check capabilities
