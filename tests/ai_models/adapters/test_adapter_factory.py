--- conflicted
+++ resolved
@@ -5,123 +5,10 @@
 
 # Third-party imports
 import pytest
-<<<<<<< HEAD
-
-# Local imports
-from ai_models.adapters import (
-    BaseModelAdapter,
-    OllamaAdapter,
-    LMStudioAdapter,
-    OpenAICompatibleAdapter,
-)
-from ai_models.adapters.adapter_factory import AdapterFactory
-
-
-def test_get_available_adapter_types():
-    """Test getting available adapter types."""
-    adapter_types = AdapterFactory.get_available_adapter_types()
-
-    # Verify that the default adapter types are available
-    assert "ollama" in adapter_types
-    assert "lmstudio" in adapter_types
-    assert "openai" in adapter_types
-
-
-def test_register_adapter():
-    """Test registering a new adapter type."""
-    # Create a mock adapter class
-    mock_adapter_class = MagicMock(spec=BaseModelAdapter)
-
-    # Register the mock adapter
-    AdapterFactory.register_adapter("mock_adapter", mock_adapter_class)
-
-    # Verify that the mock adapter is registered
-    adapter_types = AdapterFactory.get_available_adapter_types()
-    assert "mock_adapter" in adapter_types
-
-    # Clean up by removing the mock adapter
-    AdapterFactory._adapter_registry.pop("mock_adapter")
-
-
-def test_create_adapter_ollama():
-    """Test creating an Ollama adapter."""
-    # Create an adapter
-    adapter = AdapterFactory.create_adapter("ollama", base_url="http://test-ollama:11434")
-
-    # Verify that the adapter was created correctly
-    assert adapter is not None
-    assert isinstance(adapter, OllamaAdapter)
-    assert adapter.base_url == "http://test-ollama:11434"
-
-
-def test_create_adapter_lmstudio():
-    """Test creating an LM Studio adapter."""
-    # Create an adapter
-    adapter = AdapterFactory.create_adapter("lmstudio", base_url="http://test-lmstudio:1234/v1", api_key="test-key")
-
-    # Verify that the adapter was created correctly
-    assert adapter is not None
-    assert isinstance(adapter, LMStudioAdapter)
-    assert adapter.base_url == "http://test-lmstudio:1234/v1"
-    assert adapter.api_key == "test-key"
-
-
-def test_create_adapter_openai():
-    """Test creating an OpenAI-compatible adapter."""
-    # Create an adapter
-    adapter = AdapterFactory.create_adapter("openai", base_url="http://test-openai:8000/v1", api_key="test-key")
-
-    # Verify that the adapter was created correctly
-    assert adapter is not None
-    assert isinstance(adapter, OpenAICompatibleAdapter)
-    assert adapter.base_url == "http://test-openai:8000/v1"
-    assert adapter.api_key == "test-key"
-
-
-def test_create_adapter_unknown_type():
-    """Test creating an adapter with an unknown type."""
-    adapter = AdapterFactory.create_adapter("unknown_type")
-
-    # Verify that None is returned for unknown adapter types
-    assert adapter is None
-
-
-def test_create_adapter_error():
-    """Test error handling when creating an adapter."""
-    # Create a custom adapter class that raises an exception
-    class ErrorAdapter(BaseModelAdapter):
-        def __init__(self):
-            raise Exception("Test error")
-
-        async def list_models(self):
-            pass
-
-        async def generate_text(self, model, prompt, **kwargs):
-            pass
-
-        async def generate_chat_completions(self, model, messages, **kwargs):
-            pass
-
-        async def close(self):
-            pass
-
-    # Register the error adapter
-    AdapterFactory.register_adapter("error_adapter", ErrorAdapter)
-
-    # Create an adapter
-    adapter = AdapterFactory.create_adapter("error_adapter")
-
-    # Verify that None is returned when an error occurs
-    assert adapter is None
-
-    # Clean up
-    AdapterFactory._adapter_registry.pop("error_adapter")
-=======
-from unittest.mock import patch, MagicMock
 
 # Local imports
 from ai_models.adapters.adapter_factory import (
-    get_adapter,
+    AdapterFactory,
     MCPAdapterNotAvailableError,
     UnsupportedServerTypeError,
 )
@@ -130,93 +17,168 @@
 class TestAdapterFactory:
     """Tests for the adapter factory."""
 
+    def setup_method(self):
+        """Set up test method."""
+        # Clear the adapter registry before each test
+        AdapterFactory._adapter_registry = {}
+
+    def test_get_available_adapter_types(self):
+        """Test getting available adapter types."""
+        # Initialize the registry
+        AdapterFactory._initialize_registry()
+        adapter_types = AdapterFactory.get_available_adapter_types()
+
+        # Verify that the adapter types are available
+        # Note: The actual types depend on what's available in the environment
+        assert isinstance(adapter_types, list)
+
     @patch("ai_models.adapters.adapter_factory.OllamaAdapter")
-    def test_get_adapter_ollama(self, mock_ollama_adapter):
-        """Test get_adapter with Ollama server type."""
+    def test_create_adapter_ollama(self, mock_ollama_adapter):
+        """Test creating an Ollama adapter."""
+        # Setup
         mock_instance = MagicMock()
         mock_ollama_adapter.return_value = mock_instance
+        AdapterFactory._adapter_registry = {"ollama": mock_ollama_adapter}
 
-        adapter = get_adapter("ollama", "localhost", 11434)
+        # Execute
+        adapter = AdapterFactory.create_adapter("ollama", host="localhost", port=11434)
 
-        mock_ollama_adapter.assert_called_once_with("localhost", 11434)
+        # Verify
+        mock_ollama_adapter.assert_called_once_with(host="localhost", port=11434)
         assert adapter == mock_instance
 
     @patch("ai_models.adapters.adapter_factory.OpenAICompatibleAdapter")
-    def test_get_adapter_openai(self, mock_openai_adapter):
-        """Test get_adapter with OpenAI server type."""
+    def test_create_adapter_openai(self, mock_openai_adapter):
+        """Test creating an OpenAI-compatible adapter."""
+        # Setup
         mock_instance = MagicMock()
         mock_openai_adapter.return_value = mock_instance
+        AdapterFactory._adapter_registry = {"openai": mock_openai_adapter}
 
-        adapter = get_adapter("openai", "api.openai.com", 443)
+        # Execute
+        adapter = AdapterFactory.create_adapter("openai", host="api.openai.com", port=443)
 
-        mock_openai_adapter.assert_called_once_with("api.openai.com", 443)
+        # Verify
+        mock_openai_adapter.assert_called_once_with(host="api.openai.com", port=443)
         assert adapter == mock_instance
 
     @patch("ai_models.adapters.adapter_factory.LMStudioAdapter")
-    def test_get_adapter_lmstudio(self, mock_lmstudio_adapter):
-        """Test get_adapter with LMStudio server type."""
+    def test_create_adapter_lmstudio(self, mock_lmstudio_adapter):
+        """Test creating an LM Studio adapter."""
+        # Setup
         mock_instance = MagicMock()
         mock_lmstudio_adapter.return_value = mock_instance
+        AdapterFactory._adapter_registry = {"lmstudio": mock_lmstudio_adapter}
 
-        adapter = get_adapter("lmstudio", "localhost", 8000)
+        # Execute
+        adapter = AdapterFactory.create_adapter("lmstudio", host="localhost", port=8000)
 
-        mock_lmstudio_adapter.assert_called_once_with("localhost", 8000)
+        # Verify
+        mock_lmstudio_adapter.assert_called_once_with(host="localhost", port=8000)
         assert adapter == mock_instance
 
     @patch("ai_models.adapters.adapter_factory.TensorRTAdapter")
-    def test_get_adapter_tensorrt(self, mock_tensorrt_adapter):
-        """Test get_adapter with TensorRT server type."""
+    def test_create_adapter_tensorrt(self, mock_tensorrt_adapter):
+        """Test creating a TensorRT adapter."""
+        # Setup
         mock_instance = MagicMock()
         mock_tensorrt_adapter.return_value = mock_instance
+        AdapterFactory._adapter_registry = {"tensorrt": mock_tensorrt_adapter}
 
-        adapter = get_adapter("tensorrt", "localhost", 8001)
+        # Execute
+        adapter = AdapterFactory.create_adapter("tensorrt", host="localhost", port=8001)
 
-        mock_tensorrt_adapter.assert_called_once_with("localhost", 8001)
+        # Verify
+        mock_tensorrt_adapter.assert_called_once_with(host="localhost", port=8001)
         assert adapter == mock_instance
 
     @patch("ai_models.adapters.adapter_factory.OllamaAdapter")
-    def test_get_adapter_case_insensitive(self, mock_ollama_adapter):
-        """Test get_adapter with case-insensitive server type."""
+    def test_create_adapter_case_insensitive(self, mock_ollama_adapter):
+        """Test creating an adapter with case-insensitive type."""
+        # Setup
         mock_instance = MagicMock()
         mock_ollama_adapter.return_value = mock_instance
+        AdapterFactory._adapter_registry = {"ollama": mock_ollama_adapter}
 
-        adapter = get_adapter("OLLAMA", "localhost", 11434)
+        # Execute
+        adapter = AdapterFactory.create_adapter("OLLAMA", host="localhost", port=11434)
 
-        mock_ollama_adapter.assert_called_once_with("localhost", 11434)
+        # Verify
+        mock_ollama_adapter.assert_called_once_with(host="localhost", port=11434)
         assert adapter == mock_instance
 
     @patch("ai_models.adapters.adapter_factory.OllamaAdapter")
-    def test_get_adapter_with_kwargs(self, mock_ollama_adapter):
-        """Test get_adapter with additional keyword arguments."""
+    def test_create_adapter_with_kwargs(self, mock_ollama_adapter):
+        """Test creating an adapter with additional keyword arguments."""
+        # Setup
         mock_instance = MagicMock()
         mock_ollama_adapter.return_value = mock_instance
+        AdapterFactory._adapter_registry = {"ollama": mock_ollama_adapter}
 
-        adapter = get_adapter("ollama", "localhost", 11434, model="llama2")
+        # Execute
+        adapter = AdapterFactory.create_adapter("ollama", host="localhost", port=11434, model="llama2")
 
-        mock_ollama_adapter.assert_called_once_with("localhost", 11434, model="llama2")
+        # Verify
+        mock_ollama_adapter.assert_called_once_with(host="localhost", port=11434, model="llama2")
         assert adapter == mock_instance
 
-    def test_get_adapter_unsupported_type(self):
-        """Test get_adapter with unsupported server type."""
+    def test_create_adapter_unsupported_type(self):
+        """Test creating an adapter with an unsupported type."""
+        # Setup
+        AdapterFactory._adapter_registry = {}
+
+        # Execute and verify
         with pytest.raises(UnsupportedServerTypeError) as excinfo:
-            get_adapter("unsupported", "localhost", 8000)
+            AdapterFactory.create_adapter("unsupported", host="localhost", port=8000)
         assert "Unsupported server type: unsupported" in str(excinfo.value)
 
     @patch("ai_models.adapters.adapter_factory.MCPAdapter", None)
-    def test_get_adapter_mcp_not_available(self):
-        """Test get_adapter with MCP server type when not available."""
+    def test_create_adapter_mcp_not_available(self):
+        """Test creating an MCP adapter when not available."""
+        # Setup
+        AdapterFactory._adapter_registry = {}
+
+        # Execute and verify
         with pytest.raises(MCPAdapterNotAvailableError) as excinfo:
-            get_adapter("mcp", "localhost", 9000)
+            AdapterFactory.create_adapter("mcp", host="localhost", port=9000)
         assert "MCPAdapter missing" in str(excinfo.value)
 
     @patch("ai_models.adapters.adapter_factory.MCPAdapter")
-    def test_get_adapter_mcp_available(self, mock_mcp_adapter):
-        """Test get_adapter with MCP server type when available."""
+    def test_create_adapter_mcp_available(self, mock_mcp_adapter):
+        """Test creating an MCP adapter when available."""
+        # Setup
         mock_instance = MagicMock()
         mock_mcp_adapter.return_value = mock_instance
+        AdapterFactory._adapter_registry = {"mcp": mock_mcp_adapter}
 
-        adapter = get_adapter("mcp", "localhost", 9000)
+        # Execute
+        adapter = AdapterFactory.create_adapter("mcp", host="localhost", port=9000)
 
-        mock_mcp_adapter.assert_called_once_with("localhost", 9000)
+        # Verify
+        mock_mcp_adapter.assert_called_once_with(host="localhost", port=9000)
         assert adapter == mock_instance
->>>>>>> 8058b389
+
+    def test_register_adapter(self):
+        """Test registering a new adapter type."""
+        # Setup
+        mock_adapter_class = MagicMock()
+        AdapterFactory._adapter_registry = {}
+
+        # Execute
+        AdapterFactory.register_adapter("mock_adapter", mock_adapter_class)
+
+        # Verify
+        adapter_types = AdapterFactory.get_available_adapter_types()
+        assert "mock_adapter" in adapter_types
+
+    @patch("ai_models.adapters.adapter_factory.OllamaAdapter")
+    def test_create_adapter_error(self, mock_ollama_adapter):
+        """Test error handling when creating an adapter."""
+        # Setup
+        mock_ollama_adapter.side_effect = Exception("Test error")
+        AdapterFactory._adapter_registry = {"ollama": mock_ollama_adapter}
+
+        # Execute and verify
+        with pytest.raises(Exception) as excinfo:
+            AdapterFactory.create_adapter("ollama", host="localhost", port=11434)
+        assert "Test error" in str(excinfo.value)