<<<<<<< HEAD
"""
Tests for the PerformanceMonitor class.
"""

from unittest.mock import MagicMock

import pytest

from ai_models.performance_monitor import (
    InferenceMetrics,
    InferenceTracker,
    ModelPerformanceReport,
    PerformanceMonitor,
)


@pytest.fixture
def mock_model():
    """Create a mock model."""
    model = MagicMock()
    model.name = "Test Model"
    model.id = "test - model"
    return model


def test_inference_metrics_init():
    """Test InferenceMetrics initialization."""
    metrics = InferenceMetrics(
        model_id="test - model",
        latency_ms=100,
        tokens_per_second=10,
        memory_usage_mb=1000,
        input_tokens=10,
        output_tokens=20,
    )

    # Check that the metrics have the expected attributes
    assert metrics.model_id == "test - model"
    assert metrics.latency_ms == 100
    assert metrics.tokens_per_second == 10
    assert metrics.memory_usage_mb == 1000
    assert metrics.input_tokens == 10
    assert metrics.output_tokens == 20
    assert isinstance(metrics.timestamp, str)


def test_inference_metrics_to_dict():
    """Test to_dict method of InferenceMetrics."""
    metrics = InferenceMetrics(
        model_id="test - model",
        latency_ms=100,
        tokens_per_second=10,
        memory_usage_mb=1000,
        input_tokens=10,
        output_tokens=20,
    )

    # Convert to dictionary
    metrics_dict = metrics.to_dict()

    # Check that the dictionary has the expected keys
    assert "model_id" in metrics_dict
    assert "latency_ms" in metrics_dict
    assert "tokens_per_second" in metrics_dict
    assert "memory_usage_mb" in metrics_dict
    assert "input_tokens" in metrics_dict
    assert "output_tokens" in metrics_dict
    assert "timestamp" in metrics_dict

    # Check that the values are correct
    assert metrics_dict["model_id"] == "test - model"
    assert metrics_dict["latency_ms"] == 100
    assert metrics_dict["tokens_per_second"] == 10
    assert metrics_dict["memory_usage_mb"] == 1000
    assert metrics_dict["input_tokens"] == 10
    assert metrics_dict["output_tokens"] == 20


def test_inference_tracker_init():
    """Test InferenceTracker initialization."""
    monitor = PerformanceMonitor()
    tracker = InferenceTracker(monitor=monitor, model_id="test - model")

    # Check that the tracker has the expected attributes
    assert tracker.model_id == "test - model"
    assert tracker.monitor == monitor
    assert hasattr(tracker, "start_time")
    assert hasattr(tracker, "end_time")
    assert hasattr(tracker, "input_tokens")
    assert hasattr(tracker, "output_tokens")
    assert hasattr(tracker, "memory_usage_start")
    assert hasattr(tracker, "memory_usage_end")


def test_inference_tracker_start_stop(mock_model):
    """Test start and stop methods of InferenceTracker."""
    monitor = PerformanceMonitor()
    tracker = InferenceTracker(monitor=monitor, model_id=mock_model.id)

    # Start tracking
    tracker.start(input_text="Hello, world!")

    # Check that start_time is set
    assert tracker.start_time is not None

    # Add a small delay to ensure latency is measurable
    import time

    time.sleep(0.01)

    # Stop tracking
    metrics = tracker.stop(output_text="Hello, AI!")

    # Check that end_time is set
    assert tracker.end_time is not None

    # Check that metrics were returned
    assert isinstance(metrics, InferenceMetrics)
    assert metrics.model_id == mock_model.id
    assert metrics.latency_ms > 0
    assert metrics.input_tokens > 0
    assert metrics.output_tokens > 0


def test_performance_monitor_init():
    """Test PerformanceMonitor initialization."""
    monitor = PerformanceMonitor()

    # Check that the monitor has the expected attributes
    assert hasattr(monitor, "metrics_history")
    assert isinstance(monitor.metrics_history, dict)
    assert hasattr(monitor, "report_cache")
    assert isinstance(monitor.report_cache, dict)


def test_performance_monitor_track_inference(mock_model):
    """Test track_inference method of PerformanceMonitor."""
    monitor = PerformanceMonitor()

    # Track inference
    metrics = monitor.track_inference(
        model=mock_model, input_text="Hello, world!", output_text="Hello, AI!"
    )

    # Check that metrics were returned
    assert isinstance(metrics, InferenceMetrics)
    assert metrics.model_id == mock_model.id
    assert metrics.latency_ms > 0
    assert metrics.input_tokens > 0
    assert metrics.output_tokens > 0

    # Check that metrics were added to history
    assert mock_model.id in monitor.metrics_history
    assert len(monitor.metrics_history[mock_model.id]) == 1
    assert monitor.metrics_history[mock_model.id][0] == metrics


def test_performance_monitor_get_model_metrics(mock_model):
    """Test get_model_metrics method of PerformanceMonitor."""
    monitor = PerformanceMonitor()

    # Add some metrics to history
    metrics1 = InferenceMetrics(
        model_id=mock_model.id,
        latency_ms=100,
        tokens_per_second=10,
        memory_usage_mb=1000,
        input_tokens=10,
        output_tokens=20,
    )

    metrics2 = InferenceMetrics(
        model_id=mock_model.id,
        latency_ms=200,
        tokens_per_second=20,
        memory_usage_mb=1100,
        input_tokens=15,
        output_tokens=25,
    )

    monitor.metrics_history[mock_model.id] = [metrics1, metrics2]

    # Get model metrics
    model_metrics = monitor.get_model_metrics(mock_model.id)

    # Check that metrics were returned
    assert isinstance(model_metrics, list)
    assert len(model_metrics) == 2
    assert model_metrics[0] == metrics1
    assert model_metrics[1] == metrics2


def test_performance_monitor_generate_report(mock_model):
    """Test generate_report method of PerformanceMonitor."""
    monitor = PerformanceMonitor()

    # Add some metrics to history
    metrics1 = InferenceMetrics(
        model_id=mock_model.id,
        latency_ms=100,
        tokens_per_second=10,
        memory_usage_mb=1000,
        input_tokens=10,
        output_tokens=20,
    )

    metrics2 = InferenceMetrics(
        model_id=mock_model.id,
        latency_ms=200,
        tokens_per_second=20,
        memory_usage_mb=1100,
        input_tokens=15,
        output_tokens=25,
    )

    monitor.metrics_history[mock_model.id] = [metrics1, metrics2]

    # Generate report
    report = monitor.generate_report(mock_model.id)

    # Check that report was returned
    assert isinstance(report, ModelPerformanceReport)
    assert report.model_id == mock_model.id
    assert report.num_inferences == 2
    assert report.avg_latency_ms == 150  # (100 + 200) / 2
    assert report.avg_tokens_per_second == 15  # (10 + 20) / 2
    assert report.avg_memory_usage_mb == 1050  # (1000 + 1100) / 2
    assert report.total_input_tokens == 25  # 10 + 15
    assert report.total_output_tokens == 45  # 20 + 25


def test_model_performance_report_init():
    """Test ModelPerformanceReport initialization."""
    report = ModelPerformanceReport(
        model_id="test - model",
        num_inferences=10,
        avg_latency_ms=150,
        avg_tokens_per_second=15,
        avg_memory_usage_mb=1050,
        total_input_tokens=100,
        total_output_tokens=200,
    )

    # Check that the report has the expected attributes
    assert report.model_id == "test - model"
    assert report.num_inferences == 10
    assert report.avg_latency_ms == 150
    assert report.avg_tokens_per_second == 15
    assert report.avg_memory_usage_mb == 1050
    assert report.total_input_tokens == 100
    assert report.total_output_tokens == 200
    assert isinstance(report.timestamp, str)


def test_model_performance_report_to_dict():
    """Test to_dict method of ModelPerformanceReport."""
    report = ModelPerformanceReport(
        model_id="test - model",
        num_inferences=10,
        avg_latency_ms=150,
        avg_tokens_per_second=15,
        avg_memory_usage_mb=1050,
        total_input_tokens=100,
        total_output_tokens=200,
    )

    # Convert to dictionary
    report_dict = report.to_dict()

    # Check that the dictionary has the expected keys
    assert "model_id" in report_dict
    assert "num_inferences" in report_dict
    assert "avg_latency_ms" in report_dict
    assert "avg_tokens_per_second" in report_dict
    assert "avg_memory_usage_mb" in report_dict
    assert "total_input_tokens" in report_dict
    assert "total_output_tokens" in report_dict
    assert "timestamp" in report_dict

    # Check that the values are correct
    assert report_dict["model_id"] == "test - model"
    assert report_dict["num_inferences"] == 10
    assert report_dict["avg_latency_ms"] == 150
    assert report_dict["avg_tokens_per_second"] == 15
    assert report_dict["avg_memory_usage_mb"] == 1050
    assert report_dict["total_input_tokens"] == 100
    assert report_dict["total_output_tokens"] == 200
=======
"""test_performance_monitor.py - Module for the pAIssive Income project."""

# This file was automatically fixed by the syntax error correction script
# The original content had syntax errors that could not be automatically fixed
# Please review and update this file as needed


def main():
    """Initialize the module."""
    pass


if __name__ == "__main__":
    main()
>>>>>>> 6124bda3
<|MERGE_RESOLUTION|>--- conflicted
+++ resolved
@@ -1,292 +1,3 @@
-<<<<<<< HEAD
-"""
-Tests for the PerformanceMonitor class.
-"""
-
-from unittest.mock import MagicMock
-
-import pytest
-
-from ai_models.performance_monitor import (
-    InferenceMetrics,
-    InferenceTracker,
-    ModelPerformanceReport,
-    PerformanceMonitor,
-)
-
-
-@pytest.fixture
-def mock_model():
-    """Create a mock model."""
-    model = MagicMock()
-    model.name = "Test Model"
-    model.id = "test - model"
-    return model
-
-
-def test_inference_metrics_init():
-    """Test InferenceMetrics initialization."""
-    metrics = InferenceMetrics(
-        model_id="test - model",
-        latency_ms=100,
-        tokens_per_second=10,
-        memory_usage_mb=1000,
-        input_tokens=10,
-        output_tokens=20,
-    )
-
-    # Check that the metrics have the expected attributes
-    assert metrics.model_id == "test - model"
-    assert metrics.latency_ms == 100
-    assert metrics.tokens_per_second == 10
-    assert metrics.memory_usage_mb == 1000
-    assert metrics.input_tokens == 10
-    assert metrics.output_tokens == 20
-    assert isinstance(metrics.timestamp, str)
-
-
-def test_inference_metrics_to_dict():
-    """Test to_dict method of InferenceMetrics."""
-    metrics = InferenceMetrics(
-        model_id="test - model",
-        latency_ms=100,
-        tokens_per_second=10,
-        memory_usage_mb=1000,
-        input_tokens=10,
-        output_tokens=20,
-    )
-
-    # Convert to dictionary
-    metrics_dict = metrics.to_dict()
-
-    # Check that the dictionary has the expected keys
-    assert "model_id" in metrics_dict
-    assert "latency_ms" in metrics_dict
-    assert "tokens_per_second" in metrics_dict
-    assert "memory_usage_mb" in metrics_dict
-    assert "input_tokens" in metrics_dict
-    assert "output_tokens" in metrics_dict
-    assert "timestamp" in metrics_dict
-
-    # Check that the values are correct
-    assert metrics_dict["model_id"] == "test - model"
-    assert metrics_dict["latency_ms"] == 100
-    assert metrics_dict["tokens_per_second"] == 10
-    assert metrics_dict["memory_usage_mb"] == 1000
-    assert metrics_dict["input_tokens"] == 10
-    assert metrics_dict["output_tokens"] == 20
-
-
-def test_inference_tracker_init():
-    """Test InferenceTracker initialization."""
-    monitor = PerformanceMonitor()
-    tracker = InferenceTracker(monitor=monitor, model_id="test - model")
-
-    # Check that the tracker has the expected attributes
-    assert tracker.model_id == "test - model"
-    assert tracker.monitor == monitor
-    assert hasattr(tracker, "start_time")
-    assert hasattr(tracker, "end_time")
-    assert hasattr(tracker, "input_tokens")
-    assert hasattr(tracker, "output_tokens")
-    assert hasattr(tracker, "memory_usage_start")
-    assert hasattr(tracker, "memory_usage_end")
-
-
-def test_inference_tracker_start_stop(mock_model):
-    """Test start and stop methods of InferenceTracker."""
-    monitor = PerformanceMonitor()
-    tracker = InferenceTracker(monitor=monitor, model_id=mock_model.id)
-
-    # Start tracking
-    tracker.start(input_text="Hello, world!")
-
-    # Check that start_time is set
-    assert tracker.start_time is not None
-
-    # Add a small delay to ensure latency is measurable
-    import time
-
-    time.sleep(0.01)
-
-    # Stop tracking
-    metrics = tracker.stop(output_text="Hello, AI!")
-
-    # Check that end_time is set
-    assert tracker.end_time is not None
-
-    # Check that metrics were returned
-    assert isinstance(metrics, InferenceMetrics)
-    assert metrics.model_id == mock_model.id
-    assert metrics.latency_ms > 0
-    assert metrics.input_tokens > 0
-    assert metrics.output_tokens > 0
-
-
-def test_performance_monitor_init():
-    """Test PerformanceMonitor initialization."""
-    monitor = PerformanceMonitor()
-
-    # Check that the monitor has the expected attributes
-    assert hasattr(monitor, "metrics_history")
-    assert isinstance(monitor.metrics_history, dict)
-    assert hasattr(monitor, "report_cache")
-    assert isinstance(monitor.report_cache, dict)
-
-
-def test_performance_monitor_track_inference(mock_model):
-    """Test track_inference method of PerformanceMonitor."""
-    monitor = PerformanceMonitor()
-
-    # Track inference
-    metrics = monitor.track_inference(
-        model=mock_model, input_text="Hello, world!", output_text="Hello, AI!"
-    )
-
-    # Check that metrics were returned
-    assert isinstance(metrics, InferenceMetrics)
-    assert metrics.model_id == mock_model.id
-    assert metrics.latency_ms > 0
-    assert metrics.input_tokens > 0
-    assert metrics.output_tokens > 0
-
-    # Check that metrics were added to history
-    assert mock_model.id in monitor.metrics_history
-    assert len(monitor.metrics_history[mock_model.id]) == 1
-    assert monitor.metrics_history[mock_model.id][0] == metrics
-
-
-def test_performance_monitor_get_model_metrics(mock_model):
-    """Test get_model_metrics method of PerformanceMonitor."""
-    monitor = PerformanceMonitor()
-
-    # Add some metrics to history
-    metrics1 = InferenceMetrics(
-        model_id=mock_model.id,
-        latency_ms=100,
-        tokens_per_second=10,
-        memory_usage_mb=1000,
-        input_tokens=10,
-        output_tokens=20,
-    )
-
-    metrics2 = InferenceMetrics(
-        model_id=mock_model.id,
-        latency_ms=200,
-        tokens_per_second=20,
-        memory_usage_mb=1100,
-        input_tokens=15,
-        output_tokens=25,
-    )
-
-    monitor.metrics_history[mock_model.id] = [metrics1, metrics2]
-
-    # Get model metrics
-    model_metrics = monitor.get_model_metrics(mock_model.id)
-
-    # Check that metrics were returned
-    assert isinstance(model_metrics, list)
-    assert len(model_metrics) == 2
-    assert model_metrics[0] == metrics1
-    assert model_metrics[1] == metrics2
-
-
-def test_performance_monitor_generate_report(mock_model):
-    """Test generate_report method of PerformanceMonitor."""
-    monitor = PerformanceMonitor()
-
-    # Add some metrics to history
-    metrics1 = InferenceMetrics(
-        model_id=mock_model.id,
-        latency_ms=100,
-        tokens_per_second=10,
-        memory_usage_mb=1000,
-        input_tokens=10,
-        output_tokens=20,
-    )
-
-    metrics2 = InferenceMetrics(
-        model_id=mock_model.id,
-        latency_ms=200,
-        tokens_per_second=20,
-        memory_usage_mb=1100,
-        input_tokens=15,
-        output_tokens=25,
-    )
-
-    monitor.metrics_history[mock_model.id] = [metrics1, metrics2]
-
-    # Generate report
-    report = monitor.generate_report(mock_model.id)
-
-    # Check that report was returned
-    assert isinstance(report, ModelPerformanceReport)
-    assert report.model_id == mock_model.id
-    assert report.num_inferences == 2
-    assert report.avg_latency_ms == 150  # (100 + 200) / 2
-    assert report.avg_tokens_per_second == 15  # (10 + 20) / 2
-    assert report.avg_memory_usage_mb == 1050  # (1000 + 1100) / 2
-    assert report.total_input_tokens == 25  # 10 + 15
-    assert report.total_output_tokens == 45  # 20 + 25
-
-
-def test_model_performance_report_init():
-    """Test ModelPerformanceReport initialization."""
-    report = ModelPerformanceReport(
-        model_id="test - model",
-        num_inferences=10,
-        avg_latency_ms=150,
-        avg_tokens_per_second=15,
-        avg_memory_usage_mb=1050,
-        total_input_tokens=100,
-        total_output_tokens=200,
-    )
-
-    # Check that the report has the expected attributes
-    assert report.model_id == "test - model"
-    assert report.num_inferences == 10
-    assert report.avg_latency_ms == 150
-    assert report.avg_tokens_per_second == 15
-    assert report.avg_memory_usage_mb == 1050
-    assert report.total_input_tokens == 100
-    assert report.total_output_tokens == 200
-    assert isinstance(report.timestamp, str)
-
-
-def test_model_performance_report_to_dict():
-    """Test to_dict method of ModelPerformanceReport."""
-    report = ModelPerformanceReport(
-        model_id="test - model",
-        num_inferences=10,
-        avg_latency_ms=150,
-        avg_tokens_per_second=15,
-        avg_memory_usage_mb=1050,
-        total_input_tokens=100,
-        total_output_tokens=200,
-    )
-
-    # Convert to dictionary
-    report_dict = report.to_dict()
-
-    # Check that the dictionary has the expected keys
-    assert "model_id" in report_dict
-    assert "num_inferences" in report_dict
-    assert "avg_latency_ms" in report_dict
-    assert "avg_tokens_per_second" in report_dict
-    assert "avg_memory_usage_mb" in report_dict
-    assert "total_input_tokens" in report_dict
-    assert "total_output_tokens" in report_dict
-    assert "timestamp" in report_dict
-
-    # Check that the values are correct
-    assert report_dict["model_id"] == "test - model"
-    assert report_dict["num_inferences"] == 10
-    assert report_dict["avg_latency_ms"] == 150
-    assert report_dict["avg_tokens_per_second"] == 15
-    assert report_dict["avg_memory_usage_mb"] == 1050
-    assert report_dict["total_input_tokens"] == 100
-    assert report_dict["total_output_tokens"] == 200
-=======
 """test_performance_monitor.py - Module for the pAIssive Income project."""
 
 # This file was automatically fixed by the syntax error correction script
@@ -300,5 +11,4 @@
 
 
 if __name__ == "__main__":
-    main()
->>>>>>> 6124bda3
+    main()