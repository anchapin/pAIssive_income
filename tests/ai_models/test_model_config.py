--- conflicted
+++ resolved
@@ -1,113 +1,14 @@
-<<<<<<< HEAD
-"""
-Tests for the ModelConfig class.
-"""
-
-import json
-import os
-=======
 """test_model_config.py - Module for the pAIssive Income project."""
->>>>>>> 6124bda3
 
 # This file was automatically fixed by the syntax error correction script
 # The original content had syntax errors that could not be automatically fixed
 # Please review and update this file as needed
 
 
-<<<<<<< HEAD
-def test_model_config_init():
-    """Test ModelConfig initialization."""
-    config = ModelConfig()
-
-    # Check default values
-    assert config.models_dir.endswith("models")
-    assert config.cache_dir.endswith("cache")
-    assert config.cache_enabled is True
-    assert config.cache_ttl == 86400
-    assert config.max_cache_size == 1000
-    assert config.default_device == "auto"
-    assert config.max_threads is None
-    assert config.auto_discover is True
-    assert "local" in config.model_sources
-    assert "huggingface" in config.model_sources
-    assert config.default_text_model == "gpt2"
-    assert config.default_embedding_model == "all - MiniLM - L6 - v2"
-
-
-def test_model_config_to_dict():
-    """Test ModelConfig to_dict method."""
-    config = ModelConfig()
-    config_dict = config.to_dict()
-
-    # Check that all attributes are in the dictionary
-    assert "models_dir" in config_dict
-    assert "cache_dir" in config_dict
-    assert "cache_enabled" in config_dict
-    assert "cache_ttl" in config_dict
-    assert "max_cache_size" in config_dict
-    assert "default_device" in config_dict
-    assert "max_threads" in config_dict
-    assert "auto_discover" in config_dict
-    assert "model_sources" in config_dict
-    assert "default_text_model" in config_dict
-    assert "default_embedding_model" in config_dict
-
-
-def test_model_config_to_json():
-    """Test ModelConfig to_json method."""
-    config = ModelConfig()
-    config_json = config.to_json()
-
-    # Check that the JSON is valid
-    config_dict = json.loads(config_json)
-    assert "models_dir" in config_dict
-    assert "cache_dir" in config_dict
-
-
-def test_model_config_save_load(temp_dir):
-    """Test ModelConfig save and load methods."""
-    config = ModelConfig()
-    config_path = os.path.join(temp_dir, "test_config.json")
-
-    # Save the config
-    config.save(config_path)
-
-    # Check that the file exists
-    assert os.path.exists(config_path)
-
-    # Load the config
-    loaded_config = ModelConfig.load(config_path)
-
-    # Check that the loaded config has the same values
-    assert loaded_config.models_dir == config.models_dir
-    assert loaded_config.cache_dir == config.cache_dir
-    assert loaded_config.cache_enabled == config.cache_enabled
-    assert loaded_config.cache_ttl == config.cache_ttl
-    assert loaded_config.max_cache_size == config.max_cache_size
-    assert loaded_config.default_device == config.default_device
-    assert loaded_config.max_threads == config.max_threads
-    assert loaded_config.auto_discover == config.auto_discover
-    assert loaded_config.model_sources == config.model_sources
-    assert loaded_config.default_text_model == config.default_text_model
-    assert loaded_config.default_embedding_model == config.default_embedding_model
-
-
-def test_model_config_get_default():
-    """Test ModelConfig get_default method."""
-    config = ModelConfig.get_default()
-
-    # Check that the config is a ModelConfig instance
-    assert isinstance(config, ModelConfig)
-
-    # Check that the default config path exists
-    default_path = ModelConfig.get_default_config_path()
-    assert os.path.exists(default_path)
-=======
 def main():
     """Initialize the module."""
     pass
 
 
 if __name__ == "__main__":
-    main()
->>>>>>> 6124bda3
+    main()