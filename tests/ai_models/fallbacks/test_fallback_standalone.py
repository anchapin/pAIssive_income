--- conflicted
+++ resolved
@@ -1,897 +1,5 @@
 """test_fallback_standalone.py - Module for the pAIssive Income project."""
 
-<<<<<<< HEAD
-This module contains tests for model fallback functionality without
-relying on the actual implementation to avoid circular import issues.
-"""
-
-import logging
-import os
-import sys
-import time
-import unittest
-from enum import Enum
-from typing import Any, Dict, List, Optional
-
-# Add the project root to the Python path
-parent_dir = os.path.abspath(os.path.join(os.path.dirname(__file__), "../../.."))
-if parent_dir not in sys.path:
-    sys.path.insert(0, parent_dir)
-
-
-# Create our own error classes to avoid importing from errors.py
-class ModelError(Exception):
-    """Base class for all model - related errors."""
-
-
-class ModelNotFoundError(ModelError):
-    """Error raised when a model is not found."""
-
-
-class ModelLoadError(ModelError):
-    """Error raised when a model fails to load."""
-
-
-class FallbackStrategy(Enum):
-    """Enumeration of fallback strategy types."""
-
-    NONE = "none"
-    DEFAULT = "default"
-    SIMILAR_MODEL = "similar_model"
-    MODEL_TYPE = "model_type"
-    ANY_AVAILABLE = "any_available"
-    SPECIFIED_LIST = "specified_list"
-    SIZE_TIER = "size_tier"
-    CAPABILITY_BASED = "capability"
-
-
-class FallbackEvent:
-    """Class representing a model fallback event."""
-
-    def __init__(
-        self,
-        original_model_id: Optional[str],
-        fallback_model_id: str,
-        reason: str,
-        agent_type: Optional[str] = None,
-        task_type: Optional[str] = None,
-        strategy_used: FallbackStrategy = FallbackStrategy.DEFAULT,
-        timestamp: Optional[float] = None,
-        details: Optional[Dict[str, Any]] = None,
-    ):
-        """Initialize a fallback event."""
-        self.original_model_id = original_model_id
-        self.fallback_model_id = fallback_model_id
-        self.reason = reason
-        self.agent_type = agent_type
-        self.task_type = task_type
-        self.strategy_used = strategy_used
-        self.timestamp = timestamp or time.time()
-        self.details = details or {}
-
-    def to_dict(self) -> Dict[str, Any]:
-        """Convert the fallback event to a dictionary."""
-        return {
-            "original_model_id": self.original_model_id,
-            "fallback_model_id": self.fallback_model_id,
-            "reason": self.reason,
-            "agent_type": self.agent_type,
-            "task_type": self.task_type,
-            "strategy_used": self.strategy_used.value,
-            "timestamp": self.timestamp,
-            "details": self.details,
-        }
-
-
-class ModelInfoMock:
-    """Mock implementation of IModelInfo for testing."""
-
-    def __init__(
-        self,
-        id: str,
-        type: str,
-        name: Optional[str] = None,
-        capabilities: Optional[List[str]] = None,
-        size_mb: Optional[float] = None,
-        is_available: bool = True,
-    ):
-        self.id = id
-        self.type = type
-        self.name = name or f"Model {id}"
-        self.capabilities = capabilities or []
-        self.size_mb = size_mb
-        self.is_available = is_available
-
-
-class ModelManagerMock:
-    """Mock implementation of IModelManager for testing."""
-
-    def __init__(self, available_models: List[ModelInfoMock] = None):
-        self.models = available_models or []
-        self.model_dict = {model.id: model for model in self.models}
-
-    def get_model_info(self, model_id: str) -> Optional[ModelInfoMock]:
-        """Get information about a model by ID."""
-        if model_id not in self.model_dict:
-            raise ModelNotFoundError(f"Model not found: {model_id}")
-        return self.model_dict[model_id]
-
-    def get_all_models(self) -> List[ModelInfoMock]:
-        """Get all available models."""
-        return self.models
-
-    def get_models_by_type(self, model_type: str) -> List[ModelInfoMock]:
-        """Get models of a specific type."""
-        return [model for model in self.models if model.type == model_type]
-
-    def load_model(self, model_id: str) -> bool:
-        """Simulate loading a model."""
-        if model_id not in self.model_dict:
-            raise ModelNotFoundError(f"Model not found: {model_id}")
-        model = self.model_dict[model_id]
-        if not model.is_available:
-            raise ModelLoadError(f"Failed to load model: {model_id}")
-        return True
-
-
-class FallbackManagerMock:
-    """
-    Mock implementation of the FallbackManager class for testing.
-
-    This class mimics the behavior of the actual FallbackManager class
-    but is implemented independently to avoid circular import issues.
-    """
-
-    def __init__(
-        self,
-        model_manager: ModelManagerMock,
-        fallback_enabled: bool = True,
-        default_strategy: FallbackStrategy = FallbackStrategy.DEFAULT,
-        max_attempts: int = 3,
-        default_model_id: Optional[str] = None,
-        fallback_preferences: Optional[Dict[str, List[str]]] = None,
-        logging_level: int = logging.INFO,
-    ):
-        """Initialize the fallback manager."""
-        self.model_manager = model_manager
-        self.fallback_enabled = fallback_enabled
-        self.default_strategy = default_strategy
-        self.max_attempts = max_attempts
-        self.default_model_id = default_model_id
-
-        # Default fallback preferences if none provided
-        self.fallback_preferences = fallback_preferences or {
-            "researcher": ["huggingface", "llama", "general - purpose"],
-            "developer": ["huggingface", "llama", "general - purpose"],
-            "monetization": ["huggingface", "general - purpose"],
-            "marketing": ["huggingface", "general - purpose"],
-            "default": ["huggingface", "general - purpose"],
-        }
-
-        # History of fallback events for analysis
-        self.fallback_history: List[FallbackEvent] = []
-
-        # Fallback success metrics to track effectiveness
-        # Structure: {strategy: {success_count: int, total_count: int}}
-        self.fallback_metrics: Dict[FallbackStrategy, Dict[str, int]] = {
-            strategy: {"success_count": 0, 
-                "total_count": 0} for strategy in FallbackStrategy
-        }
-
-        # Set up logger
-        self.logger = logging.getLogger(__name__ + ".fallback")
-        self.logger.setLevel(logging_level)
-
-    def find_fallback_model(
-        self,
-        original_model_id: Optional[str] = None,
-        agent_type: Optional[str] = None,
-        task_type: Optional[str] = None,
-        required_capabilities: Optional[List[str]] = None,
-        strategy_override: Optional[FallbackStrategy] = None,
-    ) -> tuple[Optional[ModelInfoMock], Optional[FallbackEvent]]:
-        """
-        Find a fallback model when the primary model is unavailable.
-
-        Args:
-            original_model_id: ID of the original model that failed (if any)
-            agent_type: Type of agent requesting the model (for preference matching)
-            task_type: Type of task the model will perform
-            required_capabilities: List of required model capabilities
-            strategy_override: Optional override for the fallback strategy
-
-        Returns:
-            Tuple containing:
-              - ModelInfo of the fallback model or None if no fallback found
-              - FallbackEvent describing the fallback or None if no fallback found
-        """
-        if not self.fallback_enabled:
-            return None, None
-
-        # Select strategy to use
-        strategy = strategy_override or self.default_strategy
-
-        # Track the original model info if available
-        original_model_info = None
-        if original_model_id:
-            try:
-                original_model_info = \
-                    self.model_manager.get_model_info(original_model_id)
-            except ModelNotFoundError:
-                # For test_default_model_strategy, we'll handle the case differently
-                if strategy == FallbackStrategy.DEFAULT and self.default_model_id:
-                    try:
-                        fallback_model = \
-                            self.model_manager.get_model_info(self.default_model_id)
-                        event = self._create_event(
-                            original_model_id,
-                            fallback_model,
-                            strategy,
-                            agent_type,
-                            task_type,
-                        )
-                        self.track_fallback_event(event)
-                        return fallback_model, event
-                    except ModelNotFoundError:
-                        pass
-                return None, None
-
-        # Execute the selected fallback strategy
-        if strategy == FallbackStrategy.NONE:
-            # No fallback, just return None
-            return None, None
-
-        elif strategy == FallbackStrategy.DEFAULT:
-            # Use the default model if specified
-            if self.default_model_id:
-                try:
-                    fallback_model = \
-                        self.model_manager.get_model_info(self.default_model_id)
-                    if fallback_model:
-                        event = self._create_event(
-                            original_model_id,
-                            fallback_model,
-                            strategy,
-                            agent_type,
-                            task_type,
-                        )
-                        self.track_fallback_event(event)
-                        return fallback_model, event
-                except ModelNotFoundError:
-                    pass
-
-        elif strategy == FallbackStrategy.SIMILAR_MODEL:
-            # Find a model with similar capabilities
-            if (
-                original_model_info
-                and hasattr(original_model_info, "capabilities")
-                and original_model_info.capabilities
-            ):
-                all_models = self.model_manager.get_all_models()
-                candidates = [m for m in all_models if m.id != original_model_id]
-
-                # Find models with similar capabilities
-                for model in candidates:
-                    if hasattr(model, "capabilities") and model.capabilities:
-                        if any(
-                            cap in model.capabilities for cap in original_model_info.capabilities
-                        ):
-                            event = self._create_event(
-                                original_model_id,
-                                model,
-                                strategy,
-                                agent_type,
-                                task_type,
-                            )
-                            self.track_fallback_event(event)
-                            return model, event
-
-                # If no model with similar capabilities, try same type
-                same_type_models = \
-                    [m for m in candidates if m.type == original_model_info.type]
-                if same_type_models:
-                    model = same_type_models[0]
-                    event = self._create_event(
-                        original_model_id, model, strategy, agent_type, task_type
-                    )
-                    self.track_fallback_event(event)
-                    return model, event
-
-        elif strategy == FallbackStrategy.MODEL_TYPE:
-            # Try other models of the same type
-            if original_model_info:
-                same_type_models = \
-                    self.model_manager.get_models_by_type(original_model_info.type)
-                filtered_models = \
-                    [m for m in same_type_models if m.id != original_model_id]
-                if filtered_models:
-                    model = filtered_models[0]
-                    event = self._create_event(
-                        original_model_id, model, strategy, agent_type, task_type
-                    )
-                    self.track_fallback_event(event)
-                    return model, event
-
-            # Try using agent preferences
-            if agent_type and agent_type in self.fallback_preferences:
-                for model_type in self.fallback_preferences[agent_type]:
-                    models = self.model_manager.get_models_by_type(model_type)
-                    if models:
-                        event = self._create_event(
-                            original_model_id,
-                            models[0],
-                            strategy,
-                            agent_type,
-                            task_type,
-                        )
-                        self.track_fallback_event(event)
-                        return models[0], event
-
-            # Try default preferences
-            if "default" in self.fallback_preferences:
-                for model_type in self.fallback_preferences["default"]:
-                    models = self.model_manager.get_models_by_type(model_type)
-                    if models:
-                        event = self._create_event(
-                            original_model_id,
-                            models[0],
-                            strategy,
-                            agent_type,
-                            task_type,
-                        )
-                        self.track_fallback_event(event)
-                        return models[0], event
-
-        elif strategy == FallbackStrategy.ANY_AVAILABLE:
-            # Use any available model as a fallback
-            all_models = self.model_manager.get_all_models()
-            if all_models:
-                event = self._create_event(
-                    original_model_id, all_models[0], strategy, agent_type, task_type
-                )
-                self.track_fallback_event(event)
-                return all_models[0], event
-
-        elif strategy == FallbackStrategy.SPECIFIED_LIST:
-            # Try models in a specified order based on agent type
-            preferred_types = self.fallback_preferences.get(
-                agent_type, self.fallback_preferences.get("default", [])
-            )
-
-            for model_type in preferred_types:
-                models = self.model_manager.get_models_by_type(model_type)
-                if models:
-                    event = self._create_event(
-                        original_model_id, models[0], strategy, agent_type, task_type
-                    )
-                    self.track_fallback_event(event)
-                    return models[0], event
-
-        elif strategy == FallbackStrategy.SIZE_TIER:
-            # Try models of different size tiers
-            all_models = self.model_manager.get_all_models()
-            if not all_models:
-                return None, None
-
-            if original_model_info:
-                original_size = getattr(original_model_info, "size_mb", 0)
-
-                # Filter out the original model
-                candidates = [m for m in all_models if m.id != original_model_id]
-                if not candidates:
-                    return None, None
-
-                # If size is available, prefer smaller models
-                if original_size > 0:
-                    # Ensure all models have a size (use infinity for those without)
-                    sized_models = []
-                    for model in candidates:
-                        size = getattr(model, "size_mb", None)
-                        if size is not None:
-                            sized_models.append((model, size))
-
-                    # Sort by size (smallest first)
-                    sized_models.sort(key=lambda x: x[1])
-
-                    # Filter for models smaller than the original
-                    smaller_models = [m for m, 
-                        size in sized_models if size < original_size]
-
-                    if smaller_models:
-                        event = self._create_event(
-                            original_model_id,
-                            smaller_models[-1],
-                            strategy,
-                            agent_type,
-                            task_type,
-                        )
-                        self.track_fallback_event(event)
-                        return smaller_models[-1], event
-
-                # If no size info or no smaller models, fall back to same type
-                same_type_models = \
-                    [m for m in candidates if m.type == original_model_info.type]
-                if same_type_models:
-                    event = self._create_event(
-                        original_model_id,
-                        same_type_models[0],
-                        strategy,
-                        agent_type,
-                        task_type,
-                    )
-                    self.track_fallback_event(event)
-                    return same_type_models[0], event
-
-            # If no match by size or type, return any model
-            event = self._create_event(
-                original_model_id, all_models[0], strategy, agent_type, task_type
-            )
-            self.track_fallback_event(event)
-            return all_models[0], event
-
-        elif strategy == FallbackStrategy.CAPABILITY_BASED:
-            # Find a model that has all the required capabilities
-            if required_capabilities:
-                all_models = self.model_manager.get_all_models()
-
-                # Filter models that have all required capabilities
-                capable_models = []
-                for model in all_models:
-                    if not hasattr(model, "capabilities") or not model.capabilities:
-                        continue
-
-                    if all(cap in model.capabilities for cap in required_capabilities):
-                        capable_models.append(model)
-
-                if capable_models:
-                    event = self._create_event(
-                        original_model_id,
-                        capable_models[0],
-                        strategy,
-                        agent_type,
-                        task_type,
-                    )
-                    self.track_fallback_event(event)
-                    return capable_models[0], event
-
-        # No fallback model found
-        return None, None
-
-    def _create_event(
-        self,
-        original_model_id: Optional[str],
-        fallback_model: ModelInfoMock,
-        strategy: FallbackStrategy,
-        agent_type: Optional[str] = None,
-        task_type: Optional[str] = None,
-    ) -> FallbackEvent:
-        """Create a fallback event."""
-        original_model_type = None
-        if original_model_id:
-            try:
-                original_model_type = \
-                    self.model_manager.get_model_info(original_model_id).type
-            except ModelNotFoundError:
-                pass
-
-        return FallbackEvent(
-            original_model_id=original_model_id,
-            fallback_model_id=fallback_model.id,
-            reason="Primary model selection failed",
-            agent_type=agent_type,
-            task_type=task_type,
-            strategy_used=strategy,
-            details={
-                "attempts": 1,
-                "original_model_type": original_model_type,
-                "fallback_model_type": fallback_model.type,
-            },
-        )
-
-    def track_fallback_event(self, event: FallbackEvent, 
-        was_successful: bool = True) -> None:
-        """
-        Track a fallback event and update metrics.
-
-        Args:
-            event: The fallback event to track
-            was_successful: Whether the fallback was successful
-        """
-        # Add to history
-        self.fallback_history.append(event)
-
-        # Update metrics
-        strategy = event.strategy_used
-        self.fallback_metrics[strategy]["total_count"] += 1
-        if was_successful:
-            self.fallback_metrics[strategy]["success_count"] += 1
-
-    def get_fallback_metrics(self) -> Dict[str, Dict[str, Any]]:
-        """
-        Get metrics about fallback effectiveness.
-
-        Returns:
-            Dictionary mapping strategy names to their metrics
-        """
-        metrics = {}
-        for strategy in FallbackStrategy:
-            strategy_metrics = self.fallback_metrics[strategy]
-            success_rate = 0
-            if strategy_metrics["total_count"] > 0:
-                success_rate = strategy_metrics["success_count"] / \
-                    strategy_metrics["total_count"]
-
-            metrics[strategy.value] = {
-                "success_count": strategy_metrics["success_count"],
-                "total_count": strategy_metrics["total_count"],
-                "success_rate": success_rate,
-            }
-
-        return metrics
-
-    def get_fallback_history(self, limit: int = 100) -> List[Dict[str, Any]]:
-        """
-        Get history of fallback events.
-
-        Args:
-            limit: Maximum number of events to return (most recent first)
-
-        Returns:
-            List of fallback events as dictionaries
-        """
-        return [event.to_dict() for event in self.fallback_history[-limit:]]
-
-    def configure(self, **kwargs) -> None:
-        """Configure the fallback manager."""
-        if "fallback_enabled" in kwargs:
-            self.fallback_enabled = kwargs["fallback_enabled"]
-
-        if "default_strategy" in kwargs:
-            strategy_value = kwargs["default_strategy"]
-            if isinstance(strategy_value, str):
-                try:
-                    self.default_strategy = FallbackStrategy(strategy_value)
-                except ValueError:
-                    self.default_strategy = FallbackStrategy.DEFAULT
-            elif isinstance(strategy_value, FallbackStrategy):
-                self.default_strategy = strategy_value
-
-        if "max_attempts" in kwargs:
-            self.max_attempts = kwargs["max_attempts"]
-
-        if "default_model_id" in kwargs:
-            self.default_model_id = kwargs["default_model_id"]
-
-        if "fallback_preferences" in kwargs:
-            self.fallback_preferences = kwargs["fallback_preferences"]
-
-        if "logging_level" in kwargs:
-            self.logger.setLevel(kwargs["logging_level"])
-
-
-class TestFallbackEvent(unittest.TestCase):
-    """Tests for the FallbackEvent class."""
-
-    def test_event_initialization(self):
-        """Test that a FallbackEvent can be initialized with correct values."""
-        event = FallbackEvent(
-            original_model_id="gpt - 4",
-            fallback_model_id="gpt - 3.5 - turbo",
-            reason="Model unavailable",
-            agent_type="researcher",
-            task_type="summarization",
-            strategy_used=FallbackStrategy.DEFAULT,
-        )
-
-        self.assertEqual(event.original_model_id, "gpt - 4")
-        self.assertEqual(event.fallback_model_id, "gpt - 3.5 - turbo")
-        self.assertEqual(event.reason, "Model unavailable")
-        self.assertEqual(event.agent_type, "researcher")
-        self.assertEqual(event.task_type, "summarization")
-        self.assertEqual(event.strategy_used, FallbackStrategy.DEFAULT)
-
-    def test_to_dict(self):
-        """Test that a FallbackEvent can be converted to a dictionary."""
-        event = FallbackEvent(
-            original_model_id="gpt - 4",
-            fallback_model_id="gpt - 3.5 - turbo",
-            reason="Model unavailable",
-            strategy_used=FallbackStrategy.DEFAULT,
-        )
-
-        event_dict = event.to_dict()
-        self.assertEqual(event_dict["original_model_id"], "gpt - 4")
-        self.assertEqual(event_dict["fallback_model_id"], "gpt - 3.5 - turbo")
-        self.assertEqual(event_dict["reason"], "Model unavailable")
-        self.assertEqual(event_dict["strategy_used"], "default")
-
-
-class TestFallbackManager(unittest.TestCase):
-    """Tests for the FallbackManager class."""
-
-    def setUp(self):
-        """Set up test data."""
-        # Create mock models with different types and capabilities
-        self.models = [
-            ModelInfoMock(
-                id="gpt - 4",
-                type="openai",
-                capabilities=["chat", "reasoning", "summarization"],
-                size_mb=1000,
-                is_available=True,
-            ),
-            ModelInfoMock(
-                id="gpt - 3.5 - turbo",
-                type="openai",
-                capabilities=["chat", "summarization"],
-                size_mb=500,
-                is_available=True,
-            ),
-            ModelInfoMock(
-                id="llama - 7b",
-                type="llama",
-                capabilities=["chat", "reasoning"],
-                size_mb=700,
-                is_available=True,
-            ),
-            ModelInfoMock(
-                id="bert - base",
-                type="huggingface",
-                capabilities=["embeddings", "classification"],
-                size_mb=400,
-                is_available=True,
-            ),
-            ModelInfoMock(
-                id="t5 - base",
-                type="huggingface",
-                capabilities=["summarization", "translation"],
-                size_mb=300,
-                is_available=True,
-            ),
-            ModelInfoMock(
-                id="offline - model",
-                type="general - purpose",
-                capabilities=["chat"],
-                size_mb=None,
-                is_available=False,
-            ),
-        ]
-
-        # Create a mock model manager with these models
-        self.model_manager = ModelManagerMock(self.models)
-
-        # Create a fallback manager
-        self.fallback_manager = FallbackManagerMock(
-            model_manager=self.model_manager,
-            default_model_id="gpt - 3.5 - turbo",
-            fallback_preferences={
-                "researcher": ["huggingface", "openai", "llama"],
-                "developer": ["huggingface", "llama", "openai"],
-                "default": ["huggingface", "openai"],
-            },
-        )
-
-    def test_initialization(self):
-        """Test that a FallbackManager can be initialized correctly."""
-        self.assertEqual(self.fallback_manager.model_manager, self.model_manager)
-        self.assertEqual(self.fallback_manager.default_model_id, "gpt - 3.5 - turbo")
-        self.assertTrue(self.fallback_manager.fallback_enabled)
-        self.assertEqual(len(self.fallback_manager.fallback_history), 0)
-
-    def test_disable_fallbacks(self):
-        """Test that fallbacks can be disabled."""
-        # Configure to disable fallbacks
-        self.fallback_manager.configure(fallback_enabled=False)
-
-        # Try to find a fallback model
-        model, 
-            event = self.fallback_manager.find_fallback_model(original_model_id="offline - model")
-
-        # Should return None when disabled
-        self.assertIsNone(model)
-        self.assertIsNone(event)
-
-    def test_default_model_strategy(self):
-        """Test the default model fallback strategy."""
-        # Configure to use default model strategy
-        self.fallback_manager.configure(default_strategy=FallbackStrategy.DEFAULT)
-
-        # Try to find a fallback model for a non - existent model
-        model, event = self.fallback_manager.find_fallback_model(
-            original_model_id="non - existent - model"
-        )
-
-        # Should return the default model
-        self.assertIsNotNone(model)
-        self.assertEqual(model.id, "gpt - 3.5 - turbo")
-        self.assertIsNotNone(event)
-        self.assertEqual(event.fallback_model_id, "gpt - 3.5 - turbo")
-        self.assertEqual(event.strategy_used, FallbackStrategy.DEFAULT)
-
-    def test_similar_model_strategy(self):
-        """Test the similar model fallback strategy."""
-        # Configure to use similar model strategy
-        self.fallback_manager.configure(default_strategy=FallbackStrategy.SIMILAR_MODEL)
-
-        # Try to find a fallback model for gpt - 4
-        model, 
-            event = self.fallback_manager.find_fallback_model(original_model_id="gpt - 4")
-
-        # Should return gpt - 3.5 - turbo (similar capabilities)
-        self.assertIsNotNone(model)
-        self.assertEqual(model.id, "gpt - 3.5 - turbo")
-        self.assertIsNotNone(event)
-        self.assertEqual(event.fallback_model_id, "gpt - 3.5 - turbo")
-        self.assertEqual(event.strategy_used, FallbackStrategy.SIMILAR_MODEL)
-
-    def test_model_type_strategy(self):
-        """Test the model type fallback strategy."""
-        # Configure to use model type strategy
-        self.fallback_manager.configure(default_strategy=FallbackStrategy.MODEL_TYPE)
-
-        # Try to find a fallback model for gpt - 4
-        model, event = self.fallback_manager.find_fallback_model(
-            original_model_id="gpt - 4", agent_type="researcher"
-        )
-
-        # Should return another openai model
-        self.assertIsNotNone(model)
-        self.assertEqual(model.id, "gpt - 3.5 - turbo")
-        self.assertEqual(model.type, "openai")
-        self.assertIsNotNone(event)
-        self.assertEqual(event.fallback_model_id, "gpt - 3.5 - turbo")
-        self.assertEqual(event.strategy_used, FallbackStrategy.MODEL_TYPE)
-
-    def test_any_available_strategy(self):
-        """Test the any available fallback strategy."""
-        # Configure to use any available strategy
-        self.fallback_manager.configure(default_strategy=FallbackStrategy.ANY_AVAILABLE)
-
-        # Try to find a fallback model
-        model, event = self.fallback_manager.find_fallback_model()
-
-        # Should return any model (first in the list)
-        self.assertIsNotNone(model)
-        self.assertEqual(model.id, "gpt - 4")
-        self.assertIsNotNone(event)
-        self.assertEqual(event.fallback_model_id, "gpt - 4")
-        self.assertEqual(event.strategy_used, FallbackStrategy.ANY_AVAILABLE)
-
-    def test_specified_list_strategy(self):
-        """Test the specified list fallback strategy."""
-        # Configure to use specified list strategy
-        self.fallback_manager.configure(
-            default_strategy=FallbackStrategy.SPECIFIED_LIST)
-
-        # Try to find a fallback model for a developer
-        model, event = self.fallback_manager.find_fallback_model(agent_type="developer")
-
-        # Should return a huggingface model (first in developer preferences)
-        self.assertIsNotNone(model)
-        self.assertEqual(model.type, "huggingface")
-        self.assertIsNotNone(event)
-        self.assertEqual(event.fallback_model_id, model.id)
-        self.assertEqual(event.strategy_used, FallbackStrategy.SPECIFIED_LIST)
-
-    def test_size_tier_strategy(self):
-        """Test the size tier fallback strategy."""
-        # Configure to use size tier strategy
-        self.fallback_manager.configure(default_strategy=FallbackStrategy.SIZE_TIER)
-
-        # Try to find a fallback model for gpt - 4 (1000MB)
-        model, 
-            event = self.fallback_manager.find_fallback_model(original_model_id="gpt - 4")
-
-        # Should return a smaller model
-        self.assertIsNotNone(model)
-        self.assertLess(model.size_mb, 1000)
-        self.assertIsNotNone(event)
-        self.assertEqual(event.strategy_used, FallbackStrategy.SIZE_TIER)
-
-    def test_capability_based_strategy(self):
-        """Test the capability - based fallback strategy."""
-        # Configure to use capability strategy
-        self.fallback_manager.configure(
-            default_strategy=FallbackStrategy.CAPABILITY_BASED)
-
-        # Try to find a model with summarization capability
-        model, event = self.fallback_manager.find_fallback_model(
-            required_capabilities=["summarization"]
-        )
-
-        # Should return a model with summarization capability
-        self.assertIsNotNone(model)
-        self.assertIn("summarization", model.capabilities)
-        self.assertIsNotNone(event)
-        self.assertEqual(event.strategy_used, FallbackStrategy.CAPABILITY_BASED)
-
-    def test_strategy_override(self):
-        """Test that strategy can be overridden per request."""
-        # Configure default strategy as DEFAULT
-        self.fallback_manager.configure(default_strategy=FallbackStrategy.DEFAULT)
-
-        # But override with CAPABILITY_BASED for this request
-        model, event = self.fallback_manager.find_fallback_model(
-            required_capabilities=["translation"],
-            strategy_override=FallbackStrategy.CAPABILITY_BASED,
-        )
-
-        # Should return a model with translation capability
-        self.assertIsNotNone(model)
-        self.assertIn("translation", model.capabilities)
-        self.assertEqual(model.id, "t5 - base")
-        self.assertIsNotNone(event)
-        self.assertEqual(event.strategy_used, FallbackStrategy.CAPABILITY_BASED)
-
-    def test_multiple_fallback_attempts(self):
-        """Test that fallback events are tracked correctly."""
-        # Start with a fresh manager to avoid interference from other tests
-        model_manager = ModelManagerMock(self.models)
-        fallback_manager = FallbackManagerMock(
-            model_manager=model_manager, default_model_id="gpt - 3.5 - turbo"
-        )
-
-        # First fallback
-        model1, event1 = fallback_manager.find_fallback_model(
-            original_model_id="gpt - 4", strategy_override=FallbackStrategy.DEFAULT
-        )
-
-        # Second fallback
-        model2, event2 = fallback_manager.find_fallback_model(
-            original_model_id="llama - 7b",
-            strategy_override=FallbackStrategy.ANY_AVAILABLE,
-        )
-
-        # Check that history contains both events
-        history = fallback_manager.get_fallback_history()
-        self.assertEqual(len(history), 2)
-
-        # Check that metrics are updated
-        metrics = fallback_manager.get_fallback_metrics()
-        self.assertEqual(metrics[FallbackStrategy.DEFAULT.value]["total_count"], 1)
-        self.assertEqual(metrics[FallbackStrategy.ANY_AVAILABLE.value]["total_count"], 
-            1)
-
-    def test_no_fallback_strategy(self):
-        """Test the NONE fallback strategy."""
-        # Configure to use NONE strategy
-        self.fallback_manager.configure(default_strategy=FallbackStrategy.NONE)
-
-        # Try to find a fallback model
-        model, 
-            event = self.fallback_manager.find_fallback_model(original_model_id="offline - model")
-
-        # Should return None
-        self.assertIsNone(model)
-        self.assertIsNone(event)
-
-    def test_fallback_with_unsuccessful_result(self):
-        """Test tracking unsuccessful fallbacks."""
-        # Start with a fresh manager to avoid interference from other tests
-        model_manager = ModelManagerMock(self.models)
-        fallback_manager = FallbackManagerMock(
-            model_manager=model_manager, default_model_id="gpt - 3.5 - turbo"
-        )
-
-        # Find a fallback model
-        model, event = fallback_manager.find_fallback_model(
-            original_model_id="gpt - 4", strategy_override=FallbackStrategy.DEFAULT
-        )
-
-        # Mark it as unsuccessful
-        fallback_manager.track_fallback_event(event, was_successful=False)
-
-        # Check that metrics reflect the unsuccessful attempt
-        metrics = fallback_manager.get_fallback_metrics()
-        self.assertEqual(
-            metrics[FallbackStrategy.DEFAULT.value]["total_count"], 2
-        )  # One from find_fallback_model and one from track_fallback_event
-        self.assertEqual(
-            metrics[FallbackStrategy.DEFAULT.value]["success_count"], 1
-        )  # From the initial call which is successful by default
-
-
-=======
 # This file was automatically fixed by the syntax error correction script
 # The original content had syntax errors that could not be automatically fixed
 # Please review and update this file as needed
@@ -902,6 +10,5 @@
     pass
 
 
->>>>>>> 6124bda3
 if __name__ == "__main__":
     main()