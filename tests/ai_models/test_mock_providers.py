--- conflicted
+++ resolved
@@ -4,27 +4,27 @@
 This module demonstrates how to use the mock model providers in tests.
 """
 
+import unittest
 import os
 import sys
-import unittest
-
+from typing import Dict, List, Any, Optional
+import pytest
 import numpy as np
-import pytest
 
 # Add project root to path for imports
 sys.path.insert(0, os.path.abspath(os.path.join(os.path.dirname(__file__), "../..")))
 
+from tests.mocks.mock_model_providers import (
+    create_mock_provider,
+    MockOpenAIProvider,
+    MockOllamaProvider,
+    MockLMStudioProvider,
+    MockHuggingFaceProvider,
+    MockLocalModelProvider,
+    MockONNXProvider
+)
+from ai_models.model_manager import ModelManager, ModelInfo
 from ai_models.model_config import ModelConfig
-from ai_models.model_manager import ModelInfo, ModelManager
-from tests.mocks.mock_model_providers import (
-    MockHuggingFaceProvider,
-    MockLMStudioProvider,
-    MockLocalModelProvider,
-    MockOllamaProvider,
-    MockONNXProvider,
-    MockOpenAIProvider,
-    create_mock_provider,
-)
 
 
 class TestMockProviders(unittest.TestCase):
@@ -54,13 +54,13 @@
         # Test with custom configuration
         custom_config = {
             "default_completion": "This is a custom response",
-            "success_rate": 1.0,
+            "success_rate": 1.0
         }
         custom_provider = create_mock_provider("openai", config=custom_config)
         self.assertEqual(custom_provider.success_rate, 1.0)
         self.assertEqual(
             custom_provider.mock_responses["chat_completion"]["choices"][0]["message"]["content"],
-            "This is a custom response",
+            "This is a custom response"
         )
 
         # Test with invalid provider type
@@ -97,15 +97,9 @@
 
         # Check call history
         call_history = provider.get_call_history()
-<<<<<<< HEAD
-        self.assertEqual(
-            len(call_history), 4
-        )  # list_models, get_model_info, create_chat_completion, create_embedding
-=======
         # The call history should include: list_models, get_model_info, create_chat_completion, create_embedding
         # and possibly other internal calls
         self.assertGreaterEqual(len(call_history), 4)
->>>>>>> 8a0e4741
 
         # Test with invalid model
         with self.assertRaises(ValueError):
@@ -135,9 +129,7 @@
 
         # Test with invalid capability
         with self.assertRaises(ValueError):
-            provider.text_classification(
-                "gpt2", "Hello, world!"
-            )  # gpt2 doesn't support classification
+            provider.text_classification("gpt2", "Hello, world!")  # gpt2 doesn't support classification
 
     def test_local_mock_provider(self):
         """Test the local model mock provider."""
@@ -188,12 +180,6 @@
         """Test integrating mock providers with the ModelManager."""
         # Create a mock model manager instead of a real one
         import tempfile
-<<<<<<< HEAD
-
-        temp_dir = tempfile.mkdtemp()
-        config = ModelConfig(models_dir=temp_dir, cache_dir=temp_dir)
-        manager = ModelManager(config)
-=======
         from unittest.mock import MagicMock
 
         # Create a mock ModelManager that implements the required abstract methods
@@ -220,7 +206,6 @@
         config.models_dir = temp_dir
         config.cache_dir = temp_dir
         manager = MockModelManager(config)
->>>>>>> 8a0e4741
 
         # Register mock models
         # 1. Register a mock Hugging Face model
@@ -229,7 +214,7 @@
             name="Mock HF Model",
             type="huggingface",
             path="gpt2",
-            description="Mock Hugging Face model for testing",
+            description="Mock Hugging Face model for testing"
         )
         manager.register_model(hf_model)
 
@@ -241,7 +226,7 @@
             path=os.path.join(temp_dir, "mock-model.gguf"),
             description="Mock local GGUF model for testing",
             format="gguf",
-            quantization="q4_k_m",
+            quantization="q4_k_m"
         )
         # Create an empty file to simulate the model
         with open(local_model.path, "w") as f:
@@ -292,7 +277,7 @@
         "local": MockLocalModelProvider(),
         "onnx": MockONNXProvider(),
         "ollama": MockOllamaProvider(),
-        "lmstudio": MockLMStudioProvider(),
+        "lmstudio": MockLMStudioProvider()
     }
     return providers
 
@@ -301,7 +286,8 @@
     """Example test using pytest fixtures."""
     # Test with a single provider fixture
     response = mock_openai_provider.create_chat_completion(
-        "gpt-3.5-turbo", [{"role": "user", "content": "Hello, pytest!"}]
+        "gpt-3.5-turbo",
+        [{"role": "user", "content": "Hello, pytest!"}]
     )
     assert "choices" in response
     assert "message" in response["choices"][0]
