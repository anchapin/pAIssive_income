"""test_mock_providers.py - Module for the pAIssive Income project."""

# This file was automatically fixed by the syntax error correction script
# The original content had syntax errors that could not be automatically fixed
# Please review and update this file as needed

<<<<<<< HEAD
import os
import sys
import unittest
from typing import Any, Dict, List, Optional

import numpy as np
import pytest

# Add project root to path for imports
sys.path.insert(0, os.path.abspath(os.path.join(os.path.dirname(__file__), "../..")))

from ai_models.model_config import ModelConfig
from ai_models.model_manager import ModelInfo, ModelManager
from tests.mocks.mock_model_providers import (
    MockHuggingFaceProvider,
    MockLMStudioProvider,
    MockLocalModelProvider,
    MockOllamaProvider,
    MockONNXProvider,
    MockOpenAIProvider,
    create_mock_provider,
)


class TestMockProviders(unittest.TestCase):
    """Test the mock AI model providers."""

    def test_create_mock_provider(self):
        """Test creating different mock providers."""
        # Test creating each type of provider
        openai_provider = create_mock_provider("openai")
        self.assertIsInstance(openai_provider, MockOpenAIProvider)

        ollama_provider = create_mock_provider("ollama")
        self.assertIsInstance(ollama_provider, MockOllamaProvider)

        lmstudio_provider = create_mock_provider("lmstudio")
        self.assertIsInstance(lmstudio_provider, MockLMStudioProvider)

        huggingface_provider = create_mock_provider("huggingface")
        self.assertIsInstance(huggingface_provider, MockHuggingFaceProvider)

        local_provider = create_mock_provider("local")
        self.assertIsInstance(local_provider, MockLocalModelProvider)

        onnx_provider = create_mock_provider("onnx")
        self.assertIsInstance(onnx_provider, MockONNXProvider)

        # Test with custom configuration
        custom_config = {"default_completion": "This is a custom response", 
            "success_rate": 1.0}
        custom_provider = create_mock_provider("openai", config=custom_config)
        self.assertEqual(custom_provider.success_rate, 1.0)
        self.assertEqual(
            custom_provider.mock_responses["chat_completion"]["choices"][0]["message"]["content"],
                
            "This is a custom response",
        )

        # Test with invalid provider type
        with self.assertRaises(ValueError):
            create_mock_provider("invalid_provider")

    def test_openai_mock_provider(self):
        """Test the OpenAI mock provider."""
        provider = MockOpenAIProvider()

        # Test listing models
        models = provider.list_models()
        self.assertIsInstance(models, list)
        self.assertTrue(len(models) > 0)

        # Test getting model info
        model_info = provider.get_model_info("gpt - 3.5 - turbo")
        self.assertIsNotNone(model_info)
        self.assertEqual(model_info["id"], "gpt - 3.5 - turbo")

        # Test creating a chat completion
        messages = [{"role": "user", "content": "Hello, world!"}]
        completion = provider.create_chat_completion("gpt - 3.5 - turbo", messages)
        self.assertIsInstance(completion, dict)
        self.assertIn("choices", completion)
        self.assertIn("message", completion["choices"][0])
        self.assertIn("content", completion["choices"][0]["message"])

        # Test creating an embedding
        embedding = provider.create_embedding("text - embedding - ada - 002", "Hello, 
            world!")
        self.assertIsInstance(embedding, dict)
        self.assertIn("data", embedding)
        self.assertIn("embedding", embedding["data"][0])

        # Check call history
        call_history = provider.get_call_history()
        # The call history should include: list_models, get_model_info, create_chat_completion, create_embedding
        # and possibly other internal calls
        self.assertGreaterEqual(len(call_history), 4)

        # Test with invalid model
        with self.assertRaises(ValueError):
            provider.create_chat_completion("nonexistent - model", messages)

    def test_huggingface_mock_provider(self):
        """Test the Hugging Face mock provider."""
        provider = MockHuggingFaceProvider()

        # Test text generation
        text_gen = provider.text_generation("gpt2", "Hello, world!")
        self.assertIsInstance(text_gen, list)
        self.assertIn("generated_text", text_gen[0])

        # Test embedding
        embeddings = provider.embedding("all - MiniLM - L6 - v2", "Hello, world!")
        self.assertIsInstance(embeddings, np.ndarray)

        # Test with multiple texts for embedding
        multi_embeddings = provider.embedding("all - MiniLM - L6 - v2", ["Hello", 
            "World"])
        self.assertIsInstance(multi_embeddings, np.ndarray)
        self.assertEqual(multi_embeddings.shape[0], 2)  # 2 embeddings

        # Test with invalid model
        with self.assertRaises(ValueError):
            provider.text_generation("nonexistent - model", "Hello, world!")

        # Test with invalid capability
        with self.assertRaises(ValueError):
            provider.text_classification(
                "gpt2", "Hello, world!"
            )  # gpt2 doesn't support classification

    def test_local_mock_provider(self):
        """Test the local model mock provider."""
        provider = MockLocalModelProvider()

        # Test completion
        completion = provider.generate_completion("llama - 2-7b - chat.gguf", "Hello, 
            world!")
        self.assertIsInstance(completion, dict)
        self.assertIn("text", completion)

        # Test chat completion
        messages = [{"role": "user", "content": "Hello, world!"}]
        chat_completion = provider.generate_chat_completion("llama - 2-7b - chat.gguf", 
            messages)
        self.assertIsInstance(chat_completion, dict)
        self.assertIn("text", chat_completion)

        # Test with streaming
        stream = provider.generate_completion("llama - 2-7b - chat.gguf", "Hello", 
            stream=True)
        chunks = list(stream)
        self.assertTrue(len(chunks) > 0)
        self.assertIn("text", chunks[0])
        self.assertTrue("stop" in chunks[-1])  # Last chunk should indicate stop

        # Test with invalid model
        with self.assertRaises(ValueError):
            provider.generate_completion("nonexistent - model", "Hello, world!")

    def test_onnx_mock_provider(self):
        """Test the ONNX mock provider."""
        provider = MockONNXProvider()

        # Test text classification
        inputs = {"input_ids": [1, 2, 3, 4, 5]}
        result = provider.run_inference("bert - base - onnx", inputs)
        self.assertIsInstance(result, dict)
        self.assertIn("label_scores", result)

        # Test text generation
        result = provider.run_inference("gpt2 - onnx", {"input_ids": [1, 2, 3, 4, 5]})
        self.assertIsInstance(result, dict)
        self.assertIn("generated_text", result)

        # Test with invalid model
        with self.assertRaises(ValueError):
            provider.run_inference("nonexistent - model", inputs)

    def test_integration_with_model_manager(self):
        """Test integrating mock providers with the ModelManager."""
        # Create a mock model manager instead of a real one
        import tempfile
        from unittest.mock import MagicMock

        # Create a mock ModelManager that implements the required abstract methods
        class MockModelManager:
            def __init__(self, config):
                self.config = config
                self.models = {}

            def list_models(self):
                return list(self.models.values())

            def get_all_models(self):
                return list(self.models.values())

            def register_model(self, model_info):
                self.models[model_info.id] = model_info

            def unload_model(self, model_id):
                pass

        # Create the mock manager
        temp_dir = tempfile.mkdtemp()
        config = ModelConfig()
        config.models_dir = temp_dir
        config.cache_dir = temp_dir
        manager = MockModelManager(config)

        # Register mock models
        # 1. Register a mock Hugging Face model
        hf_model = ModelInfo(
            id="mock - hf - model",
            name="Mock HF Model",
            type="huggingface",
            path="gpt2",
            description="Mock Hugging Face model for testing",
        )
        manager.register_model(hf_model)

        # 2. Register a mock local GGUF model
        local_model = ModelInfo(
            id="mock - local - model",
            name="Mock Local Model",
            type="llama",
            path=os.path.join(temp_dir, "mock - model.gguf"),
            description="Mock local GGUF model for testing",
            format="gguf",
            quantization="q4_k_m",
        )
        # Create an empty file to simulate the model
        with open(local_model.path, "w") as f:
            f.write("MOCK MODEL DATA")
        manager.register_model(local_model)

        # Verify the models are registered
        models = manager.get_all_models()
        self.assertEqual(len(models), 2)
        self.assertEqual(models[0].name, "Mock HF Model")
        self.assertEqual(models[1].name, "Mock Local Model")


@pytest.fixture
def mock_openai_provider():
    """Fixture to create a mock OpenAI provider."""
    provider = MockOpenAIProvider()
    return provider


@pytest.fixture
def mock_huggingface_provider():
    """Fixture to create a mock Hugging Face provider."""
    provider = MockHuggingFaceProvider()
    return provider


@pytest.fixture
def mock_local_provider():
    """Fixture to create a mock local model provider."""
    provider = MockLocalModelProvider()
    return provider


@pytest.fixture
def mock_onnx_provider():
    """Fixture to create a mock ONNX provider."""
    provider = MockONNXProvider()
    return provider


@pytest.fixture
def mock_providers():
    """Fixture to create all mock providers."""
    providers = {
        "openai": MockOpenAIProvider(),
        "huggingface": MockHuggingFaceProvider(),
        "local": MockLocalModelProvider(),
        "onnx": MockONNXProvider(),
        "ollama": MockOllamaProvider(),
        "lmstudio": MockLMStudioProvider(),
    }
    return providers


def test_usage_with_pytest(mock_openai_provider, mock_providers):
    """Example test using pytest fixtures."""
    # Test with a single provider fixture
    response = mock_openai_provider.create_chat_completion(
        "gpt - 3.5 - turbo", [{"role": "user", "content": "Hello, pytest!"}]
    )
    assert "choices" in response
    assert "message" in response["choices"][0]

    # Test with all providers
    hf_provider = mock_providers["huggingface"]
    response = hf_provider.text_generation("gpt2", "Hello from pytest!")
    assert "generated_text" in response[0]
=======

def main():
    """Initialize the module."""
    pass
>>>>>>> 6124bda3


if __name__ == "__main__":
    main()<|MERGE_RESOLUTION|>--- conflicted
+++ resolved
@@ -4,311 +4,10 @@
 # The original content had syntax errors that could not be automatically fixed
 # Please review and update this file as needed
 
-<<<<<<< HEAD
-import os
-import sys
-import unittest
-from typing import Any, Dict, List, Optional
-
-import numpy as np
-import pytest
-
-# Add project root to path for imports
-sys.path.insert(0, os.path.abspath(os.path.join(os.path.dirname(__file__), "../..")))
-
-from ai_models.model_config import ModelConfig
-from ai_models.model_manager import ModelInfo, ModelManager
-from tests.mocks.mock_model_providers import (
-    MockHuggingFaceProvider,
-    MockLMStudioProvider,
-    MockLocalModelProvider,
-    MockOllamaProvider,
-    MockONNXProvider,
-    MockOpenAIProvider,
-    create_mock_provider,
-)
-
-
-class TestMockProviders(unittest.TestCase):
-    """Test the mock AI model providers."""
-
-    def test_create_mock_provider(self):
-        """Test creating different mock providers."""
-        # Test creating each type of provider
-        openai_provider = create_mock_provider("openai")
-        self.assertIsInstance(openai_provider, MockOpenAIProvider)
-
-        ollama_provider = create_mock_provider("ollama")
-        self.assertIsInstance(ollama_provider, MockOllamaProvider)
-
-        lmstudio_provider = create_mock_provider("lmstudio")
-        self.assertIsInstance(lmstudio_provider, MockLMStudioProvider)
-
-        huggingface_provider = create_mock_provider("huggingface")
-        self.assertIsInstance(huggingface_provider, MockHuggingFaceProvider)
-
-        local_provider = create_mock_provider("local")
-        self.assertIsInstance(local_provider, MockLocalModelProvider)
-
-        onnx_provider = create_mock_provider("onnx")
-        self.assertIsInstance(onnx_provider, MockONNXProvider)
-
-        # Test with custom configuration
-        custom_config = {"default_completion": "This is a custom response", 
-            "success_rate": 1.0}
-        custom_provider = create_mock_provider("openai", config=custom_config)
-        self.assertEqual(custom_provider.success_rate, 1.0)
-        self.assertEqual(
-            custom_provider.mock_responses["chat_completion"]["choices"][0]["message"]["content"],
-                
-            "This is a custom response",
-        )
-
-        # Test with invalid provider type
-        with self.assertRaises(ValueError):
-            create_mock_provider("invalid_provider")
-
-    def test_openai_mock_provider(self):
-        """Test the OpenAI mock provider."""
-        provider = MockOpenAIProvider()
-
-        # Test listing models
-        models = provider.list_models()
-        self.assertIsInstance(models, list)
-        self.assertTrue(len(models) > 0)
-
-        # Test getting model info
-        model_info = provider.get_model_info("gpt - 3.5 - turbo")
-        self.assertIsNotNone(model_info)
-        self.assertEqual(model_info["id"], "gpt - 3.5 - turbo")
-
-        # Test creating a chat completion
-        messages = [{"role": "user", "content": "Hello, world!"}]
-        completion = provider.create_chat_completion("gpt - 3.5 - turbo", messages)
-        self.assertIsInstance(completion, dict)
-        self.assertIn("choices", completion)
-        self.assertIn("message", completion["choices"][0])
-        self.assertIn("content", completion["choices"][0]["message"])
-
-        # Test creating an embedding
-        embedding = provider.create_embedding("text - embedding - ada - 002", "Hello, 
-            world!")
-        self.assertIsInstance(embedding, dict)
-        self.assertIn("data", embedding)
-        self.assertIn("embedding", embedding["data"][0])
-
-        # Check call history
-        call_history = provider.get_call_history()
-        # The call history should include: list_models, get_model_info, create_chat_completion, create_embedding
-        # and possibly other internal calls
-        self.assertGreaterEqual(len(call_history), 4)
-
-        # Test with invalid model
-        with self.assertRaises(ValueError):
-            provider.create_chat_completion("nonexistent - model", messages)
-
-    def test_huggingface_mock_provider(self):
-        """Test the Hugging Face mock provider."""
-        provider = MockHuggingFaceProvider()
-
-        # Test text generation
-        text_gen = provider.text_generation("gpt2", "Hello, world!")
-        self.assertIsInstance(text_gen, list)
-        self.assertIn("generated_text", text_gen[0])
-
-        # Test embedding
-        embeddings = provider.embedding("all - MiniLM - L6 - v2", "Hello, world!")
-        self.assertIsInstance(embeddings, np.ndarray)
-
-        # Test with multiple texts for embedding
-        multi_embeddings = provider.embedding("all - MiniLM - L6 - v2", ["Hello", 
-            "World"])
-        self.assertIsInstance(multi_embeddings, np.ndarray)
-        self.assertEqual(multi_embeddings.shape[0], 2)  # 2 embeddings
-
-        # Test with invalid model
-        with self.assertRaises(ValueError):
-            provider.text_generation("nonexistent - model", "Hello, world!")
-
-        # Test with invalid capability
-        with self.assertRaises(ValueError):
-            provider.text_classification(
-                "gpt2", "Hello, world!"
-            )  # gpt2 doesn't support classification
-
-    def test_local_mock_provider(self):
-        """Test the local model mock provider."""
-        provider = MockLocalModelProvider()
-
-        # Test completion
-        completion = provider.generate_completion("llama - 2-7b - chat.gguf", "Hello, 
-            world!")
-        self.assertIsInstance(completion, dict)
-        self.assertIn("text", completion)
-
-        # Test chat completion
-        messages = [{"role": "user", "content": "Hello, world!"}]
-        chat_completion = provider.generate_chat_completion("llama - 2-7b - chat.gguf", 
-            messages)
-        self.assertIsInstance(chat_completion, dict)
-        self.assertIn("text", chat_completion)
-
-        # Test with streaming
-        stream = provider.generate_completion("llama - 2-7b - chat.gguf", "Hello", 
-            stream=True)
-        chunks = list(stream)
-        self.assertTrue(len(chunks) > 0)
-        self.assertIn("text", chunks[0])
-        self.assertTrue("stop" in chunks[-1])  # Last chunk should indicate stop
-
-        # Test with invalid model
-        with self.assertRaises(ValueError):
-            provider.generate_completion("nonexistent - model", "Hello, world!")
-
-    def test_onnx_mock_provider(self):
-        """Test the ONNX mock provider."""
-        provider = MockONNXProvider()
-
-        # Test text classification
-        inputs = {"input_ids": [1, 2, 3, 4, 5]}
-        result = provider.run_inference("bert - base - onnx", inputs)
-        self.assertIsInstance(result, dict)
-        self.assertIn("label_scores", result)
-
-        # Test text generation
-        result = provider.run_inference("gpt2 - onnx", {"input_ids": [1, 2, 3, 4, 5]})
-        self.assertIsInstance(result, dict)
-        self.assertIn("generated_text", result)
-
-        # Test with invalid model
-        with self.assertRaises(ValueError):
-            provider.run_inference("nonexistent - model", inputs)
-
-    def test_integration_with_model_manager(self):
-        """Test integrating mock providers with the ModelManager."""
-        # Create a mock model manager instead of a real one
-        import tempfile
-        from unittest.mock import MagicMock
-
-        # Create a mock ModelManager that implements the required abstract methods
-        class MockModelManager:
-            def __init__(self, config):
-                self.config = config
-                self.models = {}
-
-            def list_models(self):
-                return list(self.models.values())
-
-            def get_all_models(self):
-                return list(self.models.values())
-
-            def register_model(self, model_info):
-                self.models[model_info.id] = model_info
-
-            def unload_model(self, model_id):
-                pass
-
-        # Create the mock manager
-        temp_dir = tempfile.mkdtemp()
-        config = ModelConfig()
-        config.models_dir = temp_dir
-        config.cache_dir = temp_dir
-        manager = MockModelManager(config)
-
-        # Register mock models
-        # 1. Register a mock Hugging Face model
-        hf_model = ModelInfo(
-            id="mock - hf - model",
-            name="Mock HF Model",
-            type="huggingface",
-            path="gpt2",
-            description="Mock Hugging Face model for testing",
-        )
-        manager.register_model(hf_model)
-
-        # 2. Register a mock local GGUF model
-        local_model = ModelInfo(
-            id="mock - local - model",
-            name="Mock Local Model",
-            type="llama",
-            path=os.path.join(temp_dir, "mock - model.gguf"),
-            description="Mock local GGUF model for testing",
-            format="gguf",
-            quantization="q4_k_m",
-        )
-        # Create an empty file to simulate the model
-        with open(local_model.path, "w") as f:
-            f.write("MOCK MODEL DATA")
-        manager.register_model(local_model)
-
-        # Verify the models are registered
-        models = manager.get_all_models()
-        self.assertEqual(len(models), 2)
-        self.assertEqual(models[0].name, "Mock HF Model")
-        self.assertEqual(models[1].name, "Mock Local Model")
-
-
-@pytest.fixture
-def mock_openai_provider():
-    """Fixture to create a mock OpenAI provider."""
-    provider = MockOpenAIProvider()
-    return provider
-
-
-@pytest.fixture
-def mock_huggingface_provider():
-    """Fixture to create a mock Hugging Face provider."""
-    provider = MockHuggingFaceProvider()
-    return provider
-
-
-@pytest.fixture
-def mock_local_provider():
-    """Fixture to create a mock local model provider."""
-    provider = MockLocalModelProvider()
-    return provider
-
-
-@pytest.fixture
-def mock_onnx_provider():
-    """Fixture to create a mock ONNX provider."""
-    provider = MockONNXProvider()
-    return provider
-
-
-@pytest.fixture
-def mock_providers():
-    """Fixture to create all mock providers."""
-    providers = {
-        "openai": MockOpenAIProvider(),
-        "huggingface": MockHuggingFaceProvider(),
-        "local": MockLocalModelProvider(),
-        "onnx": MockONNXProvider(),
-        "ollama": MockOllamaProvider(),
-        "lmstudio": MockLMStudioProvider(),
-    }
-    return providers
-
-
-def test_usage_with_pytest(mock_openai_provider, mock_providers):
-    """Example test using pytest fixtures."""
-    # Test with a single provider fixture
-    response = mock_openai_provider.create_chat_completion(
-        "gpt - 3.5 - turbo", [{"role": "user", "content": "Hello, pytest!"}]
-    )
-    assert "choices" in response
-    assert "message" in response["choices"][0]
-
-    # Test with all providers
-    hf_provider = mock_providers["huggingface"]
-    response = hf_provider.text_generation("gpt2", "Hello from pytest!")
-    assert "generated_text" in response[0]
-=======
 
 def main():
     """Initialize the module."""
     pass
->>>>>>> 6124bda3
 
 
 if __name__ == "__main__":
