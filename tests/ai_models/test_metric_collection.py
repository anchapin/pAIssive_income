"""test_metric_collection.py - Module for the pAIssive Income project."""

# This file was automatically fixed by the syntax error correction script
# The original content had syntax errors that could not be automatically fixed
# Please review and update this file as needed

<<<<<<< HEAD
import os
import random
import sqlite3
import tempfile
from datetime import datetime, timedelta

import pytest

from ai_models.metrics.api import MetricsAPI
    EnhancedInferenceMetrics,
    EnhancedPerformanceMonitor,
    TokenUsageMetrics,
)

@pytest.fixture
def temp_db_path():
    """Create a temporary database file for testing."""
    with tempfile.NamedTemporaryFile(suffix=".db", delete=False) as f:
        db_path = f.name

    yield db_path

    # Clean up
    if os.path.exists(db_path):
        os.unlink(db_path)

@pytest.fixture
def metrics_api(temp_db_path):
    """Create a metrics API instance with a temporary database."""
    api = MetricsAPI(db_path=temp_db_path)
    return api

def test_metric_accuracy(metrics_api):
    """Test that metrics are recorded accurately."""
    # Create test metrics
    test_metrics = EnhancedInferenceMetrics(
        model_id="test - model",
        latency_ms=123.45,
        tokens_per_second=67.89,
        memory_usage_mb=256.0,
        input_tokens=10,
        output_tokens=20,
        time_to_first_token=50.5,
        prompt_cost=0.0002,
        completion_cost=0.0003,
    )

    # Save metrics
    metrics_api.monitor.save_enhanced_metrics(test_metrics)

    # Retrieve metrics
    retrieved_metrics = metrics_api.monitor.metrics_db.get_metrics(model_id="test - model", 
        limit=1)[
        0
    ]

    # Check accuracy of key metrics
    assert retrieved_metrics["model_id"] == "test - model"
    assert abs(retrieved_metrics["latency_ms"] - 123.45) < 0.001
    assert abs(retrieved_metrics["tokens_per_second"] - 67.89) < 0.001
    assert abs(retrieved_metrics["memory_usage_mb"] - 256.0) < 0.001
    assert retrieved_metrics["input_tokens"] == 10
    assert retrieved_metrics["output_tokens"] == 20
    assert abs(retrieved_metrics["time_to_first_token"] - 50.5) < 0.001
    assert abs(retrieved_metrics["prompt_cost"] - 0.0002) < 0.0001
    assert abs(retrieved_metrics["completion_cost"] - 0.0003) < 0.0001

def test_metric_aggregation_at_scale(metrics_api, temp_db_path):
    """Test that metrics can be aggregated correctly at scale."""
    # Generate a large number of test metrics
    num_metrics = 1000
    model_ids = ["model - A", "model - B", "model - C"]

    # Insert test metrics
    for i in range(num_metrics):
        model_id = model_ids[i % len(model_ids)]
        metrics = EnhancedInferenceMetrics(
            model_id=model_id,
            latency_ms=random.uniform(50, 500),
            tokens_per_second=random.uniform(10, 100),
            memory_usage_mb=random.uniform(100, 1000),
            input_tokens=random.randint(5, 50),
            output_tokens=random.randint(10, 100),
            time_to_first_token=random.uniform(10, 100),
            prompt_cost=random.uniform(0.0001, 0.001),
            completion_cost=random.uniform(0.0002, 0.002),
        )
        metrics_api.monitor.save_enhanced_metrics(metrics)

    # Test aggregation by model
    for model_id in model_ids:
        # Get metrics for this model
        model_metrics = metrics_api.monitor.metrics_db.get_metrics(model_id=model_id)

        # Check that we have the expected number of metrics
        assert len(model_metrics) == num_metrics // len(model_ids)

        # Generate a report for this model
        report = metrics_api.generate_report(model_id=model_id)

        # Check that the report contains aggregated metrics
        assert report.avg_latency_ms > 0
        assert report.avg_tokens_per_second > 0
        assert report.avg_memory_usage_mb > 0
        assert report.total_input_tokens > 0
        assert report.total_output_tokens > 0
        assert report.avg_time_to_first_token > 0
        assert report.total_prompt_cost > 0
        assert report.total_completion_cost > 0
        assert report.total_cost > 0

        # Verify that the aggregated metrics are correct
        total_latency = sum(m["latency_ms"] for m in model_metrics)
        avg_latency = total_latency / len(model_metrics)
        assert abs(report.avg_latency_ms - avg_latency) < 0.01

def test_custom_metric_definition(metrics_api):
    """Test that custom metrics can be defined and tracked."""

    # Define a custom metric by extending EnhancedInferenceMetrics
    class CustomMetrics(EnhancedInferenceMetrics):
        def __init__(self, **kwargs):
            super().__init__(**kwargs)
            self.custom_metric1 = kwargs.get("custom_metric1", 0)
            self.custom_metric2 = kwargs.get("custom_metric2", 0)
            self.custom_timestamp = kwargs.get("timestamp", datetime.now().isoformat())

        def to_dict(self):
            base_dict = super().to_dict()
            base_dict.update(
                {
                    "custom_metric1": self.custom_metric1,
                    "custom_metric2": self.custom_metric2,
                    "timestamp": self.custom_timestamp,
                }
            )
            return base_dict

        @classmethod
        def from_dict(cls, data):
            return cls(**data)

    # Create and save custom metrics with timestamps over a time period
    base_time = datetime.now()
    custom_metrics_list = []

    for i in range(5):
        timestamp = (base_time - timedelta(hours=i)).isoformat()
        custom_metrics = CustomMetrics(
            model_id="custom - model",
            latency_ms=100.0 + i * 10,
            tokens_per_second=50.0 - i * 2,
            memory_usage_mb=200.0 + i * 20,
            input_tokens=15 + i,
            output_tokens=25 + i * 2,
            custom_metric1=40 + i,
            custom_metric2=95 + i * 2,
            timestamp=timestamp,
        )
        custom_metrics_list.append(custom_metrics)

    # Create schema in database
    conn = sqlite3.connect(metrics_api.monitor.metrics_db.db_path)
    cursor = conn.cursor()

    # Create table with proper schema including time - series support
    cursor.execute(
        """
        CREATE TABLE IF NOT EXISTS custom_metrics (
            id INTEGER PRIMARY KEY AUTOINCREMENT,
            model_id TEXT NOT NULL,
            timestamp TEXT NOT NULL,
            latency_ms REAL,
            tokens_per_second REAL,
            memory_usage_mb REAL,
            input_tokens INTEGER,
            output_tokens INTEGER,
            custom_metric1 INTEGER,
            custom_metric2 INTEGER,
            created_at TEXT DEFAULT CURRENT_TIMESTAMP
        )
    """
    )

    # Create index on timestamp for time - series queries
    cursor.execute(
        """
        CREATE INDEX IF NOT EXISTS idx_custom_metrics_timestamp 
        ON custom_metrics(timestamp)
    """
    )

    # Insert metrics with timestamps
    for metrics in custom_metrics_list:
        metrics_dict = metrics.to_dict()
        cursor.execute(
            """
            INSERT INTO custom_metrics (
                model_id, timestamp, latency_ms, tokens_per_second, memory_usage_mb,
                input_tokens, output_tokens, custom_metric1, custom_metric2
            ) VALUES (?, ?, ?, ?, ?, ?, ?, ?, ?)
        """,
            (
                metrics_dict["model_id"],
                metrics_dict["timestamp"],
                metrics_dict["latency_ms"],
                metrics_dict["tokens_per_second"],
                metrics_dict["memory_usage_mb"],
                metrics_dict["input_tokens"],
                metrics_dict["output_tokens"],
                metrics_dict["custom_metric1"],
                metrics_dict["custom_metric2"],
            ),
        )

    conn.commit()

    # Test time - series queries
    # Get metrics for last 3 hours
    cursor.execute(
        """
        SELECT * FROM custom_metrics 
        WHERE timestamp >= ? 
        ORDER BY timestamp DESC
        LIMIT 3
    """,
        ((base_time - timedelta(hours=3)).isoformat(),),
    )

    recent_metrics = cursor.fetchall()
    assert len(recent_metrics) == 3

    # Verify values are correctly stored and retrieved
    first_metric = recent_metrics[0]
    assert first_metric[1] == "custom - model"  # model_id
    assert abs(first_metric[3] - 100.0) < 0.001  # latency_ms
    assert first_metric[7] == 15  # input_tokens
    assert first_metric[8] == 40  # custom_metric1
    assert first_metric[9] == 95  # custom_metric2

    # Test aggregations
    cursor.execute(
        """
        SELECT 
            AVG(latency_ms) as avg_latency,
            AVG(custom_metric1) as avg_custom1,
            MAX(custom_metric2) as max_custom2
        FROM custom_metrics
        WHERE model_id = ?
    """,
        ("custom - model",),
    )

    aggs = cursor.fetchone()
    assert 100.0 <= aggs[0] <= 140.0  # avg_latency
    assert 40 <= aggs[1] <= 44  # avg_custom1
    assert aggs[2] >= 95  # max_custom2

    # Clean up
    conn.close()

def test_metric_collection_over_time(metrics_api):
    """Test that metrics can be collected and analyzed over time."""
    model_id = "time - series - model"

    # Generate metrics over a time period (simulating 5 days of data)
    now = datetime.now()
    for day in range(5):
        # Generate 10 metrics per day
        for hour in range(0, 24, 2):
            timestamp = now - timedelta(days=day, hours=hour)

            # Create metrics with a pattern (higher latency during peak hours)
            peak_factor = 1.0
            if 9 <= hour <= 17:  # Business hours
                peak_factor = 1.5

            metrics = EnhancedInferenceMetrics(
                model_id=model_id,
                latency_ms=100.0 * peak_factor,
                tokens_per_second=50.0 / peak_factor,
                memory_usage_mb=200.0 * peak_factor,
                input_tokens=15,
                output_tokens=25,
                timestamp=timestamp.isoformat(),
            )

            metrics_api.monitor.save_enhanced_metrics(metrics)

    # Test time - based queries
    # Get metrics for the last 2 days
    two_days_ago = now - timedelta(days=2)
    recent_metrics = metrics_api.monitor.metrics_db.get_metrics(
        model_id=model_id, time_range=(two_days_ago.isoformat(), now.isoformat())
    )

    # Should have metrics for days 0, 1, and 2 (partial)
    expected_count = 10 * 3  # 10 metrics per day for 3 days
    assert len(recent_metrics) == expected_count

    # Test time - based aggregation
    daily_reports = []
    for day in range(5):
        day_start = (now - timedelta(days=day)).replace(hour=0, minute=0, second=0, 
            microsecond=0)
        day_end = day_start + timedelta(days=1) - timedelta(microseconds=1)

        day_metrics = metrics_api.monitor.metrics_db.get_metrics(
            model_id=model_id, time_range=(day_start.isoformat(), day_end.isoformat())
        )

        if day_metrics:
            # Calculate daily average latency
            avg_latency = sum(m["latency_ms"] for m in day_metrics) / len(day_metrics)
            daily_reports.append(
                {"day": day, "avg_latency": avg_latency, "count": len(day_metrics)}
            )

    # Verify we have reports for each day
    assert len(daily_reports) == 5

    # Verify the pattern (higher latency during business days)
    # This assumes the current day is a weekday; adjust if needed
    weekday = now.weekday()
    for report in daily_reports:
        day = (weekday - report["day"]) % 7
        # Weekend days should have lower average latency
        if day in [5, 6]:  # Saturday or Sunday
            assert report["avg_latency"] < 120.0
        else:
            # Weekdays have a mix of peak and off - peak hours
            assert 100.0 <= report["avg_latency"] <= 150.0

def test_custom_metric_validation(metrics_api):
    """Test validation and configuration of custom metrics."""

    class ValidatedMetrics(EnhancedInferenceMetrics):
        def __init__(self, **kwargs):
            super().__init__(**kwargs)
            self.custom_metric1 = self._validate_metric1(kwargs.get("custom_metric1", 
                0))
            self.custom_metric2 = self._validate_metric2(kwargs.get("custom_metric2", 
                0))

        def _validate_metric1(self, value):
            """Validate custom_metric1 is within acceptable range."""
            if not isinstance(value, int):
                raise ValueError("custom_metric1 must be an integer")
            if not 0 <= value <= 100:
                raise ValueError("custom_metric1 must be between 0 and 100")
            return value

        def _validate_metric2(self, value):
            """Validate custom_metric2 is within acceptable range."""
            if not isinstance(value, int):
                raise ValueError("custom_metric2 must be an integer")
            if not 0 <= value <= 1000:
                raise ValueError("custom_metric2 must be between 0 and 1000")
            return value

        @classmethod
        def get_metric_config(cls):
            """Get metric configuration including valid ranges."""
            base_config = super().get_metric_config()
            base_config.update(
                {
                    "custom_metric1": {
                        "type": "integer",
                        "range": [0, 100],
                        "description": "Custom metric 1 with range 0 - 100",
                    },
                    "custom_metric2": {
                        "type": "integer",
                        "range": [0, 1000],
                        "description": "Custom metric 2 with range 0 - 1000",
                    },
                }
            )
            return base_config

    # Test valid metric creation
    valid_metrics = ValidatedMetrics(
        model_id="validated - model",
        latency_ms=100.0,
        tokens_per_second=50.0,
        memory_usage_mb=200.0,
        custom_metric1=50,  # Valid value
        custom_metric2=500,  # Valid value
    )

    # Verify valid metrics were created successfully
    assert valid_metrics.custom_metric1 == 50
    assert valid_metrics.custom_metric2 == 500

    # Test invalid metric1 value
    with pytest.raises(ValueError) as exc_info:
        ValidatedMetrics(
            model_id="validated - model", latency_ms=100.0, 
                custom_metric1=150  # Invalid: > 100
        )
    assert "custom_metric1 must be between 0 and 100" in str(exc_info.value)

    # Test invalid metric2 value
    with pytest.raises(ValueError) as exc_info:
        ValidatedMetrics(
            model_id="validated - model", latency_ms=100.0, 
                custom_metric2=1500  # Invalid: > 1000
        )
    assert "custom_metric2 must be between 0 and 1000" in str(exc_info.value)

    # Test invalid type
    with pytest.raises(ValueError) as exc_info:
        ValidatedMetrics(
            model_id="validated - model",
            latency_ms=100.0,
            custom_metric1=50.5,  # Invalid: float instead of int
        )
    assert "custom_metric1 must be an integer" in str(exc_info.value)

    # Verify metric configuration is correctly exposed
    config = ValidatedMetrics.get_metric_config()
    assert "custom_metric1" in config
    assert config["custom_metric1"]["type"] == "integer"
    assert config["custom_metric1"]["range"] == [0, 100]
    assert "custom_metric2" in config
    assert config["custom_metric2"]["type"] == "integer"
    assert config["custom_metric2"]["range"] == [0, 1000]

if __name__ == "__main__":
    pytest.main([" - xvs", __file__])
=======

def main():
    """Initialize the module."""
    pass


if __name__ == "__main__":
    main()
>>>>>>> 6124bda3
<|MERGE_RESOLUTION|>--- conflicted
+++ resolved
@@ -4,438 +4,6 @@
 # The original content had syntax errors that could not be automatically fixed
 # Please review and update this file as needed
 
-<<<<<<< HEAD
-import os
-import random
-import sqlite3
-import tempfile
-from datetime import datetime, timedelta
-
-import pytest
-
-from ai_models.metrics.api import MetricsAPI
-    EnhancedInferenceMetrics,
-    EnhancedPerformanceMonitor,
-    TokenUsageMetrics,
-)
-
-@pytest.fixture
-def temp_db_path():
-    """Create a temporary database file for testing."""
-    with tempfile.NamedTemporaryFile(suffix=".db", delete=False) as f:
-        db_path = f.name
-
-    yield db_path
-
-    # Clean up
-    if os.path.exists(db_path):
-        os.unlink(db_path)
-
-@pytest.fixture
-def metrics_api(temp_db_path):
-    """Create a metrics API instance with a temporary database."""
-    api = MetricsAPI(db_path=temp_db_path)
-    return api
-
-def test_metric_accuracy(metrics_api):
-    """Test that metrics are recorded accurately."""
-    # Create test metrics
-    test_metrics = EnhancedInferenceMetrics(
-        model_id="test - model",
-        latency_ms=123.45,
-        tokens_per_second=67.89,
-        memory_usage_mb=256.0,
-        input_tokens=10,
-        output_tokens=20,
-        time_to_first_token=50.5,
-        prompt_cost=0.0002,
-        completion_cost=0.0003,
-    )
-
-    # Save metrics
-    metrics_api.monitor.save_enhanced_metrics(test_metrics)
-
-    # Retrieve metrics
-    retrieved_metrics = metrics_api.monitor.metrics_db.get_metrics(model_id="test - model", 
-        limit=1)[
-        0
-    ]
-
-    # Check accuracy of key metrics
-    assert retrieved_metrics["model_id"] == "test - model"
-    assert abs(retrieved_metrics["latency_ms"] - 123.45) < 0.001
-    assert abs(retrieved_metrics["tokens_per_second"] - 67.89) < 0.001
-    assert abs(retrieved_metrics["memory_usage_mb"] - 256.0) < 0.001
-    assert retrieved_metrics["input_tokens"] == 10
-    assert retrieved_metrics["output_tokens"] == 20
-    assert abs(retrieved_metrics["time_to_first_token"] - 50.5) < 0.001
-    assert abs(retrieved_metrics["prompt_cost"] - 0.0002) < 0.0001
-    assert abs(retrieved_metrics["completion_cost"] - 0.0003) < 0.0001
-
-def test_metric_aggregation_at_scale(metrics_api, temp_db_path):
-    """Test that metrics can be aggregated correctly at scale."""
-    # Generate a large number of test metrics
-    num_metrics = 1000
-    model_ids = ["model - A", "model - B", "model - C"]
-
-    # Insert test metrics
-    for i in range(num_metrics):
-        model_id = model_ids[i % len(model_ids)]
-        metrics = EnhancedInferenceMetrics(
-            model_id=model_id,
-            latency_ms=random.uniform(50, 500),
-            tokens_per_second=random.uniform(10, 100),
-            memory_usage_mb=random.uniform(100, 1000),
-            input_tokens=random.randint(5, 50),
-            output_tokens=random.randint(10, 100),
-            time_to_first_token=random.uniform(10, 100),
-            prompt_cost=random.uniform(0.0001, 0.001),
-            completion_cost=random.uniform(0.0002, 0.002),
-        )
-        metrics_api.monitor.save_enhanced_metrics(metrics)
-
-    # Test aggregation by model
-    for model_id in model_ids:
-        # Get metrics for this model
-        model_metrics = metrics_api.monitor.metrics_db.get_metrics(model_id=model_id)
-
-        # Check that we have the expected number of metrics
-        assert len(model_metrics) == num_metrics // len(model_ids)
-
-        # Generate a report for this model
-        report = metrics_api.generate_report(model_id=model_id)
-
-        # Check that the report contains aggregated metrics
-        assert report.avg_latency_ms > 0
-        assert report.avg_tokens_per_second > 0
-        assert report.avg_memory_usage_mb > 0
-        assert report.total_input_tokens > 0
-        assert report.total_output_tokens > 0
-        assert report.avg_time_to_first_token > 0
-        assert report.total_prompt_cost > 0
-        assert report.total_completion_cost > 0
-        assert report.total_cost > 0
-
-        # Verify that the aggregated metrics are correct
-        total_latency = sum(m["latency_ms"] for m in model_metrics)
-        avg_latency = total_latency / len(model_metrics)
-        assert abs(report.avg_latency_ms - avg_latency) < 0.01
-
-def test_custom_metric_definition(metrics_api):
-    """Test that custom metrics can be defined and tracked."""
-
-    # Define a custom metric by extending EnhancedInferenceMetrics
-    class CustomMetrics(EnhancedInferenceMetrics):
-        def __init__(self, **kwargs):
-            super().__init__(**kwargs)
-            self.custom_metric1 = kwargs.get("custom_metric1", 0)
-            self.custom_metric2 = kwargs.get("custom_metric2", 0)
-            self.custom_timestamp = kwargs.get("timestamp", datetime.now().isoformat())
-
-        def to_dict(self):
-            base_dict = super().to_dict()
-            base_dict.update(
-                {
-                    "custom_metric1": self.custom_metric1,
-                    "custom_metric2": self.custom_metric2,
-                    "timestamp": self.custom_timestamp,
-                }
-            )
-            return base_dict
-
-        @classmethod
-        def from_dict(cls, data):
-            return cls(**data)
-
-    # Create and save custom metrics with timestamps over a time period
-    base_time = datetime.now()
-    custom_metrics_list = []
-
-    for i in range(5):
-        timestamp = (base_time - timedelta(hours=i)).isoformat()
-        custom_metrics = CustomMetrics(
-            model_id="custom - model",
-            latency_ms=100.0 + i * 10,
-            tokens_per_second=50.0 - i * 2,
-            memory_usage_mb=200.0 + i * 20,
-            input_tokens=15 + i,
-            output_tokens=25 + i * 2,
-            custom_metric1=40 + i,
-            custom_metric2=95 + i * 2,
-            timestamp=timestamp,
-        )
-        custom_metrics_list.append(custom_metrics)
-
-    # Create schema in database
-    conn = sqlite3.connect(metrics_api.monitor.metrics_db.db_path)
-    cursor = conn.cursor()
-
-    # Create table with proper schema including time - series support
-    cursor.execute(
-        """
-        CREATE TABLE IF NOT EXISTS custom_metrics (
-            id INTEGER PRIMARY KEY AUTOINCREMENT,
-            model_id TEXT NOT NULL,
-            timestamp TEXT NOT NULL,
-            latency_ms REAL,
-            tokens_per_second REAL,
-            memory_usage_mb REAL,
-            input_tokens INTEGER,
-            output_tokens INTEGER,
-            custom_metric1 INTEGER,
-            custom_metric2 INTEGER,
-            created_at TEXT DEFAULT CURRENT_TIMESTAMP
-        )
-    """
-    )
-
-    # Create index on timestamp for time - series queries
-    cursor.execute(
-        """
-        CREATE INDEX IF NOT EXISTS idx_custom_metrics_timestamp 
-        ON custom_metrics(timestamp)
-    """
-    )
-
-    # Insert metrics with timestamps
-    for metrics in custom_metrics_list:
-        metrics_dict = metrics.to_dict()
-        cursor.execute(
-            """
-            INSERT INTO custom_metrics (
-                model_id, timestamp, latency_ms, tokens_per_second, memory_usage_mb,
-                input_tokens, output_tokens, custom_metric1, custom_metric2
-            ) VALUES (?, ?, ?, ?, ?, ?, ?, ?, ?)
-        """,
-            (
-                metrics_dict["model_id"],
-                metrics_dict["timestamp"],
-                metrics_dict["latency_ms"],
-                metrics_dict["tokens_per_second"],
-                metrics_dict["memory_usage_mb"],
-                metrics_dict["input_tokens"],
-                metrics_dict["output_tokens"],
-                metrics_dict["custom_metric1"],
-                metrics_dict["custom_metric2"],
-            ),
-        )
-
-    conn.commit()
-
-    # Test time - series queries
-    # Get metrics for last 3 hours
-    cursor.execute(
-        """
-        SELECT * FROM custom_metrics 
-        WHERE timestamp >= ? 
-        ORDER BY timestamp DESC
-        LIMIT 3
-    """,
-        ((base_time - timedelta(hours=3)).isoformat(),),
-    )
-
-    recent_metrics = cursor.fetchall()
-    assert len(recent_metrics) == 3
-
-    # Verify values are correctly stored and retrieved
-    first_metric = recent_metrics[0]
-    assert first_metric[1] == "custom - model"  # model_id
-    assert abs(first_metric[3] - 100.0) < 0.001  # latency_ms
-    assert first_metric[7] == 15  # input_tokens
-    assert first_metric[8] == 40  # custom_metric1
-    assert first_metric[9] == 95  # custom_metric2
-
-    # Test aggregations
-    cursor.execute(
-        """
-        SELECT 
-            AVG(latency_ms) as avg_latency,
-            AVG(custom_metric1) as avg_custom1,
-            MAX(custom_metric2) as max_custom2
-        FROM custom_metrics
-        WHERE model_id = ?
-    """,
-        ("custom - model",),
-    )
-
-    aggs = cursor.fetchone()
-    assert 100.0 <= aggs[0] <= 140.0  # avg_latency
-    assert 40 <= aggs[1] <= 44  # avg_custom1
-    assert aggs[2] >= 95  # max_custom2
-
-    # Clean up
-    conn.close()
-
-def test_metric_collection_over_time(metrics_api):
-    """Test that metrics can be collected and analyzed over time."""
-    model_id = "time - series - model"
-
-    # Generate metrics over a time period (simulating 5 days of data)
-    now = datetime.now()
-    for day in range(5):
-        # Generate 10 metrics per day
-        for hour in range(0, 24, 2):
-            timestamp = now - timedelta(days=day, hours=hour)
-
-            # Create metrics with a pattern (higher latency during peak hours)
-            peak_factor = 1.0
-            if 9 <= hour <= 17:  # Business hours
-                peak_factor = 1.5
-
-            metrics = EnhancedInferenceMetrics(
-                model_id=model_id,
-                latency_ms=100.0 * peak_factor,
-                tokens_per_second=50.0 / peak_factor,
-                memory_usage_mb=200.0 * peak_factor,
-                input_tokens=15,
-                output_tokens=25,
-                timestamp=timestamp.isoformat(),
-            )
-
-            metrics_api.monitor.save_enhanced_metrics(metrics)
-
-    # Test time - based queries
-    # Get metrics for the last 2 days
-    two_days_ago = now - timedelta(days=2)
-    recent_metrics = metrics_api.monitor.metrics_db.get_metrics(
-        model_id=model_id, time_range=(two_days_ago.isoformat(), now.isoformat())
-    )
-
-    # Should have metrics for days 0, 1, and 2 (partial)
-    expected_count = 10 * 3  # 10 metrics per day for 3 days
-    assert len(recent_metrics) == expected_count
-
-    # Test time - based aggregation
-    daily_reports = []
-    for day in range(5):
-        day_start = (now - timedelta(days=day)).replace(hour=0, minute=0, second=0, 
-            microsecond=0)
-        day_end = day_start + timedelta(days=1) - timedelta(microseconds=1)
-
-        day_metrics = metrics_api.monitor.metrics_db.get_metrics(
-            model_id=model_id, time_range=(day_start.isoformat(), day_end.isoformat())
-        )
-
-        if day_metrics:
-            # Calculate daily average latency
-            avg_latency = sum(m["latency_ms"] for m in day_metrics) / len(day_metrics)
-            daily_reports.append(
-                {"day": day, "avg_latency": avg_latency, "count": len(day_metrics)}
-            )
-
-    # Verify we have reports for each day
-    assert len(daily_reports) == 5
-
-    # Verify the pattern (higher latency during business days)
-    # This assumes the current day is a weekday; adjust if needed
-    weekday = now.weekday()
-    for report in daily_reports:
-        day = (weekday - report["day"]) % 7
-        # Weekend days should have lower average latency
-        if day in [5, 6]:  # Saturday or Sunday
-            assert report["avg_latency"] < 120.0
-        else:
-            # Weekdays have a mix of peak and off - peak hours
-            assert 100.0 <= report["avg_latency"] <= 150.0
-
-def test_custom_metric_validation(metrics_api):
-    """Test validation and configuration of custom metrics."""
-
-    class ValidatedMetrics(EnhancedInferenceMetrics):
-        def __init__(self, **kwargs):
-            super().__init__(**kwargs)
-            self.custom_metric1 = self._validate_metric1(kwargs.get("custom_metric1", 
-                0))
-            self.custom_metric2 = self._validate_metric2(kwargs.get("custom_metric2", 
-                0))
-
-        def _validate_metric1(self, value):
-            """Validate custom_metric1 is within acceptable range."""
-            if not isinstance(value, int):
-                raise ValueError("custom_metric1 must be an integer")
-            if not 0 <= value <= 100:
-                raise ValueError("custom_metric1 must be between 0 and 100")
-            return value
-
-        def _validate_metric2(self, value):
-            """Validate custom_metric2 is within acceptable range."""
-            if not isinstance(value, int):
-                raise ValueError("custom_metric2 must be an integer")
-            if not 0 <= value <= 1000:
-                raise ValueError("custom_metric2 must be between 0 and 1000")
-            return value
-
-        @classmethod
-        def get_metric_config(cls):
-            """Get metric configuration including valid ranges."""
-            base_config = super().get_metric_config()
-            base_config.update(
-                {
-                    "custom_metric1": {
-                        "type": "integer",
-                        "range": [0, 100],
-                        "description": "Custom metric 1 with range 0 - 100",
-                    },
-                    "custom_metric2": {
-                        "type": "integer",
-                        "range": [0, 1000],
-                        "description": "Custom metric 2 with range 0 - 1000",
-                    },
-                }
-            )
-            return base_config
-
-    # Test valid metric creation
-    valid_metrics = ValidatedMetrics(
-        model_id="validated - model",
-        latency_ms=100.0,
-        tokens_per_second=50.0,
-        memory_usage_mb=200.0,
-        custom_metric1=50,  # Valid value
-        custom_metric2=500,  # Valid value
-    )
-
-    # Verify valid metrics were created successfully
-    assert valid_metrics.custom_metric1 == 50
-    assert valid_metrics.custom_metric2 == 500
-
-    # Test invalid metric1 value
-    with pytest.raises(ValueError) as exc_info:
-        ValidatedMetrics(
-            model_id="validated - model", latency_ms=100.0, 
-                custom_metric1=150  # Invalid: > 100
-        )
-    assert "custom_metric1 must be between 0 and 100" in str(exc_info.value)
-
-    # Test invalid metric2 value
-    with pytest.raises(ValueError) as exc_info:
-        ValidatedMetrics(
-            model_id="validated - model", latency_ms=100.0, 
-                custom_metric2=1500  # Invalid: > 1000
-        )
-    assert "custom_metric2 must be between 0 and 1000" in str(exc_info.value)
-
-    # Test invalid type
-    with pytest.raises(ValueError) as exc_info:
-        ValidatedMetrics(
-            model_id="validated - model",
-            latency_ms=100.0,
-            custom_metric1=50.5,  # Invalid: float instead of int
-        )
-    assert "custom_metric1 must be an integer" in str(exc_info.value)
-
-    # Verify metric configuration is correctly exposed
-    config = ValidatedMetrics.get_metric_config()
-    assert "custom_metric1" in config
-    assert config["custom_metric1"]["type"] == "integer"
-    assert config["custom_metric1"]["range"] == [0, 100]
-    assert "custom_metric2" in config
-    assert config["custom_metric2"]["type"] == "integer"
-    assert config["custom_metric2"]["range"] == [0, 1000]
-
-if __name__ == "__main__":
-    pytest.main([" - xvs", __file__])
-=======
 
 def main():
     """Initialize the module."""
@@ -443,5 +11,4 @@
 
 
 if __name__ == "__main__":
-    main()
->>>>>>> 6124bda3
+    main()