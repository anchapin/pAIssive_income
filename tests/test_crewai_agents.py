--- conflicted
+++ resolved
@@ -1,8 +1,16 @@
 """Test scaffold for CrewAI agent integration."""
 
 import pytest
-<<<<<<< HEAD
+import sys
+import os
+import logging
 from unittest.mock import MagicMock
+
+# Configure logging
+logging.basicConfig(
+    level=logging.INFO,
+    format="%(asctime)s - %(levelname)s - %(message)s"
+)
 
 # Mock the crewai module
 class MockAgent:
@@ -27,20 +35,6 @@
     def kickoff(self):
         return "Mock crew output"
 
-# Mock the crewai import
-pytest.importorskip("crewai", reason="CrewAI tests skipped - package not installed")
-=======
-import sys
-import os
-import logging
-
-# Configure logging
-logging.basicConfig(
-    level=logging.INFO,
-    format="%(asctime)s - %(levelname)s - %(message)s"
-)
->>>>>>> fde4886b
-
 # Check if crewai is installed
 try:
     import crewai
@@ -62,11 +56,7 @@
 
 @pytest.mark.skipif(not CREWAI_AVAILABLE, reason="CrewAI is not available")
 def test_crewai_import_and_agent():
-<<<<<<< HEAD
-    """Test basic Agent functionality."""
-=======
     """Test that CrewAI Agent can be imported and instantiated."""
->>>>>>> fde4886b
     if not CREWAI_AVAILABLE:
         pytest.skip("CrewAI is not installed - skipping test")
     try:
@@ -87,11 +77,7 @@
 
 @pytest.mark.skipif(not CREWAI_AVAILABLE, reason="CrewAI is not available")
 def test_crewai_task_and_crew():
-<<<<<<< HEAD
-    """Test Task and Crew functionality."""
-=======
     """Test that CrewAI Task and Crew can be imported and instantiated."""
->>>>>>> fde4886b
     if not CREWAI_AVAILABLE:
         pytest.skip("CrewAI is not installed - skipping test")
     try:
