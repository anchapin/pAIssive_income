"""Test scaffold for CrewAI agent integration."""

import pytest
import sys
import os
import logging

# Configure logging
logging.basicConfig(
    level=logging.INFO,
    format="%(asctime)s - %(levelname)s - %(message)s"
)

# Check if crewai is installed
try:
    import crewai
    CREWAI_AVAILABLE = True
    logging.info(f"CrewAI is available (version: {crewai.__version__})")
except ImportError as e:
    CREWAI_AVAILABLE = False
    logging.warning(f"CrewAI is not available: {e}")

    # Try to add the mock_crewai directory to sys.path
    mock_dir = os.path.join(os.path.dirname(os.path.dirname(os.path.abspath(__file__))), "mock_crewai")
    if os.path.exists(mock_dir):
        logging.info(f"Found mock_crewai directory at {mock_dir}, adding to sys.path")
        sys.path.insert(0, os.path.dirname(mock_dir))

    # Try to add the current directory to sys.path
    sys.path.insert(0, os.getcwd())


@pytest.mark.skipif(not CREWAI_AVAILABLE, reason="CrewAI is not available")
def test_crewai_import_and_agent():
<<<<<<< HEAD
    """Test that CrewAI Agent can be imported and instantiated."""
=======
    if not CREWAI_AVAILABLE:
        pytest.skip("CrewAI is not installed - skipping test")

>>>>>>> 4c4353a6
    try:
        from crewai import Agent

        # Minimal agent instantiation check
        agent = Agent(role="Test Agent", goal="Test goal", backstory="Test backstory")
        assert agent.role == "Test Agent"
        assert agent.goal == "Test goal"
        assert agent.backstory == "Test backstory"
<<<<<<< HEAD

        logging.info("CrewAI Agent test passed")
    except ImportError as e:
        logging.error(f"CrewAI Agent import failed: {e}")
=======
    except ImportError:
>>>>>>> 4c4353a6
        pytest.skip("CrewAI is not installed or cannot be imported.")


@pytest.mark.skipif(not CREWAI_AVAILABLE, reason="CrewAI is not available")
def test_crewai_task_and_crew():
<<<<<<< HEAD
    """Test that CrewAI Task and Crew can be imported and instantiated."""
=======
    if not CREWAI_AVAILABLE:
        pytest.skip("CrewAI is not installed - skipping test")

>>>>>>> 4c4353a6
    try:
        from crewai import Agent, Task, Crew
        from unittest.mock import MagicMock

        # Mock the Agent to avoid actual model calls
        mock_agent = MagicMock(spec=Agent)
        mock_agent.execute_task.return_value = "Mock task output"
        # Add required attributes to the mock agent
        mock_agent.role = "Test Agent"

        # Minimal Task instantiation check
        task = Task(description="Test task description", agent=mock_agent)
        assert task.description == "Test task description"
        assert task.agent == mock_agent

        # Minimal Crew instantiation and execution check
        crew = Crew(agents=[mock_agent], tasks=[task])
        # Mock the crew's kick off method
        crew.kickoff = MagicMock(return_value="Mock crew output")
        result = crew.kickoff()

        assert result == "Mock crew output"

<<<<<<< HEAD
        logging.info("CrewAI Task and Crew test passed")
    except ImportError as e:
        logging.error(f"CrewAI Task and Crew import failed: {e}")
        pytest.skip("CrewAI is not installed or cannot be imported.")


def test_crewai_mock_fallback():
    """Test that works even if CrewAI is not available."""
    try:
        # Try to import from crewai or mock_crewai
        try:
            from crewai import Agent
            source = "real crewai"
        except ImportError:
            try:
                from mock_crewai import Agent
                source = "mock_crewai"
            except ImportError:
                # Try the fallback module
                import crewai
                Agent = crewai.Agent
                source = "fallback crewai"

        logging.info(f"Using {source} for Agent")

        # Create a simple agent
        agent = Agent(role="Test Agent", goal="Test goal", backstory="Test backstory")
        assert agent.role == "Test Agent"
        assert agent.goal == "Test goal"
        assert agent.backstory == "Test backstory"

        logging.info("CrewAI mock fallback test passed")
    except ImportError as e:
        logging.error(f"All CrewAI import attempts failed: {e}")
        # This test should never fail, just skip if all imports fail
        pytest.skip("No CrewAI implementation available")
=======
    except ImportError:
        pytest.skip("CrewAI is not installed or cannot be imported.")
>>>>>>> 4c4353a6
<|MERGE_RESOLUTION|>--- conflicted
+++ resolved
@@ -32,13 +32,9 @@
 
 @pytest.mark.skipif(not CREWAI_AVAILABLE, reason="CrewAI is not available")
 def test_crewai_import_and_agent():
-<<<<<<< HEAD
     """Test that CrewAI Agent can be imported and instantiated."""
-=======
     if not CREWAI_AVAILABLE:
         pytest.skip("CrewAI is not installed - skipping test")
-
->>>>>>> 4c4353a6
     try:
         from crewai import Agent
 
@@ -47,26 +43,18 @@
         assert agent.role == "Test Agent"
         assert agent.goal == "Test goal"
         assert agent.backstory == "Test backstory"
-<<<<<<< HEAD
 
         logging.info("CrewAI Agent test passed")
     except ImportError as e:
         logging.error(f"CrewAI Agent import failed: {e}")
-=======
-    except ImportError:
->>>>>>> 4c4353a6
         pytest.skip("CrewAI is not installed or cannot be imported.")
 
 
 @pytest.mark.skipif(not CREWAI_AVAILABLE, reason="CrewAI is not available")
 def test_crewai_task_and_crew():
-<<<<<<< HEAD
     """Test that CrewAI Task and Crew can be imported and instantiated."""
-=======
     if not CREWAI_AVAILABLE:
         pytest.skip("CrewAI is not installed - skipping test")
-
->>>>>>> 4c4353a6
     try:
         from crewai import Agent, Task, Crew
         from unittest.mock import MagicMock
@@ -90,7 +78,6 @@
 
         assert result == "Mock crew output"
 
-<<<<<<< HEAD
         logging.info("CrewAI Task and Crew test passed")
     except ImportError as e:
         logging.error(f"CrewAI Task and Crew import failed: {e}")
@@ -126,8 +113,4 @@
     except ImportError as e:
         logging.error(f"All CrewAI import attempts failed: {e}")
         # This test should never fail, just skip if all imports fail
-        pytest.skip("No CrewAI implementation available")
-=======
-    except ImportError:
-        pytest.skip("CrewAI is not installed or cannot be imported.")
->>>>>>> 4c4353a6
+        pytest.skip("No CrewAI implementation available")