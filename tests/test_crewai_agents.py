--- conflicted
+++ resolved
@@ -28,62 +28,33 @@
 
 
 def test_crewai_import_and_agent():
-<<<<<<< HEAD
-    """Test basic Agent functionality with mocks."""
-    # Use our mock Agent class
-    agent = MockAgent(
-        role="Test Agent",
-        goal="Test goal",
-        backstory="Test backstory"
-    )
-    assert agent.role == "Test Agent"
-    assert agent.goal == "Test goal"
-    assert agent.backstory == "Test backstory"
-=======
+    """Test basic Agent functionality."""
     try:
+        # Try to import the actual Agent class
         from crewai import Agent
 
-        # Minimal agent instantiation check
+        # Minimal agent instantiation check with the actual class
         agent = Agent(role="Test Agent", goal="Test goal", backstory="Test backstory")
         assert agent.role == "Test Agent"
         assert agent.goal == "Test goal"
         assert agent.backstory == "Test backstory"
     except ImportError:
-        pytest.fail("CrewAI is not installed or cannot be imported.")
->>>>>>> 8058b389
+        # Fall back to our mock if import fails
+        agent = MockAgent(
+            role="Test Agent",
+            goal="Test goal",
+            backstory="Test backstory"
+        )
+        assert agent.role == "Test Agent"
+        assert agent.goal == "Test goal"
+        assert agent.backstory == "Test backstory"
 
 
 def test_crewai_task_and_crew():
-<<<<<<< HEAD
-    """Test Task and Crew functionality with mocks."""
-    # Create a mock agent
-    mock_agent = MockAgent(
-        role="Test Agent",
-        goal="Test goal",
-        backstory="Test backstory"
-    )
-    mock_agent.execute_task = MagicMock(return_value="Mock task output")
-
-    # Create a task with the mock agent
-    task = MockTask(
-        description="Test task description",
-        agent=mock_agent
-    )
-    assert task.description == "Test task description"
-    assert task.agent == mock_agent
-
-    # Create a crew with the mock agent and task
-    crew = MockCrew(
-        agents=[mock_agent],
-        tasks=[task]
-    )
-    # Test the crew's kickoff method
-    result = crew.kickoff()
-    assert result == "Mock crew output"
-=======
+    """Test Task and Crew functionality."""
     try:
+        # Try to import the actual classes
         from crewai import Agent, Task, Crew
-        from unittest.mock import MagicMock
 
         # Mock the Agent to avoid actual model calls
         mock_agent = MagicMock(spec=Agent)
@@ -103,7 +74,29 @@
         result = crew.kickoff()
 
         assert result == "Mock crew output"
+    except ImportError:
+        # Fall back to our mocks if import fails
+        # Create a mock agent
+        mock_agent = MockAgent(
+            role="Test Agent",
+            goal="Test goal",
+            backstory="Test backstory"
+        )
+        mock_agent.execute_task = MagicMock(return_value="Mock task output")
 
-    except ImportError:
-        pytest.fail("CrewAI is not installed or cannot be imported.")
->>>>>>> 8058b389
+        # Create a task with the mock agent
+        task = MockTask(
+            description="Test task description",
+            agent=mock_agent
+        )
+        assert task.description == "Test task description"
+        assert task.agent == mock_agent
+
+        # Create a crew with the mock agent and task
+        crew = MockCrew(
+            agents=[mock_agent],
+            tasks=[task]
+        )
+        # Test the crew's kickoff method
+        result = crew.kickoff()
+        assert result == "Mock crew output"