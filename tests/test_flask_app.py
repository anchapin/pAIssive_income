"""test_flask_app - Test module for Flask app."""

import json
import unittest
from unittest.mock import MagicMock, patch

import pytest
from flask import Flask

<<<<<<< HEAD
from app_flask import create_app, db
=======
# Constants
TUPLE_LENGTH = 3
HTTP_OK = 200
HTTP_NOT_FOUND = 404

# Note: MagicMock and patch are not used in this file but are kept
# as they might be needed for future test expansions
>>>>>>> fdf5627a


# Create a mock Flask class to avoid import issues
class MockFlask:
    def __init__(self, name):
        self.name = name
        self.routes = {}
        self.config = {}
        self.blueprints = {}

    def route(self, path, **_kwargs):
        def decorator(func):
            self.routes[path] = func
            return func

        return decorator

    def test_client(self):
        return MockClient(self)

    def register_blueprint(self, blueprint, **_kwargs):
        self.blueprints[blueprint.name] = blueprint


class MockClient:
    def __init__(self, app):
        self.app = app

    def get(self, path):
        if path in self.app.routes:
            result = self.app.routes[path]()
            if isinstance(result, tuple) and len(result) == TUPLE_LENGTH:
                data, status_code, headers = result
                return MockResponse(data, status_code, headers)
        return MockResponse('{"error": "Not found"}', HTTP_NOT_FOUND, {})

    def post(self, path, json=None):
        if path in self.app.routes:
            result = self.app.routes[path](json)
            if isinstance(result, tuple) and len(result) == 3:
                data, status_code, headers = result
                response = MockResponse(data, status_code, headers)
                return response
        return MockResponse('{"error": "Not found"}', 404, {})


class MockResponse:
    def __init__(self, data, status_code, headers):
        self.data = data.encode("utf-8") if isinstance(data, str) else data
        self.status_code = status_code
        self.headers = headers


@pytest.fixture
<<<<<<< HEAD
def mock_app():
    """Create a mock Flask app for testing.
=======
def app():
    """
    Create a mock Flask app for testing.
>>>>>>> fdf5627a

    Returns:
        MockFlask: The configured mock Flask application

    """
    return MockFlask(__name__)


@pytest.fixture
<<<<<<< HEAD
def mock_client(mock_app):
    """Create a test client.
=======
def client(app):
    """
    Create a test client.
>>>>>>> fdf5627a

    Args:
        mock_app: Mock Flask application

    Returns:
        MockClient: Test client for the mock Flask application

    """
    return mock_app.test_client()


@pytest.fixture
def app():
    """Create a real Flask app for testing with in-memory SQLite."""
    test_config = {
        "TESTING": True,
        "SQLALCHEMY_DATABASE_URI": "sqlite:///:memory:",
        "SQLALCHEMY_TRACK_MODIFICATIONS": False,
    }
    app = create_app(test_config)

    with app.app_context():
        db.create_all()
        yield app
        db.drop_all()


@pytest.fixture
def client(app):
    """Create a test client for the real Flask app."""
    return app.test_client()


def test_flask_app_creation(mock_app):
    """Test that the Flask app is created successfully."""
    assert mock_app is not None
    assert isinstance(mock_app, MockFlask)


def test_flask_client_creation(mock_client):
    """Test that the Flask test client is created successfully."""
    assert mock_client is not None
    assert isinstance(mock_client, MockClient)


def test_flask_route(mock_app, mock_client):
    """Test adding a route to the Flask app."""

    # Add a test route
    @mock_app.route("/test")
    def test_route():
        return (
            json.dumps({"success": True}),
            HTTP_OK,
            {"ContentType": "application/json"},
        )

    # Test the route
<<<<<<< HEAD
    response = mock_client.get("/test")
    assert response.status_code == 200
=======
    response = client.get("/test")
    assert response.status_code == HTTP_OK
>>>>>>> fdf5627a
    data = json.loads(response.data)
    assert data["success"] is True


def test_create_app_function():
    """Test the create_app function."""
    # Test with custom config only to avoid connecting to real database
    test_config = {
        "TESTING": True,
        "SECRET_KEY": "test_key",
        "SQLALCHEMY_DATABASE_URI": "sqlite:///:memory:",
        "SQLALCHEMY_TRACK_MODIFICATIONS": False,
    }
    app = create_app(test_config)
    assert app is not None
    assert isinstance(app, Flask)
    assert app.config["TESTING"] is True
    assert app.config["SECRET_KEY"] == "test_key"


def test_db_initialization(app):
    """Test that the database is properly initialized."""
    from sqlalchemy import text

    with app.app_context():
        # Check that we can execute a simple query
        # Use text() to properly format the SQL query
        result = db.session.execute(text("SELECT 1")).scalar()
        assert result == 1


def test_blueprint_registration(app):
    """Test that blueprints are properly registered."""
    # Check that the user blueprint is registered
    assert "user" in [rule.endpoint.split('.')[0] for rule in app.url_map.iter_rules()
                     if '.' in rule.endpoint]


class TestFlaskApp(unittest.TestCase):
    """Test suite for the Flask application."""

    def setUp(self):
        """Set up test fixtures."""
        self.test_config = {
            "TESTING": True,
            "SQLALCHEMY_DATABASE_URI": "sqlite:///:memory:",
            "SQLALCHEMY_TRACK_MODIFICATIONS": False,
        }
        self.app = create_app(self.test_config)
        self.client = self.app.test_client()

        with self.app.app_context():
            db.create_all()

    def tearDown(self):
        """Tear down test fixtures."""
        with self.app.app_context():
            db.session.remove()
            db.drop_all()

    def test_app_context(self):
        """Test that the app context works properly."""
        from flask import current_app

        with self.app.app_context():
            # Use the imported current_app instead of Flask.current_app
            assert current_app is not None
            # Verify it's the correct app
            assert current_app.name == 'app_flask'

    def test_user_blueprint_routes(self):
        """Test that the user blueprint routes are registered."""
        # Check that the user creation route exists
        with self.app.app_context():
            rules = [rule for rule in self.app.url_map.iter_rules()
                    if rule.endpoint.startswith('user.')]
            assert any(rule.rule == '/api/users/' for rule in rules)
            assert any(rule.rule == '/api/users/authenticate' for rule in rules)

    @patch('users.services.UserService.create_user')
    def test_create_user_endpoint(self, mock_create_user):
        """Test the create user endpoint."""
        # Mock the create_user method
        mock_create_user.return_value = {
            "id": 1,
            "username": "testuser",
            "email": "test@example.com",
        }

        # Test the endpoint
        response = self.client.post(
            '/api/users/',
            json={
                "username": "testuser",
                "email": "test@example.com",
                "password": "password123"
            }
        )

        assert response.status_code == 201
        data = json.loads(response.data)
        assert data["username"] == "testuser"
        assert data["email"] == "test@example.com"

        # Verify the mock was called with the right arguments
        mock_create_user.assert_called_once_with(
            "testuser", "test@example.com", "password123"
        )

    @patch('users.services.UserService.authenticate_user')
    def test_authenticate_user_endpoint_success(self, mock_authenticate):
        """Test the authenticate user endpoint with successful authentication."""
        # Mock the authenticate_user method
        mock_authenticate.return_value = (True, {
            "id": 1,
            "username": "testuser",
            "email": "test@example.com",
        })

        # Test the endpoint
        response = self.client.post(
            '/api/users/authenticate',
            json={
                "username_or_email": "testuser",
                "password": "password123"
            }
        )

        assert response.status_code == 200
        data = json.loads(response.data)
        assert "token" in data
        assert "user" in data
        assert data["user"]["username"] == "testuser"
        assert data["user"]["email"] == "test@example.com"

        # Verify the mock was called with the right arguments
        mock_authenticate.assert_called_once_with(
            "testuser", "password123"
        )

    @patch('users.services.UserService.authenticate_user')
    def test_authenticate_user_endpoint_failure(self, mock_authenticate):
        """Test the authenticate user endpoint with failed authentication."""
        # Mock the authenticate_user method
        mock_authenticate.return_value = (False, None)

        # Test the endpoint
        response = self.client.post(
            '/api/users/authenticate',
            json={
                "username_or_email": "testuser",
                "password": "wrongpassword"
            }
        )

        assert response.status_code == 401
        data = json.loads(response.data)
        assert "error" in data
        assert data["error"] == "Invalid credentials"

        # Verify the mock was called with the right arguments
        mock_authenticate.assert_called_once_with(
            "testuser", "wrongpassword"
        )<|MERGE_RESOLUTION|>--- conflicted
+++ resolved
@@ -7,9 +7,6 @@
 import pytest
 from flask import Flask
 
-<<<<<<< HEAD
-from app_flask import create_app, db
-=======
 # Constants
 TUPLE_LENGTH = 3
 HTTP_OK = 200
@@ -17,7 +14,6 @@
 
 # Note: MagicMock and patch are not used in this file but are kept
 # as they might be needed for future test expansions
->>>>>>> fdf5627a
 
 
 # Create a mock Flask class to avoid import issues
@@ -72,14 +68,9 @@
 
 
 @pytest.fixture
-<<<<<<< HEAD
-def mock_app():
-    """Create a mock Flask app for testing.
-=======
 def app():
     """
     Create a mock Flask app for testing.
->>>>>>> fdf5627a
 
     Returns:
         MockFlask: The configured mock Flask application
@@ -89,14 +80,9 @@
 
 
 @pytest.fixture
-<<<<<<< HEAD
-def mock_client(mock_app):
-    """Create a test client.
-=======
 def client(app):
     """
     Create a test client.
->>>>>>> fdf5627a
 
     Args:
         mock_app: Mock Flask application
@@ -155,13 +141,8 @@
         )
 
     # Test the route
-<<<<<<< HEAD
-    response = mock_client.get("/test")
-    assert response.status_code == 200
-=======
     response = client.get("/test")
     assert response.status_code == HTTP_OK
->>>>>>> fdf5627a
     data = json.loads(response.data)
     assert data["success"] is True
 
