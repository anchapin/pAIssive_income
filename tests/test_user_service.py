"""test_user_service - Test module for user service."""

<<<<<<< HEAD
import logging
import unittest
from datetime import datetime, timezone
from unittest.mock import MagicMock, patch, Mock

import pytest

from users.services import UserExistsError, UserService, AuthenticationError, UserModelNotAvailableError, DatabaseSessionNotAvailableError


class TestUserService(unittest.TestCase):
    """Test suite for the UserService class."""

    def setUp(self):
        """Set up test fixtures."""
        self.token_secret = "test_secret"  # noqa: S105 - Test data only
        self.user_service = UserService(token_secret=self.token_secret)

    def test_token_secret_property(self):
        """Test the token_secret property."""
        assert self.user_service.token_secret == self.token_secret

    def test_init_without_token_secret(self):
        """Test UserService initialization without token secret."""
        with pytest.raises(AuthenticationError):
            UserService(token_secret=None)

    def test_init_with_empty_token_secret(self):
        """Test UserService initialization with empty token secret."""
        with pytest.raises(AuthenticationError):
            UserService(token_secret="")

    @patch('users.services.UserModel', None)
    def test_create_user_no_user_model(self):
        """Test creating a user when UserModel is not available."""
        with pytest.raises(UserModelNotAvailableError):
            self.user_service.create_user(
                username="testuser",
                email="test@example.com",
                auth_credential="password123"
            )

    @patch('users.services.db_session', None)
    @patch('users.services.UserModel')
    def test_create_user_no_db_session(self, mock_user_model):
        """Test creating a user when db_session is not available."""
        # Mock the query to return no existing user
        mock_query = MagicMock()
        mock_query.filter.return_value.first.return_value = None
        mock_user_model.query = mock_query

        with patch('users.services.hash_credential', return_value="hashed_password"):
            with pytest.raises(DatabaseSessionNotAvailableError):
                self.user_service.create_user(
                    username="testuser",
                    email="test@example.com",
                    auth_credential="password123"
                )

    def test_create_user_missing_username(self):
        """Test creating a user without username."""
        with pytest.raises(AuthenticationError) as exc_info:
            self.user_service.create_user(
                username="",
                email="test@example.com",
                auth_credential="password123"
            )
        assert "Username is required" in str(exc_info.value)

    def test_create_user_missing_email(self):
        """Test creating a user without email."""
        with pytest.raises(AuthenticationError) as exc_info:
            self.user_service.create_user(
                username="testuser",
                email="",
                auth_credential="password123"
            )
        assert "Email is required" in str(exc_info.value)

    def test_create_user_missing_password(self):
        """Test creating a user without password."""
        with pytest.raises(AuthenticationError) as exc_info:
            self.user_service.create_user(
                username="testuser",
                email="test@example.com",
                auth_credential=""
            )
        assert "Password is required" in str(exc_info.value)

    @patch('users.services.hash_credential')
    @patch('users.services.UserModel')
    @patch('users.services.db_session')
    def test_create_user_success(self, mock_db_session, mock_user_model, mock_hash):
        """Test successful user creation."""
        # Setup mocks
        mock_hash.return_value = "hashed_password"

        # Mock the query to return no existing user
        mock_query = MagicMock()
        mock_query.filter.return_value.first.return_value = None
        mock_user_model.query = mock_query

        # Mock user instance
        mock_user = MagicMock()
        mock_user.id = "user123"
        mock_user.username = "testuser"
        mock_user.email = "test@example.com"
        mock_user.created_at = datetime.now(timezone.utc)
        mock_user.updated_at = datetime.now(timezone.utc)
        mock_user_model.return_value = mock_user

        # Mock db session
        mock_session = MagicMock()
        mock_db_session.session = mock_session

        # Call the method
        result = self.user_service.create_user(
            username="testuser",
            email="test@example.com",
            auth_credential="password123"
=======
from datetime import datetime, timezone
from unittest.mock import MagicMock, patch

import pytest

from users.services import AuthenticationError, UserExistsError, UserService


class MockUser:
    """Mock User model for testing."""

    def __init__(self, **kwargs):
        self.id = kwargs.get("id", 1)
        self.username = kwargs.get("username", "testuser")
        self.email = kwargs.get("email", "test@example.com")
        self.password_hash = kwargs.get("password_hash", "hashed_password")
        self.created_at = kwargs.get("created_at", datetime.now(tz=timezone.utc))
        self.updated_at = kwargs.get("updated_at", datetime.now(tz=timezone.utc))

    @classmethod
    def query(cls):
        """Mock query method."""
        return MagicMock()


@pytest.fixture
def user_service():
    """Create a UserService instance for testing."""
    return UserService(token_secret="test_secret")  # noqa: S106 - Test data only


@pytest.fixture
def mock_user():
    """Create a mock user instance."""
    return MockUser(
        id=1,
        username="testuser",
        email="test@example.com",
        password_hash="hashed_password",  # noqa: S106 - Test data only
        created_at=datetime.now(tz=timezone.utc),
        updated_at=datetime.now(tz=timezone.utc),
    )


class TestUserService:
    """Test cases for UserService."""

    @patch("users.services.hash_credential", return_value="hashed_credential")
    @patch("users.services.UserModel")
    @patch("users.services.db_session")
    def test_create_user_success(self, mock_db_session, mock_user_model, mock_hash, mock_user):
        """Test creating a user successfully."""
        # Setup mocks
        mock_query = MagicMock()
        mock_filter = MagicMock()
        mock_filter.first.return_value = None  # No existing user
        mock_query.filter.return_value = mock_filter
        mock_user_model.query = mock_query
        mock_user_model.return_value = mock_user

        # Mock db_session with session attribute (matching actual implementation)
        mock_session = MagicMock()
        mock_db_session.session = mock_session

        # Create service and call method
        service = UserService(token_secret="test_secret")  # noqa: S106 - Test data only
        result = service.create_user(
            username="testuser",
            email="test@example.com",
            auth_credential="test_credential"
        )

        # Assertions
        assert result["username"] == "testuser"
        assert result["email"] == "test@example.com"
        assert "id" in result
        assert "password_hash" not in result
        assert "auth_hash" not in result

        # Verify mocks were called
        mock_hash.assert_called_once_with("test_credential")
        mock_session.add.assert_called_once()
        mock_session.commit.assert_called_once()

    @patch("users.services.UserModel")
    def test_create_user_existing_username(self, mock_user_model, user_service):
        """Test creating a user with an existing username."""
        # Setup mock to return existing user
        existing_user = MockUser(username="testuser", email="existing@example.com")
        mock_query = MagicMock()
        mock_filter = MagicMock()
        mock_filter.first.return_value = existing_user
        mock_query.filter.return_value = mock_filter
        mock_user_model.query = mock_query

        # Call method and expect exception
        with pytest.raises(UserExistsError, match="already exists"):
            user_service.create_user(
                username="testuser",
                email="test@example.com",
                auth_credential="test_credential"
            )

    @patch("users.services.verify_credential", return_value=True)
    @patch("users.services.UserModel")
    def test_authenticate_user_success(self, mock_user_model, mock_verify, mock_user):
        """Test authenticating a user successfully."""
        # Setup mocks
        mock_query = MagicMock()
        mock_filter = MagicMock()
        mock_filter.first.return_value = mock_user
        mock_query.filter.return_value = mock_filter
        mock_user_model.query = mock_query

        # Create service and call method
        service = UserService(token_secret="test_secret")  # noqa: S106 - Test data only
        success, result = service.authenticate_user(
            username_or_email="testuser",
            auth_credential="test_credential"
>>>>>>> c540d071
        )

        # Assertions
        assert result["username"] == "testuser"
        assert result["email"] == "test@example.com"
        assert result["id"] == "user123"
        assert "password_hash" not in result

<<<<<<< HEAD
        # Verify method calls
        mock_hash.assert_called_once_with("password123")
        mock_session.add.assert_called_once_with(mock_user)
        mock_session.commit.assert_called_once()

    @patch('users.services.UserModel')
    def test_create_user_existing_username(self, mock_user_model):
        """Test creating a user with existing username."""
        # Mock existing user
        existing_user = MagicMock()
        existing_user.username = "testuser"
        existing_user.email = "existing@example.com"

        # Mock the query to return existing user
        mock_query = MagicMock()
        mock_query.filter.return_value.first.return_value = existing_user
        mock_user_model.query = mock_query

        with pytest.raises(UserExistsError) as exc_info:
            self.user_service.create_user(
                username="testuser",
                email="test@example.com",
                auth_credential="password123"
            )
        assert "Username already exists" in str(exc_info.value)

    @patch('users.services.UserModel')
    def test_create_user_existing_email(self, mock_user_model):
        """Test creating a user with existing email."""
        # Mock existing user
        existing_user = MagicMock()
        existing_user.username = "existinguser"
        existing_user.email = "test@example.com"

        # Mock the query to return existing user
        mock_query = MagicMock()
        mock_query.filter.return_value.first.return_value = existing_user
        mock_user_model.query = mock_query

        with pytest.raises(UserExistsError) as exc_info:
            self.user_service.create_user(
                username="testuser",
                email="test@example.com",
                auth_credential="password123"
            )
        assert "Email already exists" in str(exc_info.value)

    @patch('users.services.UserModel', None)
    def test_authenticate_user_no_user_model(self):
        """Test authenticating a user when UserModel is not available."""
        with pytest.raises(UserModelNotAvailableError):
            self.user_service.authenticate_user("testuser", "password123")

    @patch('users.services.UserModel')
    def test_authenticate_user_not_found(self, mock_user_model):
        """Test authenticating a non-existent user."""
        # Mock the query to return None (user not found)
        mock_query = MagicMock()
        mock_query.filter.return_value.first.return_value = None
        mock_user_model.query = mock_query

        success, result = self.user_service.authenticate_user("nonexistent", "password123")

        assert success is False
        assert result is None

    @patch('users.services.verify_credential')
    @patch('users.services.UserModel')
    def test_authenticate_user_wrong_password(self, mock_user_model, mock_verify):
        """Test authenticating a user with wrong password."""
        # Mock user
        mock_user = MagicMock()
        mock_user.password_hash = "hashed_password"

        # Mock the query to return user
        mock_query = MagicMock()
        mock_query.filter.return_value.first.return_value = mock_user
        mock_user_model.query = mock_query

        # Mock verify_credential to return False
        mock_verify.return_value = False

        success, result = self.user_service.authenticate_user("testuser", "wrongpassword")
=======
        # Verify verify_credential was called
        mock_verify.assert_called_once_with("test_credential", "hashed_password")

    @patch("users.services.verify_credential", return_value=False)
    @patch("users.services.UserModel")
    def test_authenticate_user_invalid_credentials(self, mock_user_model, mock_verify, mock_user):
        """Test authenticating a user with invalid credentials."""
        # Setup mocks
        mock_query = MagicMock()
        mock_filter = MagicMock()
        mock_filter.first.return_value = mock_user
        mock_query.filter.return_value = mock_filter
        mock_user_model.query = mock_query

        # Create service and call method
        service = UserService(token_secret="test_secret")  # noqa: S106 - Test data only
        success, result = service.authenticate_user(
            username_or_email="testuser",
            auth_credential="wrong_credential"
        )
>>>>>>> c540d071

        assert success is False
        assert result is None
        mock_verify.assert_called_once_with("wrongpassword", "hashed_password")

    @patch('users.services.verify_credential')
    @patch('users.services.UserModel')
    @patch('users.services.db_session')
    def test_authenticate_user_success(self, mock_db_session, mock_user_model, mock_verify):
        """Test successful user authentication."""
        # Mock user
        mock_user = MagicMock()
        mock_user.id = "user123"
        mock_user.username = "testuser"
        mock_user.email = "test@example.com"
        mock_user.password_hash = "hashed_password"
        mock_user.created_at = datetime.now(timezone.utc)
        mock_user.updated_at = datetime.now(timezone.utc)
        mock_user.last_login = None

        # Mock the query to return user
        mock_query = MagicMock()
        mock_query.filter.return_value.first.return_value = mock_user
        mock_user_model.query = mock_query

        # Mock verify_credential to return True
        mock_verify.return_value = True

<<<<<<< HEAD
        # Mock db session
        mock_session = MagicMock()
        mock_db_session.session = mock_session

        success, result = self.user_service.authenticate_user("testuser", "password123")

        assert success is True
        assert result is not None
        assert result["username"] == "testuser"
        assert result["email"] == "test@example.com"
        assert result["id"] == "user123"
        assert "password_hash" not in result
=======
        # Verify verify_credential was called
        mock_verify.assert_called_once_with("wrong_credential", "hashed_password")

    @patch("users.services.UserModel")
    def test_authenticate_user_not_found(self, mock_user_model):
        """Test authenticating a non-existent user."""
        # Setup mock to return None (user not found)
        mock_query = MagicMock()
        mock_filter = MagicMock()
        mock_filter.first.return_value = None
        mock_query.filter.return_value = mock_filter
        mock_user_model.query = mock_query

        # Create service and call method
        service = UserService(token_secret="test_secret")  # noqa: S106 - Test data only
        success, result = service.authenticate_user(
            username_or_email="nonexistent",
            auth_credential="test_credential"
        )
>>>>>>> c540d071

        mock_verify.assert_called_once_with("password123", "hashed_password")
        mock_session.commit.assert_called_once()

    def test_generate_token(self):
        """Test JWT token generation."""
        user_id = "user123"
        token = self.user_service.generate_token(user_id)

        assert isinstance(token, str)
        assert len(token) > 0

    def test_generate_token_with_claims(self):
        """Test JWT token generation with additional claims."""
        user_id = "user123"
        additional_claims = {"role": "admin", "permissions": "read,write"}
        token = self.user_service.generate_token(user_id, **additional_claims)

        assert isinstance(token, str)
        assert len(token) > 0

    def test_generate_token_filters_sensitive_claims(self):
        """Test that sensitive claims are filtered out."""
        user_id = "user123"
        # These should be filtered out
        sensitive_claims = {
            "password": "secret",
            "token": "another_token",
            "secret": "top_secret",
            "credential": "creds",
            "key": "api_key",
            "auth": "auth_data"
        }
        token = self.user_service.generate_token(user_id, **sensitive_claims)

        assert isinstance(token, str)
        assert len(token) > 0

    def test_verify_token_empty(self):
        """Test verifying an empty token."""
        success, payload = self.user_service.verify_token("")
        assert success is False
        assert payload is None

    def test_verify_token_none(self):
        """Test verifying a None token."""
        success, payload = self.user_service.verify_token(None)
        assert success is False
        assert payload is None

    def test_verify_token_invalid(self):
        """Test verifying an invalid token."""
        success, payload = self.user_service.verify_token("invalid_token")
        assert success is False
<<<<<<< HEAD
        assert payload is None

    def test_verify_token_valid(self):
        """Test verifying a valid token."""
        user_id = "user123"
        token = self.user_service.generate_token(user_id)

        success, payload = self.user_service.verify_token(token)

        assert success is True
        assert payload is not None
        assert payload["sub"] == user_id
        assert "iat" in payload
        assert "exp" in payload
        assert "jti" in payload


if __name__ == "__main__":
    pytest.main(["-v"])
=======
        assert result is None

    def test_user_service_initialization_without_token_secret(self):
        """Test that UserService raises error when no token secret is provided."""
        with pytest.raises(AuthenticationError):
            UserService(token_secret=None)

    def test_user_service_initialization_with_token_secret(self):
        """Test that UserService initializes correctly with token secret."""
        test_secret = "test_secret"  # noqa: S105 - Test data only
        service = UserService(token_secret=test_secret)
        assert service.token_secret == test_secret
        assert service.token_expiry == 3600  # Default value
>>>>>>> c540d071
<|MERGE_RESOLUTION|>--- conflicted
+++ resolved
@@ -1,133 +1,12 @@
 """test_user_service - Test module for user service."""
 
-<<<<<<< HEAD
 import logging
-import unittest
 from datetime import datetime, timezone
 from unittest.mock import MagicMock, patch, Mock
 
 import pytest
 
 from users.services import UserExistsError, UserService, AuthenticationError, UserModelNotAvailableError, DatabaseSessionNotAvailableError
-
-
-class TestUserService(unittest.TestCase):
-    """Test suite for the UserService class."""
-
-    def setUp(self):
-        """Set up test fixtures."""
-        self.token_secret = "test_secret"  # noqa: S105 - Test data only
-        self.user_service = UserService(token_secret=self.token_secret)
-
-    def test_token_secret_property(self):
-        """Test the token_secret property."""
-        assert self.user_service.token_secret == self.token_secret
-
-    def test_init_without_token_secret(self):
-        """Test UserService initialization without token secret."""
-        with pytest.raises(AuthenticationError):
-            UserService(token_secret=None)
-
-    def test_init_with_empty_token_secret(self):
-        """Test UserService initialization with empty token secret."""
-        with pytest.raises(AuthenticationError):
-            UserService(token_secret="")
-
-    @patch('users.services.UserModel', None)
-    def test_create_user_no_user_model(self):
-        """Test creating a user when UserModel is not available."""
-        with pytest.raises(UserModelNotAvailableError):
-            self.user_service.create_user(
-                username="testuser",
-                email="test@example.com",
-                auth_credential="password123"
-            )
-
-    @patch('users.services.db_session', None)
-    @patch('users.services.UserModel')
-    def test_create_user_no_db_session(self, mock_user_model):
-        """Test creating a user when db_session is not available."""
-        # Mock the query to return no existing user
-        mock_query = MagicMock()
-        mock_query.filter.return_value.first.return_value = None
-        mock_user_model.query = mock_query
-
-        with patch('users.services.hash_credential', return_value="hashed_password"):
-            with pytest.raises(DatabaseSessionNotAvailableError):
-                self.user_service.create_user(
-                    username="testuser",
-                    email="test@example.com",
-                    auth_credential="password123"
-                )
-
-    def test_create_user_missing_username(self):
-        """Test creating a user without username."""
-        with pytest.raises(AuthenticationError) as exc_info:
-            self.user_service.create_user(
-                username="",
-                email="test@example.com",
-                auth_credential="password123"
-            )
-        assert "Username is required" in str(exc_info.value)
-
-    def test_create_user_missing_email(self):
-        """Test creating a user without email."""
-        with pytest.raises(AuthenticationError) as exc_info:
-            self.user_service.create_user(
-                username="testuser",
-                email="",
-                auth_credential="password123"
-            )
-        assert "Email is required" in str(exc_info.value)
-
-    def test_create_user_missing_password(self):
-        """Test creating a user without password."""
-        with pytest.raises(AuthenticationError) as exc_info:
-            self.user_service.create_user(
-                username="testuser",
-                email="test@example.com",
-                auth_credential=""
-            )
-        assert "Password is required" in str(exc_info.value)
-
-    @patch('users.services.hash_credential')
-    @patch('users.services.UserModel')
-    @patch('users.services.db_session')
-    def test_create_user_success(self, mock_db_session, mock_user_model, mock_hash):
-        """Test successful user creation."""
-        # Setup mocks
-        mock_hash.return_value = "hashed_password"
-
-        # Mock the query to return no existing user
-        mock_query = MagicMock()
-        mock_query.filter.return_value.first.return_value = None
-        mock_user_model.query = mock_query
-
-        # Mock user instance
-        mock_user = MagicMock()
-        mock_user.id = "user123"
-        mock_user.username = "testuser"
-        mock_user.email = "test@example.com"
-        mock_user.created_at = datetime.now(timezone.utc)
-        mock_user.updated_at = datetime.now(timezone.utc)
-        mock_user_model.return_value = mock_user
-
-        # Mock db session
-        mock_session = MagicMock()
-        mock_db_session.session = mock_session
-
-        # Call the method
-        result = self.user_service.create_user(
-            username="testuser",
-            email="test@example.com",
-            auth_credential="password123"
-=======
-from datetime import datetime, timezone
-from unittest.mock import MagicMock, patch
-
-import pytest
-
-from users.services import AuthenticationError, UserExistsError, UserService
 
 
 class MockUser:
@@ -169,11 +48,126 @@
 class TestUserService:
     """Test cases for UserService."""
 
+    def test_token_secret_property(self, user_service):
+        """Test the token_secret property."""
+        assert user_service.token_secret == "test_secret"
+
+    def test_init_without_token_secret(self):
+        """Test UserService initialization without token secret."""
+        with pytest.raises(AuthenticationError):
+            UserService(token_secret=None)
+
+    def test_init_with_empty_token_secret(self):
+        """Test UserService initialization with empty token secret."""
+        with pytest.raises(AuthenticationError):
+            UserService(token_secret="")
+
+    @patch('users.services.UserModel', None)
+    def test_create_user_no_user_model(self, user_service):
+        """Test creating a user when UserModel is not available."""
+        with pytest.raises(UserModelNotAvailableError):
+            user_service.create_user(
+                username="testuser",
+                email="test@example.com",
+                auth_credential="password123"
+            )
+
+    @patch('users.services.db_session', None)
+    @patch('users.services.UserModel')
+    def test_create_user_no_db_session(self, mock_user_model, user_service):
+        """Test creating a user when db_session is not available."""
+        # Mock the query to return no existing user
+        mock_query = MagicMock()
+        mock_query.filter.return_value.first.return_value = None
+        mock_user_model.query = mock_query
+
+        with patch('users.services.hash_credential', return_value="hashed_password"):
+            with pytest.raises(DatabaseSessionNotAvailableError):
+                user_service.create_user(
+                    username="testuser",
+                    email="test@example.com",
+                    auth_credential="password123"
+                )
+
+    def test_create_user_missing_username(self, user_service):
+        """Test creating a user without username."""
+        with pytest.raises(AuthenticationError) as exc_info:
+            user_service.create_user(
+                username="",
+                email="test@example.com",
+                auth_credential="password123"
+            )
+        assert "Username is required" in str(exc_info.value)
+
+    def test_create_user_missing_email(self, user_service):
+        """Test creating a user without email."""
+        with pytest.raises(AuthenticationError) as exc_info:
+            user_service.create_user(
+                username="testuser",
+                email="",
+                auth_credential="password123"
+            )
+        assert "Email is required" in str(exc_info.value)
+
+    def test_create_user_missing_password(self, user_service):
+        """Test creating a user without password."""
+        with pytest.raises(AuthenticationError) as exc_info:
+            user_service.create_user(
+                username="testuser",
+                email="test@example.com",
+                auth_credential=""
+            )
+        assert "Password is required" in str(exc_info.value)
+
+    @patch('users.services.hash_credential')
+    @patch('users.services.UserModel')
+    @patch('users.services.db_session')
+    def test_create_user_success(self, mock_db_session, mock_user_model, mock_hash, user_service):
+        """Test successful user creation."""
+        # Setup mocks
+        mock_hash.return_value = "hashed_password"
+
+        # Mock the query to return no existing user
+        mock_query = MagicMock()
+        mock_query.filter.return_value.first.return_value = None
+        mock_user_model.query = mock_query
+
+        # Mock user instance
+        mock_user = MagicMock()
+        mock_user.id = "user123"
+        mock_user.username = "testuser"
+        mock_user.email = "test@example.com"
+        mock_user.created_at = datetime.now(timezone.utc)
+        mock_user.updated_at = datetime.now(timezone.utc)
+        mock_user_model.return_value = mock_user
+
+        # Mock db session
+        mock_session = MagicMock()
+        mock_db_session.session = mock_session
+
+        # Call the method
+        result = user_service.create_user(
+            username="testuser",
+            email="test@example.com",
+            auth_credential="password123"
+        )
+
+        # Assertions
+        assert result["username"] == "testuser"
+        assert result["email"] == "test@example.com"
+        assert result["id"] == "user123"
+        assert "password_hash" not in result
+
+        # Verify method calls
+        mock_hash.assert_called_once_with("password123")
+        mock_session.add.assert_called_once_with(mock_user)
+        mock_session.commit.assert_called_once()
+
     @patch("users.services.hash_credential", return_value="hashed_credential")
     @patch("users.services.UserModel")
     @patch("users.services.db_session")
-    def test_create_user_success(self, mock_db_session, mock_user_model, mock_hash, mock_user):
-        """Test creating a user successfully."""
+    def test_create_user_success_alternative(self, mock_db_session, mock_user_model, mock_hash, mock_user):
+        """Test creating a user successfully (alternative approach)."""
         # Setup mocks
         mock_query = MagicMock()
         mock_filter = MagicMock()
@@ -206,58 +200,8 @@
         mock_session.add.assert_called_once()
         mock_session.commit.assert_called_once()
 
-    @patch("users.services.UserModel")
+    @patch('users.services.UserModel')
     def test_create_user_existing_username(self, mock_user_model, user_service):
-        """Test creating a user with an existing username."""
-        # Setup mock to return existing user
-        existing_user = MockUser(username="testuser", email="existing@example.com")
-        mock_query = MagicMock()
-        mock_filter = MagicMock()
-        mock_filter.first.return_value = existing_user
-        mock_query.filter.return_value = mock_filter
-        mock_user_model.query = mock_query
-
-        # Call method and expect exception
-        with pytest.raises(UserExistsError, match="already exists"):
-            user_service.create_user(
-                username="testuser",
-                email="test@example.com",
-                auth_credential="test_credential"
-            )
-
-    @patch("users.services.verify_credential", return_value=True)
-    @patch("users.services.UserModel")
-    def test_authenticate_user_success(self, mock_user_model, mock_verify, mock_user):
-        """Test authenticating a user successfully."""
-        # Setup mocks
-        mock_query = MagicMock()
-        mock_filter = MagicMock()
-        mock_filter.first.return_value = mock_user
-        mock_query.filter.return_value = mock_filter
-        mock_user_model.query = mock_query
-
-        # Create service and call method
-        service = UserService(token_secret="test_secret")  # noqa: S106 - Test data only
-        success, result = service.authenticate_user(
-            username_or_email="testuser",
-            auth_credential="test_credential"
->>>>>>> c540d071
-        )
-
-        # Assertions
-        assert result["username"] == "testuser"
-        assert result["email"] == "test@example.com"
-        assert result["id"] == "user123"
-        assert "password_hash" not in result
-
-<<<<<<< HEAD
-        # Verify method calls
-        mock_hash.assert_called_once_with("password123")
-        mock_session.add.assert_called_once_with(mock_user)
-        mock_session.commit.assert_called_once()
-
-    @patch('users.services.UserModel')
-    def test_create_user_existing_username(self, mock_user_model):
         """Test creating a user with existing username."""
         # Mock existing user
         existing_user = MagicMock()
@@ -270,15 +214,34 @@
         mock_user_model.query = mock_query
 
         with pytest.raises(UserExistsError) as exc_info:
-            self.user_service.create_user(
+            user_service.create_user(
                 username="testuser",
                 email="test@example.com",
                 auth_credential="password123"
             )
         assert "Username already exists" in str(exc_info.value)
 
-    @patch('users.services.UserModel')
-    def test_create_user_existing_email(self, mock_user_model):
+    @patch("users.services.UserModel")
+    def test_create_user_existing_username_alternative(self, mock_user_model, user_service):
+        """Test creating a user with an existing username (alternative approach)."""
+        # Setup mock to return existing user
+        existing_user = MockUser(username="testuser", email="existing@example.com")
+        mock_query = MagicMock()
+        mock_filter = MagicMock()
+        mock_filter.first.return_value = existing_user
+        mock_query.filter.return_value = mock_filter
+        mock_user_model.query = mock_query
+
+        # Call method and expect exception
+        with pytest.raises(UserExistsError, match="already exists"):
+            user_service.create_user(
+                username="testuser",
+                email="test@example.com",
+                auth_credential="test_credential"
+            )
+
+    @patch('users.services.UserModel')
+    def test_create_user_existing_email(self, mock_user_model, user_service):
         """Test creating a user with existing email."""
         # Mock existing user
         existing_user = MagicMock()
@@ -291,7 +254,7 @@
         mock_user_model.query = mock_query
 
         with pytest.raises(UserExistsError) as exc_info:
-            self.user_service.create_user(
+            user_service.create_user(
                 username="testuser",
                 email="test@example.com",
                 auth_credential="password123"
@@ -299,27 +262,47 @@
         assert "Email already exists" in str(exc_info.value)
 
     @patch('users.services.UserModel', None)
-    def test_authenticate_user_no_user_model(self):
+    def test_authenticate_user_no_user_model(self, user_service):
         """Test authenticating a user when UserModel is not available."""
         with pytest.raises(UserModelNotAvailableError):
-            self.user_service.authenticate_user("testuser", "password123")
-
-    @patch('users.services.UserModel')
-    def test_authenticate_user_not_found(self, mock_user_model):
+            user_service.authenticate_user("testuser", "password123")
+
+    @patch('users.services.UserModel')
+    def test_authenticate_user_not_found(self, mock_user_model, user_service):
         """Test authenticating a non-existent user."""
         # Mock the query to return None (user not found)
         mock_query = MagicMock()
         mock_query.filter.return_value.first.return_value = None
         mock_user_model.query = mock_query
 
-        success, result = self.user_service.authenticate_user("nonexistent", "password123")
+        success, result = user_service.authenticate_user("nonexistent", "password123")
 
         assert success is False
         assert result is None
 
+    @patch("users.services.UserModel")
+    def test_authenticate_user_not_found_alternative(self, mock_user_model):
+        """Test authenticating a non-existent user (alternative approach)."""
+        # Setup mock to return None (user not found)
+        mock_query = MagicMock()
+        mock_filter = MagicMock()
+        mock_filter.first.return_value = None
+        mock_query.filter.return_value = mock_filter
+        mock_user_model.query = mock_query
+
+        # Create service and call method
+        service = UserService(token_secret="test_secret")  # noqa: S106 - Test data only
+        success, result = service.authenticate_user(
+            username_or_email="nonexistent",
+            auth_credential="test_credential"
+        )
+
+        assert success is False
+        assert result is None
+
     @patch('users.services.verify_credential')
     @patch('users.services.UserModel')
-    def test_authenticate_user_wrong_password(self, mock_user_model, mock_verify):
+    def test_authenticate_user_wrong_password(self, mock_user_model, mock_verify, user_service):
         """Test authenticating a user with wrong password."""
         # Mock user
         mock_user = MagicMock()
@@ -333,10 +316,11 @@
         # Mock verify_credential to return False
         mock_verify.return_value = False
 
-        success, result = self.user_service.authenticate_user("testuser", "wrongpassword")
-=======
-        # Verify verify_credential was called
-        mock_verify.assert_called_once_with("test_credential", "hashed_password")
+        success, result = user_service.authenticate_user("testuser", "wrongpassword")
+
+        assert success is False
+        assert result is None
+        mock_verify.assert_called_once_with("wrongpassword", "hashed_password")
 
     @patch("users.services.verify_credential", return_value=False)
     @patch("users.services.UserModel")
@@ -355,16 +339,17 @@
             username_or_email="testuser",
             auth_credential="wrong_credential"
         )
->>>>>>> c540d071
 
         assert success is False
         assert result is None
-        mock_verify.assert_called_once_with("wrongpassword", "hashed_password")
+
+        # Verify verify_credential was called
+        mock_verify.assert_called_once_with("wrong_credential", "hashed_password")
 
     @patch('users.services.verify_credential')
     @patch('users.services.UserModel')
     @patch('users.services.db_session')
-    def test_authenticate_user_success(self, mock_db_session, mock_user_model, mock_verify):
+    def test_authenticate_user_success(self, mock_db_session, mock_user_model, mock_verify, user_service):
         """Test successful user authentication."""
         # Mock user
         mock_user = MagicMock()
@@ -384,12 +369,11 @@
         # Mock verify_credential to return True
         mock_verify.return_value = True
 
-<<<<<<< HEAD
         # Mock db session
         mock_session = MagicMock()
         mock_db_session.session = mock_session
 
-        success, result = self.user_service.authenticate_user("testuser", "password123")
+        success, result = user_service.authenticate_user("testuser", "password123")
 
         assert success is True
         assert result is not None
@@ -397,49 +381,54 @@
         assert result["email"] == "test@example.com"
         assert result["id"] == "user123"
         assert "password_hash" not in result
-=======
-        # Verify verify_credential was called
-        mock_verify.assert_called_once_with("wrong_credential", "hashed_password")
-
+
+        mock_verify.assert_called_once_with("password123", "hashed_password")
+        mock_session.commit.assert_called_once()
+
+    @patch("users.services.verify_credential", return_value=True)
     @patch("users.services.UserModel")
-    def test_authenticate_user_not_found(self, mock_user_model):
-        """Test authenticating a non-existent user."""
-        # Setup mock to return None (user not found)
+    def test_authenticate_user_success_alternative(self, mock_user_model, mock_verify, mock_user):
+        """Test authenticating a user successfully (alternative approach)."""
+        # Setup mocks
         mock_query = MagicMock()
         mock_filter = MagicMock()
-        mock_filter.first.return_value = None
+        mock_filter.first.return_value = mock_user
         mock_query.filter.return_value = mock_filter
         mock_user_model.query = mock_query
 
         # Create service and call method
         service = UserService(token_secret="test_secret")  # noqa: S106 - Test data only
         success, result = service.authenticate_user(
-            username_or_email="nonexistent",
+            username_or_email="testuser",
             auth_credential="test_credential"
         )
->>>>>>> c540d071
-
-        mock_verify.assert_called_once_with("password123", "hashed_password")
-        mock_session.commit.assert_called_once()
-
-    def test_generate_token(self):
+
+        # Assertions
+        assert success is True
+        assert result["username"] == "testuser"
+        assert result["email"] == "test@example.com"
+
+        # Verify verify_credential was called
+        mock_verify.assert_called_once_with("test_credential", "hashed_password")
+
+    def test_generate_token(self, user_service):
         """Test JWT token generation."""
         user_id = "user123"
-        token = self.user_service.generate_token(user_id)
+        token = user_service.generate_token(user_id)
 
         assert isinstance(token, str)
         assert len(token) > 0
 
-    def test_generate_token_with_claims(self):
+    def test_generate_token_with_claims(self, user_service):
         """Test JWT token generation with additional claims."""
         user_id = "user123"
         additional_claims = {"role": "admin", "permissions": "read,write"}
-        token = self.user_service.generate_token(user_id, **additional_claims)
+        token = user_service.generate_token(user_id, **additional_claims)
 
         assert isinstance(token, str)
         assert len(token) > 0
 
-    def test_generate_token_filters_sensitive_claims(self):
+    def test_generate_token_filters_sensitive_claims(self, user_service):
         """Test that sensitive claims are filtered out."""
         user_id = "user123"
         # These should be filtered out
@@ -451,36 +440,35 @@
             "key": "api_key",
             "auth": "auth_data"
         }
-        token = self.user_service.generate_token(user_id, **sensitive_claims)
+        token = user_service.generate_token(user_id, **sensitive_claims)
 
         assert isinstance(token, str)
         assert len(token) > 0
 
-    def test_verify_token_empty(self):
+    def test_verify_token_empty(self, user_service):
         """Test verifying an empty token."""
-        success, payload = self.user_service.verify_token("")
+        success, payload = user_service.verify_token("")
         assert success is False
         assert payload is None
 
-    def test_verify_token_none(self):
+    def test_verify_token_none(self, user_service):
         """Test verifying a None token."""
-        success, payload = self.user_service.verify_token(None)
+        success, payload = user_service.verify_token(None)
         assert success is False
         assert payload is None
 
-    def test_verify_token_invalid(self):
+    def test_verify_token_invalid(self, user_service):
         """Test verifying an invalid token."""
-        success, payload = self.user_service.verify_token("invalid_token")
-        assert success is False
-<<<<<<< HEAD
+        success, payload = user_service.verify_token("invalid_token")
+        assert success is False
         assert payload is None
 
-    def test_verify_token_valid(self):
+    def test_verify_token_valid(self, user_service):
         """Test verifying a valid token."""
         user_id = "user123"
-        token = self.user_service.generate_token(user_id)
-
-        success, payload = self.user_service.verify_token(token)
+        token = user_service.generate_token(user_id)
+
+        success, payload = user_service.verify_token(token)
 
         assert success is True
         assert payload is not None
@@ -489,12 +477,6 @@
         assert "exp" in payload
         assert "jti" in payload
 
-
-if __name__ == "__main__":
-    pytest.main(["-v"])
-=======
-        assert result is None
-
     def test_user_service_initialization_without_token_secret(self):
         """Test that UserService raises error when no token secret is provided."""
         with pytest.raises(AuthenticationError):
@@ -506,4 +488,7 @@
         service = UserService(token_secret=test_secret)
         assert service.token_secret == test_secret
         assert service.token_expiry == 3600  # Default value
->>>>>>> c540d071
+
+
+if __name__ == "__main__":
+    pytest.main([__file__, "-v"])