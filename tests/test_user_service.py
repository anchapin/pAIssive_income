"""test_user_service - Test module for user service."""

from datetime import datetime
from unittest.mock import MagicMock, patch

import pytest
from flask import Flask

# Import at the top level
from users.models import db
from users.services import UserExistsError, UserService


# Mock the app_flask module to avoid import issues
class MockUser:
    username = None
    email = None
    password_hash = None

    def __init__(self, **kwargs):
        for key, value in kwargs.items():
            setattr(self, key, value)

    @classmethod
    def query(cls):
        return MagicMock()


class MockDB:
    def __init__(self):
        self.session = MagicMock()

    # Add methods needed by the UserService
    def add(self, obj):
        pass

<<<<<<< HEAD
    def commit(self):
        pass


# Create patch for app_flask.models
patch("app_flask.models.User", MockUser).start()
patch("app_flask.models.db", MockDB()).start()


@pytest.fixture
def app():
    """Create a Flask app for testing."""
    app = Flask(__name__)
    app.config["TESTING"] = True
    return app


@pytest.fixture
def app_context(app):
    """Create an application context for testing."""
    with app.app_context():
        yield
=======
# Create patch for app_flask
mock_db = MockDB()
patch("users.services.UserModel", MockUser).start()
patch("users.services.db_session", mock_db).start()
>>>>>>> 8058b389


@pytest.fixture
def user_service(app_context):
    """Create a UserService instance for testing."""
    return UserService(token_secret="test_secret")


def test_create_user(user_service):
    """Test creating a user."""
    # Create a mock user instance
    mock_user_instance = MockUser(
        id=1,
        username="testuser",
        email="test@example.com",
        created_at=datetime.utcnow(),
        updated_at=datetime.utcnow(),
    )

    # Set up the mocks
    with patch.object(MockUser, "query") as mock_query, patch.object(MockDB, "session"):
        # Mock the query to check if user exists
        mock_filter = MagicMock()
        mock_filter.first.return_value = None
        mock_query.return_value.filter.return_value = mock_filter

        # Mock the User constructor
        with patch.object(MockUser, "__new__", return_value=mock_user_instance):
            # Call the method
            result = user_service.create_user(
                username="testuser",
                email="test@example.com",
                auth_credential=os.environ.get("CREDENTIAL"),
            )

            # Assertions
            assert result["username"] == "testuser"
            assert result["email"] == "test@example.com"
            assert "id" in result
            assert "auth_hash" not in result
            assert "password_hash" not in result


def test_create_user_existing_username(user_service):
    """Test creating a user with an existing username."""
    # Create a mock existing user
    existing_user = MockUser(username="testuser", email="existing@example.com")

    # Set up the mocks
    with patch.object(MockUser, "query") as mock_query:
        # Set up the mock to simulate existing user
        mock_filter = MagicMock()
        mock_filter.first.return_value = existing_user
        mock_query.return_value.filter.return_value = mock_filter

        # Call the method and expect an exception
        with pytest.raises(UserExistsError) as excinfo:
            user_service.create_user(
                username="testuser",
                email="test@example.com",
                auth_credential=os.environ.get("CREDENTIAL"),
            )

        assert "Username already exists" in str(excinfo.value)


def test_authenticate_user_success(user_service):
    """Test authenticating a user successfully."""
    # Create a mock user
    user = MockUser(
        id=1,
        username="testuser",
        email="test@example.com",
        password_hash="hashed_password",
    )

    # Set up the mocks
    with patch.object(MockUser, "query") as mock_query, patch(
        "users.auth.verify_credential"
    ) as mock_verify:
        # Set up the mocks
        mock_filter = MagicMock()
        mock_filter.first.return_value = user
        mock_query.return_value.filter.return_value = mock_filter
        mock_verify.return_value = True

        # Call the method
        success, result = user_service.authenticate_user(
            username_or_email="testuser", auth_credential=os.environ.get("CREDENTIAL")
        )

        # Assertions
        assert success is True
        assert result["username"] == "testuser"
        assert result["email"] == "test@example.com"
        assert "id" in result
        assert "password_hash" not in result


def test_authenticate_user_failure(user_service):
    """Test authenticating a user with invalid credentials."""
    # Create a mock user
    user = MockUser(
        id=1,
        username="testuser",
        email="test@example.com",
        password_hash="hashed_password",
    )

    # Set up the mocks
    with patch.object(MockUser, "query") as mock_query, patch(
        "users.auth.verify_credential"
    ) as mock_verify:
        # Set up the mocks
        mock_filter = MagicMock()
        mock_filter.first.return_value = user
        mock_query.return_value.filter.return_value = mock_filter
        mock_verify.return_value = False

        # Call the method
        success, result = user_service.authenticate_user(
            username_or_email="testuser", auth_credential=os.environ.get("CREDENTIAL")
        )

        # Assertions
        assert success is False
        assert result is None


def test_authenticate_user_not_found(user_service):
    """Test authenticating a non-existent user."""
    # Set up the mocks
    with patch.object(MockUser, "query") as mock_query:
        # Set up the mock to return None (user not found)
        mock_filter = MagicMock()
        mock_filter.first.return_value = None
        mock_query.return_value.filter.return_value = mock_filter

        # Call the method
        success, result = user_service.authenticate_user(
            username_or_email="nonexistent", auth_credential=os.environ.get("CREDENTIAL")
        )

        # Assertions
        assert success is False
        assert result is None<|MERGE_RESOLUTION|>--- conflicted
+++ resolved
@@ -34,14 +34,10 @@
     def add(self, obj):
         pass
 
-<<<<<<< HEAD
-    def commit(self):
-        pass
-
-
-# Create patch for app_flask.models
-patch("app_flask.models.User", MockUser).start()
-patch("app_flask.models.db", MockDB()).start()
+# Create patch for app_flask
+mock_db = MockDB()
+patch("users.services.UserModel", MockUser).start()
+patch("users.services.db_session", mock_db).start()
 
 
 @pytest.fixture
@@ -57,12 +53,6 @@
     """Create an application context for testing."""
     with app.app_context():
         yield
-=======
-# Create patch for app_flask
-mock_db = MockDB()
-patch("users.services.UserModel", MockUser).start()
-patch("users.services.db_session", mock_db).start()
->>>>>>> 8058b389
 
 
 @pytest.fixture
