"""test_user_service - Test module for user service."""

import os
from datetime import datetime
from unittest.mock import MagicMock, patch

import pytest
from flask import Flask

# Import at the top level
from users.models import db
from users.services import UserExistsError, UserService


# Mock the app_flask module to avoid import issues
class MockUser:
    username = None
    email = None
    password_hash = None

    def __init__(self, **kwargs):
        for key, value in kwargs.items():
            setattr(self, key, value)

    @classmethod
    def query(cls):
        return MagicMock()


# Create a mock for Flask app context
class MockAppContext:
    def __init__(self):
        pass

<<<<<<< HEAD
    def __enter__(self):
        return self
=======
    # Add methods needed by the UserService
    def add(self, obj):
        pass
>>>>>>> bcf25eb8

    def __exit__(self, exc_type, exc_val, exc_tb):
        pass


# Create patch for flask.models
patch("users.models.User", MockUser).start()

# Patch the session attribute of the db object
patch.object(db, "session", MagicMock()).start()

# Mock Flask app context
patch("flask.current_app._get_current_object", MagicMock()).start()
patch("flask.has_app_context", MagicMock(return_value=True)).start()
patch("flask._app_ctx_stack.top", MagicMock()).start()
patch("flask.current_app.app_context", MagicMock(return_value=MockAppContext())).start()


@pytest.fixture
def app():
    """Create a Flask app for testing."""
    app = Flask(__name__)
    app.config["TESTING"] = True
    return app


@pytest.fixture
def app_context(app):
    """Create an application context for testing."""
    with app.app_context():
        yield


@pytest.fixture
def user_service(app_context):
    """Create a UserService instance for testing."""
    return UserService(token_secret="test_secret")  # noqa: S106 - Test data only


def test_create_user(user_service):
    """Test creating a user."""
    # Create a mock user instance
    mock_user_instance = MockUser(
        id=1,
        username="testuser",
        email="test@example.com",
        created_at=datetime.now(tz=datetime.timezone.utc),
        updated_at=datetime.now(tz=datetime.timezone.utc),
    )

    # Set up the mocks
    with patch.object(MockUser, "query") as mock_query:
        # Mock the query to check if user exists
        mock_filter = MagicMock()
        mock_filter.first.return_value = None
        mock_query.return_value.filter.return_value = mock_filter

        # Mock the User constructor
        with patch.object(MockUser, "__new__", return_value=mock_user_instance):
            # Call the method
            result = user_service.create_user(
                username="testuser",
                email="test@example.com",
                auth_credential="test_credential",  # Use a hardcoded value instead of environment variable
            )

            # Assertions
            assert result["username"] == "testuser"
            assert result["email"] == "test@example.com"
            assert "id" in result
            assert "auth_hash" not in result
            assert "password_hash" not in result


def test_create_user_existing_username(user_service):
    """Test creating a user with an existing username."""
    # Create a mock existing user
    existing_user = MockUser(username="testuser", email="existing@example.com")

    # Set up the mocks
    with patch.object(MockUser, "query") as mock_query:
        # Set up the mock to simulate existing user
        mock_filter = MagicMock()
        mock_filter.first.return_value = existing_user
        mock_query.return_value.filter.return_value = mock_filter

        # Call the method and expect an exception
        with pytest.raises(UserExistsError) as excinfo:
            user_service.create_user(
                username="testuser",
                email="test@example.com",
                auth_credential="test_credential",  # Use a hardcoded value instead of environment variable
            )

        assert "Username already exists" in str(excinfo.value)


def test_authenticate_user_success(user_service):
    """Test authenticating a user successfully."""
    # Create a mock user
    user = MockUser(
        id=1,
        username="testuser",
        email="test@example.com",
        password_hash="hashed_password",  # noqa: S106 - Test data only
    )

    # Set up the mocks
    with patch.object(MockUser, "query") as mock_query, patch(
        "users.auth.verify_credential"
    ) as mock_verify:
        # Set up the mocks
        mock_filter = MagicMock()
        mock_filter.first.return_value = user
        mock_query.return_value.filter.return_value = mock_filter
        mock_verify.return_value = True

        # Call the method
        success, result = user_service.authenticate_user(
            username_or_email="testuser", auth_credential="test_credential"  # Use a hardcoded value instead of environment variable
        )

        # Assertions
        assert success is True
        assert result["username"] == "testuser"
        assert result["email"] == "test@example.com"
        assert "id" in result
        assert "password_hash" not in result


def test_authenticate_user_failure(user_service):
    """Test authenticating a user with invalid credentials."""
    # Create a mock user
    user = MockUser(
        id=1,
        username="testuser",
        email="test@example.com",
        password_hash="hashed_password",  # noqa: S106 - Test data only
    )

    # Set up the mocks
    with patch.object(MockUser, "query") as mock_query, patch(
        "users.auth.verify_credential"
    ) as mock_verify:
        # Set up the mocks
        mock_filter = MagicMock()
        mock_filter.first.return_value = user
        mock_query.return_value.filter.return_value = mock_filter
        mock_verify.return_value = False

        # Call the method
        success, result = user_service.authenticate_user(
            username_or_email="testuser", auth_credential="test_credential"  # Use a hardcoded value instead of environment variable
        )

        # Assertions
        assert success is False
        assert result is None


def test_authenticate_user_not_found(user_service):
    """Test authenticating a non-existent user."""
    # Set up the mocks
    with patch.object(MockUser, "query") as mock_query:
        # Set up the mock to return None (user not found)
        mock_filter = MagicMock()
        mock_filter.first.return_value = None
        mock_query.return_value.filter.return_value = mock_filter

        # Call the method
        success, result = user_service.authenticate_user(
            username_or_email="nonexistent", auth_credential="test_credential"  # Use a hardcoded value instead of environment variable
        )

        # Assertions
        assert success is False
        assert result is None<|MERGE_RESOLUTION|>--- conflicted
+++ resolved
@@ -32,18 +32,15 @@
     def __init__(self):
         pass
 
-<<<<<<< HEAD
     def __enter__(self):
         return self
-=======
+
+    def __exit__(self, exc_type, exc_val, exc_tb):
+        pass
+
     # Add methods needed by the UserService
     def add(self, obj):
         pass
->>>>>>> bcf25eb8
-
-    def __exit__(self, exc_type, exc_val, exc_tb):
-        pass
-
 
 # Create patch for flask.models
 patch("users.models.User", MockUser).start()
