--- conflicted
+++ resolved
@@ -93,10 +93,7 @@
     )
 
     # Set up the mocks
-<<<<<<< HEAD
-    with patch("users.services.UserModel", MockUser), patch(
-        "users.services.db_session"
-    ), patch.object(MockUser, "query") as mock_query:
+    with patch("users.services.UserModel", MockUser), patch("users.services.db_session"), patch.object(MockUser, "query") as mock_query:
         # Create a mock filter that returns None for first() to indicate no existing user
         mock_filter = MagicMock()
         mock_filter.first.return_value = None
@@ -106,15 +103,11 @@
         with patch.object(MockUser, "__new__", return_value=mock_user_instance):
             # Create a subclass of UserService with overridden methods for testing
             class TestableUserService(UserService):
-                def create_user(self, _username, _email, auth_credential, **_kwargs):
+                def create_user(self, username, email, auth_credential, **kwargs):
                     # Skip the user existence check
                     # Hash the credential - use the mocked function from users.services
-                    from users.services import (
-                        hash_credential as services_hash_credential,
-                    )
-
-                    # Call the hash function to ensure it's used
-                    services_hash_credential(auth_credential)
+                    from users.services import hash_credential as services_hash_credential
+                    services_hash_credential(auth_credential)  # Call but don't use the result
 
                     # Create User model instance
                     user = mock_user_instance
@@ -147,55 +140,6 @@
 
             # Verify hash_credential was called
             mock_hash.assert_called_once_with("test_credential")
-=======
-    with patch("users.services.UserModel", MockUser), patch("users.services.db_session"), patch.object(MockUser, "query") as mock_query:
-            # Create a mock filter that returns None for first() to indicate no existing user
-            mock_filter = MagicMock()
-            mock_filter.first.return_value = None
-            mock_query.return_value.filter.return_value = mock_filter
-
-            # Mock the User constructor
-            with patch.object(MockUser, "__new__", return_value=mock_user_instance):
-                # Create a subclass of UserService with overridden methods for testing
-                class TestableUserService(UserService):
-                    def create_user(self, username, email, auth_credential, **kwargs):
-                        # Skip the user existence check
-                        # Hash the credential - use the mocked function from users.services
-                        from users.services import hash_credential as services_hash_credential
-                        services_hash_credential(auth_credential)  # Call but don't use the result
-
-                        # Create User model instance
-                        user = mock_user_instance
-
-                        # Return user data without sensitive information
-                        return {
-                            "id": user.id,
-                            "username": user.username,
-                            "email": user.email,
-                            "created_at": str(user.created_at),
-                            "updated_at": str(user.updated_at),
-                        }
-
-                # Replace the user_service with our testable version
-                test_service = TestableUserService(token_secret="test_secret")
-
-                # Call the method
-                result = test_service.create_user(
-                    username="testuser",
-                    email="test@example.com",
-                    auth_credential="test_credential",
-                )
-
-                # Assertions
-                assert result["username"] == "testuser"
-                assert result["email"] == "test@example.com"
-                assert "id" in result
-                assert "auth_hash" not in result
-                assert "password_hash" not in result
-
-                # Verify hash_credential was called
-                mock_hash.assert_called_once_with("test_credential")
->>>>>>> fde4886b
 
 
 def test_create_user_existing_username(user_service):
@@ -246,11 +190,7 @@
 
         # Create a subclass of UserService with overridden methods for testing
         class TestableUserService(UserService):
-<<<<<<< HEAD
-            def authenticate_user(self, _username_or_email, _auth_credential):
-=======
             def authenticate_user(self, username_or_email, auth_credential):  # pylint: disable=unused-argument
->>>>>>> fde4886b
                 # Skip the database query and verification
                 # Return success and user data
                 return True, {
