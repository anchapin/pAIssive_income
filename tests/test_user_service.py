--- conflicted
+++ resolved
@@ -7,11 +7,15 @@
 import bcrypt
 import jwt
 import pytest
-<<<<<<< HEAD
 from flask import Flask
 from sqlalchemy.exc import SQLAlchemyError
 
-from app_flask import db
+# Import at the top level
+try:
+    from app_flask import db
+except ImportError:
+    from users.models import db
+
 from users.services import (
     AuthenticationError,
     DatabaseSessionNotAvailableError,
@@ -21,6 +25,18 @@
     UserService,
 )
 
+
+# Mock the app_flask module to avoid import issues
+class MockUser:
+    username = None
+    email = None
+    password_hash = None
+
+    def __init__(self, **kwargs):
+        for key, value in kwargs.items():
+            setattr(self, key, value)
+
+
 @pytest.mark.unit
 class TestUserService(unittest.TestCase):
     """Test suite for the UserService class."""
@@ -50,6 +66,9 @@
         self.test_user.email = "test@example.com"
         self.test_user.password_hash = self.hashed_password
         self.test_user.last_login = None
+
+        # Create patch for app_flask
+        patch("users.services.UserModel", MockUser).start()
 
     @pytest.mark.unit
     def test_init_without_token_secret(self):
@@ -346,127 +365,6 @@
             self.token_secret,
             algorithms=["HS256"],
             options={"verify_exp": False}
-=======
-
-# Import at the top level
-from users.models import db
-from users.services import UserExistsError, UserService
-
-
-# Mock the app_flask module to avoid import issues
-class MockUser:
-    username = None
-    email = None
-    password_hash = None
-
-    def __init__(self, **kwargs):
-        for key, value in kwargs.items():
-            setattr(self, key, value)
-
-    @classmethod
-    def query(cls):
-        return MagicMock()
-
-
-class MockDB:
-    def __init__(self):
-        self.session = MagicMock()
-
-
-# Create patch for app_flask
-mock_db = MockDB()
-patch("users.services.UserModel", MockUser).start()
-patch("users.services.db_session", mock_db).start()
-
-
-@pytest.fixture
-def user_service():
-    """Create a UserService instance for testing."""
-    return UserService(token_secret="test_secret")
-
-
-def test_create_user(user_service):
-    """Test creating a user."""
-    # Create a mock user instance
-    mock_user_instance = MockUser(
-        id=1,
-        username="testuser",
-        email="test@example.com",
-        created_at=datetime.utcnow(),
-        updated_at=datetime.utcnow(),
-    )
-
-    # Set up the mocks
-    with patch.object(MockUser, "query") as mock_query, patch.object(MockDB, "session"):
-        # Mock the query to check if user exists
-        mock_filter = MagicMock()
-        mock_filter.first.return_value = None
-        mock_query.return_value.filter.return_value = mock_filter
-
-        # Mock the User constructor
-        with patch.object(MockUser, "__new__", return_value=mock_user_instance):
-            # Call the method
-            result = user_service.create_user(
-                username="testuser",
-                email="test@example.com",
-                auth_credential="password123",
-            )
-
-            # Assertions
-            assert result["username"] == "testuser"
-            assert result["email"] == "test@example.com"
-            assert "id" in result
-            assert "auth_hash" not in result
-            assert "password_hash" not in result
-
-
-def test_create_user_existing_username(user_service):
-    """Test creating a user with an existing username."""
-    # Create a mock existing user
-    existing_user = MockUser(username="testuser", email="existing@example.com")
-
-    # Set up the mocks
-    with patch.object(MockUser, "query") as mock_query:
-        # Set up the mock to simulate existing user
-        mock_filter = MagicMock()
-        mock_filter.first.return_value = existing_user
-        mock_query.return_value.filter.return_value = mock_filter
-
-        # Call the method and expect an exception
-        with pytest.raises(UserExistsError) as excinfo:
-            user_service.create_user(
-                username="testuser",
-                email="test@example.com",
-                auth_credential="password123",
-            )
-
-        assert "Username already exists" in str(excinfo.value)
-
-
-def test_authenticate_user_success(user_service):
-    """Test authenticating a user successfully."""
-    # Create a mock user
-    user = MockUser(
-        id=1,
-        username="testuser",
-        email="test@example.com",
-        password_hash="hashed_password",
-    )
-
-    # Set up the mocks
-    with patch.object(MockUser, "query") as mock_query, patch(
-        "users.auth.verify_credential"
-    ) as mock_verify:
-        # Set up the mocks
-        mock_filter = MagicMock()
-        mock_filter.first.return_value = user
-        mock_query.return_value.filter.return_value = mock_filter
-        mock_verify.return_value = True
-
-        # Call the method
-        success, result = user_service.authenticate_user(
-            username_or_email="testuser", auth_credential="password123"
->>>>>>> 8058b389
         )
 
         assert payload["sub"] == user_id
