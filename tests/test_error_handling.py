--- conflicted
+++ resolved
@@ -1,189 +1,5 @@
 """test_error_handling.py - Module for the pAIssive Income project."""
 
-<<<<<<< HEAD
-import unittest
-from unittest.mock import MagicMock, patch
-
-from api.errors import (
-    ErrorDetail,
-    ErrorResponse,
-    HTTPStatus,
-    create_error_response,
-    get_status_code_for_exception,
-)
-from errors import (
-    BaseError,
-    ConfigurationError,
-    MarketingError,
-    ModelError,
-    MonetizationError,
-    NicheAnalysisError,
-    UIError,
-    ValidationError,
-)
-
-class TestErrorHandling(unittest.TestCase):
-    """Test cases for error handling."""
-
-    def test_base_error(self):
-        """Test base error functionality."""
-        # Test basic error creation
-        error = BaseError(
-            message="Test error", code="test_error", details={"key": "value"}, 
-                http_status=400
-        )
-
-        self.assertEqual(error.message, "Test error")
-        self.assertEqual(error.code, "test_error")
-        self.assertEqual(error.details["key"], "value")
-        self.assertEqual(error.http_status, 400)
-
-        # Test error serialization
-        error_dict = error.to_dict()
-        self.assertEqual(error_dict["message"], "Test error")
-        self.assertEqual(error_dict["code"], "test_error")
-        self.assertEqual(error_dict["details"]["key"], "value")
-
-        # Test error with original exception
-        original_exc = ValueError("Original error")
-        error = BaseError(message="Wrapper error", original_exception=original_exc)
-        self.assertEqual(error.details["original_error_type"], "ValueError")
-
-    def test_validation_error(self):
-        """Test validation error handling."""
-        # Test validation error with field
-        error = ValidationError(
-            message="Invalid input",
-            field="username",
-            validation_errors=[{"field": "username", "error": "Field is required"}],
-        )
-
-        self.assertEqual(error.http_status, 400)
-        self.assertEqual(error.code, "validation_error")
-        self.assertEqual(error.details["field"], "username")
-        self.assertTrue("validation_errors" in error.details)
-
-    def test_error_response_format(self):
-        """Test error response formatting."""
-        # Create a test request mock
-        request = MagicMock()
-        request.url = " / test / endpoint"
-
-        # Test basic error response
-        exc = ValueError("Test error")
-        response = create_error_response(exc, request)
-
-        self.assertEqual(response.message, "Test error")
-        self.assertEqual(response.code, "ValueError")
-        self.assertEqual(response.path, " / test / endpoint")
-        self.assertTrue(response.timestamp)
-
-        # Test error response with details
-        error = ValidationError(
-            message="Validation failed",
-            field="email",
-            validation_errors=[{"field": "email", "error": "Invalid email format"}],
-        )
-        response = create_error_response(error, request)
-
-        self.assertEqual(response.message, "Validation failed")
-        self.assertEqual(response.code, "validation_error")
-        self.assertTrue(len(response.details) > 0)
-
-    def test_http_status_mapping(self):
-        """Test HTTP status code mapping for exceptions."""
-        # Test standard exceptions
-        self.assertEqual(get_status_code_for_exception(ValueError()), 
-            HTTPStatus.BAD_REQUEST)
-        self.assertEqual(get_status_code_for_exception(FileNotFoundError()), 
-            HTTPStatus.NOT_FOUND)
-        self.assertEqual(get_status_code_for_exception(PermissionError()), 
-            HTTPStatus.FORBIDDEN)
-        self.assertEqual(
-            get_status_code_for_exception(NotImplementedError()), 
-                HTTPStatus.NOT_IMPLEMENTED
-        )
-
-        # Test custom exceptions
-        validation_error = ValidationError("Invalid input")
-        self.assertEqual(get_status_code_for_exception(validation_error), 
-            HTTPStatus.BAD_REQUEST)
-
-        config_error = ConfigurationError("Config error")
-        self.assertEqual(
-            get_status_code_for_exception(config_error), 
-                HTTPStatus.INTERNAL_SERVER_ERROR
-        )
-
-    def test_error_inheritance(self):
-        """Test error class inheritance and specialization."""
-        # Test model errors
-        model_error = ModelError("Model failed", model_id="model123")
-        self.assertEqual(model_error.details["model_id"], "model123")
-
-        # Test monetization errors
-        monetization_error = MonetizationError("Payment failed")
-        self.assertEqual(monetization_error.code, "monetization_error")
-
-        # Test niche analysis errors
-        niche_error = NicheAnalysisError("Analysis failed")
-        self.assertEqual(niche_error.code, "niche_analysis_error")
-
-        # Test marketing errors
-        marketing_error = MarketingError("Campaign failed")
-        self.assertEqual(marketing_error.code, "marketing_error")
-
-        # Test UI errors
-        ui_error = UIError("UI error")
-        self.assertEqual(ui_error.code, "ui_error")
-
-    def test_error_detail_formatting(self):
-        """Test error detail formatting."""
-        detail = ErrorDetail(
-            message="Field is required",
-            code="missing_field",
-            field="username",
-            params={"min_length": 3},
-        )
-
-        detail_dict = detail.to_dict()
-        self.assertEqual(detail_dict["message"], "Field is required")
-        self.assertEqual(detail_dict["code"], "missing_field")
-        self.assertEqual(detail_dict["field"], "username")
-        self.assertEqual(detail_dict["params"]["min_length"], 3)
-
-    @patch("logging.Logger.error")
-    def test_error_logging(self, mock_logger):
-        """Test error logging functionality."""
-        error = BaseError(message="Test error", code="test_error", 
-            details={"key": "value"})
-
-        # Test error logging
-        error.log()
-        mock_logger.assert_called_once()
-
-        # Verify log message contains error details
-        log_message = mock_logger.call_args[0][0]
-        self.assertIn("Test error", log_message)
-        self.assertIn("test_error", log_message)
-
-    def test_error_response_serialization(self):
-        """Test error response serialization."""
-        response = ErrorResponse(
-            message="Test error",
-            code="test_error",
-            details=[ErrorDetail(message="Detail message", code="detail_code", 
-                field="test_field")],
-            path=" / test / path",
-        )
-
-        response_dict = response.to_dict()
-        self.assertTrue("error" in response_dict)
-        self.assertEqual(response_dict["error"]["message"], "Test error")
-        self.assertEqual(response_dict["error"]["code"], "test_error")
-        self.assertEqual(response_dict["error"]["path"], " / test / path")
-        self.assertTrue(len(response_dict["error"]["details"]) > 0)
-=======
 # This file was automatically fixed by the syntax error correction script
 # The original content had syntax errors that could not be automatically fixed
 # Please review and update this file as needed
@@ -192,7 +8,7 @@
 def main():
     """Initialize the module."""
     pass
->>>>>>> 6124bda3
+
 
 if __name__ == "__main__":
     main()