--- conflicted
+++ resolved
@@ -10,11 +10,7 @@
 
 def test_create_and_authenticate_user(client):
     # Mock the user service to avoid database interactions
-<<<<<<< HEAD
-    with patch('api.routes.flask_user_router.user_service') as mock_service:
-=======
     with patch("api.routes.user_router.user_service") as mock_service:
->>>>>>> fdf5627a
         # Set up the mock for create_user
         mock_service.create_user.return_value = {
             "id": 1,
@@ -54,16 +50,7 @@
             "/api/users/authenticate",
             json={"username_or_email": "testuser", "password": "testpassword"},
         )
-<<<<<<< HEAD
-        assert response.status_code == 200
-        data = response.get_json()
-        # Check for token in response (from HEAD branch)
-        assert "token" in data
-        assert "user" in data
-        user_data = data["user"]
-=======
         assert response.status_code == HTTP_OK
         user_data = response.get_json()
->>>>>>> fdf5627a
         assert user_data["username"] == "testuser"
         assert user_data["email"] == "testuser@example.com"