# Define default exclude patterns for all hooks
# Using regex pattern to exclude common third-party directories
exclude: |
  (?x)^(
    \.venv/|
    venv/|
    \.git/|
    node_modules/|
    .*\.venv/.*|
    .*venv/.*|
    .*node_modules/.*|
    .*__pycache__/.*|
    .*\.pytest_cache/.*|
    .*\.mypy_cache/.*|
    .*\.ruff_cache/.*|
    .*build/.*|
    .*dist/.*
  )$

# Add fail_fast: false to continue running hooks even if one fails
fail_fast: false

# Add auto-stage-modified: true to automatically stage files that are modified by hooks
repos:
  - repo: https://github.com/pre-commit/pre-commit-hooks
    rev: v5.0.0
    hooks:
      - id: trailing-whitespace
      - id: end-of-file-fixer
      - id: check-yaml
      - id: check-added-large-files
        exclude: ".*package-lock\\.json$"
      - id: check-ast  # Check Python syntax
      - id: check-json
      - id: check-toml
      - id: debug-statements
      - id: detect-private-key

  - repo: https://github.com/astral-sh/ruff-pre-commit
    rev: v0.11.8
    hooks:
      - id: ruff
        types: [python]
        files: \.py$
        entry: ruff check
      - id: ruff-format
        types: [python]
        files: \.py$
        entry: ruff format

  # Optional: Add mypy for type checking
  - repo: https://github.com/pre-commit/mirrors-mypy
    rev: v1.15.0
    hooks:
      - id: mypy
        additional_dependencies: [types-requests, types-PyYAML]
        args: ["--ignore-missing-imports", "--install-types", "--non-interactive", "--explicit-package-bases", "--exclude=ai_models/cli/commands/__init__.py"]
<<<<<<< HEAD
        exclude: "^tests/"  # Exclude tests directory

  # Unified local code quality workflow
  -   repo: local
      hooks:
        - id: unified-lint
          name: Unified Lint
          entry: python scripts/manage_quality.py lint
          language: system
          types: [python]
        - id: unified-format
          name: Unified Format
          entry: python scripts/manage_quality.py format
          language: system
          types: [python]
        - id: unified-fix
          name: Unified Fix
          entry: python scripts/manage_quality.py fix
          language: system
          types: [python]
        - id: unified-docstring-fix
          name: Unified Docstring Fix
          entry: python scripts/manage_quality.py docstring-fix
          language: system
          types: [python]
        - id: unified-syntax-fix
          name: Unified Syntax Fix
          entry: python scripts/manage_quality.py syntax-fix
          language: system
          types: [python]
        - id: unified-security
          name: Unified Security Scan
          entry: python scripts/manage_quality.py security-scan
          language: system
          types: [python]
        - id: unified-test
          name: Unified Test
          entry: python scripts/manage_quality.py test
          language: system
          types: [python]

  # Unified local hooks for code quality and security
  - repo: local
    hooks:
      - id: manage-quality-fix
        name: Run all code fixers (unified)
        entry: python scripts/manage_quality.py fix
        language: system
        types: [python]
      - id: manage-quality-docstring
        name: Fix docstring issues (unified)
        entry: python scripts/manage_quality.py docstring-fix
        language: system
        types: [python]
      - id: manage-quality-syntax
        name: Fix syntax issues (unified)
        entry: python scripts/manage_quality.py syntax-fix
        language: system
        types: [python]
      - id: manage-quality-security
        name: Run security scans (unified)
        entry: python scripts/manage_quality.py security-scan
        language: system
        types: [python]
      - id: manage-quality-test
        name: Run all tests (unified)
        entry: python scripts/manage_quality.py test
        language: system
        types: [python]
      - id: manage-quality-pre-commit
        name: Run pre-commit checks (unified)
        entry: python scripts/manage_quality.py pre-commit
        language: system
        types: [python]
=======
        exclude: "^tests/"  # Exclude tests directory  # Add gitleaks for local secret scanning
  - repo: https://github.com/gitleaks/gitleaks
    rev: v8.18.2
    hooks:
      - id: gitleaks
        name: gitleaks detect secrets
        entry: gitleaks detect --no-git -v --config=.gitleaks.toml --no-banner
        language: golang
        types: [file]
        pass_filenames: false
        require_serial: true
        additional_dependencies: []
        always_run: true
        verbose: true
        # Override the global exclude pattern with a more specific one for gitleaks
        exclude: |
          (?x)^(
            \.venv/.*|
            venv/.*|
            node_modules/.*|
            \.git/.*|
            __pycache__/.*|
            \.pytest_cache/.*|
            \.mypy_cache/.*|
            \.ruff_cache/.*|
            build/.*|
            dist/.*|
            .*\.min\.(js|css)$|
            .*\.(jpg|jpeg|png|gif|bmp|svg|mp4|avi|mov|wmv|mp3|wav|ogg|pdf|doc|docx|xls|xlsx|ppt|pptx|zip|tar|gz|rar)$|
            \.github/workflows/.*\.yml$|
            .*playwright-report/.*|
            .*ui/react_frontend/playwright-report/.*
          )
>>>>>>> 4a882c0b
<|MERGE_RESOLUTION|>--- conflicted
+++ resolved
@@ -55,8 +55,39 @@
       - id: mypy
         additional_dependencies: [types-requests, types-PyYAML]
         args: ["--ignore-missing-imports", "--install-types", "--non-interactive", "--explicit-package-bases", "--exclude=ai_models/cli/commands/__init__.py"]
-<<<<<<< HEAD
         exclude: "^tests/"  # Exclude tests directory
+  - repo: https://github.com/gitleaks/gitleaks
+    rev: v8.18.2
+    hooks:
+      - id: gitleaks
+        name: gitleaks detect secrets
+        entry: gitleaks detect --no-git -v --config=.gitleaks.toml --no-banner
+        language: golang
+        types: [file]
+        pass_filenames: false
+        require_serial: true
+        additional_dependencies: []
+        always_run: true
+        verbose: true
+        # Override the global exclude pattern with a more specific one for gitleaks
+        exclude: |
+          (?x)^(
+            \.venv/.*|
+            venv/.*|
+            node_modules/.*|
+            \.git/.*|
+            __pycache__/.*|
+            \.pytest_cache/.*|
+            \.mypy_cache/.*|
+            \.ruff_cache/.*|
+            build/.*|
+            dist/.*|
+            .*\.min\.(js|css)$|
+            .*\.(jpg|jpeg|png|gif|bmp|svg|mp4|avi|mov|wmv|mp3|wav|ogg|pdf|doc|docx|xls|xlsx|ppt|pptx|zip|tar|gz|rar)$|
+            \.github/workflows/.*\.yml$|
+            .*playwright-report/.*|
+            .*ui/react_frontend/playwright-report/.*
+          )
 
   # Unified local code quality workflow
   -   repo: local
@@ -129,39 +160,4 @@
         name: Run pre-commit checks (unified)
         entry: python scripts/manage_quality.py pre-commit
         language: system
-        types: [python]
-=======
-        exclude: "^tests/"  # Exclude tests directory  # Add gitleaks for local secret scanning
-  - repo: https://github.com/gitleaks/gitleaks
-    rev: v8.18.2
-    hooks:
-      - id: gitleaks
-        name: gitleaks detect secrets
-        entry: gitleaks detect --no-git -v --config=.gitleaks.toml --no-banner
-        language: golang
-        types: [file]
-        pass_filenames: false
-        require_serial: true
-        additional_dependencies: []
-        always_run: true
-        verbose: true
-        # Override the global exclude pattern with a more specific one for gitleaks
-        exclude: |
-          (?x)^(
-            \.venv/.*|
-            venv/.*|
-            node_modules/.*|
-            \.git/.*|
-            __pycache__/.*|
-            \.pytest_cache/.*|
-            \.mypy_cache/.*|
-            \.ruff_cache/.*|
-            build/.*|
-            dist/.*|
-            .*\.min\.(js|css)$|
-            .*\.(jpg|jpeg|png|gif|bmp|svg|mp4|avi|mov|wmv|mp3|wav|ogg|pdf|doc|docx|xls|xlsx|ppt|pptx|zip|tar|gz|rar)$|
-            \.github/workflows/.*\.yml$|
-            .*playwright-report/.*|
-            .*ui/react_frontend/playwright-report/.*
-          )
->>>>>>> 4a882c0b
+        types: [python]