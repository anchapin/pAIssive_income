# Pre-commit configuration optimized for speed and parallel execution
default_language_version:
    python: python3

# Optimized exclude patterns
exclude:
  (?x)(
    ^\.venv/.*|
    ^venv/.*|
    ^env/.*|
    \.venv/.*|
    venv/.*|
    env/.*|
    \.git/.*|
    node_modules/.*|
    .*__pycache__/.*|
    .*\.pytest_cache/.*|
    .*\.mypy_cache/.*|
    .*\.ruff_cache/.*|
    build/.*|
    dist/.*|
    .*\.egg-info/.*|
    ui/react_frontend/node_modules/.*|
    sdk/javascript/node_modules/.*
  )

default_stages: [pre-commit]
fail_fast: false

repos:
  # Fast validation hooks (run first)
  - repo: https://github.com/pre-commit/pre-commit-hooks
    rev: v5.0.0
    hooks:
      - id: check-merge-conflict
      - id: check-case-conflict
      - id: check-added-large-files
        args: ['--maxkb=1024']

  # Security checks (run early to fail fast)
  - repo: https://github.com/gitleaks/gitleaks
    rev: v8.25.1
    hooks:
      - id: gitleaks
        name: Detect secrets with Gitleaks
        entry: gitleaks protect --staged -v --config=.gitleaks.toml --no-banner
        language: golang
        pass_filenames: false
        stages: [pre-commit, pre-merge-commit]

  # Primary code quality tool: Ruff (formatting, linting, import sorting)
  - repo: https://github.com/astral-sh/ruff-pre-commit
    rev: v0.11.9
    hooks:
      - id: ruff-format
        name: Format code with Ruff
        types: [python]
        files: \.py$
      - id: ruff
        name: Lint with Ruff
        args: [--fix, --exit-non-zero-on-fix]
        types: [python]
        files: \.py$

  # Type checking (run after formatting/linting)
  - repo: local
    hooks:
      - id: mypy
        name: Type check with MyPy
        entry: python -m mypy
        language: system
        types: [python]
        require_serial: true
        exclude: |
          (?x)(
            ^scripts/__init__.py$|
            ^.github/scripts/__init__.py$
          )
        args: [
          "--install-types",
          "--non-interactive",
          "--disable-error-code=attr-defined",
          "--disable-error-code=name-defined",
          "--disable-error-code=unused-ignore",
          "--namespace-packages",
          "--explicit-package-bases"
        ]

  # Optimized local hooks for incremental checks
  - repo: local
    hooks:
      - id: incremental-quality
        name: Run incremental quality checks
        entry: python scripts/manage_quality.py incremental
        language: system
        types: [python]
        pass_filenames: true
        stages: [pre-commit]
<<<<<<< HEAD

      - id: check-logger-initialization
        name: Check logger initialization
        entry: python scripts/check_logger_initialization.py
        language: system
        types: [python]
        pass_filenames: true
        stages: [pre-commit]

      - id: check-logging-in-modified-files
        name: Check logging in modified files
        entry: python scripts/check_logging_in_modified_files.py
        language: system
        pass_filenames: false
        stages: [pre-commit]
=======
        exclude: |
          (?x)(
            ^scripts/__init__.py$|
            ^.github/scripts/__init__.py$
          )
>>>>>>> fd26034d
<|MERGE_RESOLUTION|>--- conflicted
+++ resolved
@@ -96,7 +96,11 @@
         types: [python]
         pass_filenames: true
         stages: [pre-commit]
-<<<<<<< HEAD
+        exclude: |
+          (?x)(
+            ^scripts/__init__.py$|
+            ^.github/scripts/__init__.py$
+          )
 
       - id: check-logger-initialization
         name: Check logger initialization
@@ -111,11 +115,4 @@
         entry: python scripts/check_logging_in_modified_files.py
         language: system
         pass_filenames: false
-        stages: [pre-commit]
-=======
-        exclude: |
-          (?x)(
-            ^scripts/__init__.py$|
-            ^.github/scripts/__init__.py$
-          )
->>>>>>> fd26034d
+        stages: [pre-commit]