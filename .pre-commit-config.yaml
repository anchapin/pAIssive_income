--- conflicted
+++ resolved
@@ -93,7 +93,6 @@
             ^.github/scripts/__init__.py$
           )
 
-<<<<<<< HEAD
       - id: check-logger-initialization
         name: Check logger initialization
         entry: python scripts/check_logger_initialization.py
@@ -107,7 +106,8 @@
         entry: python scripts/check_logging_in_modified_files.py
         language: system
         pass_filenames: false
-=======
+        stages: [pre-commit]
+
       - id: js-tests
         name: Run JavaScript tests with coverage (pnpm test)
         entry: pnpm test
@@ -115,5 +115,4 @@
         types: [javascript]
         pass_filenames: false
         always_run: true
->>>>>>> 1bc56fc5
         stages: [pre-commit]