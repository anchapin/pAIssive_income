--- conflicted
+++ resolved
@@ -5,10 +5,12 @@
 for consistent error management across the project.
 """
 
+from typing import Dict, Any, Optional, List, Type, Union
+import logging
+import traceback
+import sys
 import json
-import logging
 from datetime import datetime
-from typing import Any, Dict, List, Optional, Type, Union
 
 # Set up logging
 logger = logging.getLogger(__name__)
@@ -23,7 +25,7 @@
         code: Optional[str] = None,
         details: Optional[Dict[str, Any]] = None,
         http_status: int = 500,
-        original_exception: Optional[Exception] = None,
+        original_exception: Optional[Exception] = None
     ):
         """
         Initialize the base error.
@@ -62,7 +64,7 @@
                 "code": self.code,
                 "message": self.message,
                 "details": self.details,
-                "timestamp": self.timestamp,
+                "timestamp": self.timestamp
             }
         }
 
@@ -87,20 +89,15 @@
 
 # Configuration Errors
 
-
 class ConfigurationError(BaseError):
     """Error raised when there's an issue with configuration."""
 
-<<<<<<< HEAD
-    def __init__(self, message: str, config_key: Optional[str] = None, **kwargs):
-=======
     def __init__(
         self,
         message: str,
         config_key: Optional[str] = None,
         **kwargs
     ):
->>>>>>> 8a0e4741
         """
         Initialize the configuration error.
 
@@ -113,18 +110,15 @@
         if config_key:
             details["config_key"] = config_key
 
-<<<<<<< HEAD
-=======
         # Only set code if it's not already provided in kwargs
         if 'code' not in kwargs:
             kwargs['code'] = "configuration_error"
 
->>>>>>> 8a0e4741
         super().__init__(
             message=message,
             details=details,
             http_status=500,
-            **kwargs,
+            **kwargs
         )
 
 
@@ -136,7 +130,7 @@
         message: str,
         field: Optional[str] = None,
         validation_errors: Optional[List[Dict[str, Any]]] = None,
-        **kwargs,
+        **kwargs
     ):
         """
         Initialize the validation error.
@@ -153,37 +147,29 @@
         if validation_errors:
             details["validation_errors"] = validation_errors
 
-<<<<<<< HEAD
-=======
         # Only set code if it's not already provided in kwargs
         if 'code' not in kwargs:
             kwargs['code'] = "validation_error"
 
->>>>>>> 8a0e4741
         super().__init__(
             message=message,
             details=details,
             http_status=400,
-            **kwargs,
+            **kwargs
         )
 
 
 # AI Model Errors
-
 
 class ModelError(BaseError):
     """Base class for all model-related errors."""
 
-<<<<<<< HEAD
-    def __init__(self, message: str, model_id: Optional[str] = None, **kwargs):
-=======
     def __init__(
         self,
         message: str,
         model_id: Optional[str] = None,
         **kwargs
     ):
->>>>>>> 8a0e4741
         """
         Initialize the model error.
 
@@ -196,34 +182,27 @@
         if model_id:
             details["model_id"] = model_id
 
-<<<<<<< HEAD
-=======
         # Only set code if it's not already provided in kwargs
         if 'code' not in kwargs:
             kwargs['code'] = "model_error"
 
->>>>>>> 8a0e4741
         super().__init__(
             message=message,
             details=details,
             http_status=500,
-            **kwargs,
+            **kwargs
         )
 
 
 class ModelNotFoundError(ModelError):
     """Error raised when a model is not found."""
 
-<<<<<<< HEAD
-    def __init__(self, message: str, model_id: Optional[str] = None, **kwargs):
-=======
     def __init__(
         self,
         message: str,
         model_id: Optional[str] = None,
         **kwargs
     ):
->>>>>>> 8a0e4741
         """
         Initialize the model not found error.
 
@@ -240,23 +219,19 @@
             message=message,
             model_id=model_id,
             http_status=404,
-            **kwargs,
+            **kwargs
         )
 
 
 class ModelLoadError(ModelError):
     """Error raised when a model fails to load."""
 
-<<<<<<< HEAD
-    def __init__(self, message: str, model_id: Optional[str] = None, **kwargs):
-=======
     def __init__(
         self,
         message: str,
         model_id: Optional[str] = None,
         **kwargs
     ):
->>>>>>> 8a0e4741
         """
         Initialize the model load error.
 
@@ -265,9 +240,6 @@
             model_id: ID of the model that failed to load
             **kwargs: Additional arguments to pass to the base class
         """
-<<<<<<< HEAD
-        super().__init__(message=message, model_id=model_id, code="model_load_error", **kwargs)
-=======
         # Only set code if it's not already provided in kwargs
         if 'code' not in kwargs:
             kwargs['code'] = "model_load_error"
@@ -277,22 +249,17 @@
             model_id=model_id,
             **kwargs
         )
->>>>>>> 8a0e4741
 
 
 class ModelInferenceError(ModelError):
     """Error raised when model inference fails."""
 
-<<<<<<< HEAD
-    def __init__(self, message: str, model_id: Optional[str] = None, **kwargs):
-=======
     def __init__(
         self,
         message: str,
         model_id: Optional[str] = None,
         **kwargs
     ):
->>>>>>> 8a0e4741
         """
         Initialize the model inference error.
 
@@ -301,9 +268,6 @@
             model_id: ID of the model that failed during inference
             **kwargs: Additional arguments to pass to the base class
         """
-<<<<<<< HEAD
-        super().__init__(message=message, model_id=model_id, code="model_inference_error", **kwargs)
-=======
         # Only set code if it's not already provided in kwargs
         if 'code' not in kwargs:
             kwargs['code'] = "model_inference_error"
@@ -348,7 +312,6 @@
             details=details,
             **kwargs
         )
->>>>>>> 8a0e4741
 
 
 class ModelDownloadError(ModelError):
@@ -359,7 +322,7 @@
         message: str,
         model_id: Optional[str] = None,
         source: Optional[str] = None,
-        **kwargs,
+        **kwargs
     ):
         """
         Initialize the model download error.
@@ -374,36 +337,28 @@
         if source:
             details["source"] = source
 
-<<<<<<< HEAD
-=======
         # Only set code if it's not already provided in kwargs
         if 'code' not in kwargs:
             kwargs['code'] = "model_download_error"
 
->>>>>>> 8a0e4741
         super().__init__(
             message=message,
             model_id=model_id,
             details=details,
-            **kwargs,
+            **kwargs
         )
 
 
 # Monetization Errors
-
 
 class MonetizationError(BaseError):
     """Base class for all monetization-related errors."""
 
-<<<<<<< HEAD
-    def __init__(self, message: str, **kwargs):
-=======
-    def __init__(
-        self,
-        message: str,
-        **kwargs
-    ):
->>>>>>> 8a0e4741
+    def __init__(
+        self,
+        message: str,
+        **kwargs
+    ):
         """
         Initialize the monetization error.
 
@@ -411,9 +366,6 @@
             message: Human-readable error message
             **kwargs: Additional arguments to pass to the base class
         """
-<<<<<<< HEAD
-        super().__init__(message=message, code="monetization_error", http_status=500, **kwargs)
-=======
         # Only set code if it's not already provided in kwargs
         if 'code' not in kwargs:
             kwargs['code'] = "monetization_error"
@@ -423,7 +375,6 @@
             http_status=500,
             **kwargs
         )
->>>>>>> 8a0e4741
 
 
 class SubscriptionError(MonetizationError):
@@ -434,7 +385,7 @@
         message: str,
         subscription_id: Optional[str] = None,
         user_id: Optional[str] = None,
-        **kwargs,
+        **kwargs
     ):
         """
         Initialize the subscription error.
@@ -451,9 +402,6 @@
         if user_id:
             details["user_id"] = user_id
 
-<<<<<<< HEAD
-        super().__init__(message=message, code="subscription_error", details=details, **kwargs)
-=======
         # Only set code if it's not already provided in kwargs
         if 'code' not in kwargs:
             kwargs['code'] = "subscription_error"
@@ -463,7 +411,6 @@
             details=details,
             **kwargs
         )
->>>>>>> 8a0e4741
 
 
 class PaymentError(MonetizationError):
@@ -474,7 +421,7 @@
         message: str,
         transaction_id: Optional[str] = None,
         payment_method: Optional[str] = None,
-        **kwargs,
+        **kwargs
     ):
         """
         Initialize the payment error.
@@ -491,9 +438,6 @@
         if payment_method:
             details["payment_method"] = payment_method
 
-<<<<<<< HEAD
-        super().__init__(message=message, code="payment_error", details=details, **kwargs)
-=======
         # Only set code if it's not already provided in kwargs
         if 'code' not in kwargs:
             kwargs['code'] = "payment_error"
@@ -503,24 +447,18 @@
             details=details,
             **kwargs
         )
->>>>>>> 8a0e4741
 
 
 # Niche Analysis Errors
-
 
 class NicheAnalysisError(BaseError):
     """Base class for all niche analysis-related errors."""
 
-<<<<<<< HEAD
-    def __init__(self, message: str, **kwargs):
-=======
-    def __init__(
-        self,
-        message: str,
-        **kwargs
-    ):
->>>>>>> 8a0e4741
+    def __init__(
+        self,
+        message: str,
+        **kwargs
+    ):
         """
         Initialize the niche analysis error.
 
@@ -528,9 +466,6 @@
             message: Human-readable error message
             **kwargs: Additional arguments to pass to the base class
         """
-<<<<<<< HEAD
-        super().__init__(message=message, code="niche_analysis_error", http_status=500, **kwargs)
-=======
         # Only set code if it's not already provided in kwargs
         if 'code' not in kwargs:
             kwargs['code'] = "niche_analysis_error"
@@ -540,22 +475,17 @@
             http_status=500,
             **kwargs
         )
->>>>>>> 8a0e4741
 
 
 class MarketAnalysisError(NicheAnalysisError):
     """Error raised when market analysis fails."""
 
-<<<<<<< HEAD
-    def __init__(self, message: str, segment: Optional[str] = None, **kwargs):
-=======
     def __init__(
         self,
         message: str,
         segment: Optional[str] = None,
         **kwargs
     ):
->>>>>>> 8a0e4741
         """
         Initialize the market analysis error.
 
@@ -568,9 +498,6 @@
         if segment:
             details["segment"] = segment
 
-<<<<<<< HEAD
-        super().__init__(message=message, code="market_analysis_error", details=details, **kwargs)
-=======
         # Only set code if it's not already provided in kwargs
         if 'code' not in kwargs:
             kwargs['code'] = "market_analysis_error"
@@ -580,22 +507,17 @@
             details=details,
             **kwargs
         )
->>>>>>> 8a0e4741
 
 
 class OpportunityScoringError(NicheAnalysisError):
     """Error raised when opportunity scoring fails."""
 
-<<<<<<< HEAD
-    def __init__(self, message: str, niche: Optional[str] = None, **kwargs):
-=======
     def __init__(
         self,
         message: str,
         niche: Optional[str] = None,
         **kwargs
     ):
->>>>>>> 8a0e4741
         """
         Initialize the opportunity scoring error.
 
@@ -608,10 +530,6 @@
         if niche:
             details["niche"] = niche
 
-<<<<<<< HEAD
-        super().__init__(
-            message=message, code="opportunity_scoring_error", details=details, **kwargs
-=======
         # Only set code if it's not already provided in kwargs
         if 'code' not in kwargs:
             kwargs['code'] = "opportunity_scoring_error"
@@ -620,25 +538,19 @@
             message=message,
             details=details,
             **kwargs
->>>>>>> 8a0e4741
         )
 
 
 # Agent Team Errors
-
 
 class AgentTeamError(BaseError):
     """Base class for all agent team-related errors."""
 
-<<<<<<< HEAD
-    def __init__(self, message: str, **kwargs):
-=======
-    def __init__(
-        self,
-        message: str,
-        **kwargs
-    ):
->>>>>>> 8a0e4741
+    def __init__(
+        self,
+        message: str,
+        **kwargs
+    ):
         """
         Initialize the agent team error.
 
@@ -646,9 +558,6 @@
             message: Human-readable error message
             **kwargs: Additional arguments to pass to the base class
         """
-<<<<<<< HEAD
-        super().__init__(message=message, code="agent_team_error", http_status=500, **kwargs)
-=======
         # Only set code if it's not already provided in kwargs
         if 'code' not in kwargs:
             kwargs['code'] = "agent_team_error"
@@ -658,22 +567,17 @@
             http_status=500,
             **kwargs
         )
->>>>>>> 8a0e4741
 
 
 class AgentError(AgentTeamError):
     """Error raised when an agent operation fails."""
 
-<<<<<<< HEAD
-    def __init__(self, message: str, agent_name: Optional[str] = None, **kwargs):
-=======
     def __init__(
         self,
         message: str,
         agent_name: Optional[str] = None,
         **kwargs
     ):
->>>>>>> 8a0e4741
         """
         Initialize the agent error.
 
@@ -686,9 +590,6 @@
         if agent_name:
             details["agent_name"] = agent_name
 
-<<<<<<< HEAD
-        super().__init__(message=message, code="agent_error", details=details, **kwargs)
-=======
         # Only set code if it's not already provided in kwargs
         if 'code' not in kwargs:
             kwargs['code'] = "agent_error"
@@ -698,24 +599,18 @@
             details=details,
             **kwargs
         )
->>>>>>> 8a0e4741
 
 
 # Marketing Errors
-
 
 class MarketingError(BaseError):
     """Base class for all marketing-related errors."""
 
-<<<<<<< HEAD
-    def __init__(self, message: str, **kwargs):
-=======
-    def __init__(
-        self,
-        message: str,
-        **kwargs
-    ):
->>>>>>> 8a0e4741
+    def __init__(
+        self,
+        message: str,
+        **kwargs
+    ):
         """
         Initialize the marketing error.
 
@@ -723,9 +618,6 @@
             message: Human-readable error message
             **kwargs: Additional arguments to pass to the base class
         """
-<<<<<<< HEAD
-        super().__init__(message=message, code="marketing_error", http_status=500, **kwargs)
-=======
         # Only set code if it's not already provided in kwargs
         if 'code' not in kwargs:
             kwargs['code'] = "marketing_error"
@@ -735,22 +627,17 @@
             http_status=500,
             **kwargs
         )
->>>>>>> 8a0e4741
 
 
 class StrategyGenerationError(MarketingError):
     """Error raised when strategy generation fails."""
 
-<<<<<<< HEAD
-    def __init__(self, message: str, strategy_type: Optional[str] = None, **kwargs):
-=======
     def __init__(
         self,
         message: str,
         strategy_type: Optional[str] = None,
         **kwargs
     ):
->>>>>>> 8a0e4741
         """
         Initialize the strategy generation error.
 
@@ -763,10 +650,6 @@
         if strategy_type:
             details["strategy_type"] = strategy_type
 
-<<<<<<< HEAD
-        super().__init__(
-            message=message, code="strategy_generation_error", details=details, **kwargs
-=======
         # Only set code if it's not already provided in kwargs
         if 'code' not in kwargs:
             kwargs['code'] = "strategy_generation_error"
@@ -775,25 +658,19 @@
             message=message,
             details=details,
             **kwargs
->>>>>>> 8a0e4741
         )
 
 
 # UI Errors
-
 
 class UIError(BaseError):
     """Base class for all UI-related errors."""
 
-<<<<<<< HEAD
-    def __init__(self, message: str, **kwargs):
-=======
-    def __init__(
-        self,
-        message: str,
-        **kwargs
-    ):
->>>>>>> 8a0e4741
+    def __init__(
+        self,
+        message: str,
+        **kwargs
+    ):
         """
         Initialize the UI error.
 
@@ -801,9 +678,6 @@
             message: Human-readable error message
             **kwargs: Additional arguments to pass to the base class
         """
-<<<<<<< HEAD
-        super().__init__(message=message, code="ui_error", http_status=500, **kwargs)
-=======
         # Only set code if it's not already provided in kwargs
         if 'code' not in kwargs:
             kwargs['code'] = "ui_error"
@@ -813,7 +687,6 @@
             http_status=500,
             **kwargs
         )
->>>>>>> 8a0e4741
 
 
 class APIError(UIError):
@@ -824,7 +697,7 @@
         message: str,
         endpoint: Optional[str] = None,
         method: Optional[str] = None,
-        **kwargs,
+        **kwargs
     ):
         """
         Initialize the API error.
@@ -841,9 +714,6 @@
         if method:
             details["method"] = method
 
-<<<<<<< HEAD
-        super().__init__(message=message, code="api_error", details=details, **kwargs)
-=======
         # Only set code if it's not already provided in kwargs
         if 'code' not in kwargs:
             kwargs['code'] = "api_error"
@@ -853,22 +723,17 @@
             details=details,
             **kwargs
         )
->>>>>>> 8a0e4741
 
 
 # Error handling utilities
-
 
 def handle_exception(
     exception: Exception,
     log_level: int = logging.ERROR,
     reraise: bool = True,
     error_class: Type[BaseError] = BaseError,
-<<<<<<< HEAD
-=======
     message: Optional[str] = None,
     **kwargs
->>>>>>> 8a0e4741
 ) -> BaseError:
     """
     Handle an exception by converting it to a custom error and logging it.
@@ -878,11 +743,8 @@
         log_level: Logging level
         reraise: Whether to reraise the exception
         error_class: Custom error class to use
-<<<<<<< HEAD
-=======
         message: Optional custom error message (overrides the exception message)
         **kwargs: Additional arguments to pass to the error class constructor
->>>>>>> 8a0e4741
 
     Returns:
         Custom error instance
@@ -898,15 +760,11 @@
         return exception
 
     # Create a custom error from the exception
-<<<<<<< HEAD
-    error = error_class(message=str(exception), original_exception=exception)
-=======
     error = error_class(
         message=message if message is not None else str(exception),
         original_exception=exception,
         **kwargs
     )
->>>>>>> 8a0e4741
 
     # Log the error
     error.log(log_level)
@@ -933,7 +791,9 @@
 
     # Convert standard exception to BaseError
     base_error = BaseError(
-        message=str(error), code=error.__class__.__name__, original_exception=error
+        message=str(error),
+        code=error.__class__.__name__,
+        original_exception=error
     )
 
     return base_error.to_dict()