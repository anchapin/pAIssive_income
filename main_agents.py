--- conflicted
+++ resolved
@@ -196,11 +196,7 @@
             user_id = "default_user"
             logger.warning("No user_id provided, using 'default_user'")
 
-<<<<<<< HEAD
-        logger.info("Creating memory-enhanced agents with user_id: %s", user_id)
-=======
         logger.info(f"Creating memory-enhanced agents with user_id: {user_id}")
->>>>>>> 8d58e459
         data_gatherer = MemoryEnhancedDataGathererAgent(
             name="data_gatherer", user_id=user_id
         )
