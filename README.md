# pAIssive Income

[![codecov](https://codecov.io/gh/anchapin/pAIssive_income/branch/main/graph/badge.svg)](https://codecov.io/gh/anchapin/pAIssive_income)
[![Build Status](https://github.com/anchapin/pAIssive_income/actions/workflows/ci.yml/badge.svg)](https://github.com/anchapin/pAIssive_income/actions/workflows/ci.yml)
[![Coverage Status](https://coveralls.io/repos/github/anchapin/pAIssive_income/badge.svg?branch=main)](https://coveralls.io/github/anchapin/pAIssive_income?branch=main)

<<<<<<< HEAD
Framework for generating passive income by utilizing a team of AI agents to create niche software and AI bots for customers.
=======
## Features

- **AI Agent Team**: Utilize a team of AI agents to generate niche software and AI bots
- **CrewAI Integration**: Use CrewAI to create and manage AI agent teams
- **CopilotKit Integration**: Add AI copilot features to the React frontend
- **Multi-Chain Protocol (MCP) Support**: Connect to various AI providers through a unified interface
  - *Note: As of May 2025, the unused `mcp-use` dependency has been removed while maintaining full MCP functionality via the `modelcontextprotocol` package*
- **mem0 Memory Integration**: Enhance agents with persistent memory capabilities

**pAIssive Income** is a modular, extensible platform for AI-powered content generation, market analysis, monetization, and automation. It combines advanced AI models, multi-agent orchestration, and robust APIs with a focus on developer experience and security.

---

## 🚀 Quick Start

- **Getting Started:**
  See [docs/00_introduction/02_getting_started.md](docs/00_introduction/02_getting_started.md) for installation and setup instructions.
>>>>>>> 2c43a749

---

## 📚 Documentation

- **Project Overview & User Guide**: [docs/00_introduction/01_overview.md](docs/00_introduction/01_overview.md)
- **Quick Start**: [docs/00_introduction/02_getting_started.md](docs/00_introduction/02_getting_started.md)
- **Developer Guide**: [docs/02_developer_guide/01_development_workflow.md](docs/02_developer_guide/01_development_workflow.md)
- **Contributing**: [CONTRIBUTING.md](CONTRIBUTING.md)
- **Security**: [docs/04_security_and_compliance/01_security_overview.md](docs/04_security_and_compliance/01_security_overview.md)
- **FAQ/Troubleshooting**: [docs/07_troubleshooting_and_faq/faq.md](docs/07_troubleshooting_and_faq/faq.md)
- **Changelog**: [docs/changelog.md](docs/changelog.md)

Full documentation and advanced usage are organized in [docs/](docs/).

---

## 🛠️ Minimal Agent & Tool Registry Demo

A minimal demonstration script is provided to show how an agent can pick and use tools (such as a calculator or text analyzer) via a simple registry.

**What the demo does:**
- Instantiates an `ArtistAgent`
- Lists available tools
- Supports both example prompts and interactive mode
- Example mode: runs three prompts—one handled by the calculator, one by the text analyzer, one unhandled
- Interactive mode: enter your own prompts in a loop

**How to run:**
```bash
# Example-based demo (default)
python scripts/artist_demo.py

# Interactive mode (enter prompts manually)
python scripts/artist_demo.py -i
```

**Expected output:**
- The list of available tools (calculator, text_analyzer, etc.)
- The prompt that is sent to the agent
- The agent's output (e.g., calculation result, analysis, or a message indicating no tool can handle the prompt)

Example (output will vary by implementation):

```
=== ArtistAgent Tool Use Demo ===

Available tools:
  - calculator
  - text_analyzer
-----------------------------
Prompt: What is 12 * 8?
Agent output: 96
-----------------------------
Prompt: Analyze the sentiment of this phrase: 'This is a fantastic development!'
Agent output: Sentiment: positive | Words: 6 | Characters: 35 | Positive indicators: 1 | Negative indicators: 0
-----------------------------
Prompt: Translate hello to French
Agent output: No suitable tool found for this prompt.
```

**Note:**  
The agent and tool registry are easily extensible—new tools can be added with minimal code changes, allowing the agent to handle more types of tasks.

## 🤝 Contributing

<<<<<<< HEAD
We welcome contributions! Please see [CONTRIBUTING.md](CONTRIBUTING.md) and the [Developer Guide](docs/02_developer_guide/01_development_workflow.md) for guidelines.
=======
See [Development Workflow](docs/02_developer_guide/01_development_workflow.md) for contribution guidelines and coding standards.
Module-specific deep dives are in [docs/02_developer_guide/06_module_deep_dives/](docs/02_developer_guide/06_module_deep_dives/).

---

## 🔒 Security

Security policy, reporting, and compliance:
[docs/04_security_and_compliance/01_security_overview.md](docs/04_security_and_compliance/01_security_overview.md)
Historical fixes and audit notes: [docs/09_archive_and_notes/security_fixes_summaries.md](docs/09_archive_and_notes/security_fixes_summaries.md)

---

## 📝 License

See [LICENSE](LICENSE).

---


## JavaScript Testing and Coverage

This project enforces at least **80% code coverage** for JavaScript files using [nyc (Istanbul)](https://github.com/istanbuljs/nyc) and [Mocha](https://mochajs.org/).

### How to Run JavaScript Tests

Install dependencies (if not already done):

```sh
pnpm install
```

Run JavaScript tests and check coverage:

```sh
pnpm test
```

- If code coverage falls below 80%, the test run will fail.
- Coverage reports will be printed to the console and an HTML report will be generated in the `coverage/` directory (if running locally).

To generate a detailed lcov report:

```sh
pnpm coverage
```

**Coverage thresholds for statements, branches, functions, and lines are all set to 80%.**

You can find example JS source and tests in the `src/` directory.

---

## Writing Advanced JavaScript Tests (React Component Example)

For more complex JavaScript code, such as React components, you can write tests to verify rendering, user interaction, and state updates.

**Example: Testing a React Component with Mocha and Enzyme**

First, install additional test utilities:

```sh
pnpm add --save-dev enzyme enzyme-adapter-react-16 @wojtekmaj/enzyme-adapter-react-17
```

Example component (`src/Hello.js`):

```jsx
import React from 'react';

export function Hello({ name }) {
  return <div>Hello, {name}!</div>;
}
```

Example test (`src/Hello.test.js`):

```js
const React = require('react');
const { shallow, configure } = require('enzyme');
const Adapter = require('@wojtekmaj/enzyme-adapter-react-17');
const { Hello } = require('./Hello');

configure({ adapter: new Adapter() });

describe('Hello component', () => {
  it('renders the correct greeting', () => {
    const wrapper = shallow(<Hello name="World" />);
    if (!wrapper.text().includes('Hello, World!')) {
      throw new Error('Greeting not rendered correctly');
    }
  });
});
```

> **Tip:** For React projects, [Jest](https://jestjs.io/) with [React Testing Library](https://testing-library.com/docs/react-testing-library/intro/) is very popular and may offer a smoother setup for component and hook testing.

**Best Practices:**
- Test both rendering and user events/interactions.
- Mock API calls and external dependencies.
- Use coverage reports to identify untested code paths.
- Place tests next to source files or in a dedicated test directory.

---

## Dependency Updates (via Dependabot)

This project uses [Dependabot](https://docs.github.com/en/code-security/dependabot) to keep dependencies up-to-date for all major ecosystems:

- **JavaScript/Node (pnpm):** Updates to packages in `package.json`
- **Python:** Updates to packages in `requirements-ci.txt`, `requirements_filtered.txt`
- **Docker:** Updates to base images in `Dockerfile`, `main_Dockerfile`, and `ui/react_frontend/Dockerfile.dev`
- **GitHub Actions:** Updates to workflow actions in `.github/workflows/`

**How it works:**
- Dependabot will automatically open pull requests for version updates on a weekly schedule.
- PRs are labeled by ecosystem (e.g., `dependencies`, `javascript`, `python`, `docker`, `github-actions`).
- Some dependencies (e.g., `react`, `flask`, `pytest`) will not be updated for major releases automatically.

**Maintainer action:**
- Review Dependabot PRs promptly.
- Ensure CI/tests pass before merging.
- For major upgrades, review changelogs for breaking changes.

For more details, see `.github/dependabot.yml`.

> **Tip for maintainers:**
> Periodically review and adjust the `.github/dependabot.yml` configuration (update schedules, ignored dependencies, PR limits) to ensure it fits the project's evolving needs.

---

For any questions, see the [FAQ](docs/07_troubleshooting_and_faq/faq.md) or open an issue.

## Docker Compose Integration

> **Tip:** To enable advanced build graph features (Compose BuildKit Bake), set `COMPOSE_BAKE=true` in your `.env` file.
> This requires Docker Compose v2.10+ and will use the BuildKit bake engine for improved build performance and caching.

For more details on the Docker Compose integration and Compose Bake, see [DOCKER_COMPOSE.md](DOCKER_COMPOSE.md).

## CrewAI + CopilotKit Integration

This project includes integration with CrewAI and CopilotKit to enable powerful multi-agent AI features in the React frontend.

### Features

- **Agentic Chat**: Chat with AI copilots and call frontend tools
- **Human-in-the-Loop**: Collaborate with the AI, plan tasks, and decide actions interactively
- **Agentic/Generative UI**: Assign long-running tasks to agents and see real-time progress

### Usage

To use the CrewAI + CopilotKit integration:

1. Install the required dependencies:
   ```bash
   # Backend (CrewAI)
   pip install '.[agents]'

   # Frontend (CopilotKit)
   cd ui/react_frontend
   npm install
   ```

2. Start the application:
   ```bash
   # Using Docker Compose
   docker compose up --build

   # Or manually
   python app.py
   ```

For more details on the CrewAI + CopilotKit integration, see:
- [docs/CrewAI_CopilotKit_Integration.md](docs/CrewAI_CopilotKit_Integration.md) - Main integration guide
- [ui/react_frontend/CopilotKit_CrewAI.md](ui/react_frontend/CopilotKit_CrewAI.md) - Frontend implementation details
- [docs/examples/CrewAI_CopilotKit_Advanced_Examples.md](docs/examples/CrewAI_CopilotKit_Advanced_Examples.md) - Advanced usage examples

## mem0 Memory Integration

This project includes integration with [mem0](https://mem0.ai), a memory layer for AI agents that enables persistent memory capabilities across conversations and sessions.

### Features

- **Persistent Memory**: Agents remember user preferences, past interactions, and important information
- **Memory Search**: Retrieve relevant memories based on context and queries
- **Conversation Storage**: Store entire conversations for future reference
- **Memory-Enhanced Agents**: Both ADK and CrewAI agents are enhanced with memory capabilities

### Usage

To use the mem0 integration:

1. Install the required dependencies:
   ```bash
   pip install -r requirements.txt
   ```

2. Set your OpenAI API key (required by mem0):
   ```bash
   # Linux/macOS
   export OPENAI_API_KEY='your-api-key'

   # Windows (PowerShell)
   $env:OPENAI_API_KEY='your-api-key'

   # Windows (Command Prompt)
   set OPENAI_API_KEY=your-api-key
   ```

3. Use memory-enhanced agents in your code:
   ```python
   # For ADK agents
   from adk_demo.mem0_enhanced_adk_agents import MemoryEnhancedDataGathererAgent

   agent = MemoryEnhancedDataGathererAgent(name="DataGatherer", user_id="user123")

   # For CrewAI agents
   from agent_team.mem0_enhanced_agents import MemoryEnhancedCrewAIAgentTeam

   team = MemoryEnhancedCrewAIAgentTeam(user_id="user123")
   ```

For more details on the mem0 integration and best practices for combining mem0 with Retrieval-Augmented Generation (RAG):

- [README_mem0_integration.md](README_mem0_integration.md) – Main integration guide (now includes best practices for mem0 + RAG)
- [docs/mem0_rag_best_practices.md](docs/mem0_rag_best_practices.md) – Detailed guide on when and how to use mem0 and RAG, with examples
- [docs/README_mem0.md](docs/README_mem0.md) – Overview of mem0 investigation
- [docs/mem0_core_apis.md](docs/mem0_core_apis.md) – Documentation of mem0's core APIs

## 🚀 Getting Started

For installation, setup, and usage, see our [Getting Started Guide](docs/00_introduction/02_getting_started.md).

---

## 📚 Documentation

- [Project Overview](docs/00_introduction/01_overview.md)
- [Getting Started](docs/00_introduction/02_getting_started.md)
- [User Guide](docs/01_user_guide/01_application_ui_manual.md)
- [Developer Guide](docs/02_developer_guide/01_development_workflow.md)
- [API Reference](docs/02_developer_guide/05_api_reference/README.md)
- [Security & Compliance](docs/04_security_and_compliance/01_security_overview.md)
- [Troubleshooting & FAQ](docs/07_troubleshooting_and_faq/faq.md)
- [Contributing](CONTRIBUTING.md)
- [Changelog](docs/changelog.md)

For a full breakdown of directory structure and module deep dives, see [docs/00_introduction/03_project_structure.md](docs/00_introduction/03_project_structure.md) and [docs/02_developer_guide/06_module_deep_dives/README.md](docs/02_developer_guide/06_module_deep_dives/README.md).
>>>>>>> 2c43a749

---

## 🛡️ Security

See our [Security Policy](SECURITY.md) and [Security Overview](docs/04_security_and_compliance/01_security_overview.md).

---

## Agentic Reasoning Tests & Benchmarking

This project now includes advanced tests and benchmarking for agentic reasoning and tool use:

- **Agentic Reasoning Unit Tests:**
  - See `tests/test_artist_agent.py` for tests validating the ability of agents to select and use tools (such as the calculator) and to handle multi-step reasoning prompts.
- **Benchmarking:**
  - See `tests/performance/test_artist_agent_benchmark.py` for automated benchmarking of the ARTIST agent against other agent frameworks.
  - Benchmark results are output to `tests/performance/artist_agent_benchmark.md` after running the benchmark script.

These additions help ensure robust, measurable progress in agentic reasoning and tool integration in this codebase.

---

## 📝 License

<<<<<<< HEAD
See [LICENSE](LICENSE) for license details.
=======
See [LICENSE](LICENSE) for license details.

## Recent Changes

### uv and pnpm Implementation Updates
- Updated `.uv.toml` configuration with improved cache management, timeout settings, and parallel installation support
- Enhanced GitHub workflow configurations for better cross-platform compatibility
- Improved uv virtual environment handling and dependency management
>>>>>>> 2c43a749
<|MERGE_RESOLUTION|>--- conflicted
+++ resolved
@@ -4,9 +4,6 @@
 [![Build Status](https://github.com/anchapin/pAIssive_income/actions/workflows/ci.yml/badge.svg)](https://github.com/anchapin/pAIssive_income/actions/workflows/ci.yml)
 [![Coverage Status](https://coveralls.io/repos/github/anchapin/pAIssive_income/badge.svg?branch=main)](https://coveralls.io/github/anchapin/pAIssive_income?branch=main)
 
-<<<<<<< HEAD
-Framework for generating passive income by utilizing a team of AI agents to create niche software and AI bots for customers.
-=======
 ## Features
 
 - **AI Agent Team**: Utilize a team of AI agents to generate niche software and AI bots
@@ -24,7 +21,6 @@
 
 - **Getting Started:**
   See [docs/00_introduction/02_getting_started.md](docs/00_introduction/02_getting_started.md) for installation and setup instructions.
->>>>>>> 2c43a749
 
 ---
 
@@ -91,9 +87,6 @@
 
 ## 🤝 Contributing
 
-<<<<<<< HEAD
-We welcome contributions! Please see [CONTRIBUTING.md](CONTRIBUTING.md) and the [Developer Guide](docs/02_developer_guide/01_development_workflow.md) for guidelines.
-=======
 See [Development Workflow](docs/02_developer_guide/01_development_workflow.md) for contribution guidelines and coding standards.
 Module-specific deep dives are in [docs/02_developer_guide/06_module_deep_dives/](docs/02_developer_guide/06_module_deep_dives/).
 
@@ -232,7 +225,7 @@
 > **Tip:** To enable advanced build graph features (Compose BuildKit Bake), set `COMPOSE_BAKE=true` in your `.env` file.
 > This requires Docker Compose v2.10+ and will use the BuildKit bake engine for improved build performance and caching.
 
-For more details on the Docker Compose integration and Compose Bake, see [DOCKER_COMPOSE.md](DOCKER_COMPOSE.md).
+For more details on the Docker Compose integration and Compose Bake, see [docs/03_devops_and_cicd/DOCKER_COMPOSE.md](docs/03_devops_and_cicd/DOCKER_COMPOSE.md).
 
 ## CrewAI + CopilotKit Integration
 
@@ -319,7 +312,7 @@
 
 For more details on the mem0 integration and best practices for combining mem0 with Retrieval-Augmented Generation (RAG):
 
-- [README_mem0_integration.md](README_mem0_integration.md) – Main integration guide (now includes best practices for mem0 + RAG)
+- [docs/05_sdk_and_integrations/mem0_integration.md](docs/05_sdk_and_integrations/mem0_integration.md) – Main integration guide (now includes best practices for mem0 + RAG)
 - [docs/mem0_rag_best_practices.md](docs/mem0_rag_best_practices.md) – Detailed guide on when and how to use mem0 and RAG, with examples
 - [docs/README_mem0.md](docs/README_mem0.md) – Overview of mem0 investigation
 - [docs/mem0_core_apis.md](docs/mem0_core_apis.md) – Documentation of mem0's core APIs
@@ -343,7 +336,6 @@
 - [Changelog](docs/changelog.md)
 
 For a full breakdown of directory structure and module deep dives, see [docs/00_introduction/03_project_structure.md](docs/00_introduction/03_project_structure.md) and [docs/02_developer_guide/06_module_deep_dives/README.md](docs/02_developer_guide/06_module_deep_dives/README.md).
->>>>>>> 2c43a749
 
 ---
 
@@ -369,9 +361,6 @@
 
 ## 📝 License
 
-<<<<<<< HEAD
-See [LICENSE](LICENSE) for license details.
-=======
 See [LICENSE](LICENSE) for license details.
 
 ## Recent Changes
@@ -379,5 +368,4 @@
 ### uv and pnpm Implementation Updates
 - Updated `.uv.toml` configuration with improved cache management, timeout settings, and parallel installation support
 - Enhanced GitHub workflow configurations for better cross-platform compatibility
-- Improved uv virtual environment handling and dependency management
->>>>>>> 2c43a749
+- Improved uv virtual environment handling and dependency management