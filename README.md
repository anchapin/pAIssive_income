# pAIssive Income

<<<<<<< HEAD
A comprehensive framework for developing and monetizing niche AI agents to generate passive income through subscription-based software tools powered by local AI models.

---

## TL;DR Quickstart

1. **Clone the repo and enter it:**
   ```bash
   git clone https://github.com/anchapin/pAIssive_income.git
   cd pAIssive_income
   ```
2. **Set up Python environment and install dependencies:**
   (Requires Python 3.8+)
   ```bash
   # On Windows
   scripts\recreate_venv.bat

   # On Unix/Linux
   ./scripts/recreate_venv.sh
   ```
   Or manually:
   ```bash
   python -m venv .venv
   source .venv/bin/activate  # Or: .venv\Scripts\activate (Windows)
   pip install -r requirements.txt
   pip install -r requirements-dev.txt
   pip install -e .
   ```
3. **Set up pre-commit hooks for code quality:**
   ```bash
   pip install pre-commit
   pre-commit install
   ```
4. **Start the modern web UI (requires Node.js 14+ and npm):**
   ```bash
   python ui/run_ui.py
   ```
   If your browser doesn't open, visit [http://localhost:3000](http://localhost:3000).
5. **Run all tests (unit, integration, frontend):**
   See the "Running Tests" section below.

---

## Overview

This project provides a structured approach to creating specialized AI-powered software tools that solve specific problems for targeted user groups. By focusing on niche markets with specific needs, these tools can provide high value to users while generating recurring subscription revenue.

The framework uses a team of specialized AI agents that collaborate to identify profitable niches, develop solutions, create monetization strategies, and market the products to target users.

## Project Structure

- **Agent Team**: A team of specialized AI agents that collaborate on different aspects of the product development and monetization process.
- **Niche Analysis**: Tools and methodologies for identifying profitable niches and user pain points.
- **Tool Templates**: Development templates for creating AI-powered software solutions.
- **Monetization**: Subscription models and pricing strategies for maximizing recurring revenue.
- **Marketing**: Strategies for reaching target users and promoting the AI tools.
- **UI**: Web interface for interacting with the framework components.

## Agent Team

The project is built around a team of specialized AI agents:

1. **Research Agent**: Identifies market opportunities and user needs in specific niches.
2. **Developer Agent**: Creates AI-powered software solutions to address identified needs.
3. **Monetization Agent**: Designs subscription models and pricing strategies.
4. **Marketing Agent**: Develops strategies for reaching and engaging target users.
5. **Feedback Agent**: Gathers and analyzes user feedback for product improvement.

## Key Features

- **Niche Identification**: Sophisticated analysis tools to identify profitable niches with specific user problems that can be solved with AI.
- **Problem Analysis**: Detailed analysis of user problems and pain points to ensure solutions address real needs.
- **Solution Design**: Templates and frameworks for designing AI-powered software solutions.
- **Monetization Strategy**: Subscription models and pricing strategies optimized for recurring revenue.
- **Marketing Plan**: Comprehensive marketing strategies tailored to each niche and target user group.
- **Feedback Loop**: Tools for gathering and analyzing user feedback to continuously improve products.

## Example Niches

The framework has identified several promising niches for AI-powered tools:

1. **YouTube Script Generator**: AI tools to help YouTube creators write engaging scripts faster.
2. **Study Note Generator**: AI tools to help students create comprehensive study notes from lectures.
3. **Freelance Proposal Writer**: AI tools to help freelancers write compelling client proposals.
4. **Property Description Generator**: AI tools to help real estate agents write compelling property descriptions.
5. **Inventory Management for Small E-commerce**: AI tools to help small e-commerce businesses manage inventory efficiently.

## Getting Started

This repository contains a summary of the project and high-level information. The main onboarding guide, including development setup, installation, and usage details, is maintained in the documentation directory for consistency and easier updates.

If you are new to this project, start here:
- [Getting Started Guide](docs/getting-started.md)

For quick reference, the following topics are included in the full guide:
- Development environment setup (Python, Node, etc.)
- Installing dependencies
- Running and developing with the framework
- Using the CLI and web UI
- Pre-commit hooks and code quality
- Linting, syntax fixes, and CI workflows

**Note:** This README is intentionally concise. See the documentation for complete and up-to-date instructions.

---

## Running Tests

The project includes Python and JavaScript/TypeScript tests.

### Python Unit/Integration Tests

From the repo root, after environment setup:
```bash
pytest
# or
python -m pytest
```

### Frontend End-to-End (E2E) Tests

> **Requires:** Node.js 14+, npm, and the UI dev server running at `http://localhost:3000`

1. Install Playwright and its browsers (first time only):
   ```bash
   cd ui/react_frontend
   npm install
   npx playwright install
   ```

2. Run all E2E tests:
   ```bash
   npx playwright test
   ```

3. See `ui/react_frontend/tests/e2e/` for sample E2E tests.
   To run a specific test:
   ```bash
   npx playwright test tests/e2e/niche_analysis.spec.ts
   ```

Test output and screenshots will appear in the Playwright reports directory.

---

## Example Output

Running the main script generates a complete project plan including:

- Niche analysis with opportunity scores
- Detailed user problem analysis
- Solution design with features and architecture
- Monetization strategy with subscription tiers and revenue projections
- Marketing plan with user personas and channel strategies

## Requirements

- Python 3.8+
- Node.js 14.0+ (for modern UI and frontend tests)
- npm (comes with Node.js)
- Dependencies listed in each module's README

## Code Style and Formatting

The project enforces consistent code style and formatting through pre-commit hooks and automated tools. Here are the key formatting guidelines and tools:

### Common Formatting Issues to Watch For

- Trailing whitespace at the end of lines
- Missing newline at end of files
- Inconsistent indentation (use 4 spaces, not tabs)
- Type annotation issues caught by MyPy
- Ruff linting violations (see .ruff.toml for rules)

### Using Pre-commit Hooks

The project uses pre-commit hooks to automatically check and fix common issues. The hooks are installed automatically when setting up the development environment, but you can also install them manually:

```bash
pip install pre-commit
pre-commit install
```

To run all pre-commit hooks manually on all files:

```bash
# Using the provided scripts (recommended)
# On Windows
run_pre_commit.bat

# On Unix/Linux
./run_pre_commit.sh

# Or manually
pre-commit run --all-files
```

To run specific hooks:

```bash
pre-commit run trailing-whitespace --all-files
pre-commit run ruff --all-files
```

### Local Linting Commands

Use these commands to check and fix linting issues:

1. Check for issues without fixing:

```bash
scripts\lint_check.bat  # Windows
./scripts/lint_check.sh  # Unix/Linux
```

1. Fix issues automatically:

```bash
python fix_all_issues_final.py
```

1. Run specific checks:

```bash
scripts\lint_check.bat --ruff  # Run only Ruff
scripts\lint_check.bat --mypy  # Run only MyPy
```

### Code Formatter Configuration

- **Ruff**: The project uses Ruff for both linting and formatting. Configuration is in `.ruff.toml`
- **MyPy**: Type checking configuration is in `mypy.ini`
- **Pre-commit**: Hook configuration is in `.pre-commit-config.yaml`

All configuration files are version controlled to ensure consistent formatting across the project.

## Configuration & Environment

- Most features work out-of-the-box.
- No secrets or special environment variables are required for basic functionality.
- For advanced features, see the relevant module's README.

---

## Claude Agentic Coding Best Practices

This project follows [Claude Agentic Coding Best Practices](claude_coding_best_practices.md) for safe, reliable, and auditable automation. All contributors are expected to review and adhere to these standards.

Key principles include:
- Explicit state and input/output handling
- Modular, testable decomposition
- Strong input validation
- Deterministic, auditable steps
- Idempotency and recovery
- Human oversight and review
- Comprehensive documentation
- Unit/integration testing (including edge/failure modes)
- Security and permissions best practices

See [claude_coding_best_practices.md](claude_coding_best_practices.md) for the full checklist and details. Please review this document before submitting changes or pull requests.

## Documentation

The project includes comprehensive API documentation that can be built from source:

1. Navigate to the docs_source directory:

   ```bash
   cd docs_source
   ```

2. Generate the API documentation from source code:

   ```bash
   python generate_api_docs.py
=======
**Documentation for this project has been centralized. Please see the [docs/](docs/) directory for all onboarding, development, deployment, security, and contribution information.**
>>>>>>> 31bea15f
<|MERGE_RESOLUTION|>--- conflicted
+++ resolved
@@ -1,7 +1,8 @@
 # pAIssive Income
 
-<<<<<<< HEAD
 A comprehensive framework for developing and monetizing niche AI agents to generate passive income through subscription-based software tools powered by local AI models.
+
+> **Note:** Documentation for this project has been centralized. Please see the [docs/](docs/) directory for additional onboarding, development, deployment, security, and contribution information.
 
 ---
 
@@ -276,6 +277,4 @@
 
    ```bash
    python generate_api_docs.py
-=======
-**Documentation for this project has been centralized. Please see the [docs/](docs/) directory for all onboarding, development, deployment, security, and contribution information.**
->>>>>>> 31bea15f
+   ```