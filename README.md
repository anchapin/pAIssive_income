# pAIssive Income

[![codecov](https://codecov.io/gh/anchapin/pAIssive_income/branch/main/graph/badge.svg)](https://codecov.io/gh/anchapin/pAIssive_income)

> **CI will fail if coverage drops compared to the base branch (enforced by Codecov).**
>
> **Pull Requests will receive automated coverage comments from the [Codecov](https://about.codecov.io/) bot when Codecov integration is enabled for your repository.**

Framework for generating passive income by utilizing a team of AI agents to generate niche software and AI bots for customers.

[![Build Status](https://github.com/anchapin/pAIssive_income/actions/workflows/ci.yml/badge.svg)](https://github.com/anchapin/pAIssive_income/actions/workflows/ci.yml)
[![Coverage Status](https://coveralls.io/repos/github/anchapin/pAIssive_income/badge.svg?branch=main)](https://coveralls.io/github/anchapin/pAIssive_income?branch=main)

## Features

- **AI Agent Team**: Utilize a team of AI agents to generate niche software and AI bots
- **CrewAI Integration**: Use CrewAI to create and manage AI agent teams
- **CopilotKit Integration**: Add AI copilot features to the React frontend
- **Multi-Chain Protocol (MCP) Support**: Connect to various AI providers through a unified interface
  - *Note: As of May 2025, the unused `mcp-use` dependency has been removed while maintaining full MCP functionality via the `modelcontextprotocol` package*
- **mem0 Memory Integration**: Enhance agents with persistent memory capabilities

**pAIssive Income** is a modular, extensible platform for AI-powered content generation, market analysis, monetization, and automation. It combines advanced AI models, multi-agent orchestration, and robust APIs with a focus on developer experience and security.

---

## 🚀 Quick Start

- **Getting Started:**
  See [docs/00_introduction/02_getting_started.md](docs/00_introduction/02_getting_started.md) for installation and setup instructions.

---

## 📚 Documentation

All project documentation is now centralized in [docs/](docs/):

- [Project Overview](docs/00_introduction/01_overview.md)
- [Getting Started](docs/00_introduction/02_getting_started.md)
- [User Guide](docs/01_user_guide/)
- [Developer Guide](docs/02_developer_guide/)
  - [Development Workflow & Contributing](docs/02_developer_guide/01_development_workflow.md)
  - [API Reference](docs/02_developer_guide/05_api_reference/)
  - [Module Deep Dives](docs/02_developer_guide/06_module_deep_dives/)
- [DevOps & CI/CD](docs/03_devops_and_cicd/)
- [Security & Compliance](docs/04_security_and_compliance/)
- [SDKs & Integrations](docs/05_sdk_and_integrations/)
- [Tooling & Scripts](docs/06_tooling_and_scripts/)
- [Troubleshooting & FAQ](docs/07_troubleshooting_and_faq/)
- [Team & Collaboration](docs/08_team_and_collaboration/)
- [Archive & Historical Notes](docs/09_archive_and_notes/)
- [Changelog](docs/changelog.md)

For a full directory map, see [docs/00_introduction/03_project_structure.md](docs/00_introduction/03_project_structure.md).

---

## 🤝 Contributing

See [Development Workflow](docs/02_developer_guide/01_development_workflow.md) for contribution guidelines and coding standards.
Module-specific deep dives are in [docs/02_developer_guide/06_module_deep_dives/](docs/02_developer_guide/06_module_deep_dives/).

---

## 🔒 Security

Security policy, reporting, and compliance:
[docs/04_security_and_compliance/01_security_overview.md](docs/04_security_and_compliance/01_security_overview.md)
Historical fixes and audit notes: [docs/09_archive_and_notes/security_fixes_summaries.md](docs/09_archive_and_notes/security_fixes_summaries.md)

---

## 📝 License

See [LICENSE](LICENSE).

---


## JavaScript Testing and Coverage

This project enforces at least **80% code coverage** for JavaScript files using [nyc (Istanbul)](https://github.com/istanbuljs/nyc) and [Mocha](https://mochajs.org/).

### How to Run JavaScript Tests

Install dependencies (if not already done):

```sh
pnpm install
```

Run JavaScript tests and check coverage:

```sh
pnpm test
```

- If code coverage falls below 80%, the test run will fail.
- Coverage reports will be printed to the console and an HTML report will be generated in the `coverage/` directory (if running locally).

To generate a detailed lcov report:

```sh
pnpm coverage
```

**Coverage thresholds for statements, branches, functions, and lines are all set to 80%.**

You can find example JS source and tests in the `src/` directory.

---

## Writing Advanced JavaScript Tests (React Component Example)

For more complex JavaScript code, such as React components, you can write tests to verify rendering, user interaction, and state updates.

**Example: Testing a React Component with Mocha and Enzyme**

First, install additional test utilities:

```sh
pnpm add --save-dev enzyme enzyme-adapter-react-16 @wojtekmaj/enzyme-adapter-react-17
```

Example component (`src/Hello.js`):

```jsx
import React from 'react';

export function Hello({ name }) {
  return <div>Hello, {name}!</div>;
}
```

Example test (`src/Hello.test.js`):

```js
const React = require('react');
const { shallow, configure } = require('enzyme');
const Adapter = require('@wojtekmaj/enzyme-adapter-react-17');
const { Hello } = require('./Hello');

configure({ adapter: new Adapter() });

describe('Hello component', () => {
  it('renders the correct greeting', () => {
    const wrapper = shallow(<Hello name="World" />);
    if (!wrapper.text().includes('Hello, World!')) {
      throw new Error('Greeting not rendered correctly');
    }
  });
});
```

> **Tip:** For React projects, [Jest](https://jestjs.io/) with [React Testing Library](https://testing-library.com/docs/react-testing-library/intro/) is very popular and may offer a smoother setup for component and hook testing.

**Best Practices:**
- Test both rendering and user events/interactions.
- Mock API calls and external dependencies.
- Use coverage reports to identify untested code paths.
- Place tests next to source files or in a dedicated test directory.

---

## Dependency Updates (via Dependabot)

This project uses [Dependabot](https://docs.github.com/en/code-security/dependabot) to keep dependencies up-to-date for all major ecosystems:

- **JavaScript/Node (pnpm):** Updates to packages in `package.json`
- **Python:** Updates to packages in `requirements-ci.txt`, `requirements_filtered.txt`
- **Docker:** Updates to base images in `Dockerfile`, `main_Dockerfile`, and `ui/react_frontend/Dockerfile.dev`
- **GitHub Actions:** Updates to workflow actions in `.github/workflows/`

**How it works:**
- Dependabot will automatically open pull requests for version updates on a weekly schedule.
- PRs are labeled by ecosystem (e.g., `dependencies`, `javascript`, `python`, `docker`, `github-actions`).
- Some dependencies (e.g., `react`, `flask`, `pytest`) will not be updated for major releases automatically.

**Maintainer action:**
- Review Dependabot PRs promptly.
- Ensure CI/tests pass before merging.
- For major upgrades, review changelogs for breaking changes.

For more details, see `.github/dependabot.yml`.

> **Tip for maintainers:**
> Periodically review and adjust the `.github/dependabot.yml` configuration (update schedules, ignored dependencies, PR limits) to ensure it fits the project's evolving needs.

---

For any questions, see the [FAQ](docs/07_troubleshooting_and_faq/faq.md) or open an issue.

<<<<<<< HEAD
**pAIssive Income** is a modular, extensible platform for AI-powered content generation, market analysis, monetization, automation, and more. It features advanced agent orchestration, robust APIs, secure development practices, and a developer-friendly workflow. The project is organized for clarity, maintainability, and rapid onboarding.

## Docker Compose Integration

---
=======
## Docker Compose Integration
>>>>>>> c1853bee

> **Tip:** To enable advanced build graph features (Compose BuildKit Bake), set `COMPOSE_BAKE=true` in your `.env` file.
> This requires Docker Compose v2.10+ and will use the BuildKit bake engine for improved build performance and caching.

For more details on the Docker Compose integration and Compose Bake, see [DOCKER_COMPOSE.md](DOCKER_COMPOSE.md).

## CrewAI + CopilotKit Integration

This project includes integration with CrewAI and CopilotKit to enable powerful multi-agent AI features in the React frontend.

### Features

- **Agentic Chat**: Chat with AI copilots and call frontend tools
- **Human-in-the-Loop**: Collaborate with the AI, plan tasks, and decide actions interactively
- **Agentic/Generative UI**: Assign long-running tasks to agents and see real-time progress

### Usage

To use the CrewAI + CopilotKit integration:

1. Install the required dependencies:
   ```bash
   # Backend (CrewAI)
   pip install '.[agents]'

   # Frontend (CopilotKit)
   cd ui/react_frontend
   npm install
   ```

2. Start the application:
   ```bash
   # Using Docker Compose
   docker compose up --build

   # Or manually
   python app.py
   ```

For more details on the CrewAI + CopilotKit integration, see:
- [docs/CrewAI_CopilotKit_Integration.md](docs/CrewAI_CopilotKit_Integration.md) - Main integration guide
- [ui/react_frontend/CopilotKit_CrewAI.md](ui/react_frontend/CopilotKit_CrewAI.md) - Frontend implementation details
- [docs/examples/CrewAI_CopilotKit_Advanced_Examples.md](docs/examples/CrewAI_CopilotKit_Advanced_Examples.md) - Advanced usage examples

## mem0 Memory Integration

This project includes integration with [mem0](https://mem0.ai), a memory layer for AI agents that enables persistent memory capabilities across conversations and sessions.

### Features

- **Persistent Memory**: Agents remember user preferences, past interactions, and important information
- **Memory Search**: Retrieve relevant memories based on context and queries
- **Conversation Storage**: Store entire conversations for future reference
- **Memory-Enhanced Agents**: Both ADK and CrewAI agents are enhanced with memory capabilities

### Usage

To use the mem0 integration:

1. Install the required dependencies:
   ```bash
   pip install -r requirements.txt
   ```

2. Set your OpenAI API key (required by mem0):
   ```bash
   # Linux/macOS
   export OPENAI_API_KEY='your-api-key'

   # Windows (PowerShell)
   $env:OPENAI_API_KEY='your-api-key'

   # Windows (Command Prompt)
   set OPENAI_API_KEY=your-api-key
   ```

3. Use memory-enhanced agents in your code:
   ```python
   # For ADK agents
   from adk_demo.mem0_enhanced_adk_agents import MemoryEnhancedDataGathererAgent

   agent = MemoryEnhancedDataGathererAgent(name="DataGatherer", user_id="user123")

   # For CrewAI agents
   from agent_team.mem0_enhanced_agents import MemoryEnhancedCrewAIAgentTeam

   team = MemoryEnhancedCrewAIAgentTeam(user_id="user123")
   ```

For more details on the mem0 integration, see:
- [README_mem0_integration.md](README_mem0_integration.md) - Main integration guide
- [docs/README_mem0.md](docs/README_mem0.md) - Overview of mem0 investigation
- [docs/mem0_core_apis.md](docs/mem0_core_apis.md) - Documentation of mem0's core APIs

## 🚀 Getting Started

For installation, setup, and usage, see our [Getting Started Guide](docs/00_introduction/02_getting_started.md).

---

## 📚 Documentation

- [Project Overview](docs/00_introduction/01_overview.md)
- [Getting Started](docs/00_introduction/02_getting_started.md)
- [User Guide](docs/01_user_guide/01_application_ui_manual.md)
- [Developer Guide](docs/02_developer_guide/01_development_workflow.md)
- [API Reference](docs/02_developer_guide/05_api_reference/README.md)
- [Security & Compliance](docs/04_security_and_compliance/01_security_overview.md)
- [Troubleshooting & FAQ](docs/07_troubleshooting_and_faq/faq.md)
- [Contributing](CONTRIBUTING.md)
- [Changelog](docs/changelog.md)

For a full breakdown of directory structure and module deep dives, see [docs/00_introduction/03_project_structure.md](docs/00_introduction/03_project_structure.md) and [docs/02_developer_guide/06_module_deep_dives/README.md](docs/02_developer_guide/06_module_deep_dives/README.md).

---

## 🛡️ Security

See [Security Policy](SECURITY.md) and [Security Overview](docs/04_security_and_compliance/01_security_overview.md).

---

## 💡 Key Directories

- `ai_models/` — Model management and utilities
- `agent_team/` — CrewAI agent orchestration
- `api/` — API server and endpoints
- `docs/` — All documentation (user, developer, security, CI/CD, SDKs, etc.)
- `tests/` — Unit and integration tests

## Automated Dependency Updates

- [Dependabot](https://docs.github.com/en/code-security/dependabot) is enabled for Python, Node.js, Docker, and GitHub Actions dependencies. Update PRs are created automatically, including for the Python lockfile (`requirements.lock`).

## Vulnerability Scanning

- Security scanning runs automatically on pushes and pull requests:
  - Python: `pip-audit`, `safety`
  - Node.js: `npm audit`
  - Static analysis: `bandit`, `semgrep`, `pylint`
  - Container: `trivy`
  - Secret scanning: `gitleaks`

## GitHub Actions Secrets

The following secrets are used by GitHub Actions workflows:

- `DOCKERHUB_USERNAME`: Your Docker Hub username
- `DOCKERHUB_TOKEN`: Your Docker Hub access token (not your password)

These secrets are used for Docker Hub authentication to avoid rate limits when pulling images. Set these in your repository settings under Settings > Secrets and variables > Actions.

## Best Practices

- Regularly review and address Dependabot and security scan PRs.
- Regenerate the Python lockfile after any dependency updates.
- See `.github/workflows/security_scan.yml` for the full list of automated checks.

## Keeping Dependencies Healthy

- When adding or removing Python dependencies, update both `requirements.txt`/`requirements-dev.txt` and **regenerate `requirements.lock`** using `uv`.
- For Node.js, always use `pnpm install` for installation and let Dependabot update `pnpm-lock.yaml`.
- Review and merge Dependabot PRs and address security alerts promptly.

## Dependency Upgrade and Removal Workflow

This repository contains a summary of the project and high-level information. The main onboarding guide, including development setup, installation, and usage details, is maintained in the documentation directory for consistency and easier updates.

If you are new to this project, start here:

- [Getting Started Guide](docs/getting-started.md)

For quick reference, the following topics are included in the full guide:

- Development environment setup (Python, Node, etc.)
- Installing dependencies
- Running and developing with the framework
- Using the CLI and web UI
- Pre-commit hooks and code quality
- Linting, syntax fixes, and CI workflows

**Note:** This README is intentionally concise. See the documentation for complete and up-to-date instructions.

---

> **Summary:**
> - Use **`uv`** for all Python dependency and environment management.
> - Use **`pnpm`** for all Node.js/JavaScript/TypeScript dependencies and scripts.
> - Do **not** use `pip`, `venv`, `npm`, or `yarn` for any development or CI/CD steps.
> - For any questions, see the top of this document or ask a maintainer.

---

## Running Tests

The project includes Python and JavaScript/TypeScript tests with coverage requirements.

### Python Unit/Integration Tests

From the repo root, after environment setup:

```bash
# Run tests without coverage
pytest

# Run tests with coverage (will fail if coverage is below 80%)
python run_tests.py --with-coverage
```

### Frontend Unit Tests

From the frontend directory:

```bash
cd ui/react_frontend
pnpm install
pnpm run test:unit         # Run unit tests
pnpm run test:unit:coverage # Run unit tests with coverage (will fail if coverage is below 80%)
```

### Frontend End-to-End (E2E) Tests

> **Requires:** Node.js 16.10+ and [pnpm](https://pnpm.io/), and the UI dev server running at `http://localhost:3000`

1. Install Playwright and its browsers (first time only):

   ```bash
   cd ui/react_frontend
   pnpm install
   pnpm exec playwright install
   ```

2. Run all E2E tests:

   ```bash
   pnpm exec playwright test
   ```

3. See `ui/react_frontend/tests/e2e/` for sample E2E tests.
   To run a specific test:

   ```bash
   pnpm exec playwright test tests/e2e/niche_analysis.spec.ts
   ```

### Test Coverage Requirements

All code must maintain a minimum of 80% test coverage. This is enforced by:

- The GitHub Actions workflow in `.github/workflows/test-coverage.yml`
- The pytest configuration with `--cov-fail-under=80`
- The Vitest configuration with coverage thresholds

For more details, see [Test Coverage Workflow](docs/test-coverage-workflow.md).

Test output and screenshots will appear in the Playwright reports directory.

---

## Example Output

Running the main script generates a complete project plan including:

- Niche analysis with opportunity scores
- Detailed user problem analysis
- Solution design with features and architecture
- Monetization strategy with subscription tiers and revenue projections
- Marketing plan with user personas and channel strategies

## Requirements

- Python 3.8+
- [`uv`](https://github.com/astral-sh/uv) (Python package installer and resolver; **required for all Python environments/dependencies**)
  - Install via: `curl -LsSf https://astral.sh/uv/install.sh | sh`
  - If `curl` is unavailable, you may use `pip install uv` ONLY for initial installation.
- Node.js 16.10+ (**required for modern UI and frontend tests**)
- [`pnpm`](https://pnpm.io/) (**required for all Node.js/JavaScript/TypeScript dependencies**)
  - To install pnpm, use [Corepack](https://nodejs.org/api/corepack.html) (recommended; included with Node.js v16.10+):
    ```bash
    corepack enable
    ```
  - If Corepack is not available, you can bootstrap pnpm with npm:
    ```bash
    npm install -g pnpm
    ```
    > **Note:** Use npm only for this initial installation of pnpm. For all other package management tasks, use pnpm.
    > Refer to the [Corepack documentation](https://nodejs.org/api/corepack.html) for more details on managing package managers in Node.js.

- PostgreSQL 15+ (for database)
  The project uses PostgreSQL as the database backend. See [DATABASE.md](DATABASE.md) for setup and migration instructions.

- Dependencies listed in each module's README

## Code Style and Formatting

The project enforces consistent code style and formatting through pre-commit hooks and automated tools. Here are the key formatting guidelines and tools:

### IDE Setup

We recommend configuring your IDE or editor to use Ruff as the primary formatter for a smooth development experience. Configuration files are provided for VS Code, PyCharm, and other editors.

See the [IDE Setup Guide](docs/ide_setup.md) for detailed instructions on configuring your development environment.

### Logging Best Practices

The project follows specific logging best practices to ensure consistent and effective logging throughout the codebase. Key principles include:

- Always initialize loggers at the top of each module
- Use module-specific loggers with `__name__`
- Never use the root logger directly
- Use appropriate logging levels

See [Logging Best Practices](docs/logging-best-practices.md) for detailed guidelines and examples.

### Common Formatting Issues to Watch For

- Trailing whitespace at the end of lines
- Missing newline at end of files
- Inconsistent indentation (use 4 spaces, not tabs)
- Type annotation issues caught by MyPy
- Ruff linting violations (see .ruff.toml for rules)

### Ruff Linting

To ensure consistent code formatting and prevent CI pipeline failures:

1. Before committing changes, run Ruff locally to fix any formatting issues:

   ```bash
   ruff check . --fix
   ```

2. The CI pipeline has been configured to:
   - Automatically fix and commit Ruff formatting issues
   - Continue execution even if Ruff check-only mode finds issues

This helps maintain code quality while preventing pipeline failures due to formatting issues.

### Using Pre-commit Hooks

The project uses pre-commit hooks to automatically check and fix common issues. The hooks are installed automatically when setting up the development environment, but you can also install them manually:

```bash
uv pip install pre-commit
pre-commit install
```

To run all pre-commit hooks manually on all files:

```bash
# Using the provided scripts (recommended)
# On Windows
run_pre_commit.bat

# On Unix/Linux
./run_pre_commit.sh

# Or manually
pre-commit run --all-files
```

To run specific hooks:

```bash
pre-commit run trailing-whitespace --all-files
pre-commit run ruff --all-files
```

### Unified Workflow (Recommended)

We now provide a **unified entrypoint** for all code quality, linting, formatting, syntax, docstring, and security tasks.

**Use the Makefile for common developer tasks:**

```bash
make all           # Run all checks and fixes
make lint          # Lint codebase
make format        # Format codebase
make fix           # Run all automated code fixers
make docstring-fix # Fix docstring issues
make syntax-fix    # Fix syntax issues
make security      # Run security scans
make test          # Run all tests
make pre-commit    # Run all pre-commit checks
```

Or, run tasks directly with the unified CLI:

```bash
python scripts/manage_quality.py lint
python scripts/manage_quality.py fix
python scripts/manage_quality.py security-scan
# ...and more
```

The `.pre-commit-config.yaml` is configured to use this unified entrypoint for code quality hooks.

### Local Linting Commands

Use these commands to check and fix linting issues:

1. Check for issues without fixing:

```bash
scripts\lint_check.bat  # Windows
./scripts/lint_check.sh  # Unix/Linux
```

2. Fix issues automatically:

```bash
# Windows
fix_linting_issues.bat

# Unix/Linux
./fix_linting_issues.sh

# Or directly with Python
python fix_linting_issues.py
```

You can also fix specific files:

```bash
python fix_linting_issues.py path/to/file1.py path/to/file2.py
```

Or run with specific options:

```bash
python fix_linting_issues.py # No isort option needed
python fix_linting_issues.py --no-ruff   # Skip Ruff linter
python fix_linting_issues.py --check     # Check only, don't fix
python fix_linting_issues.py --verbose   # Show detailed output
```

3. Run specific checks:

```bash
scripts\lint_check.bat --ruff  # Run only Ruff
scripts\lint_check.bat --mypy  # Run only MyPy
```

### Code Formatter Configuration

- **Ruff**: The project uses Ruff as the primary tool for both linting and formatting. Configuration is in `.ruff.toml`
- **MyPy**: Type checking configuration is in `mypy.ini`
- **Pre-commit**: Hook configuration is in `.pre-commit-config.yaml`

All configuration files are version controlled to ensure consistent formatting across the project.

## Configuration & Environment

- Most features work out-of-the-box.
- No secrets or special environment variables are required for basic functionality.
- For advanced features, see the relevant module's README.

---

## Claude Agentic Coding Best Practices

This project follows [Claude Agentic Coding Best Practices](claude_coding_best_practices.md) for safe, reliable, and auditable automation. All contributors are expected to review and adhere to these standards.

Key principles include:

- Explicit state and input/output handling
- Modular, testable decomposition
- Strong input validation
- Deterministic, auditable steps
- Idempotency and recovery
- Human oversight and review
- Comprehensive documentation
- Unit/integration testing (including edge/failure modes)
- Security and permissions best practices

See [claude_coding_best_practices.md](claude_coding_best_practices.md) for the full checklist and details. Please review this document before submitting changes or pull requests.

## Documentation

The project includes comprehensive API documentation that can be built from source:

1. Navigate to the docs_source directory:

   ```bash
   cd docs_source
   ```

---

## MCP Server Integration

This project supports the [Model Context Protocol (MCP)](https://modelcontextprotocol.io/) for connecting AI agents to a wide range of external tool and data servers.

### What is MCP?

MCP is an open protocol for secure, extensible communication between AI agents and a wide ecosystem of servers providing data, tools, and capabilities. MCP lets you supercharge your agents by connecting them to hundreds of community and official servers (e.g., GitHub, databases, web search, automation, etc.).

### Adding MCP Servers

You can add, list, and remove MCP servers using the REST API:

- **List all MCP servers:**
  ```
  GET /api/mcp_servers
  ```
- **Add an MCP server:**
  ```
  POST /api/mcp_servers
  Content-Type: application/json
  {
    "name": "my-github-server",
    "host": "localhost",
    "port": 1337,
    "description": "GitHub integration server"
  }
  ```
- **Remove an MCP server:**
  ```
  DELETE /api/mcp_servers/<name>
  ```

Server configurations are stored in `cline_mcp_settings.json` and are loaded dynamically for agent use.

### Example and Recommended Servers

An extensive list of official, third-party, and community MCP servers can be found here:
- [https://github.com/modelcontextprotocol/servers](https://github.com/modelcontextprotocol/servers)

You can deploy your own server or connect to one of the many public options.

### Requirements

- Python 3.8+
- The [`mcp-use`](https://pypi.org/project/mcp-use/) Python library (already included in requirements)
- (Optional) See [modelcontextprotocol.io](https://modelcontextprotocol.io/) for protocol and SDK docs

### Usage

Agents can enumerate and use MCP servers as tools or resources via the agent runtime. See the codebase and [docs/](docs/) for integration details.

---

### Documentation Updates Policy

This project enforces a policy that documentation must be updated whenever code changes are made. A GitHub Actions workflow automatically checks that documentation files are updated when non-documentation files are changed in pull requests.

Documentation files are defined as:

- Any Markdown (*.md) file at the repository root
- Any file (of any type) within the 'docs/' or 'docs_source/' directories

When submitting a pull request that changes code or configuration, be sure to update the relevant documentation to reflect those changes.

For specific documentation on configuration files and environment setup, see:

- [Environment Variables](docs/environment_variables.md) - Documentation of all environment variables used in the project
- [Cursor Integration](docs/cursor_integration.md) - Details about the Cursor AI integration and configuration
- [.gitignore Configuration](docs/gitignore_configuration.md) - Information about the .gitignore file and excluded patterns

### UI Documentation

For information about the React frontend components and UI features, see:

- [UI Components Guide](docs/ui_components_guide.md) - Detailed documentation of React components, styling, and accessibility features
- [UI Accessibility Guide](docs/ui_accessibility_guide.md) - Comprehensive guide to accessibility features and best practices
- [React Frontend Updates](docs/react_frontend_updates.md) - Details of recent updates to React components

---

## Demo: Vector RAG

The `demo_vector_rag.py` script demonstrates a basic Vector Database + RAG (Retrieval-Augmented Generation) implementation using ChromaDB and Sentence Transformers.

### Prerequisites

1.  Install the required libraries:

    ```bash
    pip install chromadb sentence-transformers
    ```

### Usage

1.  Run the script:

    ```bash
    python demo_vector_rag.py
    ```

### Explanation

This script performs the following steps:

1.  Initializes a ChromaDB client (local, in-memory for demo).
2.  Prepares demo data (texts with metadata).
3.  Loads an embedding model (Sentence Transformers).
4.  Creates/gets a collection in ChromaDB.
5.  Embeds and adds documents to the collection.
6.  Performs a query and retrieves the most relevant context.

Retrieval-Augmented Generation (RAG) enhances LLMs with external knowledge. This script embeds example texts, stores them in a local vector DB, then retrieves the most relevant context for a query.

# Run API tests that are not slow
pytest -m "api and not slow"
```

---

## 🧑‍💻 Contributing

All development uses [uv](https://github.com/astral-sh/uv) (Python) and [pnpm](https://pnpm.io/) (Node.js). See the [Developer Workflow](docs/02_developer_guide/01_development_workflow.md) for guidelines, linting, and the contribution checklist.

---

## 📢 Need Help?

- For common issues, see the [FAQ](docs/07_troubleshooting_and_faq/faq.md).
- For in-depth troubleshooting, see [docs/07_troubleshooting_and_faq/troubleshooting.md](docs/07_troubleshooting_and_faq/troubleshooting.md).

---

## 📝 License

See [LICENSE](LICENSE) for license details.
<<<<<<< HEAD
=======

## Recent Changes

### uv and pnpm Implementation Updates
- Updated `.uv.toml` configuration with improved cache management, timeout settings, and parallel installation support
- Enhanced GitHub workflow configurations for better cross-platform compatibility
- Improved uv virtual environment handling and dependency management

>>>>>>> origin/main<|MERGE_RESOLUTION|>--- conflicted
+++ resolved
@@ -190,15 +190,7 @@
 
 For any questions, see the [FAQ](docs/07_troubleshooting_and_faq/faq.md) or open an issue.
 
-<<<<<<< HEAD
-**pAIssive Income** is a modular, extensible platform for AI-powered content generation, market analysis, monetization, automation, and more. It features advanced agent orchestration, robust APIs, secure development practices, and a developer-friendly workflow. The project is organized for clarity, maintainability, and rapid onboarding.
-
 ## Docker Compose Integration
-
----
-=======
-## Docker Compose Integration
->>>>>>> c1853bee
 
 > **Tip:** To enable advanced build graph features (Compose BuildKit Bake), set `COMPOSE_BAKE=true` in your `.env` file.
 > This requires Docker Compose v2.10+ and will use the BuildKit bake engine for improved build performance and caching.
@@ -823,14 +815,10 @@
 ## 📝 License
 
 See [LICENSE](LICENSE) for license details.
-<<<<<<< HEAD
-=======
 
 ## Recent Changes
 
 ### uv and pnpm Implementation Updates
 - Updated `.uv.toml` configuration with improved cache management, timeout settings, and parallel installation support
 - Enhanced GitHub workflow configurations for better cross-platform compatibility
-- Improved uv virtual environment handling and dependency management
-
->>>>>>> origin/main+- Improved uv virtual environment handling and dependency management