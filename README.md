--- conflicted
+++ resolved
@@ -1,10 +1,7 @@
-# Code Quality, Linting, Formatting, and Security
-
-We use a unified workflow for all code quality, linting, formatting, syntax, docstring, and security tasks.
-
-<<<<<<< HEAD
-## Quickstart
-=======
+# pAIssive Income
+
+A comprehensive framework for developing and monetizing niche AI agents to generate passive income through subscription-based software tools powered by local AI models.
+
 > **Note:** Documentation for this project has been centralized. Please see the [docs/](docs/) directory for additional onboarding, development, deployment, security, and contribution information.
 
 ---
@@ -49,34 +46,24 @@
 ---
 
 ## Overview
->>>>>>> 4a882c0b
-
-- Run all checks and fixes:
-
-  ```sh
-  make all
-  ```
-
-- Run specific tasks:
-
-  ```sh
-  make lint         # Lint codebase
-  make format       # Format codebase
-  make fix          # Run all automated code fixers
-  make docstring-fix # Fix docstring issues
-  make syntax-fix   # Fix syntax issues
-  make security     # Run security scans
-  make test         # Run all tests
-  make pre-commit   # Run all pre-commit checks
-  ```
-
-## Pre-commit hooks
-
-Our `.pre-commit-config.yaml` is configured to use the unified entrypoint (`scripts/manage_quality.py`). Install and update pre-commit hooks:
-
-<<<<<<< HEAD
-```sh
-=======
+
+This project provides a structured approach to creating specialized AI-powered software tools that solve specific problems for targeted user groups. By focusing on niche markets with specific needs, these tools can provide high value to users while generating recurring subscription revenue.
+
+The framework uses a team of specialized AI agents that collaborate to identify profitable niches, develop solutions, create monetization strategies, and market the products to target users.
+
+## Project Structure
+
+- **Agent Team**: A team of specialized AI agents that collaborate on different aspects of the product development and monetization process.
+- **Niche Analysis**: Tools and methodologies for identifying profitable niches and user pain points.
+- **Tool Templates**: Development templates for creating AI-powered software solutions.
+- **Monetization**: Subscription models and pricing strategies for maximizing recurring revenue.
+- **Marketing**: Strategies for reaching target users and promoting the AI tools.
+- **UI**: Web interface for interacting with the framework components.
+
+## Agent Team
+
+The project is built around a team of specialized AI agents:
+
 1. **Research Agent**: Identifies market opportunities and user needs in specific niches.
 2. **Developer Agent**: Creates AI-powered software solutions to address identified needs.
 3. **Monetization Agent**: Designs subscription models and pricing strategies.
@@ -210,25 +197,83 @@
 
 ```bash
 pip install pre-commit
->>>>>>> 4a882c0b
 pre-commit install
+```
+
+To run all pre-commit hooks manually on all files:
+
+```bash
+# Using the provided scripts (recommended)
+# On Windows
+run_pre_commit.bat
+
+# On Unix/Linux
+./run_pre_commit.sh
+
+# Or manually
 pre-commit run --all-files
 ```
 
-## Manual invocation
-
-You can also run tasks directly:
-
-```sh
+To run specific hooks:
+
+```bash
+pre-commit run trailing-whitespace --all-files
+pre-commit run ruff --all-files
+```
+
+### Unified Workflow (Recommended)
+
+We now provide a **unified entrypoint** for all code quality, linting, formatting, syntax, docstring, and security tasks.
+
+**Use the Makefile for common developer tasks:**
+
+```bash
+make all           # Run all checks and fixes
+make lint          # Lint codebase
+make format        # Format codebase
+make fix           # Run all automated code fixers
+make docstring-fix # Fix docstring issues
+make syntax-fix    # Fix syntax issues
+make security      # Run security scans
+make test          # Run all tests
+make pre-commit    # Run all pre-commit checks
+```
+
+Or, run tasks directly with the unified CLI:
+
+```bash
 python scripts/manage_quality.py lint
 python scripts/manage_quality.py fix
 python scripts/manage_quality.py security-scan
 # ...and more
 ```
 
-<<<<<<< HEAD
-See the Makefile for all available tasks.
-=======
+The `.pre-commit-config.yaml` is configured to use this unified entrypoint for code quality hooks.
+
+### Local Linting Commands
+
+Use these commands to check and fix linting issues:
+
+1. Check for issues without fixing:
+
+```bash
+scripts\lint_check.bat  # Windows
+./scripts/lint_check.sh  # Unix/Linux
+```
+
+2. Fix issues automatically:
+
+```bash
+python fix_all_issues_final.py
+```
+
+3. Run specific checks:
+
+```bash
+scripts\lint_check.bat --ruff  # Run only Ruff
+scripts\lint_check.bat --mypy  # Run only MyPy
+```
+
 ### Code Formatter Configuration
 
 - **Ruff**: The project uses Ruff for both linting and formatting. Configuration is in `.ruff.toml`
@@ -276,5 +321,4 @@
 
    ```bash
    python generate_api_docs.py
-   ```
->>>>>>> 4a882c0b
+   ```