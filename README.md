--- conflicted
+++ resolved
@@ -39,23 +39,15 @@
    pip install pre-commit
    pre-commit install
    ```
-<<<<<<< HEAD
 4. **Start the modern web UI (requires Node.js 14+ and pnpm):**
-=======
-3. **Start the modern web UI (requires Node.js 14+ and npm):**
->>>>>>> cdedc22f
    ```bash
    python ui/run_ui.py
    ```
    If your browser doesn't open, visit [http://localhost:3000](http://localhost:3000).
-<<<<<<< HEAD
-   > **Frontend dependencies are now managed with [pnpm](https://pnpm.io/).**  
-   > Install pnpm globally if you haven't already:  
+   > **Frontend dependencies are now managed with [pnpm](https://pnpm.io/).**
+   > Install pnpm globally if you haven't already:
    > `npm install -g pnpm`
 5. **Run all tests (unit, integration, frontend):**
-=======
-4. **Run all tests (unit, integration, frontend):**
->>>>>>> cdedc22f
    See the "Running Tests" section below.
 
 ---
@@ -176,7 +168,7 @@
 
 - Python 3.8+
 - Node.js 14.0+ (for modern UI and frontend tests)
-- [pnpm](https://pnpm.io/) (for frontend dependencies)  
+- [pnpm](https://pnpm.io/) (for frontend dependencies)
   Install globally with: `npm install -g pnpm`
 - Dependencies listed in each module's README
 
@@ -364,5 +356,4 @@
 2. Generate the API documentation from source code:
 
    ```bash
-   python generate_api_docs.py
-   ```+   python generate_api_docs.py