--- conflicted
+++ resolved
@@ -315,32 +315,6 @@
 
 ### Code Formatter Configuration
 
-<<<<<<< HEAD
-- **Ruff**: Used for advanced linting and also for code formatting. Configuration is in `.ruff.toml`.
-- **Black**: Used for code formatting, enforced via pre-commit. Configuration is in `pyproject.toml`.
-- **MyPy**: Type checking configuration is in `mypy.ini`.
-- **Pre-commit**: Hook configuration is in `.pre-commit-config.yaml`.
-
-All configuration files are version controlled to ensure consistent formatting across the project.
-
-### Formatting and Linting Standards
-
-- **Run `pre-commit` before every commit** to automatically format code using both Black and Ruff, and check for linting/style issues.
-- **Manually run formatting** on all code with:
-
-  ```bash
-  black .
-  ruff check --fix .
-  ```
-
-  Or use the pre-commit/all-files command:
-
-  ```bash
-  pre-commit run --all-files
-  ```
-
-- **CI/CD**: Code must pass both Black and Ruff checks before merging. See `.pre-commit-config.yaml` and CI workflow.
-=======
 - **Ruff**: The project uses Ruff as the primary tool for both linting and formatting. Configuration is in `.ruff.toml`
 - **MyPy**: Type checking configuration is in `mypy.ini`
 - **Pre-commit**: Hook configuration is in `.pre-commit-config.yaml`
@@ -354,7 +328,6 @@
 - For advanced features, see the relevant module's README.
 
 ---
->>>>>>> 74732cfc
 
 ## Claude Agentic Coding Best Practices
 
