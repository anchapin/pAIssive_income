<<<<<<< HEAD
# pAIssive Income

[![Build Status](https://github.com/your-org/pAIssive_income/actions/workflows/ci.yml/badge.svg)](https://github.com/your-org/pAIssive_income/actions/workflows/ci.yml)
[![Coverage Status](https://coveralls.io/repos/github/your-org/pAIssive_income/badge.svg?branch=main)](https://coveralls.io/github/your-org/pAIssive_income?branch=main)
=======
# pAIssive_income

Framework for generating passive income by utilizing a team of AI agents to generate niche software and AI bots for customers.

## Features

- **AI Agent Team**: Utilize a team of AI agents to generate niche software and AI bots
- **CrewAI Integration**: Use CrewAI to create and manage AI agent teams
- **CopilotKit Integration**: Add AI copilot features to the React frontend
- **Multi-Chain Protocol (MCP) Support**: Connect to various AI providers through a unified interface
>>>>>>> 514c8dbb

**pAIssive Income** is a modular, extensible platform for AI-powered content generation, market analysis, monetization, and automation. It combines advanced AI models, multi-agent orchestration, and robust APIs with a focus on developer experience and security.

---

## 🚀 Quick Start

- **Getting Started:**  
  See [docs/00_introduction/02_getting_started.md](docs/00_introduction/02_getting_started.md) for installation and setup instructions.

---

## 📚 Documentation

All project documentation is now centralized in [docs/](docs/):

- [Project Overview](docs/00_introduction/01_overview.md)
- [Getting Started](docs/00_introduction/02_getting_started.md)
- [User Guide](docs/01_user_guide/)
- [Developer Guide](docs/02_developer_guide/)
  - [Development Workflow & Contributing](docs/02_developer_guide/01_development_workflow.md)
  - [API Reference](docs/02_developer_guide/05_api_reference/)
  - [Module Deep Dives](docs/02_developer_guide/06_module_deep_dives/)
- [DevOps & CI/CD](docs/03_devops_and_cicd/)
- [Security & Compliance](docs/04_security_and_compliance/)
- [SDKs & Integrations](docs/05_sdk_and_integrations/)
- [Tooling & Scripts](docs/06_tooling_and_scripts/)
- [Troubleshooting & FAQ](docs/07_troubleshooting_and_faq/)
- [Team & Collaboration](docs/08_team_and_collaboration/)
- [Archive & Historical Notes](docs/09_archive_and_notes/)
- [Changelog](docs/changelog.md)

For a full directory map, see [docs/00_introduction/03_project_structure.md](docs/00_introduction/03_project_structure.md).

---

## 🤝 Contributing

See [Development Workflow](docs/02_developer_guide/01_development_workflow.md) for contribution guidelines and coding standards.  
Module-specific deep dives are in [docs/02_developer_guide/06_module_deep_dives/](docs/02_developer_guide/06_module_deep_dives/).

---

## 🔒 Security

Security policy, reporting, and compliance:  
[docs/04_security_and_compliance/01_security_overview.md](docs/04_security_and_compliance/01_security_overview.md)  
Historical fixes and audit notes: [docs/09_archive_and_notes/security_fixes_summaries.md](docs/09_archive_and_notes/security_fixes_summaries.md)

---

## 📝 License

See [LICENSE](LICENSE).

---

For any questions, see the [FAQ](docs/07_troubleshooting_and_faq/faq.md) or open an issue.

**pAIssive Income** is a modular, extensible platform for AI-powered content generation, market analysis, monetization, automation, and more. It features advanced agent orchestration, robust APIs, secure development practices, and a developer-friendly workflow. The project is organized for clarity, maintainability, and rapid onboarding.

<<<<<<< HEAD
---
=======
> **Tip:** To enable advanced build graph features (Compose BuildKit Bake), set `COMPOSE_BAKE=true` in your `.env` file.  
> This requires Docker Compose v2.10+ and will use the BuildKit bake engine for improved build performance and caching.

For more details on the Docker Compose integration and Compose Bake, see [DOCKER_COMPOSE.md](DOCKER_COMPOSE.md).

## CrewAI + CopilotKit Integration

This project includes integration with CrewAI and CopilotKit to enable powerful multi-agent AI features in the React frontend.

### Features

- **Agentic Chat**: Chat with AI copilots and call frontend tools
- **Human-in-the-Loop**: Collaborate with the AI, plan tasks, and decide actions interactively
- **Agentic/Generative UI**: Assign long-running tasks to agents and see real-time progress

### Usage

To use the CrewAI + CopilotKit integration:

1. Install the required dependencies:
   ```bash
   # Backend (CrewAI)
   pip install '.[agents]'

   # Frontend (CopilotKit)
   cd ui/react_frontend
   npm install
   ```

2. Start the application:
   ```bash
   # Using Docker Compose
   docker compose up --build

   # Or manually
   python app.py
   ```

For more details on the CrewAI + CopilotKit integration, see:
- [docs/CrewAI_CopilotKit_Integration.md](docs/CrewAI_CopilotKit_Integration.md) - Main integration guide
- [ui/react_frontend/CopilotKit_CrewAI.md](ui/react_frontend/CopilotKit_CrewAI.md) - Frontend implementation details
- [docs/examples/CrewAI_CopilotKit_Advanced_Examples.md](docs/examples/CrewAI_CopilotKit_Advanced_Examples.md) - Advanced usage examples
>>>>>>> 514c8dbb

## 🚀 Getting Started

For installation, setup, and usage, see our [Getting Started Guide](docs/00_introduction/02_getting_started.md).

---

## 📚 Documentation

- [Project Overview](docs/00_introduction/01_overview.md)
- [Getting Started](docs/00_introduction/02_getting_started.md)
- [User Guide](docs/01_user_guide/01_application_ui_manual.md)
- [Developer Guide](docs/02_developer_guide/01_development_workflow.md)
- [API Reference](docs/02_developer_guide/05_api_reference/README.md)
- [Security & Compliance](docs/04_security_and_compliance/01_security_overview.md)
- [Troubleshooting & FAQ](docs/07_troubleshooting_and_faq/faq.md)
- [Contributing](CONTRIBUTING.md)
- [Changelog](docs/changelog.md)

For a full breakdown of directory structure and module deep dives, see [docs/00_introduction/03_project_structure.md](docs/00_introduction/03_project_structure.md) and [docs/02_developer_guide/06_module_deep_dives/README.md](docs/02_developer_guide/06_module_deep_dives/README.md).

---

## 🛡️ Security

See [Security Policy](SECURITY.md) and [Security Overview](docs/04_security_and_compliance/01_security_overview.md).

---

## 💡 Key Directories

- `ai_models/` — Model management and utilities
- `agent_team/` — CrewAI agent orchestration
- `api/` — API server and endpoints
- `docs/` — All documentation (user, developer, security, CI/CD, SDKs, etc.)
- `tests/` — Unit and integration tests

---

## 🧑‍💻 Contributing

All development uses [uv](https://github.com/astral-sh/uv) (Python) and [pnpm](https://pnpm.io/) (Node.js). See the [Developer Workflow](docs/02_developer_guide/01_development_workflow.md) for guidelines, linting, and the contribution checklist.

---

## 📢 Need Help?

- For common issues, see the [FAQ](docs/07_troubleshooting_and_faq/faq.md).
- For in-depth troubleshooting, see [docs/07_troubleshooting_and_faq/troubleshooting.md](docs/07_troubleshooting_and_faq/troubleshooting.md).

---

## 📝 License

See [LICENSE](LICENSE) for license details.
<|MERGE_RESOLUTION|>--- conflicted
+++ resolved
@@ -1,12 +1,9 @@
-<<<<<<< HEAD
 # pAIssive Income
+
+Framework for generating passive income by utilizing a team of AI agents to generate niche software and AI bots for customers.
 
 [![Build Status](https://github.com/your-org/pAIssive_income/actions/workflows/ci.yml/badge.svg)](https://github.com/your-org/pAIssive_income/actions/workflows/ci.yml)
 [![Coverage Status](https://coveralls.io/repos/github/your-org/pAIssive_income/badge.svg?branch=main)](https://coveralls.io/github/your-org/pAIssive_income?branch=main)
-=======
-# pAIssive_income
-
-Framework for generating passive income by utilizing a team of AI agents to generate niche software and AI bots for customers.
 
 ## Features
 
@@ -14,7 +11,6 @@
 - **CrewAI Integration**: Use CrewAI to create and manage AI agent teams
 - **CopilotKit Integration**: Add AI copilot features to the React frontend
 - **Multi-Chain Protocol (MCP) Support**: Connect to various AI providers through a unified interface
->>>>>>> 514c8dbb
 
 **pAIssive Income** is a modular, extensible platform for AI-powered content generation, market analysis, monetization, and automation. It combines advanced AI models, multi-agent orchestration, and robust APIs with a focus on developer experience and security.
 
@@ -22,7 +18,7 @@
 
 ## 🚀 Quick Start
 
-- **Getting Started:**  
+- **Getting Started:**
   See [docs/00_introduction/02_getting_started.md](docs/00_introduction/02_getting_started.md) for installation and setup instructions.
 
 ---
@@ -53,15 +49,15 @@
 
 ## 🤝 Contributing
 
-See [Development Workflow](docs/02_developer_guide/01_development_workflow.md) for contribution guidelines and coding standards.  
+See [Development Workflow](docs/02_developer_guide/01_development_workflow.md) for contribution guidelines and coding standards.
 Module-specific deep dives are in [docs/02_developer_guide/06_module_deep_dives/](docs/02_developer_guide/06_module_deep_dives/).
 
 ---
 
 ## 🔒 Security
 
-Security policy, reporting, and compliance:  
-[docs/04_security_and_compliance/01_security_overview.md](docs/04_security_and_compliance/01_security_overview.md)  
+Security policy, reporting, and compliance:
+[docs/04_security_and_compliance/01_security_overview.md](docs/04_security_and_compliance/01_security_overview.md)
 Historical fixes and audit notes: [docs/09_archive_and_notes/security_fixes_summaries.md](docs/09_archive_and_notes/security_fixes_summaries.md)
 
 ---
@@ -76,10 +72,9 @@
 
 **pAIssive Income** is a modular, extensible platform for AI-powered content generation, market analysis, monetization, automation, and more. It features advanced agent orchestration, robust APIs, secure development practices, and a developer-friendly workflow. The project is organized for clarity, maintainability, and rapid onboarding.
 
-<<<<<<< HEAD
 ---
-=======
-> **Tip:** To enable advanced build graph features (Compose BuildKit Bake), set `COMPOSE_BAKE=true` in your `.env` file.  
+
+> **Tip:** To enable advanced build graph features (Compose BuildKit Bake), set `COMPOSE_BAKE=true` in your `.env` file.
 > This requires Docker Compose v2.10+ and will use the BuildKit bake engine for improved build performance and caching.
 
 For more details on the Docker Compose integration and Compose Bake, see [DOCKER_COMPOSE.md](DOCKER_COMPOSE.md).
@@ -121,7 +116,6 @@
 - [docs/CrewAI_CopilotKit_Integration.md](docs/CrewAI_CopilotKit_Integration.md) - Main integration guide
 - [ui/react_frontend/CopilotKit_CrewAI.md](ui/react_frontend/CopilotKit_CrewAI.md) - Frontend implementation details
 - [docs/examples/CrewAI_CopilotKit_Advanced_Examples.md](docs/examples/CrewAI_CopilotKit_Advanced_Examples.md) - Advanced usage examples
->>>>>>> 514c8dbb
 
 ## 🚀 Getting Started
 
