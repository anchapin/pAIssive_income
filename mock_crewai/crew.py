"""Mock implementation of CrewAI Crew class for testing."""

from __future__ import annotations

from typing import Any, Optional


class Crew:
    """Mock implementation of CrewAI Crew class."""

    def __init__(
        self,
        agents: Optional[list[Any]] = None,
        tasks: Optional[list[Any]] = None,
        **kwargs: dict[str, Any],
    ) -> None:
        """
        Initialize a mock Crew.

        Args:
            agents: List of agents in the crew
            tasks: List of tasks for the crew
            kwargs: Additional keyword arguments

        """
        self.agents = agents or []
        self.tasks = tasks or []
        self.kwargs = kwargs

<<<<<<< HEAD
    def kickoff(self, inputs=None):
        if inputs:
            return f"Mock crew output with inputs: {inputs}"
=======
    def kickoff(self) -> str:
        """
        Execute the crew's tasks and return a result.

        Returns:
            A string representing the crew execution result

        """
>>>>>>> fdf5627a
        return "Mock crew output"

    # Alias for backward compatibility
    run = kickoff

    def __str__(self):
        return f"Crew(agents={len(self.agents)}, tasks={len(self.tasks)})"

    def __repr__(self):
        return f"Crew(agents={self.agents}, tasks={self.tasks})"<|MERGE_RESOLUTION|>--- conflicted
+++ resolved
@@ -27,11 +27,6 @@
         self.tasks = tasks or []
         self.kwargs = kwargs
 
-<<<<<<< HEAD
-    def kickoff(self, inputs=None):
-        if inputs:
-            return f"Mock crew output with inputs: {inputs}"
-=======
     def kickoff(self) -> str:
         """
         Execute the crew's tasks and return a result.
@@ -40,7 +35,6 @@
             A string representing the crew execution result
 
         """
->>>>>>> fdf5627a
         return "Mock crew output"
 
     # Alias for backward compatibility
