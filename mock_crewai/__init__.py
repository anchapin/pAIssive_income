--- conflicted
+++ resolved
@@ -18,12 +18,8 @@
 # Import classes in a specific order to avoid circular imports
 from .agent import Agent
 from .crew import Crew
-<<<<<<< HEAD
-from . import tools
-=======
 from .task import Task
 from .types import AgentType, CrewType, TaskType
->>>>>>> fdf5627a
 
 # Define what should be exported
 __all__ = ["Agent", "Crew", "Task", "__version__"]