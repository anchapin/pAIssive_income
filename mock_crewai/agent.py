"""Mock implementation of CrewAI Agent class for testing."""

from __future__ import annotations

from typing import TYPE_CHECKING

if TYPE_CHECKING:
    from .types import TaskType


class Agent:
    """Mock implementation of CrewAI Agent class."""

    def __init__(
        self,
        role: str = "",
        goal: str = "",
        backstory: str = "",
        **kwargs: dict[str, object],
    ) -> None:
        """
        Initialize a mock Agent.

        Args:
            role: The role of the agent
            goal: The goal of the agent
            backstory: The backstory of the agent
            kwargs: Additional keyword arguments

        """
        self.role = role
        self.goal = goal
        self.backstory = backstory
        self.kwargs = kwargs

<<<<<<< HEAD
    def execute_task(self, task, context=None):
        if context:
            return f"Executed task: {task.description} with context: {context}"
        return f"Executed task: {task.description}"

    def __str__(self):
        return f"Agent(role='{self.role}')"

    def __repr__(self):
        return f"Agent(role='{self.role}', goal='{self.goal}', backstory='{self.backstory}')"
=======
    def execute_task(self, task: TaskType) -> str:
        """
        Execute a task and return a result.

        Args:
            task: The task to execute

        Returns:
            A string representing the task execution result

        """
        # Access task.description dynamically to avoid circular import issues
        return f"Executed task: {getattr(task, 'description', 'Unknown task')}"
>>>>>>> fdf5627a
<|MERGE_RESOLUTION|>--- conflicted
+++ resolved
@@ -33,18 +33,6 @@
         self.backstory = backstory
         self.kwargs = kwargs
 
-<<<<<<< HEAD
-    def execute_task(self, task, context=None):
-        if context:
-            return f"Executed task: {task.description} with context: {context}"
-        return f"Executed task: {task.description}"
-
-    def __str__(self):
-        return f"Agent(role='{self.role}')"
-
-    def __repr__(self):
-        return f"Agent(role='{self.role}', goal='{self.goal}', backstory='{self.backstory}')"
-=======
     def execute_task(self, task: TaskType) -> str:
         """
         Execute a task and return a result.
@@ -57,5 +45,4 @@
 
         """
         # Access task.description dynamically to avoid circular import issues
-        return f"Executed task: {getattr(task, 'description', 'Unknown task')}"
->>>>>>> fdf5627a
+        return f"Executed task: {getattr(task, 'description', 'Unknown task')}"