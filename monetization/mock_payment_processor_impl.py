"""mock_payment_processor_impl.py - Module for the pAIssive Income project."""

# This file was automatically fixed by the syntax error correction script
# The original content had syntax errors that could not be automatically fixed
# Please review and update this file as needed

<<<<<<< HEAD
from datetime import datetime
from typing import Any, Dict, List, Optional
=======
>>>>>>> 6124bda3

def main():
    """Initialize the module."""
    pass


<<<<<<< HEAD
class MockPaymentProcessorImpl(PaymentProcessor):
    """
    Concrete implementation of PaymentProcessor for testing.
    """

    def __init__(self, config: Dict[str, Any] = None):
        """
        Initialize the mock payment processor.

        Args:
            config: Configuration for the payment processor
        """
        super().__init__(config or {})
        self.customers = {}
        self.payment_methods = {}
        self.payments = {}
        self.subscriptions = {}
        self.plans = {}
        self.refunds = {}

        # Set up the payment gateway
        self.payment_gateway = None
        try:
            from .payment_processor import get_payment_gateway

            self.payment_gateway = get_payment_gateway()
        except (ImportError, AttributeError):
            pass

    def process_payment(
        self,
        amount: float,
        currency: str,
        payment_method_id: str,
        description: str,
        metadata: Optional[Dict[str, Any]] = None,
    ) -> Dict[str, Any]:
        """
        Process a payment.

        Args:
            amount: Amount to charge
            currency: Currency code (e.g., USD)
            payment_method_id: ID of the payment method
            description: Description of the payment
            metadata: Additional metadata for the payment

        Returns:
            Dictionary with payment result
        """
        if self.payment_gateway:
            return self.payment_gateway.create_payment(
                amount=amount,
                currency=currency,
                payment_method_id=payment_method_id,
                description=description,
                metadata=metadata,
            )

        # Generate a payment ID
        payment_id = f"pay_{len(self.payments) + 1}"

        # Create payment
        payment = {
            "id": payment_id,
            "amount": amount,
            "currency": currency,
            "payment_method_id": payment_method_id,
            "description": description,
            "metadata": metadata or {},
            "status": "succeeded",
            "created_at": datetime.now().isoformat(),
        }

        # Store payment
        self.payments[payment_id] = payment

        return payment

    def refund_payment(
        self,
        payment_id: str,
        amount: Optional[float] = None,
        reason: Optional[str] = None,
        metadata: Optional[Dict[str, Any]] = None,
    ) -> Dict[str, Any]:
        """
        Refund a payment.

        Args:
            payment_id: ID of the payment to refund
            amount: Amount to refund (if None, refund the full amount)
            reason: Reason for the refund
            metadata: Additional metadata for the refund

        Returns:
            Dictionary with refund information
        """
        if self.payment_gateway:
            return self.payment_gateway.refund_payment(
                payment_id=payment_id, amount=amount, reason=reason, metadata=metadata
            )

        # Check if payment exists
        if payment_id not in self.payments:
            raise ValueError(f"Payment not found: {payment_id}")

        payment = self.payments[payment_id]

        # Determine refund amount
        refund_amount = amount if amount is not None else payment["amount"]

        # Generate a refund ID
        refund_id = f"ref_{len(self.refunds) + 1}"

        # Create refund
        refund = {
            "id": refund_id,
            "payment_id": payment_id,
            "amount": refund_amount,
            "reason": reason,
            "metadata": metadata or {},
            "status": "succeeded",
            "created_at": datetime.now().isoformat(),
        }

        # Store refund
        self.refunds[refund_id] = refund

        return refund

    def get_payment(self, payment_id: str) -> Dict[str, Any]:
        """
        Get information about a payment.

        Args:
            payment_id: ID of the payment

        Returns:
            Dictionary with payment information
        """
        if self.payment_gateway:
            return self.payment_gateway.get_payment(payment_id)

        # Check if payment exists
        if payment_id not in self.payments:
            raise ValueError(f"Payment not found: {payment_id}")

        return self.payments[payment_id]

    def list_payments(
        self,
        customer_id: Optional[str] = None,
        start_date: Optional[datetime] = None,
        end_date: Optional[datetime] = None,
        limit: int = 100,
    ) -> List[Dict[str, Any]]:
        """
        List payments.

        Args:
            customer_id: ID of the customer
            start_date: Start date for payments
            end_date: End date for payments
            limit: Maximum number of payments to return

        Returns:
            List of payments
        """
        if self.payment_gateway:
            return self.payment_gateway.list_payments(
                customer_id=customer_id, start_date=start_date, end_date=end_date, 
                    limit=limit
            )

        # Filter payments
        payments = list(self.payments.values())

        # Apply filters
        if customer_id:
            payments = [p for p in payments if p.get("customer_id") == customer_id]

        # Apply limit
        payments = payments[:limit]

        return payments

    def create_customer(
        self, email: str, name: Optional[str] = None, metadata: Optional[Dict[str, 
            Any]] = None
    ) -> Dict[str, Any]:
        """
        Create a customer.

        Args:
            email: Email of the customer
            name: Name of the customer
            metadata: Additional metadata for the customer

        Returns:
            Dictionary with customer information
        """
        if self.payment_gateway:
            return self.payment_gateway.create_customer(email=email, name=name, 
                metadata=metadata)

        # Generate a customer ID
        customer_id = f"cus_{len(self.customers) + 1}"

        # Create customer
        customer = {
            "id": customer_id,
            "email": email,
            "name": name,
            "metadata": metadata or {},
            "created_at": datetime.now().isoformat(),
        }

        # Store customer
        self.customers[customer_id] = customer

        return customer

    def get_customer(self, customer_id: str) -> Dict[str, Any]:
        """
        Get information about a customer.

        Args:
            customer_id: ID of the customer

        Returns:
            Dictionary with customer information
        """
        if self.payment_gateway:
            return self.payment_gateway.get_customer(customer_id)

        # Check if customer exists
        if customer_id not in self.customers:
            raise ValueError(f"Customer not found: {customer_id}")

        return self.customers[customer_id]

    def update_customer(
        self,
        customer_id: str,
        email: Optional[str] = None,
        name: Optional[str] = None,
        metadata: Optional[Dict[str, Any]] = None,
    ) -> Dict[str, Any]:
        """
        Update a customer.

        Args:
            customer_id: ID of the customer
            email: New email for the customer
            name: New name for the customer
            metadata: New metadata for the customer

        Returns:
            Dictionary with updated customer information
        """
        if self.payment_gateway:
            return self.payment_gateway.update_customer(
                customer_id=customer_id, email=email, name=name, metadata=metadata
            )

        # Check if customer exists
        if customer_id not in self.customers:
            raise ValueError(f"Customer not found: {customer_id}")

        customer = self.customers[customer_id]

        # Update customer
        if email:
            customer["email"] = email
        if name:
            customer["name"] = name
        if metadata:
            customer["metadata"].update(metadata)

        return customer

    def delete_customer(self, customer_id: str) -> bool:
        """
        Delete a customer.

        Args:
            customer_id: ID of the customer

        Returns:
            True if the customer was deleted, False otherwise
        """
        if self.payment_gateway:
            return self.payment_gateway.delete_customer(customer_id)

        # Check if customer exists
        if customer_id not in self.customers:
            return False

        # Delete customer
        del self.customers[customer_id]

        return True

    def create_payment_method(
        self,
        customer_id: str,
        payment_type: str,
        payment_details: Dict[str, Any],
        set_as_default: bool = False,
        metadata: Optional[Dict[str, Any]] = None,
    ) -> Dict[str, Any]:
        """
        Create a payment method.

        Args:
            customer_id: ID of the customer
            payment_type: Type of payment method (e.g., card, bank_account)
            payment_details: Details of the payment method
            set_as_default: Whether to set this as the default payment method
            metadata: Additional metadata for the payment method

        Returns:
            Dictionary with payment method information
        """
        if self.payment_gateway:
            # The MockPaymentGateway doesn't have set_as_default parameter
            return self.payment_gateway.create_payment_method(
                customer_id=customer_id,
                payment_type=payment_type,
                payment_details=payment_details,
                metadata=metadata,
            )

        # Check if customer exists
        if customer_id not in self.customers:
            raise ValueError(f"Customer not found: {customer_id}")

        # Generate a payment method ID
        payment_method_id = f"pm_{len(self.payment_methods) + 1}"

        # Create payment method
        payment_method = {
            "id": payment_method_id,
            "customer_id": customer_id,
            "type": payment_type,
            "details": payment_details,
            "is_default": set_as_default,
            "metadata": metadata or {},
            "created_at": datetime.now().isoformat(),
        }

        # Store payment method
        self.payment_methods[payment_method_id] = payment_method

        return payment_method

    def get_payment_method(self, payment_method_id: str) -> Dict[str, Any]:
        """
        Get information about a payment method.

        Args:
            payment_method_id: ID of the payment method

        Returns:
            Dictionary with payment method information
        """
        if self.payment_gateway:
            return self.payment_gateway.get_payment_method(payment_method_id)

        # Check if payment method exists
        if payment_method_id not in self.payment_methods:
            raise ValueError(f"Payment method not found: {payment_method_id}")

        return self.payment_methods[payment_method_id]

    def update_payment_method(
        self,
        payment_method_id: str,
        payment_details: Optional[Dict[str, Any]] = None,
        set_as_default: Optional[bool] = None,
        metadata: Optional[Dict[str, Any]] = None,
    ) -> Dict[str, Any]:
        """
        Update a payment method.

        Args:
            payment_method_id: ID of the payment method
            payment_details: New details for the payment method
            set_as_default: Whether to set this as the default payment method
            metadata: New metadata for the payment method

        Returns:
            Dictionary with updated payment method information
        """
        if self.payment_gateway:
            return self.payment_gateway.update_payment_method(
                payment_method_id=payment_method_id,
                payment_details=payment_details,
                set_as_default=set_as_default,
                metadata=metadata,
            )

        # Check if payment method exists
        if payment_method_id not in self.payment_methods:
            raise ValueError(f"Payment method not found: {payment_method_id}")

        payment_method = self.payment_methods[payment_method_id]

        # Update payment method
        if payment_details:
            payment_method["details"].update(payment_details)
        if set_as_default is not None:
            payment_method["is_default"] = set_as_default
        if metadata:
            payment_method["metadata"].update(metadata)

        return payment_method

    def delete_payment_method(self, payment_method_id: str) -> bool:
        """
        Delete a payment method.

        Args:
            payment_method_id: ID of the payment method

        Returns:
            True if the payment method was deleted, False otherwise
        """
        if self.payment_gateway:
            return self.payment_gateway.delete_payment_method(payment_method_id)

        # Check if payment method exists
        if payment_method_id not in self.payment_methods:
            return False

        # Delete payment method
        del self.payment_methods[payment_method_id]

        return True

    def list_payment_methods(
        self, customer_id: str, payment_type: Optional[str] = None
    ) -> List[Dict[str, Any]]:
        """
        List payment methods for a customer.

        Args:
            customer_id: ID of the customer
            payment_type: Type of payment methods to list

        Returns:
            List of payment methods
        """
        if self.payment_gateway:
            return self.payment_gateway.list_payment_methods(
                customer_id=customer_id, payment_type=payment_type
            )

        # Check if customer exists
        if customer_id not in self.customers:
            raise ValueError(f"Customer not found: {customer_id}")

        # Filter payment methods
        payment_methods = [
            pm
            for pm in self.payment_methods.values()
            if pm["customer_id"] == customer_id
            and (payment_type is None or pm["type"] == payment_type)
        ]

        return payment_methods

    def create_subscription(
        self,
        customer_id: str,
        plan_id: str,
        payment_method_id: str,
        trial_period_days: Optional[int] = None,
        metadata: Optional[Dict[str, Any]] = None,
    ) -> Dict[str, Any]:
        """
        Create a subscription.

        Args:
            customer_id: ID of the customer
            plan_id: ID of the plan
            payment_method_id: ID of the payment method
            trial_period_days: Number of days for the trial period
            metadata: Additional metadata for the subscription

        Returns:
            Dictionary with subscription information
        """
        if self.payment_gateway:
            return self.payment_gateway.create_subscription(
                customer_id=customer_id,
                plan_id=plan_id,
                payment_method_id=payment_method_id,
                trial_period_days=trial_period_days,
                metadata=metadata,
            )

        # Check if customer exists
        if customer_id not in self.customers:
            raise ValueError(f"Customer not found: {customer_id}")

        # Check if plan exists
        if plan_id not in self.plans:
            raise ValueError(f"Plan not found: {plan_id}")

        # Check if payment method exists
        if payment_method_id not in self.payment_methods:
            raise ValueError(f"Payment method not found: {payment_method_id}")

        # Generate a subscription ID
        subscription_id = f"sub_{len(self.subscriptions) + 1}"

        # Create subscription
        subscription = {
            "id": subscription_id,
            "customer_id": customer_id,
            "plan_id": plan_id,
            "payment_method_id": payment_method_id,
            "status": "active",
            "trial_period_days": trial_period_days,
            "metadata": metadata or {},
            "created_at": datetime.now().isoformat(),
        }

        # Store subscription
        self.subscriptions[subscription_id] = subscription

        return subscription

    def get_subscription(self, subscription_id: str) -> Dict[str, Any]:
        """
        Get information about a subscription.

        Args:
            subscription_id: ID of the subscription

        Returns:
            Dictionary with subscription information
        """
        if self.payment_gateway:
            return self.payment_gateway.get_subscription(subscription_id)

        # Check if subscription exists
        if subscription_id not in self.subscriptions:
            raise ValueError(f"Subscription not found: {subscription_id}")

        return self.subscriptions[subscription_id]

    def update_subscription(
        self,
        subscription_id: str,
        plan_id: Optional[str] = None,
        payment_method_id: Optional[str] = None,
        metadata: Optional[Dict[str, Any]] = None,
    ) -> Dict[str, Any]:
        """
        Update a subscription.

        Args:
            subscription_id: ID of the subscription
            plan_id: New plan ID for the subscription
            payment_method_id: New payment method ID for the subscription
            metadata: New metadata for the subscription

        Returns:
            Dictionary with updated subscription information
        """
        if self.payment_gateway:
            return self.payment_gateway.update_subscription(
                subscription_id=subscription_id,
                plan_id=plan_id,
                payment_method_id=payment_method_id,
                metadata=metadata,
            )

        # Check if subscription exists
        if subscription_id not in self.subscriptions:
            raise ValueError(f"Subscription not found: {subscription_id}")

        subscription = self.subscriptions[subscription_id]

        # Update subscription
        if plan_id:
            # Check if plan exists
            if plan_id not in self.plans:
                raise ValueError(f"Plan not found: {plan_id}")
            subscription["plan_id"] = plan_id
        if payment_method_id:
            # Check if payment method exists
            if payment_method_id not in self.payment_methods:
                raise ValueError(f"Payment method not found: {payment_method_id}")
            subscription["payment_method_id"] = payment_method_id
        if metadata:
            subscription["metadata"].update(metadata)

        return subscription

    def cancel_subscription(
        self, subscription_id: str, cancel_at_period_end: bool = False
    ) -> Dict[str, Any]:
        """
        Cancel a subscription.

        Args:
            subscription_id: ID of the subscription
            cancel_at_period_end: Whether to cancel at the end of the billing period

        Returns:
            Dictionary with updated subscription information
        """
        if self.payment_gateway:
            return self.payment_gateway.cancel_subscription(
                subscription_id=subscription_id, 
                    cancel_at_period_end=cancel_at_period_end
            )

        # Check if subscription exists
        if subscription_id not in self.subscriptions:
            raise ValueError(f"Subscription not found: {subscription_id}")

        subscription = self.subscriptions[subscription_id]

        # Update subscription
        if cancel_at_period_end:
            subscription["cancel_at_period_end"] = True
        else:
            subscription["status"] = "canceled"
            subscription["canceled_at"] = datetime.now().isoformat()

        return subscription

    def list_subscriptions(
        self, customer_id: Optional[str] = None, status: Optional[str] = None, 
            limit: int = 100
    ) -> List[Dict[str, Any]]:
        """
        List subscriptions.

        Args:
            customer_id: ID of the customer
            status: Status of subscriptions to list
            limit: Maximum number of subscriptions to return

        Returns:
            List of subscriptions
        """
        if self.payment_gateway:
            return self.payment_gateway.list_subscriptions(
                customer_id=customer_id, status=status, limit=limit
            )

        # Filter subscriptions
        subscriptions = list(self.subscriptions.values())

        # Apply filters
        if customer_id:
            subscriptions = \
                [s for s in subscriptions if s["customer_id"] == customer_id]
        if status:
            subscriptions = [s for s in subscriptions if s["status"] == status]

        # Apply limit
        subscriptions = subscriptions[:limit]

        return subscriptions
=======
if __name__ == "__main__":
    main()
>>>>>>> 6124bda3
<|MERGE_RESOLUTION|>--- conflicted
+++ resolved
@@ -4,690 +4,11 @@
 # The original content had syntax errors that could not be automatically fixed
 # Please review and update this file as needed
 
-<<<<<<< HEAD
-from datetime import datetime
-from typing import Any, Dict, List, Optional
-=======
->>>>>>> 6124bda3
 
 def main():
     """Initialize the module."""
     pass
 
 
-<<<<<<< HEAD
-class MockPaymentProcessorImpl(PaymentProcessor):
-    """
-    Concrete implementation of PaymentProcessor for testing.
-    """
-
-    def __init__(self, config: Dict[str, Any] = None):
-        """
-        Initialize the mock payment processor.
-
-        Args:
-            config: Configuration for the payment processor
-        """
-        super().__init__(config or {})
-        self.customers = {}
-        self.payment_methods = {}
-        self.payments = {}
-        self.subscriptions = {}
-        self.plans = {}
-        self.refunds = {}
-
-        # Set up the payment gateway
-        self.payment_gateway = None
-        try:
-            from .payment_processor import get_payment_gateway
-
-            self.payment_gateway = get_payment_gateway()
-        except (ImportError, AttributeError):
-            pass
-
-    def process_payment(
-        self,
-        amount: float,
-        currency: str,
-        payment_method_id: str,
-        description: str,
-        metadata: Optional[Dict[str, Any]] = None,
-    ) -> Dict[str, Any]:
-        """
-        Process a payment.
-
-        Args:
-            amount: Amount to charge
-            currency: Currency code (e.g., USD)
-            payment_method_id: ID of the payment method
-            description: Description of the payment
-            metadata: Additional metadata for the payment
-
-        Returns:
-            Dictionary with payment result
-        """
-        if self.payment_gateway:
-            return self.payment_gateway.create_payment(
-                amount=amount,
-                currency=currency,
-                payment_method_id=payment_method_id,
-                description=description,
-                metadata=metadata,
-            )
-
-        # Generate a payment ID
-        payment_id = f"pay_{len(self.payments) + 1}"
-
-        # Create payment
-        payment = {
-            "id": payment_id,
-            "amount": amount,
-            "currency": currency,
-            "payment_method_id": payment_method_id,
-            "description": description,
-            "metadata": metadata or {},
-            "status": "succeeded",
-            "created_at": datetime.now().isoformat(),
-        }
-
-        # Store payment
-        self.payments[payment_id] = payment
-
-        return payment
-
-    def refund_payment(
-        self,
-        payment_id: str,
-        amount: Optional[float] = None,
-        reason: Optional[str] = None,
-        metadata: Optional[Dict[str, Any]] = None,
-    ) -> Dict[str, Any]:
-        """
-        Refund a payment.
-
-        Args:
-            payment_id: ID of the payment to refund
-            amount: Amount to refund (if None, refund the full amount)
-            reason: Reason for the refund
-            metadata: Additional metadata for the refund
-
-        Returns:
-            Dictionary with refund information
-        """
-        if self.payment_gateway:
-            return self.payment_gateway.refund_payment(
-                payment_id=payment_id, amount=amount, reason=reason, metadata=metadata
-            )
-
-        # Check if payment exists
-        if payment_id not in self.payments:
-            raise ValueError(f"Payment not found: {payment_id}")
-
-        payment = self.payments[payment_id]
-
-        # Determine refund amount
-        refund_amount = amount if amount is not None else payment["amount"]
-
-        # Generate a refund ID
-        refund_id = f"ref_{len(self.refunds) + 1}"
-
-        # Create refund
-        refund = {
-            "id": refund_id,
-            "payment_id": payment_id,
-            "amount": refund_amount,
-            "reason": reason,
-            "metadata": metadata or {},
-            "status": "succeeded",
-            "created_at": datetime.now().isoformat(),
-        }
-
-        # Store refund
-        self.refunds[refund_id] = refund
-
-        return refund
-
-    def get_payment(self, payment_id: str) -> Dict[str, Any]:
-        """
-        Get information about a payment.
-
-        Args:
-            payment_id: ID of the payment
-
-        Returns:
-            Dictionary with payment information
-        """
-        if self.payment_gateway:
-            return self.payment_gateway.get_payment(payment_id)
-
-        # Check if payment exists
-        if payment_id not in self.payments:
-            raise ValueError(f"Payment not found: {payment_id}")
-
-        return self.payments[payment_id]
-
-    def list_payments(
-        self,
-        customer_id: Optional[str] = None,
-        start_date: Optional[datetime] = None,
-        end_date: Optional[datetime] = None,
-        limit: int = 100,
-    ) -> List[Dict[str, Any]]:
-        """
-        List payments.
-
-        Args:
-            customer_id: ID of the customer
-            start_date: Start date for payments
-            end_date: End date for payments
-            limit: Maximum number of payments to return
-
-        Returns:
-            List of payments
-        """
-        if self.payment_gateway:
-            return self.payment_gateway.list_payments(
-                customer_id=customer_id, start_date=start_date, end_date=end_date, 
-                    limit=limit
-            )
-
-        # Filter payments
-        payments = list(self.payments.values())
-
-        # Apply filters
-        if customer_id:
-            payments = [p for p in payments if p.get("customer_id") == customer_id]
-
-        # Apply limit
-        payments = payments[:limit]
-
-        return payments
-
-    def create_customer(
-        self, email: str, name: Optional[str] = None, metadata: Optional[Dict[str, 
-            Any]] = None
-    ) -> Dict[str, Any]:
-        """
-        Create a customer.
-
-        Args:
-            email: Email of the customer
-            name: Name of the customer
-            metadata: Additional metadata for the customer
-
-        Returns:
-            Dictionary with customer information
-        """
-        if self.payment_gateway:
-            return self.payment_gateway.create_customer(email=email, name=name, 
-                metadata=metadata)
-
-        # Generate a customer ID
-        customer_id = f"cus_{len(self.customers) + 1}"
-
-        # Create customer
-        customer = {
-            "id": customer_id,
-            "email": email,
-            "name": name,
-            "metadata": metadata or {},
-            "created_at": datetime.now().isoformat(),
-        }
-
-        # Store customer
-        self.customers[customer_id] = customer
-
-        return customer
-
-    def get_customer(self, customer_id: str) -> Dict[str, Any]:
-        """
-        Get information about a customer.
-
-        Args:
-            customer_id: ID of the customer
-
-        Returns:
-            Dictionary with customer information
-        """
-        if self.payment_gateway:
-            return self.payment_gateway.get_customer(customer_id)
-
-        # Check if customer exists
-        if customer_id not in self.customers:
-            raise ValueError(f"Customer not found: {customer_id}")
-
-        return self.customers[customer_id]
-
-    def update_customer(
-        self,
-        customer_id: str,
-        email: Optional[str] = None,
-        name: Optional[str] = None,
-        metadata: Optional[Dict[str, Any]] = None,
-    ) -> Dict[str, Any]:
-        """
-        Update a customer.
-
-        Args:
-            customer_id: ID of the customer
-            email: New email for the customer
-            name: New name for the customer
-            metadata: New metadata for the customer
-
-        Returns:
-            Dictionary with updated customer information
-        """
-        if self.payment_gateway:
-            return self.payment_gateway.update_customer(
-                customer_id=customer_id, email=email, name=name, metadata=metadata
-            )
-
-        # Check if customer exists
-        if customer_id not in self.customers:
-            raise ValueError(f"Customer not found: {customer_id}")
-
-        customer = self.customers[customer_id]
-
-        # Update customer
-        if email:
-            customer["email"] = email
-        if name:
-            customer["name"] = name
-        if metadata:
-            customer["metadata"].update(metadata)
-
-        return customer
-
-    def delete_customer(self, customer_id: str) -> bool:
-        """
-        Delete a customer.
-
-        Args:
-            customer_id: ID of the customer
-
-        Returns:
-            True if the customer was deleted, False otherwise
-        """
-        if self.payment_gateway:
-            return self.payment_gateway.delete_customer(customer_id)
-
-        # Check if customer exists
-        if customer_id not in self.customers:
-            return False
-
-        # Delete customer
-        del self.customers[customer_id]
-
-        return True
-
-    def create_payment_method(
-        self,
-        customer_id: str,
-        payment_type: str,
-        payment_details: Dict[str, Any],
-        set_as_default: bool = False,
-        metadata: Optional[Dict[str, Any]] = None,
-    ) -> Dict[str, Any]:
-        """
-        Create a payment method.
-
-        Args:
-            customer_id: ID of the customer
-            payment_type: Type of payment method (e.g., card, bank_account)
-            payment_details: Details of the payment method
-            set_as_default: Whether to set this as the default payment method
-            metadata: Additional metadata for the payment method
-
-        Returns:
-            Dictionary with payment method information
-        """
-        if self.payment_gateway:
-            # The MockPaymentGateway doesn't have set_as_default parameter
-            return self.payment_gateway.create_payment_method(
-                customer_id=customer_id,
-                payment_type=payment_type,
-                payment_details=payment_details,
-                metadata=metadata,
-            )
-
-        # Check if customer exists
-        if customer_id not in self.customers:
-            raise ValueError(f"Customer not found: {customer_id}")
-
-        # Generate a payment method ID
-        payment_method_id = f"pm_{len(self.payment_methods) + 1}"
-
-        # Create payment method
-        payment_method = {
-            "id": payment_method_id,
-            "customer_id": customer_id,
-            "type": payment_type,
-            "details": payment_details,
-            "is_default": set_as_default,
-            "metadata": metadata or {},
-            "created_at": datetime.now().isoformat(),
-        }
-
-        # Store payment method
-        self.payment_methods[payment_method_id] = payment_method
-
-        return payment_method
-
-    def get_payment_method(self, payment_method_id: str) -> Dict[str, Any]:
-        """
-        Get information about a payment method.
-
-        Args:
-            payment_method_id: ID of the payment method
-
-        Returns:
-            Dictionary with payment method information
-        """
-        if self.payment_gateway:
-            return self.payment_gateway.get_payment_method(payment_method_id)
-
-        # Check if payment method exists
-        if payment_method_id not in self.payment_methods:
-            raise ValueError(f"Payment method not found: {payment_method_id}")
-
-        return self.payment_methods[payment_method_id]
-
-    def update_payment_method(
-        self,
-        payment_method_id: str,
-        payment_details: Optional[Dict[str, Any]] = None,
-        set_as_default: Optional[bool] = None,
-        metadata: Optional[Dict[str, Any]] = None,
-    ) -> Dict[str, Any]:
-        """
-        Update a payment method.
-
-        Args:
-            payment_method_id: ID of the payment method
-            payment_details: New details for the payment method
-            set_as_default: Whether to set this as the default payment method
-            metadata: New metadata for the payment method
-
-        Returns:
-            Dictionary with updated payment method information
-        """
-        if self.payment_gateway:
-            return self.payment_gateway.update_payment_method(
-                payment_method_id=payment_method_id,
-                payment_details=payment_details,
-                set_as_default=set_as_default,
-                metadata=metadata,
-            )
-
-        # Check if payment method exists
-        if payment_method_id not in self.payment_methods:
-            raise ValueError(f"Payment method not found: {payment_method_id}")
-
-        payment_method = self.payment_methods[payment_method_id]
-
-        # Update payment method
-        if payment_details:
-            payment_method["details"].update(payment_details)
-        if set_as_default is not None:
-            payment_method["is_default"] = set_as_default
-        if metadata:
-            payment_method["metadata"].update(metadata)
-
-        return payment_method
-
-    def delete_payment_method(self, payment_method_id: str) -> bool:
-        """
-        Delete a payment method.
-
-        Args:
-            payment_method_id: ID of the payment method
-
-        Returns:
-            True if the payment method was deleted, False otherwise
-        """
-        if self.payment_gateway:
-            return self.payment_gateway.delete_payment_method(payment_method_id)
-
-        # Check if payment method exists
-        if payment_method_id not in self.payment_methods:
-            return False
-
-        # Delete payment method
-        del self.payment_methods[payment_method_id]
-
-        return True
-
-    def list_payment_methods(
-        self, customer_id: str, payment_type: Optional[str] = None
-    ) -> List[Dict[str, Any]]:
-        """
-        List payment methods for a customer.
-
-        Args:
-            customer_id: ID of the customer
-            payment_type: Type of payment methods to list
-
-        Returns:
-            List of payment methods
-        """
-        if self.payment_gateway:
-            return self.payment_gateway.list_payment_methods(
-                customer_id=customer_id, payment_type=payment_type
-            )
-
-        # Check if customer exists
-        if customer_id not in self.customers:
-            raise ValueError(f"Customer not found: {customer_id}")
-
-        # Filter payment methods
-        payment_methods = [
-            pm
-            for pm in self.payment_methods.values()
-            if pm["customer_id"] == customer_id
-            and (payment_type is None or pm["type"] == payment_type)
-        ]
-
-        return payment_methods
-
-    def create_subscription(
-        self,
-        customer_id: str,
-        plan_id: str,
-        payment_method_id: str,
-        trial_period_days: Optional[int] = None,
-        metadata: Optional[Dict[str, Any]] = None,
-    ) -> Dict[str, Any]:
-        """
-        Create a subscription.
-
-        Args:
-            customer_id: ID of the customer
-            plan_id: ID of the plan
-            payment_method_id: ID of the payment method
-            trial_period_days: Number of days for the trial period
-            metadata: Additional metadata for the subscription
-
-        Returns:
-            Dictionary with subscription information
-        """
-        if self.payment_gateway:
-            return self.payment_gateway.create_subscription(
-                customer_id=customer_id,
-                plan_id=plan_id,
-                payment_method_id=payment_method_id,
-                trial_period_days=trial_period_days,
-                metadata=metadata,
-            )
-
-        # Check if customer exists
-        if customer_id not in self.customers:
-            raise ValueError(f"Customer not found: {customer_id}")
-
-        # Check if plan exists
-        if plan_id not in self.plans:
-            raise ValueError(f"Plan not found: {plan_id}")
-
-        # Check if payment method exists
-        if payment_method_id not in self.payment_methods:
-            raise ValueError(f"Payment method not found: {payment_method_id}")
-
-        # Generate a subscription ID
-        subscription_id = f"sub_{len(self.subscriptions) + 1}"
-
-        # Create subscription
-        subscription = {
-            "id": subscription_id,
-            "customer_id": customer_id,
-            "plan_id": plan_id,
-            "payment_method_id": payment_method_id,
-            "status": "active",
-            "trial_period_days": trial_period_days,
-            "metadata": metadata or {},
-            "created_at": datetime.now().isoformat(),
-        }
-
-        # Store subscription
-        self.subscriptions[subscription_id] = subscription
-
-        return subscription
-
-    def get_subscription(self, subscription_id: str) -> Dict[str, Any]:
-        """
-        Get information about a subscription.
-
-        Args:
-            subscription_id: ID of the subscription
-
-        Returns:
-            Dictionary with subscription information
-        """
-        if self.payment_gateway:
-            return self.payment_gateway.get_subscription(subscription_id)
-
-        # Check if subscription exists
-        if subscription_id not in self.subscriptions:
-            raise ValueError(f"Subscription not found: {subscription_id}")
-
-        return self.subscriptions[subscription_id]
-
-    def update_subscription(
-        self,
-        subscription_id: str,
-        plan_id: Optional[str] = None,
-        payment_method_id: Optional[str] = None,
-        metadata: Optional[Dict[str, Any]] = None,
-    ) -> Dict[str, Any]:
-        """
-        Update a subscription.
-
-        Args:
-            subscription_id: ID of the subscription
-            plan_id: New plan ID for the subscription
-            payment_method_id: New payment method ID for the subscription
-            metadata: New metadata for the subscription
-
-        Returns:
-            Dictionary with updated subscription information
-        """
-        if self.payment_gateway:
-            return self.payment_gateway.update_subscription(
-                subscription_id=subscription_id,
-                plan_id=plan_id,
-                payment_method_id=payment_method_id,
-                metadata=metadata,
-            )
-
-        # Check if subscription exists
-        if subscription_id not in self.subscriptions:
-            raise ValueError(f"Subscription not found: {subscription_id}")
-
-        subscription = self.subscriptions[subscription_id]
-
-        # Update subscription
-        if plan_id:
-            # Check if plan exists
-            if plan_id not in self.plans:
-                raise ValueError(f"Plan not found: {plan_id}")
-            subscription["plan_id"] = plan_id
-        if payment_method_id:
-            # Check if payment method exists
-            if payment_method_id not in self.payment_methods:
-                raise ValueError(f"Payment method not found: {payment_method_id}")
-            subscription["payment_method_id"] = payment_method_id
-        if metadata:
-            subscription["metadata"].update(metadata)
-
-        return subscription
-
-    def cancel_subscription(
-        self, subscription_id: str, cancel_at_period_end: bool = False
-    ) -> Dict[str, Any]:
-        """
-        Cancel a subscription.
-
-        Args:
-            subscription_id: ID of the subscription
-            cancel_at_period_end: Whether to cancel at the end of the billing period
-
-        Returns:
-            Dictionary with updated subscription information
-        """
-        if self.payment_gateway:
-            return self.payment_gateway.cancel_subscription(
-                subscription_id=subscription_id, 
-                    cancel_at_period_end=cancel_at_period_end
-            )
-
-        # Check if subscription exists
-        if subscription_id not in self.subscriptions:
-            raise ValueError(f"Subscription not found: {subscription_id}")
-
-        subscription = self.subscriptions[subscription_id]
-
-        # Update subscription
-        if cancel_at_period_end:
-            subscription["cancel_at_period_end"] = True
-        else:
-            subscription["status"] = "canceled"
-            subscription["canceled_at"] = datetime.now().isoformat()
-
-        return subscription
-
-    def list_subscriptions(
-        self, customer_id: Optional[str] = None, status: Optional[str] = None, 
-            limit: int = 100
-    ) -> List[Dict[str, Any]]:
-        """
-        List subscriptions.
-
-        Args:
-            customer_id: ID of the customer
-            status: Status of subscriptions to list
-            limit: Maximum number of subscriptions to return
-
-        Returns:
-            List of subscriptions
-        """
-        if self.payment_gateway:
-            return self.payment_gateway.list_subscriptions(
-                customer_id=customer_id, status=status, limit=limit
-            )
-
-        # Filter subscriptions
-        subscriptions = list(self.subscriptions.values())
-
-        # Apply filters
-        if customer_id:
-            subscriptions = \
-                [s for s in subscriptions if s["customer_id"] == customer_id]
-        if status:
-            subscriptions = [s for s in subscriptions if s["status"] == status]
-
-        # Apply limit
-        subscriptions = subscriptions[:limit]
-
-        return subscriptions
-=======
 if __name__ == "__main__":
-    main()
->>>>>>> 6124bda3
+    main()