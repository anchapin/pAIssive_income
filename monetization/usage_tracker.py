--- conflicted
+++ resolved
@@ -4,1703 +4,6 @@
 # The original content had syntax errors that could not be automatically fixed
 # Please review and update this file as needed
 
-<<<<<<< HEAD
-import copy
-import json
-import os
-from datetime import datetime, timedelta
-from typing import Any, Dict, List, Optional, Tuple
-
-from .usage_tracking import (
-    UsageCategory,
-    UsageLimit,
-    UsageMetric,
-    UsageQuota,
-    UsageRecord,
-)
-
-
-class UsageTracker:
-    """
-    Class for tracking and managing usage.
-
-    This class provides methods for recording, retrieving, and analyzing
-    usage of API calls and resources.
-    """
-
-    def __init__(
-        self,
-        storage_dir: Optional[str] = None,
-        auto_create_quotas: bool = True,
-        auto_reset_quotas: bool = True,
-    ):
-        """
-        Initialize a usage tracker.
-
-        Args:
-            storage_dir: Directory for storing usage data
-            auto_create_quotas: Whether to automatically create quotas from limits
-            auto_reset_quotas: Whether to automatically reset quotas when due
-        """
-        self.storage_dir = storage_dir
-        self.auto_create_quotas = auto_create_quotas
-        self.auto_reset_quotas = auto_reset_quotas
-
-        if storage_dir and not os.path.exists(storage_dir):
-            os.makedirs(storage_dir)
-
-            # Create subdirectories for different types of data
-            os.makedirs(os.path.join(storage_dir, "records"), exist_ok=True)
-            os.makedirs(os.path.join(storage_dir, "limits"), exist_ok=True)
-            os.makedirs(os.path.join(storage_dir, "quotas"), exist_ok=True)
-
-        # Initialize storage
-        self.records: Dict[str, UsageRecord] = {}
-        self.limits: Dict[str, UsageLimit] = {}
-        self.quotas: Dict[str, UsageQuota] = {}
-
-        # Initialize indexes
-        self.customer_records: Dict[str, List[str]] = {}
-        self.metric_records: Dict[str, List[str]] = {}
-        self.category_records: Dict[str, List[str]] = {}
-        self.resource_records: Dict[str, List[str]] = {}
-
-        self.customer_limits: Dict[str, List[str]] = {}
-        self.metric_limits: Dict[str, List[str]] = {}
-
-        self.customer_quotas: Dict[str, List[str]] = {}
-        self.metric_quotas: Dict[str, List[str]] = {}
-
-        # Load data if storage directory is set
-        if storage_dir:
-            self.load_data()
-
-    def add_limit(self, limit: UsageLimit) -> UsageLimit:
-        """
-        Add a usage limit.
-
-        Args:
-            limit: Usage limit to add
-
-        Returns:
-            The added usage limit
-        """
-        # Store limit
-        self.limits[limit.id] = limit
-
-        # Add to customer index
-        if limit.customer_id not in self.customer_limits:
-            self.customer_limits[limit.customer_id] = []
-
-        self.customer_limits[limit.customer_id].append(limit.id)
-
-        # Add to metric index
-        if limit.metric not in self.metric_limits:
-            self.metric_limits[limit.metric] = []
-
-        self.metric_limits[limit.metric].append(limit.id)
-
-        # Create quota if auto - create is enabled
-        if self.auto_create_quotas:
-            # Check if a quota already exists for this limit
-            existing_quota = self.find_matching_quota(limit)
-
-            if not existing_quota:
-                quota = UsageQuota(
-                    customer_id=limit.customer_id,
-                    metric=limit.metric,
-                    allocated_quantity=limit.max_quantity,
-                    period=limit.period,
-                    category=limit.category,
-                    resource_type=limit.resource_type,
-                    subscription_id=limit.subscription_id,
-                    metadata=copy.deepcopy(limit.metadata),
-                )
-
-                self.add_quota(quota)
-
-        # Save limit if storage directory is set
-        if self.storage_dir:
-            self._save_limit(limit)
-
-        return limit
-
-    def get_limit(self, limit_id: str) -> Optional[UsageLimit]:
-        """
-        Get a usage limit by ID.
-
-        Args:
-            limit_id: ID of the limit
-
-        Returns:
-            The usage limit or None if not found
-        """
-        return self.limits.get(limit_id)
-
-    def get_customer_limits(
-        self,
-        customer_id: str,
-        metric: Optional[str] = None,
-        category: Optional[str] = None,
-        resource_type: Optional[str] = None,
-    ) -> List[UsageLimit]:
-        """
-        Get usage limits for a customer.
-
-        Args:
-            customer_id: ID of the customer
-            metric: Type of usage metric to filter by
-            category: Category of usage to filter by
-            resource_type: Type of resource to filter by
-
-        Returns:
-            List of usage limits
-        """
-        if customer_id not in self.customer_limits:
-            return []
-
-        limits = []
-
-        for limit_id in self.customer_limits[customer_id]:
-            limit = self.limits.get(limit_id)
-
-            if not limit:
-                continue
-
-            # Filter by metric
-            if metric and limit.metric != metric:
-                continue
-
-            # Filter by category
-            if category and limit.category != category:
-                continue
-
-            # Filter by resource type
-            if resource_type and limit.resource_type != resource_type:
-                continue
-
-            limits.append(limit)
-
-        return limits
-
-    def update_limit(
-        self,
-        limit_id: str,
-        max_quantity: Optional[float] = None,
-        metadata: Optional[Dict[str, Any]] = None,
-    ) -> Optional[UsageLimit]:
-        """
-        Update a usage limit.
-
-        Args:
-            limit_id: ID of the limit to update
-            max_quantity: New maximum quantity
-            metadata: New metadata
-
-        Returns:
-            The updated usage limit or None if not found
-        """
-        # Get limit
-        limit = self.get_limit(limit_id)
-
-        if not limit:
-            return None
-
-        # Update limit
-        if max_quantity is not None:
-            limit.max_quantity = max_quantity
-
-        if metadata is not None:
-            limit.metadata = metadata
-
-        limit.updated_at = datetime.now()
-
-        # Update matching quota if auto - create is enabled
-        if self.auto_create_quotas:
-            quota = self.find_matching_quota(limit)
-
-            if quota and max_quantity is not None:
-                quota.update_allocation(max_quantity)
-
-                # Save quota if storage directory is set
-                if self.storage_dir:
-                    self._save_quota(quota)
-
-        # Save limit if storage directory is set
-        if self.storage_dir:
-            self._save_limit(limit)
-
-        return limit
-
-    def delete_limit(self, limit_id: str) -> bool:
-        """
-        Delete a usage limit.
-
-        Args:
-            limit_id: ID of the limit to delete
-
-        Returns:
-            True if the limit was deleted, False otherwise
-        """
-        # Get limit
-        limit = self.get_limit(limit_id)
-
-        if not limit:
-            return False
-
-        # Remove from customer index
-        if limit.customer_id in self.customer_limits:
-            if limit_id in self.customer_limits[limit.customer_id]:
-                self.customer_limits[limit.customer_id].remove(limit_id)
-
-        # Remove from metric index
-        if limit.metric in self.metric_limits:
-            if limit_id in self.metric_limits[limit.metric]:
-                self.metric_limits[limit.metric].remove(limit_id)
-
-        # Remove from limits
-        del self.limits[limit_id]
-
-        # Delete file if storage directory is set
-        if self.storage_dir:
-            file_path = os.path.join(self.storage_dir, "limits", f"{limit_id}.json")
-
-            if os.path.exists(file_path):
-                os.remove(file_path)
-
-        return True
-
-    def add_quota(self, quota: UsageQuota) -> UsageQuota:
-        """
-        Add a usage quota.
-
-        Args:
-            quota: Usage quota to add
-
-        Returns:
-            The added usage quota
-        """
-        # Store quota
-        self.quotas[quota.id] = quota
-
-        # Add to customer index
-        if quota.customer_id not in self.customer_quotas:
-            self.customer_quotas[quota.customer_id] = []
-
-        self.customer_quotas[quota.customer_id].append(quota.id)
-
-        # Add to metric index
-        if quota.metric not in self.metric_quotas:
-            self.metric_quotas[quota.metric] = []
-
-        self.metric_quotas[quota.metric].append(quota.id)
-
-        # Save quota if storage directory is set
-        if self.storage_dir:
-            self._save_quota(quota)
-
-        return quota
-
-    def get_quota(self, quota_id: str) -> Optional[UsageQuota]:
-        """
-        Get a usage quota by ID.
-
-        Args:
-            quota_id: ID of the quota
-
-        Returns:
-            The usage quota or None if not found
-        """
-        return self.quotas.get(quota_id)
-
-    def get_customer_quotas(
-        self,
-        customer_id: str,
-        metric: Optional[str] = None,
-        category: Optional[str] = None,
-        resource_type: Optional[str] = None,
-    ) -> List[UsageQuota]:
-        """
-        Get usage quotas for a customer.
-
-        Args:
-            customer_id: ID of the customer
-            metric: Type of usage metric to filter by
-            category: Category of usage to filter by
-            resource_type: Type of resource to filter by
-
-        Returns:
-            List of usage quotas
-        """
-        if customer_id not in self.customer_quotas:
-            return []
-
-        quotas = []
-
-        for quota_id in self.customer_quotas[customer_id]:
-            quota = self.quotas.get(quota_id)
-
-            if not quota:
-                continue
-
-            # Check if reset is due
-            if self.auto_reset_quotas and quota.is_reset_due():
-                quota.reset_usage()
-
-                # Save quota if storage directory is set
-                if self.storage_dir:
-                    self._save_quota(quota)
-
-            # Filter by metric
-            if metric and quota.metric != metric:
-                continue
-
-            # Filter by category
-            if category and quota.category != category:
-                continue
-
-            # Filter by resource type
-            if resource_type and quota.resource_type != resource_type:
-                continue
-
-            quotas.append(quota)
-
-        return quotas
-
-    def update_quota(
-        self,
-        quota_id: str,
-        allocated_quantity: Optional[float] = None,
-        used_quantity: Optional[float] = None,
-        metadata: Optional[Dict[str, Any]] = None,
-    ) -> Optional[UsageQuota]:
-        """
-        Update a usage quota.
-
-        Args:
-            quota_id: ID of the quota to update
-            allocated_quantity: New allocated quantity
-            used_quantity: New used quantity
-            metadata: New metadata
-
-        Returns:
-            The updated usage quota or None if not found
-        """
-        # Get quota
-        quota = self.get_quota(quota_id)
-
-        if not quota:
-            return None
-
-        # Check if reset is due
-        if self.auto_reset_quotas and quota.is_reset_due():
-            quota.reset_usage()
-
-        # Update quota
-        if allocated_quantity is not None:
-            quota.update_allocation(allocated_quantity)
-
-        if used_quantity is not None:
-            quota.used_quantity = used_quantity
-            quota.updated_at = datetime.now()
-
-        if metadata is not None:
-            quota.metadata = metadata
-            quota.updated_at = datetime.now()
-
-        # Save quota if storage directory is set
-        if self.storage_dir:
-            self._save_quota(quota)
-
-        return quota
-
-    def delete_quota(self, quota_id: str) -> bool:
-        """
-        Delete a usage quota.
-
-        Args:
-            quota_id: ID of the quota to delete
-
-        Returns:
-            True if the quota was deleted, False otherwise
-        """
-        # Get quota
-        quota = self.get_quota(quota_id)
-
-        if not quota:
-            return False
-
-        # Remove from customer index
-        if quota.customer_id in self.customer_quotas:
-            if quota_id in self.customer_quotas[quota.customer_id]:
-                self.customer_quotas[quota.customer_id].remove(quota_id)
-
-        # Remove from metric index
-        if quota.metric in self.metric_quotas:
-            if quota_id in self.metric_quotas[quota.metric]:
-                self.metric_quotas[quota.metric].remove(quota_id)
-
-        # Remove from quotas
-        del self.quotas[quota_id]
-
-        # Delete file if storage directory is set
-        if self.storage_dir:
-            file_path = os.path.join(self.storage_dir, "quotas", f"{quota_id}.json")
-
-            if os.path.exists(file_path):
-                os.remove(file_path)
-
-        return True
-
-    def find_matching_quota(self, limit: UsageLimit) -> Optional[UsageQuota]:
-        """
-        Find a quota that matches a limit.
-
-        Args:
-            limit: Usage limit to match
-
-        Returns:
-            Matching usage quota or None if not found
-        """
-        # Get quotas for the customer
-        quotas = self.get_customer_quotas(
-            customer_id=limit.customer_id,
-            metric=limit.metric,
-            category=limit.category,
-            resource_type=limit.resource_type,
-        )
-
-        # Find a quota with the same period
-        for quota in quotas:
-            if quota.period == limit.period:
-                return quota
-
-        return None
-
-    def load_data(self) -> None:
-        """Load usage data from storage directory."""
-        if not self.storage_dir or not os.path.exists(self.storage_dir):
-            return
-
-        # Load limits
-        limits_dir = os.path.join(self.storage_dir, "limits")
-
-        if os.path.exists(limits_dir):
-            for filename in os.listdir(limits_dir):
-                if filename.endswith(".json"):
-                    file_path = os.path.join(limits_dir, filename)
-
-                    try:
-                        with open(file_path, "r") as f:
-                            data = json.load(f)
-
-                        limit = UsageLimit.from_dict(data)
-
-                        # Store limit
-                        self.limits[limit.id] = limit
-
-                        # Add to customer index
-                        if limit.customer_id not in self.customer_limits:
-                            self.customer_limits[limit.customer_id] = []
-
-                        self.customer_limits[limit.customer_id].append(limit.id)
-
-                        # Add to metric index
-                        if limit.metric not in self.metric_limits:
-                            self.metric_limits[limit.metric] = []
-
-                        self.metric_limits[limit.metric].append(limit.id)
-
-                    except Exception as e:
-                        print(f"Error loading limit from {file_path}: {e}")
-
-        # Load quotas
-        quotas_dir = os.path.join(self.storage_dir, "quotas")
-
-        if os.path.exists(quotas_dir):
-            for filename in os.listdir(quotas_dir):
-                if filename.endswith(".json"):
-                    file_path = os.path.join(quotas_dir, filename)
-
-                    try:
-                        with open(file_path, "r") as f:
-                            data = json.load(f)
-
-                        quota = UsageQuota.from_dict(data)
-
-                        # Store quota
-                        self.quotas[quota.id] = quota
-
-                        # Add to customer index
-                        if quota.customer_id not in self.customer_quotas:
-                            self.customer_quotas[quota.customer_id] = []
-
-                        self.customer_quotas[quota.customer_id].append(quota.id)
-
-                        # Add to metric index
-                        if quota.metric not in self.metric_quotas:
-                            self.metric_quotas[quota.metric] = []
-
-                        self.metric_quotas[quota.metric].append(quota.id)
-
-                    except Exception as e:
-                        print(f"Error loading quota from {file_path}: {e}")
-
-        # Load records
-        records_dir = os.path.join(self.storage_dir, "records")
-
-        if os.path.exists(records_dir):
-            for filename in os.listdir(records_dir):
-                if filename.endswith(".json"):
-                    file_path = os.path.join(records_dir, filename)
-
-                    try:
-                        with open(file_path, "r") as f:
-                            data = json.load(f)
-
-                        record = UsageRecord.from_dict(data)
-
-                        # Store record
-                        self.records[record.id] = record
-
-                        # Add to customer index
-                        if record.customer_id not in self.customer_records:
-                            self.customer_records[record.customer_id] = []
-
-                        self.customer_records[record.customer_id].append(record.id)
-
-                        # Add to metric index
-                        if record.metric not in self.metric_records:
-                            self.metric_records[record.metric] = []
-
-                        self.metric_records[record.metric].append(record.id)
-
-                        # Add to category index
-                        if record.category not in self.category_records:
-                            self.category_records[record.category] = []
-
-                        self.category_records[record.category].append(record.id)
-
-                        # Add to resource index
-                        if record.resource_type:
-                            if record.resource_type not in self.resource_records:
-                                self.resource_records[record.resource_type] = []
-
-                            self.resource_records[record.resource_type].append(
-                                record.id)
-
-                    except Exception as e:
-                        print(f"Error loading record from {file_path}: {e}")
-
-    def _save_limit(self, limit: UsageLimit) -> None:
-        """
-        Save a usage limit to the storage directory.
-
-        Args:
-            limit: Usage limit to save
-        """
-        if not self.storage_dir:
-            return
-
-        file_path = os.path.join(self.storage_dir, "limits", f"{limit.id}.json")
-
-        with open(file_path, "w") as f:
-            f.write(limit.to_json())
-
-    def _save_quota(self, quota: UsageQuota) -> None:
-        """
-        Save a usage quota to the storage directory.
-
-        Args:
-            quota: Usage quota to save
-        """
-        if not self.storage_dir:
-            return
-
-        file_path = os.path.join(self.storage_dir, "quotas", f"{quota.id}.json")
-
-        with open(file_path, "w") as f:
-            f.write(quota.to_json())
-
-    def track_usage(
-        self,
-        customer_id: str,
-        metric: str,
-        quantity: float,
-        category: str = UsageCategory.INFERENCE,
-        resource_id: Optional[str] = None,
-        resource_type: Optional[str] = None,
-        subscription_id: Optional[str] = None,
-        metadata: Optional[Dict[str, Any]] = None,
-        check_quota: bool = True,
-    ) -> Tuple[UsageRecord, Optional[UsageQuota], bool]:
-        """
-        Track usage for a customer.
-
-        Args:
-            customer_id: ID of the customer
-            metric: Type of usage metric
-            quantity: Quantity of usage
-            category: Category of usage
-            resource_id: ID of the resource being used
-            resource_type: Type of resource being used
-            subscription_id: ID of the subscription
-            metadata: Additional metadata for the usage record
-            check_quota: Whether to check and update quotas
-
-        Returns:
-            Tuple of (usage record, updated quota, quota exceeded)
-        """
-        # Create usage record
-        record = UsageRecord(
-            customer_id=customer_id,
-            metric=metric,
-            quantity=quantity,
-            category=category,
-            resource_id=resource_id,
-            resource_type=resource_type,
-            subscription_id=subscription_id,
-            metadata=metadata,
-        )
-
-        # Store record
-        self.records[record.id] = record
-
-        # Add to customer index
-        if customer_id not in self.customer_records:
-            self.customer_records[customer_id] = []
-
-        self.customer_records[customer_id].append(record.id)
-
-        # Add to metric index
-        if metric not in self.metric_records:
-            self.metric_records[metric] = []
-
-        self.metric_records[metric].append(record.id)
-
-        # Add to category index
-        if category not in self.category_records:
-            self.category_records[category] = []
-
-        self.category_records[category].append(record.id)
-
-        # Add to resource index
-        if resource_type:
-            if resource_type not in self.resource_records:
-                self.resource_records[resource_type] = []
-
-            self.resource_records[resource_type].append(record.id)
-
-        # Save record if storage directory is set
-        if self.storage_dir:
-            self._save_record(record)
-
-        # Check and update quota if requested
-        updated_quota = None
-        quota_exceeded = False
-
-        if check_quota:
-            # Find matching quota
-            quotas = self.get_customer_quotas(
-                customer_id=customer_id,
-                metric=metric,
-                category=category,
-                resource_type=resource_type,
-            )
-
-            if quotas:
-                # Use the first matching quota
-                quota = quotas[0]
-
-                # Update quota
-                quota.add_usage(quantity)
-
-                # Check if quota is exceeded
-                quota_exceeded = quota.is_exceeded()
-
-                # Save quota if storage directory is set
-                if self.storage_dir:
-                    self._save_quota(quota)
-
-                updated_quota = quota
-
-        return record, updated_quota, quota_exceeded
-
-    def track_usage_batch(
-        self, records: List[Dict[str, Any]], check_quota: bool = True
-    ) -> List[Tuple[UsageRecord, Optional[UsageQuota], bool]]:
-        """
-        Track usage in batch for multiple customers or metrics.
-
-        Args:
-            records: List of usage record data
-            check_quota: Whether to check and update quotas
-
-        Returns:
-            List of tuples of (usage record, updated quota, quota exceeded)
-        """
-        results = []
-
-        for record_data in records:
-            # Track usage for each record
-            result = self.track_usage(
-                customer_id=record_data["customer_id"],
-                metric=record_data["metric"],
-                quantity=record_data["quantity"],
-                category=record_data.get("category", UsageCategory.INFERENCE),
-                resource_id=record_data.get("resource_id"),
-                resource_type=record_data.get("resource_type"),
-                subscription_id=record_data.get("subscription_id"),
-                metadata=record_data.get("metadata"),
-                check_quota=check_quota,
-            )
-
-            results.append(result)
-
-        return results
-
-    def check_usage_allowed(
-        self,
-        customer_id: str,
-        metric: str,
-        quantity: float,
-        category: Optional[str] = None,
-        resource_type: Optional[str] = None,
-    ) -> Tuple[bool, Optional[str], Optional[UsageQuota]]:
-        """
-        Check if usage is allowed based on quotas.
-
-        Args:
-            customer_id: ID of the customer
-            metric: Type of usage metric
-            quantity: Quantity of usage
-            category: Category of usage
-            resource_type: Type of resource being used
-
-        Returns:
-            Tuple of (allowed, reason, quota)
-        """
-        # Find matching quotas
-        quotas = self.get_customer_quotas(
-            customer_id=customer_id,
-            metric=metric,
-            category=category,
-            resource_type=resource_type,
-        )
-
-        if not quotas:
-            # No quotas found, usage is allowed
-            return True, None, None
-
-        # Check each quota
-        for quota in quotas:
-            # Check if quota is exceeded
-            if quota.is_exceeded():
-                return False, "Quota exceeded", quota
-
-            # Check if usage would exceed quota
-            if quota.used_quantity + quantity > quota.allocated_quantity:
-                return False, "Usage would exceed quota", quota
-
-        # All quotas passed, usage is allowed
-        return True, None, quotas[0]
-
-    def get_record(self, record_id: str) -> Optional[UsageRecord]:
-        """
-        Get a usage record by ID.
-
-        Args:
-            record_id: ID of the record
-
-        Returns:
-            The usage record or None if not found
-        """
-        return self.records.get(record_id)
-
-    def get_customer_records(
-        self,
-        customer_id: str,
-        metric: Optional[str] = None,
-        category: Optional[str] = None,
-        resource_type: Optional[str] = None,
-        start_time: Optional[datetime] = None,
-        end_time: Optional[datetime] = None,
-        limit: int = 100,
-    ) -> List[UsageRecord]:
-        """
-        Get usage records for a customer.
-
-        Args:
-            customer_id: ID of the customer
-            metric: Type of usage metric to filter by
-            category: Category of usage to filter by
-            resource_type: Type of resource to filter by
-            start_time: Start time for records
-            end_time: End time for records
-            limit: Maximum number of records to return
-
-        Returns:
-            List of usage records
-        """
-        if customer_id not in self.customer_records:
-            return []
-
-        records = []
-
-        for record_id in self.customer_records[customer_id]:
-            record = self.records.get(record_id)
-
-            if not record:
-                continue
-
-            # Filter by metric
-            if metric and record.metric != metric:
-                continue
-
-            # Filter by category
-            if category and record.category != category:
-                continue
-
-            # Filter by resource type
-            if resource_type and record.resource_type != resource_type:
-                continue
-
-            # Filter by time range
-            if start_time and record.timestamp < start_time:
-                continue
-
-            if end_time and record.timestamp > end_time:
-                continue
-
-            records.append(record)
-
-        # Sort by timestamp (newest first)
-        records.sort(key=lambda r: r.timestamp, reverse=True)
-
-        # Apply limit
-        return records[:limit]
-
-    def delete_record(self, record_id: str) -> bool:
-        """
-        Delete a usage record.
-
-        Args:
-            record_id: ID of the record to delete
-
-        Returns:
-            True if the record was deleted, False otherwise
-        """
-        # Get record
-        record = self.get_record(record_id)
-
-        if not record:
-            return False
-
-        # Remove from customer index
-        if record.customer_id in self.customer_records:
-            if record_id in self.customer_records[record.customer_id]:
-                self.customer_records[record.customer_id].remove(record_id)
-
-        # Remove from metric index
-        if record.metric in self.metric_records:
-            if record_id in self.metric_records[record.metric]:
-                self.metric_records[record.metric].remove(record_id)
-
-        # Remove from category index
-        if record.category in self.category_records:
-            if record_id in self.category_records[record.category]:
-                self.category_records[record.category].remove(record_id)
-
-        # Remove from resource index
-        if record.resource_type and record.resource_type in self.resource_records:
-            if record_id in self.resource_records[record.resource_type]:
-                self.resource_records[record.resource_type].remove(record_id)
-
-        # Remove from records
-        del self.records[record_id]
-
-        # Delete file if storage directory is set
-        if self.storage_dir:
-            file_path = os.path.join(self.storage_dir, "records", f"{record_id}.json")
-
-            if os.path.exists(file_path):
-                os.remove(file_path)
-
-        return True
-
-    def _save_record(self, record: UsageRecord) -> None:
-        """
-        Save a usage record to the storage directory.
-
-        Args:
-            record: Usage record to save
-        """
-        if not self.storage_dir:
-            return
-
-        file_path = os.path.join(self.storage_dir, "records", f"{record.id}.json")
-
-        with open(file_path, "w") as f:
-            f.write(record.to_json())
-
-    def get_usage_summary(
-        self,
-        customer_id: Optional[str] = None,
-        metric: Optional[str] = None,
-        category: Optional[str] = None,
-        resource_type: Optional[str] = None,
-        start_time: Optional[datetime] = None,
-        end_time: Optional[datetime] = None,
-        group_by: Optional[str] = None,
-    ) -> Dict[str, Any]:
-        """
-        Get a summary of usage.
-
-        Args:
-            customer_id: ID of the customer to filter by
-            metric: Type of usage metric to filter by
-            category: Category of usage to filter by
-            resource_type: Type of resource to filter by
-            start_time: Start time for records
-            end_time: End time for records
-            group_by: Field to group by (customer, metric, category, resource_type)
-
-        Returns:
-            Dictionary with usage summary
-        """
-        # Get records to summarize
-        records = self.get_filtered_records(
-            customer_id=customer_id,
-            metric=metric,
-            category=category,
-            resource_type=resource_type,
-            start_time=start_time,
-            end_time=end_time,
-        )
-
-        # Initialize summary
-        summary = {
-            "total_records": len(records),
-            "total_quantity": 0.0,
-            "metrics": {},
-            "categories": {},
-            "customers": {},
-            "resource_types": {},
-        }
-
-        # Group records if requested
-        if group_by:
-            summary["grouped"] = {}
-
-        # Calculate summary
-        for record in records:
-            # Add to total quantity
-            summary["total_quantity"] += record.quantity
-
-            # Add to metrics
-            if record.metric not in summary["metrics"]:
-                summary["metrics"][record.metric] = {"count": 0, "quantity": 0.0}
-
-            summary["metrics"][record.metric]["count"] += 1
-            summary["metrics"][record.metric]["quantity"] += record.quantity
-
-            # Add to categories
-            if record.category not in summary["categories"]:
-                summary["categories"][record.category] = {"count": 0, "quantity": 0.0}
-
-            summary["categories"][record.category]["count"] += 1
-            summary["categories"][record.category]["quantity"] += record.quantity
-
-            # Add to customers
-            if record.customer_id not in summary["customers"]:
-                summary["customers"][record.customer_id] = {"count": 0, "quantity": 0.0}
-
-            summary["customers"][record.customer_id]["count"] += 1
-            summary["customers"][record.customer_id]["quantity"] += record.quantity
-
-            # Add to resource types
-            if record.resource_type:
-                if record.resource_type not in summary["resource_types"]:
-                    summary["resource_types"][record.resource_type] = {
-                        "count": 0,
-                        "quantity": 0.0,
-                    }
-
-                summary["resource_types"][record.resource_type]["count"] += 1
-                summary["resource_types"][record.resource_type]["quantity"] += record.quantity
-
-            # Add to grouped data if requested
-            if group_by:
-                group_value = None
-
-                if group_by == "customer":
-                    group_value = record.customer_id
-                elif group_by == "metric":
-                    group_value = record.metric
-                elif group_by == "category":
-                    group_value = record.category
-                elif group_by == "resource_type":
-                    group_value = record.resource_type
-
-                if group_value:
-                    if group_value not in summary["grouped"]:
-                        summary["grouped"][group_value] = {
-                            "count": 0,
-                            "quantity": 0.0,
-                            "records": [],
-                        }
-
-                    summary["grouped"][group_value]["count"] += 1
-                    summary["grouped"][group_value]["quantity"] += record.quantity
-                    summary["grouped"][group_value]["records"].append(record.id)
-
-        return summary
-
-    def get_usage_by_time(
-        self,
-        customer_id: Optional[str] = None,
-        metric: Optional[str] = None,
-        category: Optional[str] = None,
-        resource_type: Optional[str] = None,
-        start_time: Optional[datetime] = None,
-        end_time: Optional[datetime] = None,
-        interval: str = "day",
-    ) -> Dict[str, Any]:
-        """
-        Get usage grouped by time intervals.
-
-        Args:
-            customer_id: ID of the customer to filter by
-            metric: Type of usage metric to filter by
-            category: Category of usage to filter by
-            resource_type: Type of resource to filter by
-            start_time: Start time for records
-            end_time: End time for records
-            interval: Time interval to group by (hour, day, week, month)
-
-        Returns:
-            Dictionary with usage by time
-        """
-        # Get records to analyze
-        records = self.get_filtered_records(
-            customer_id=customer_id,
-            metric=metric,
-            category=category,
-            resource_type=resource_type,
-            start_time=start_time,
-            end_time=end_time,
-        )
-
-        # Initialize result
-        result = {
-            "total_records": len(records),
-            "total_quantity": 0.0,
-            "interval": interval,
-            "intervals": {},
-        }
-
-        # Group records by time interval
-        for record in records:
-            # Add to total quantity
-            result["total_quantity"] += record.quantity
-
-            # Get interval key
-            interval_key = self._get_interval_key(record.timestamp, interval)
-
-            # Add to intervals
-            if interval_key not in result["intervals"]:
-                result["intervals"][interval_key] = {
-                    "count": 0,
-                    "quantity": 0.0,
-                    "start_time": self._get_interval_start(record.timestamp, 
-                        interval).isoformat(),
-                    "end_time": self._get_interval_end(record.timestamp, 
-                        interval).isoformat(),
-                }
-
-            result["intervals"][interval_key]["count"] += 1
-            result["intervals"][interval_key]["quantity"] += record.quantity
-
-        return result
-
-    def get_usage_trends(
-        self,
-        customer_id: Optional[str] = None,
-        metric: Optional[str] = None,
-        category: Optional[str] = None,
-        resource_type: Optional[str] = None,
-        start_time: Optional[datetime] = None,
-        end_time: Optional[datetime] = None,
-        interval: str = "day",
-        num_intervals: int = 30,
-    ) -> Dict[str, Any]:
-        """
-        Generate comprehensive usage trend analysis with intelligent pattern detection.
-
-        This algorithm implements a sophisticated time - series analysis system for
-        detecting and quantifying usage patterns across multiple dimensions. The
-        implementation follows these key phases:
-
-        1. TIME RANGE DETERMINATION AND NORMALIZATION:
-           - Establishes proper time boundaries based on requested analysis period
-           - Applies intelligent defaults for missing time parameters
-           - Normalizes the time range to ensure complete interval coverage
-           - Handles various time granularities (hour, day, week, month) appropriately
-           - Creates proper interval alignment for accurate trend analysis
-
-        2. TEMPORAL DATA AGGREGATION AND GAP FILLING:
-           - Collects and aggregates usage data into consistent time buckets
-           - Handles sparse data by properly zero - filling missing intervals
-           - Ensures complete time - series continuity for accurate trend analysis
-           - Maintains chronological ordering of data points
-           - Preserves temporal relationships between data points
-
-        3. STATISTICAL TREND IDENTIFICATION:
-           - Divides time - series data into equal analysis segments
-           - Calculates summary statistics for each segment
-           - Applies comparative analysis between segments
-           - Quantifies the direction and magnitude of usage changes
-           - Determines statistically significant trends versus normal variance
-
-        4. TREND CLASSIFICATION AND INTERPRETATION:
-           - Categorizes usage patterns (increasing, decreasing, stable)
-           - Quantifies percentage changes for objective measurement
-           - Applies thresholds for meaningful trend detection
-           - Provides numerical values for trend strength assessment
-           - Delivers actionable insights through pattern classification
-
-        This trend analysis algorithm addresses several critical business requirements:
-        - Early detection of changing usage patterns
-        - Quantitative measurement of growth or decline rates
-        - Support for capacity planning and resource allocation
-        - Identification of customer behavior changes
-        - Foundation for predictive analytics and forecasting
-
-        The implementation specifically supports common business scenarios:
-        - Monitoring customer engagement over time
-        - Detecting unusual spikes or drops in API usage
-        - Measuring adoption rates of new features
-        - Analyzing resource utilization trends
-        - Identifying seasonal patterns in usage behavior
-
-        Args:
-            customer_id: Optional customer identifier to filter usage data
-            metric: Optional usage metric type (e.g., API_CALL, STORAGE) to analyze
-            category: Optional usage category (e.g., INFERENCE) to filter by
-            resource_type: Optional resource type (e.g., model) to filter by
-            start_time: Beginning of analysis period (auto - calculated if not provided)
-            end_time: End of analysis period (defaults to current time if not provided)
-            interval: Time bucket size for aggregation (hour, day, week, month)
-            num_intervals: Number of intervals to include when auto - \
-                calculating time range
-
-        Returns:
-            Comprehensive dictionary containing:
-            - Complete time - series data with consistent intervals
-            - Statistical summary of usage volumes
-            - Trend direction classification (increasing, decreasing, stable)
-            - Quantified percentage change measurement
-            - Interval - specific usage breakdowns
-        """
-        # PHASE 1: Time Range Determination and Normalization
-        # Set default end time to now if not provided
-        if end_time is None:
-            end_time = datetime.now()
-
-        # Calculate appropriate start time based on interval and requested span
-        if start_time is None:
-            if interval == "hour":
-                start_time = end_time - timedelta(hours=num_intervals)
-            elif interval == "day":
-                start_time = end_time - timedelta(days=num_intervals)
-            elif interval == "week":
-                start_time = end_time - timedelta(weeks=num_intervals)
-            elif interval == "month":
-                # Approximate months as 30 days for consistent calculation
-                start_time = end_time - timedelta(days=30 * num_intervals)
-            else:
-                raise ValueError(f"Invalid interval: {interval}")
-
-        # PHASE 2: Temporal Data Aggregation and Gap Filling
-        # Get base usage data aggregated by the specified time interval
-        usage_by_time = self.get_usage_by_time(
-            customer_id=customer_id,
-            metric=metric,
-            category=category,
-            resource_type=resource_type,
-            start_time=start_time,
-            end_time=end_time,
-            interval=interval,
-        )
-
-        # Generate complete sequence of intervals to ensure gap - free analysis
-        all_intervals = []
-        current_time = start_time
-
-        # Iterate through the entire time range to generate all interval keys
-        while current_time <= end_time:
-            interval_key = self._get_interval_key(current_time, interval)
-            all_intervals.append(interval_key)
-
-            # Advance to the next interval using appropriate time increment
-            if interval == "hour":
-                current_time += timedelta(hours=1)
-            elif interval == "day":
-                current_time += timedelta(days=1)
-            elif interval == "week":
-                current_time += timedelta(weeks=1)
-            elif interval == "month":
-                # Special handling for month boundaries to maintain proper calendar alignment
-                if current_time.month == 12:
-                    current_time = datetime(current_time.year + 1, 1, 1)
-                else:
-                    current_time = datetime(current_time.year, current_time.month + 1, 
-                        1)
-
-        # Initialize the trend analysis result structure
-        trends = {
-            "total_records": usage_by_time["total_records"],
-            "total_quantity": usage_by_time["total_quantity"],
-            "interval": interval,
-            "start_time": start_time.isoformat(),
-            "end_time": end_time.isoformat(),
-            "intervals": [],
-            "trend": {"direction": "stable", "percentage_change": 0.0},
-        }
-
-        # PHASE 2 Continued: Fill gaps in the time series data for complete analysis
-        # Process each interval in the time range, inserting zero values where needed
-        for interval_key in all_intervals:
-            if interval_key in usage_by_time["intervals"]:
-                # Use actual usage data when available
-                interval_data = usage_by_time["intervals"][interval_key]
-            else:
-                # Create zero - filled data for intervals with no recorded usage
-                # This ensures continuity of the time series for accurate trend analysis
-                interval_data = {
-                    "count": 0,
-                    "quantity": 0.0,
-                    "start_time": self._get_interval_start(
-                        self._parse_interval_key(interval_key, interval), interval
-                    ).isoformat(),
-                    "end_time": self._get_interval_end(
-                        self._parse_interval_key(interval_key, interval), interval
-                    ).isoformat(),
-                }
-
-            # Add interval identifier to maintain proper chronological order
-            interval_data["interval"] = interval_key
-
-            # Build the complete time series with all intervals represented
-            trends["intervals"].append(interval_data)
-
-        # PHASE 3 & 4: Statistical Trend Identification and Classification
-        # Analyze for trends when sufficient data is available
-        if len(trends["intervals"]) >= 2:
-            # Split the time series into two equal segments for comparison
-            half_point = len(trends["intervals"]) // 2
-            first_half = trends["intervals"][:half_point]
-            second_half = trends["intervals"][half_point:]
-
-            # Calculate the average usage quantity for each half of the time series
-            first_half_avg = (
-                sum(i["quantity"] for i in first_half) / \
-                    len(first_half) if first_half else 0
-            )
-            second_half_avg = (
-                sum(i["quantity"] for i in second_half) / \
-                    len(second_half) if second_half else 0
-            )
-
-            # Calculate percentage change between the two periods
-            # Handle division by zero case for when the first period had no usage
-            if first_half_avg > 0:
-                percentage_change = ((second_half_avg - \
-                    first_half_avg) / first_half_avg) * 100
-            else:
-                # Special handling for cases where usage started from zero
-                percentage_change = 0 if second_half_avg == 0 else 100
-
-            # Classify the trend direction using percentage thresholds
-            # This provides a simple but effective categorization of usage patterns
-            if percentage_change > 5:
-                direction = "increasing"
-            elif percentage_change < -5:
-                direction = "decreasing"
-            else:
-                direction = "stable"
-
-            # Record the trend analysis results
-            trends["trend"] = {
-                "direction": direction,
-                "percentage_change": percentage_change,
-            }
-
-        return trends
-
-    def get_quota_status(
-        self,
-        customer_id: str,
-        metric: Optional[str] = None,
-        category: Optional[str] = None,
-        resource_type: Optional[str] = None,
-    ) -> Dict[str, Any]:
-        """
-        Get the status of quotas for a customer.
-
-        Args:
-            customer_id: ID of the customer
-            metric: Type of usage metric to filter by
-            category: Category of usage to filter by
-            resource_type: Type of resource to filter by
-
-        Returns:
-            Dictionary with quota status
-        """
-        # Get quotas
-        quotas = self.get_customer_quotas(
-            customer_id=customer_id,
-            metric=metric,
-            category=category,
-            resource_type=resource_type,
-        )
-
-        # Initialize result
-        result = {
-            "customer_id": customer_id,
-            "total_quotas": len(quotas),
-            "quotas": [],
-            "summary": {"exceeded": 0, "near_limit": 0, "healthy": 0},
-        }
-
-        # Add quota status
-        for quota in quotas:
-            quota_status = {
-                "id": quota.id,
-                "metric": quota.metric,
-                "category": quota.category,
-                "resource_type": quota.resource_type,
-                "allocated_quantity": quota.allocated_quantity,
-                "used_quantity": quota.used_quantity,
-                "remaining_quantity": quota.get_remaining_quantity(),
-                "usage_percentage": quota.get_usage_percentage(),
-                "is_exceeded": quota.is_exceeded(),
-                "is_near_limit": quota.is_near_limit(),
-                "reset_at": quota.reset_at.isoformat(),
-            }
-
-            # Add to summary
-            if quota_status["is_exceeded"]:
-                result["summary"]["exceeded"] += 1
-            elif quota_status["is_near_limit"]:
-                result["summary"]["near_limit"] += 1
-            else:
-                result["summary"]["healthy"] += 1
-
-            # Add to quotas
-            result["quotas"].append(quota_status)
-
-        return result
-
-    def get_filtered_records(
-        self,
-        customer_id: Optional[str] = None,
-        metric: Optional[str] = None,
-        category: Optional[str] = None,
-        resource_type: Optional[str] = None,
-        start_time: Optional[datetime] = None,
-        end_time: Optional[datetime] = None,
-    ) -> List[UsageRecord]:
-        """
-        Get filtered usage records.
-
-        Args:
-            customer_id: ID of the customer to filter by
-            metric: Type of usage metric to filter by
-            category: Category of usage to filter by
-            resource_type: Type of resource to filter by
-            start_time: Start time for records
-            end_time: End time for records
-
-        Returns:
-            List of filtered usage records
-        """
-        # Start with all records
-        if customer_id:
-            # Get records for the customer
-            records = self.get_customer_records(
-                customer_id=customer_id,
-                metric=metric,
-                category=category,
-                resource_type=resource_type,
-                start_time=start_time,
-                end_time=end_time,
-                limit=1000000,  # Use a high limit to get all records
-            )
-        elif metric:
-            # Get records for the metric
-            records = []
-
-            if metric in self.metric_records:
-                for record_id in self.metric_records[metric]:
-                    record = self.records.get(record_id)
-
-                    if not record:
-                        continue
-
-                    # Filter by category
-                    if category and record.category != category:
-                        continue
-
-                    # Filter by resource type
-                    if resource_type and record.resource_type != resource_type:
-                        continue
-
-                    # Filter by time range
-                    if start_time and record.timestamp < start_time:
-                        continue
-
-                    if end_time and record.timestamp > end_time:
-                        continue
-
-                    records.append(record)
-        elif category:
-            # Get records for the category
-            records = []
-
-            if category in self.category_records:
-                for record_id in self.category_records[category]:
-                    record = self.records.get(record_id)
-
-                    if not record:
-                        continue
-
-                    # Filter by resource type
-                    if resource_type and record.resource_type != resource_type:
-                        continue
-
-                    # Filter by time range
-                    if start_time and record.timestamp < start_time:
-                        continue
-
-                    if end_time and record.timestamp > end_time:
-                        continue
-
-                    records.append(record)
-        elif resource_type:
-            # Get records for the resource type
-            records = []
-
-            if resource_type in self.resource_records:
-                for record_id in self.resource_records[resource_type]:
-                    record = self.records.get(record_id)
-
-                    if not record:
-                        continue
-
-                    # Filter by time range
-                    if start_time and record.timestamp < start_time:
-                        continue
-
-                    if end_time and record.timestamp > end_time:
-                        continue
-
-                    records.append(record)
-        else:
-            # Get all records
-            records = list(self.records.values())
-
-            # Filter by time range
-            if start_time or end_time:
-                filtered_records = []
-
-                for record in records:
-                    if start_time and record.timestamp < start_time:
-                        continue
-
-                    if end_time and record.timestamp > end_time:
-                        continue
-
-                    filtered_records.append(record)
-
-                records = filtered_records
-
-        return records
-
-    def _get_interval_key(self, timestamp: datetime, interval: str) -> str:
-        """
-        Get a key for a time interval.
-
-        Args:
-            timestamp: Timestamp to get the key for
-            interval: Time interval (hour, day, week, month)
-
-        Returns:
-            Interval key
-        """
-        if interval == "hour":
-            return timestamp.strftime(" % Y-%m-%d-%H")
-        elif interval == "day":
-            return timestamp.strftime(" % Y-%m-%d")
-        elif interval == "week":
-            # Get the start of the week (Monday)
-            start_of_week = timestamp - timedelta(days=timestamp.weekday())
-            return start_of_week.strftime(" % Y-%m-%d")
-        elif interval == "month":
-            return timestamp.strftime(" % Y-%m")
-        else:
-            raise ValueError(f"Invalid interval: {interval}")
-
-    def _parse_interval_key(self, interval_key: str, interval: str) -> datetime:
-        """
-        Parse a time interval key into a datetime.
-
-        Args:
-            interval_key: Interval key to parse
-            interval: Time interval (hour, day, week, month)
-
-        Returns:
-            Datetime for the interval
-        """
-        if interval == "hour":
-            return datetime.strptime(interval_key, " % Y-%m-%d-%H")
-        elif interval == "day" or interval == "week":
-            return datetime.strptime(interval_key, " % Y-%m-%d")
-        elif interval == "month":
-            return datetime.strptime(interval_key + " - 01", " % Y-%m-%d")
-        else:
-            raise ValueError(f"Invalid interval: {interval}")
-
-    def _get_interval_start(self, timestamp: datetime, interval: str) -> datetime:
-        """
-        Get the start of a time interval.
-
-        Args:
-            timestamp: Timestamp within the interval
-            interval: Time interval (hour, day, week, month)
-
-        Returns:
-            Start of the interval
-        """
-        if interval == "hour":
-            return datetime(timestamp.year, timestamp.month, timestamp.day, 
-                timestamp.hour)
-        elif interval == "day":
-            return datetime(timestamp.year, timestamp.month, timestamp.day)
-        elif interval == "week":
-            # Start of the week (Monday)
-            days_since_monday = timestamp.weekday()
-            return datetime(timestamp.year, timestamp.month, timestamp.day) - timedelta(
-                days=days_since_monday
-            )
-        elif interval == "month":
-            return datetime(timestamp.year, timestamp.month, 1)
-        else:
-            raise ValueError(f"Invalid interval: {interval}")
-
-    def _get_interval_end(self, timestamp: datetime, interval: str) -> datetime:
-        """
-        Get the end of a time interval.
-
-        Args:
-            timestamp: Timestamp within the interval
-            interval: Time interval (hour, day, week, month)
-
-        Returns:
-            End of the interval
-        """
-        start = self._get_interval_start(timestamp, interval)
-
-        if interval == "hour":
-            return start + timedelta(hours=1) - timedelta(microseconds=1)
-        elif interval == "day":
-            return start + timedelta(days=1) - timedelta(microseconds=1)
-        elif interval == "week":
-            return start + timedelta(days=7) - timedelta(microseconds=1)
-        elif interval == "month":
-            # Last day of the month
-            if start.month == 12:
-                next_month = datetime(start.year + 1, 1, 1)
-            else:
-                next_month = datetime(start.year, start.month + 1, 1)
-            return next_month - timedelta(microseconds=1)
-        else:
-            raise ValueError(f"Invalid interval: {interval}")
-
-
-# Example usage
-if __name__ == "__main__":
-    # Create a usage tracker
-    tracker = UsageTracker(storage_dir="usage_data")
-
-    # Add a usage limit
-    limit = UsageLimit(
-        customer_id="cust_123",
-        metric=UsageMetric.API_CALL,
-        max_quantity=1000,
-        period=UsageLimit.PERIOD_MONTHLY,
-        category=UsageCategory.INFERENCE,
-        resource_type="model",
-        metadata={"tier": "basic"},
-    )
-
-    tracker.add_limit(limit)
-
-    print(f"Added limit: {limit}")
-
-    # Get customer limits
-    limits = tracker.get_customer_limits("cust_123")
-
-    print(f"\nCustomer limits ({len(limits)}):")
-    for l in limits:
-        print(f"- {l}")
-
-    # Get customer quotas
-    quotas = tracker.get_customer_quotas("cust_123")
-
-    print(f"\nCustomer quotas ({len(quotas)}):")
-    for q in quotas:
-        print(f"- {q}")
-
-    # Track some usage
-    print("\nTracking usage...")
-
-    for i in range(5):
-        record, quota, exceeded = tracker.track_usage(
-            customer_id="cust_123",
-            metric=UsageMetric.API_CALL,
-            quantity=10,
-            category=UsageCategory.INFERENCE,
-            resource_id=f"model_gpt4",
-            resource_type="model",
-            metadata={"endpoint": " / v1 / completions"},
-        )
-
-        print(f"Tracked usage: {record}")
-
-    # Get usage summary
-    summary = tracker.get_usage_summary(customer_id="cust_123")
-
-    print(f"\nUsage summary:")
-    print(f"Total records: {summary['total_records']}")
-    print(f"Total quantity: {summary['total_quantity']}")
-
-    # Get quota status
-    status = tracker.get_quota_status(customer_id="cust_123")
-
-    print(f"\nQuota status:")
-    print(f"Total quotas: {status['total_quotas']}")
-    print(f"Exceeded: {status['summary']['exceeded']}")
-    print(f"Near limit: {status['summary']['near_limit']}")
-    print(f"Healthy: {status['summary']['healthy']}")
-
-    for quota_status in status["quotas"]:
-        print(
-            f"- {quota_status['metric']}:" \
-             + "{quota_status['used_quantity']}/{quota_status['allocated_quantity']}" \
-             + "({quota_status['usage_percentage']:.2f}%)"
-        )
-=======
 
 def main():
     """Initialize the module."""
@@ -1708,5 +11,4 @@
 
 
 if __name__ == "__main__":
-    main()
->>>>>>> 6124bda3
+    main()