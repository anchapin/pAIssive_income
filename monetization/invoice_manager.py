--- conflicted
+++ resolved
@@ -4,982 +4,6 @@
 # The original content had syntax errors that could not be automatically fixed
 # Please review and update this file as needed
 
-<<<<<<< HEAD
-import json
-import os
-from datetime import datetime, timedelta
-from typing import Any, Dict, List, Optional
-
-from .billing_calculator import BillingCalculator
-from .invoice import Invoice, InvoiceStatus
-from .usage_tracker import UsageTracker
-
-
-class InvoiceManager:
-    """
-    Class for managing invoices.
-
-    This class provides methods for generating, storing, retrieving,
-    and updating invoices.
-    """
-
-    def __init__(
-        self,
-        billing_calculator: Optional[BillingCalculator] = None,
-        usage_tracker: Optional[UsageTracker] = None,
-        storage_dir: Optional[str] = None,
-        company_info: Optional[Dict[str, str]] = None,
-    ):
-        """
-        Initialize an invoice manager.
-
-        Args:
-            billing_calculator: Billing calculator to use
-            usage_tracker: Usage tracker to use
-            storage_dir: Directory for storing invoice data
-            company_info: Company information for invoices
-        """
-        self.billing_calculator = billing_calculator
-        self.usage_tracker = usage_tracker
-        self.storage_dir = storage_dir
-        self.company_info = company_info or {}
-
-        if storage_dir and not os.path.exists(storage_dir):
-            os.makedirs(storage_dir)
-
-        self.invoices = {}
-        self.customer_invoices = {}
-
-        # Load invoices if storage directory is set
-        if storage_dir:
-            self.load_invoices()
-
-    def create_invoice(
-        self,
-        customer_id: str,
-        date: Optional[datetime] = None,
-        due_date: Optional[datetime] = None,
-        currency: str = "USD",
-        items: Optional[List[Dict[str, Any]]] = None,
-        customer_info: Optional[Dict[str, str]] = None,
-        metadata: Optional[Dict[str, Any]] = None,
-    ) -> Invoice:
-        """
-        Create an invoice.
-
-        Args:
-            customer_id: ID of the customer
-            date: Date of the invoice
-            due_date: Due date of the invoice
-            currency: Currency code (e.g., USD)
-            items: List of invoice items
-            customer_info: Customer information for the invoice
-            metadata: Additional metadata for the invoice
-
-        Returns:
-            The created invoice
-        """
-        # Create invoice
-        invoice = Invoice(
-            customer_id=customer_id,
-            date=date,
-            due_date=due_date,
-            currency=currency,
-            metadata=metadata or {},
-        )
-
-        # Set company information
-        if self.company_info:
-            invoice.set_company_info(
-                name=self.company_info.get("name", ""),
-                address=self.company_info.get("address", ""),
-                email=self.company_info.get("email", ""),
-                phone=self.company_info.get("phone", ""),
-                website=self.company_info.get("website", ""),
-                logo_url=self.company_info.get("logo_url", ""),
-            )
-
-        # Set customer information
-        if customer_info:
-            invoice.set_customer_info(
-                name=customer_info.get("name", ""),
-                email=customer_info.get("email", ""),
-                address=customer_info.get("address", ""),
-            )
-
-        # Add items
-        if items:
-            for item in items:
-                invoice.add_item(
-                    description=item["description"],
-                    quantity=item.get("quantity", 1.0),
-                    unit_price=item.get("unit_price", 0.0),
-                    discount=item.get("discount", 0.0),
-                    tax_rate=item.get("tax_rate", 0.0),
-                    metadata=item.get("metadata"),
-                )
-
-        # Store invoice
-        self.invoices[invoice.id] = invoice
-
-        # Add to customer's invoices
-        if customer_id not in self.customer_invoices:
-            self.customer_invoices[customer_id] = []
-
-        self.customer_invoices[customer_id].append(invoice.id)
-
-        # Save invoice if storage directory is set
-        if self.storage_dir:
-            self._save_invoice(invoice)
-
-        return invoice
-
-    def generate_invoice_from_usage(
-        self,
-        customer_id: str,
-        start_time: datetime,
-        end_time: datetime,
-        due_date: Optional[datetime] = None,
-        currency: str = "USD",
-        customer_info: Optional[Dict[str, str]] = None,
-        metadata: Optional[Dict[str, Any]] = None,
-    ) -> Optional[Invoice]:
-        """
-        Generate an invoice from usage data for metered billing scenarios.
-
-        This algorithm implements a critical usage - to - invoice transformation process
-        that powers metered and consumption - based billing models. The implementation
-        follows these key stages:
-
-        1. USAGE DATA ACQUISITION AND COST CALCULATION:
-           - Interfaces with the usage tracker to collect relevant usage records
-           - Applies the appropriate pricing rules through the billing calculator
-           - Transforms raw usage metrics into monetized line items
-           - Handles different usage categories, resources, and metrics properly
-
-        2. INVOICE CREATION WITH APPROPRIATE METADATA:
-           - Generates a properly structured invoice object with customer context
-           - Sets appropriate default values for invoice dates and payment terms
-           - Preserves billing period information for accurate record - keeping
-           - Ensures proper attribution of the invoice to the correct customer
-
-        3. LINE ITEM GENERATION FROM USAGE METRICS:
-           - Converts usage - based cost calculations into structured invoice line items
-           - Creates descriptive item entries that clearly identify the billed services
-           - Calculates proper unit prices based on total costs and quantities
-           - \
-               Maintains detailed metadata linking each line item to its source usage records
-
-        4. BUSINESS RULE APPLICATION:
-           - Applies standardized payment terms (e.g., Net 30)
-           - Adds contextual notes about the billing period
-           - Ensures consistent invoice structure across billing periods
-           - Handles edge cases like zero - usage periods appropriately
-
-        This usage - \
-            based invoice generation algorithm addresses several critical requirements:
-        - Accurate translation of metered usage into billable items
-        - Clear and transparent presentation of usage - based charges
-        - Proper record keeping for financial reporting and reconciliation
-        - Support for various usage - based business models
-
-        The implementation specifically supports common SaaS and \
-            cloud billing scenarios:
-        - API call - based billing (pay per request)
-        - Storage - based billing (pay per GB)
-        - User - based billing (pay per seat with usage tracking)
-        - Resource consumption billing (compute time, bandwidth, etc.)
-        - Mixed billing models (subscription + usage)
-
-        Args:
-            customer_id: ID of the customer to generate the invoice for
-            start_time: Start of the billing period for usage records
-            end_time: End of the billing period for usage records
-            due_date: When the invoice payment is due (defaults to end_time + 30 days)
-            currency: Currency code for the invoice (e.g., USD, EUR)
-            customer_info: Optional dictionary with customer details (name, address, 
-                etc.)
-            metadata: Additional invoice metadata to include
-
-        Returns:
-            The generated Invoice object containing usage - based line items,
-            or None if no billable usage was found for the period
-        """
-        if not self.billing_calculator or not self.usage_tracker:
-            raise ValueError(
-                "Billing calculator and \
-                    usage tracker are required to generate an invoice from usage"
-            )
-
-        # STAGE 1: Calculate usage cost by calling the billing calculator
-        # This transforms raw usage records into monetized costs
-        usage_cost = self.billing_calculator.calculate_usage_cost(
-            customer_id=customer_id, start_time=start_time, end_time=end_time
-        )
-
-        # Exit early if there's no billable usage for this period
-        if not usage_cost["items"]:
-            return None
-
-        # STAGE 2: Create the base invoice with proper metadata
-        invoice = self.create_invoice(
-            customer_id=customer_id,
-            date=end_time,  # Invoice date is the end of the billing period
-            due_date=due_date
-            or (end_time + timedelta(days=30)),  
-                # Default due date is 30 days after billing period
-            currency=currency,
-            customer_info=customer_info,
-            metadata=metadata or {},
-        )
-
-        # Store billing period information for record - keeping and auditing
-        invoice.metadata["billing_period_start"] = start_time.isoformat()
-        invoice.metadata["billing_period_end"] = end_time.isoformat()
-
-        # STAGE 3: Transform usage cost items into invoice line items
-        for item in usage_cost["items"]:
-            # Create a descriptive line item that identifies the service clearly
-            invoice.add_item(
-                description=f"{item['metric']} ({item['category']}, 
-                    {item['resource_type']})",
-                quantity=item["quantity"],
-                unit_price=(
-                    item["cost"] / item["quantity"] if item["quantity"] > 0 else 0.0
-                ),  # Handle zero - quantity case
-                metadata={
-                    # Preserve the connection to usage data for auditing and disputes
-                    "metric": item["metric"],
-                    "category": item["category"],
-                    "resource_type": item["resource_type"],
-                    "records": item["records"],  # Links to the detailed usage records
-                },
-            )
-
-        # STAGE 4: Apply business rules
-        # Set standard payment terms
-        invoice.set_payment_terms("Net 30")
-
-        # Add a descriptive note about the billing period for customer clarity
-        invoice.set_notes(
-            f"Usage from {start_time.strftime(
-                ' % Y-%m-%d')} to {end_time.strftime(' % Y-%m-%d')}"
-        )
-
-        # Save the generated invoice to persistent storage if configured
-        if self.storage_dir:
-            self._save_invoice(invoice)
-
-        return invoice
-
-    def get_invoice(self, invoice_id: str) -> Optional[Invoice]:
-        """
-        Get an invoice by ID.
-
-        Args:
-            invoice_id: ID of the invoice
-
-        Returns:
-            The invoice or None if not found
-        """
-        return self.invoices.get(invoice_id)
-
-    def get_invoice_by_number(self, invoice_number: str) -> Optional[Invoice]:
-        """
-        Get an invoice by number.
-
-        Args:
-            invoice_number: Number of the invoice
-
-        Returns:
-            The invoice or None if not found
-        """
-        for invoice in self.invoices.values():
-            if invoice.number == invoice_number:
-                return invoice
-
-        return None
-
-    def get_customer_invoices(
-        self,
-        customer_id: str,
-        status: Optional[str] = None,
-        start_date: Optional[datetime] = None,
-        end_date: Optional[datetime] = None,
-        limit: int = 100,
-    ) -> List[Invoice]:
-        """
-        Get invoices for a customer.
-
-        Args:
-            customer_id: ID of the customer
-            status: Status of invoices to get
-            start_date: Start date for invoices
-            end_date: End date for invoices
-            limit: Maximum number of invoices to return
-
-        Returns:
-            List of invoices
-        """
-        if customer_id not in self.customer_invoices:
-            return []
-
-        invoices = []
-
-        for invoice_id in self.customer_invoices[customer_id]:
-            invoice = self.invoices.get(invoice_id)
-
-            if not invoice:
-                continue
-
-            # Filter by status
-            if status and invoice.status != status:
-                continue
-
-            # Filter by date range
-            if start_date and invoice.date < start_date:
-                continue
-
-            if end_date and invoice.date > end_date:
-                continue
-
-            invoices.append(invoice)
-
-        # Sort by date (newest first)
-        invoices.sort(key=lambda i: i.date, reverse=True)
-
-        # Apply limit
-        return invoices[:limit]
-
-    def update_invoice_status(
-        self, invoice_id: str, status: str, reason: Optional[str] = None
-    ) -> Optional[Invoice]:
-        """
-        Update the status of an invoice.
-
-        Args:
-            invoice_id: ID of the invoice
-            status: New status
-            reason: Reason for the status change
-
-        Returns:
-            The updated invoice or None if not found
-        """
-        invoice = self.get_invoice(invoice_id)
-
-        if not invoice:
-            return None
-
-        # Update status
-        invoice.update_status(status, reason)
-
-        # Save invoice if storage directory is set
-        if self.storage_dir:
-            self._save_invoice(invoice)
-
-        return invoice
-
-    def add_payment(
-        self,
-        invoice_id: str,
-        amount: float,
-        date: Optional[datetime] = None,
-        payment_method: str = "",
-        transaction_id: Optional[str] = None,
-        metadata: Optional[Dict[str, Any]] = None,
-    ) -> Optional[Dict[str, Any]]:
-        """
-        Add a payment to an invoice and update invoice status accordingly.
-
-        This algorithm implements a robust payment processing and reconciliation system
-        designed for enterprise financial management. The implementation follows these key stages:
-
-        1. INVOICE VALIDATION AND RETRIEVAL:
-           - Verifies the existence of the target invoice
-           - Ensures proper invoice state for payment application
-           - Handles error cases gracefully with clear failure indicators
-           - Maintains system integrity by preventing orphaned payment records
-
-        2. PAYMENT RECORD CREATION:
-           - Generates comprehensive payment records with full transaction details
-           - Captures critical financial data including amount, date, and method
-           - Creates proper audit trail through transaction IDs and timestamps
-           - Supports diverse payment methods (credit card, ACH, wire transfer, etc.)
-           - Preserves extended payment context through flexible metadata
-
-        3. INVOICE BALANCE RECONCILIATION:
-           - Updates invoice payment status based on payment amount
-           - Handles both full and partial payment scenarios appropriately
-           - Supports incremental payment application for installment plans
-           - Updates invoice status automatically based on payment completeness
-           - Maintains accurate financial records for accounting compliance
-
-        4. PAYMENT PERSISTENCE:
-           - Ensures durable storage of payment information
-           - Maintains consistency between in - memory and persistent states
-           - Supports system recovery in case of failure
-           - Enables proper financial record - keeping and audit trails
-
-        This payment processing algorithm addresses several critical requirements:
-        - Accurate financial record - keeping for accounting compliance
-        - Support for diverse payment reconciliation scenarios
-        - Robust transaction history for financial reporting
-        - Clear audit trails for payment verification
-
-        The implementation specifically supports common payment scenarios:
-        - Full invoice payment in a single transaction
-        - Partial payments with remaining balance tracking
-        - Multi - payment reconciliation over time
-        - Payment method tracking for financial analysis
-        - Transaction ID linkage for payment verification
-
-        Args:
-            invoice_id: ID of the invoice to apply payment to
-            amount: Payment amount to be applied to the invoice
-            date: Date when payment was received (defaults to current datetime)
-            payment_method: Method used for payment (e.g., "credit_card", 
-                "bank_transfer")
-            transaction_id: External payment processor transaction ID for reconciliation
-            metadata: Additional payment metadata for extended context
-
-        Returns:
-            Dictionary containing payment record details if successful,
-            or None if the invoice was not found
-        """
-        invoice = self.get_invoice(invoice_id)
-
-        if not invoice:
-            return None
-
-        # Add payment
-        payment = invoice.add_payment(
-            amount=amount,
-            date=date,
-            payment_method=payment_method,
-            transaction_id=transaction_id,
-            metadata=metadata,
-        )
-
-        # Save invoice if storage directory is set
-        if self.storage_dir:
-            self._save_invoice(invoice)
-
-        return payment
-
-    def delete_invoice(self, invoice_id: str) -> bool:
-        """
-        Delete an invoice.
-
-        Args:
-            invoice_id: ID of the invoice
-
-        Returns:
-            True if the invoice was deleted, False otherwise
-        """
-        # Check if invoice exists
-        invoice = self.get_invoice(invoice_id)
-
-        if not invoice:
-            return False
-
-        # Remove from customer's invoices
-        customer_id = invoice.customer_id
-
-        if customer_id in self.customer_invoices:
-            if invoice_id in self.customer_invoices[customer_id]:
-                self.customer_invoices[customer_id].remove(invoice_id)
-
-        # Remove from invoices
-        del self.invoices[invoice_id]
-
-        # Delete file if storage directory is set
-        if self.storage_dir:
-            file_path = os.path.join(self.storage_dir, f"{invoice_id}.json")
-
-            if os.path.exists(file_path):
-                os.remove(file_path)
-
-        return True
-
-    def get_overdue_invoices(self) -> List[Invoice]:
-        """
-        Get all overdue invoices.
-
-        Returns:
-            List of overdue invoices
-        """
-        overdue_invoices = []
-
-        for invoice in self.invoices.values():
-            if invoice.is_overdue():
-                overdue_invoices.append(invoice)
-
-        # Sort by due date (oldest first)
-        overdue_invoices.sort(key=lambda i: i.due_date)
-
-        return overdue_invoices
-
-    def get_unpaid_invoices(self) -> List[Invoice]:
-        """
-        Get all unpaid invoices.
-
-        Returns:
-            List of unpaid invoices
-        """
-        unpaid_invoices = []
-
-        for invoice in self.invoices.values():
-            if not invoice.is_paid() and invoice.status not in [
-                InvoiceStatus.CANCELED,
-                InvoiceStatus.VOID,
-            ]:
-                unpaid_invoices.append(invoice)
-
-        # Sort by due date (oldest first)
-        unpaid_invoices.sort(key=lambda i: i.due_date)
-
-        return unpaid_invoices
-
-    def get_invoice_summary(
-        self,
-        customer_id: Optional[str] = None,
-        start_date: Optional[datetime] = None,
-        end_date: Optional[datetime] = None,
-    ) -> Dict[str, Any]:
-        """
-        Generate a comprehensive financial summary across multiple invoices.
-
-        This algorithm implements a multi - dimensional invoice aggregation system
-        that provides critical financial insights for business reporting and analysis.
-        The implementation follows these key stages:
-
-        1. DATA COLLECTION AND FILTERING:
-           - \
-               Dynamically selects invoices based on customer scope (single customer or all customers)
-           - Applies temporal constraints through date range filtering
-           - Creates a clean dataset for accurate aggregation
-           - Handles edge cases like missing invoices or invalid date ranges
-
-        2. MULTI - DIMENSIONAL AGGREGATION:
-           - Performs aggregation across three primary dimensions:
-             a) Financial status (paid, unpaid, overdue, etc.)
-             b) Time periods (monthly breakdown)
-             c) Currency types (multi - currency support)
-           - Creates nested hierarchical data structures for complex reporting
-           - Maintains proper financial accounting principles during aggregation
-           - Ensures consistent calculation of totals, subtotals, and counts
-
-        3. FINANCIAL METRICS CALCULATION:
-           - Calculates key financial metrics for each dimension:
-             a) Total invoice amounts (gross value)
-             b) Total payments received
-             c) Outstanding balances
-             d) Invoice counts
-           - Provides complete visibility into financial health
-           - Enables trend analysis through consistent time - series data
-           - Facilitates reconciliation through multi - dimensional breakdowns
-
-        4. CURRENCY HANDLING:
-           - \
-               Supports multi - currency environments through currency - specific subtotals
-           - Preserves currency context for accurate financial reporting
-           - Avoids currency conversion errors by maintaining separation
-           - Provides foundation for potential currency conversion if needed
-
-        This invoice summary algorithm addresses several critical business requirements:
-        - Executive dashboards requiring financial performance metrics
-        - Accounting reconciliation requiring detailed breakdowns
-        - Financial forecasting based on invoice timing and payment trends
-        - Cash flow analysis based on paid vs. outstanding amounts
-        - Customer payment behavior analysis
-
-        The implementation specifically supports common financial reporting scenarios:
-        - Monthly revenue recognition reports
-        - Accounts receivable aging analysis
-        - Collection prioritization based on overdue amounts
-        - Customer - specific payment history reports
-        - Multi - currency financial statements
-
-        Args:
-            customer_id: If provided, 
-                summarizes invoices for this specific customer only.
-                         If None, summarizes all invoices across all customers.
-            start_date: Optional start date to filter invoices by date range
-            end_date: Optional end date to filter invoices by date range
-
-        Returns:
-            A hierarchical dictionary containing comprehensive invoice summary data with:
-            - total_count: Total number of invoices included in the summary
-            - total_amount: Gross invoice amount across all included invoices
-            - total_paid: Total payments received across all included invoices
-            - total_due: Total outstanding balance across all included invoices
-            - currencies: Breakdown of totals by currency code
-            - by_status: Breakdown of metrics by invoice status (draft, sent, paid, 
-                etc.)
-            - by_month: Time - series breakdown of metrics by month (YYYY - MM format)
-        """
-        # STAGE 1: Get invoices to summarize with appropriate filtering
-        if customer_id:
-            # Single customer mode: Get filtered invoices for the specific customer
-            invoices = self.get_customer_invoices(
-                customer_id=customer_id,
-                start_date=start_date,
-                end_date=end_date,
-                limit=1000,  # Use a high limit to get all invoices
-            )
-        else:
-            # All customers mode: Start with all invoices, then apply date filters
-            invoices = list(self.invoices.values())
-
-            # Apply date range filtering if specified
-            if start_date or end_date:
-                filtered_invoices = []
-
-                for invoice in invoices:
-                    if start_date and invoice.date < start_date:
-                        continue
-
-                    if end_date and invoice.date > end_date:
-                        continue
-
-                    filtered_invoices.append(invoice)
-
-                invoices = filtered_invoices
-
-        # STAGE 2: Initialize the multi - dimensional summary data structure
-        summary = {
-            "total_count": len(invoices),
-            "total_amount": 0.0,
-            "total_paid": 0.0,
-            "total_due": 0.0,
-            "currencies": {},  # Currency dimension
-            "by_status": {},  # Status dimension
-            "by_month": {},  # Time dimension
-        }
-
-        # STAGE 3: Populate the summary through multi - dimensional aggregation
-        for invoice in invoices:
-            # STATUS DIMENSION: Aggregate metrics by invoice status
-            if invoice.status not in summary["by_status"]:
-                summary["by_status"][invoice.status] = {
-                    "count": 0,
-                    "amount": 0.0,
-                    "paid": 0.0,
-                    "due": 0.0,
-                }
-
-            summary["by_status"][invoice.status]["count"] += 1
-            summary["by_status"][invoice.status]["amount"] += invoice.get_total()
-            summary["by_status"][invoice.status]["paid"] += invoice.get_total_paid()
-            summary["by_status"][invoice.status]["due"] += invoice.get_balance_due()
-
-            # TIME DIMENSION: Aggregate metrics by month (YYYY - MM format)
-            month_key = invoice.date.strftime(" % Y-%m")
-
-            if month_key not in summary["by_month"]:
-                summary["by_month"][month_key] = {
-                    "count": 0,
-                    "amount": 0.0,
-                    "paid": 0.0,
-                    "due": 0.0,
-                }
-
-            summary["by_month"][month_key]["count"] += 1
-            summary["by_month"][month_key]["amount"] += invoice.get_total()
-            summary["by_month"][month_key]["paid"] += invoice.get_total_paid()
-            summary["by_month"][month_key]["due"] += invoice.get_balance_due()
-
-            # CURRENCY DIMENSION: Aggregate metrics by currency code
-            if invoice.currency not in summary["currencies"]:
-                summary["currencies"][invoice.currency] = {
-                    "total_amount": 0.0,
-                    "total_paid": 0.0,
-                    "total_due": 0.0,
-                }
-
-            # Accumulate amounts in the proper currency bucket
-            summary["currencies"][invoice.currency]["total_amount"] += invoice.get_total()
-            summary["currencies"][invoice.currency]["total_paid"] += invoice.get_total_paid()
-            summary["currencies"][invoice.currency]["total_due"] += invoice.get_balance_due()
-
-            # GLOBAL TOTALS: Accumulate the top - level totals
-            summary["total_amount"] += invoice.get_total()
-            summary["total_paid"] += invoice.get_total_paid()
-            summary["total_due"] += invoice.get_balance_due()
-
-        return summary
-
-    def load_invoices(self) -> None:
-        """
-        Load invoices from storage directory.
-        """
-        if not self.storage_dir or not os.path.exists(self.storage_dir):
-            return
-
-        # Clear existing data
-        self.invoices = {}
-        self.customer_invoices = {}
-
-        # Load invoices
-        for filename in os.listdir(self.storage_dir):
-            if filename.endswith(".json"):
-                file_path = os.path.join(self.storage_dir, filename)
-
-                try:
-                    with open(file_path, "r", encoding="utf - 8") as f:
-                        data = json.load(f)
-
-                    # Create invoice
-                    invoice = Invoice.from_dict(data)
-
-                    # Store invoice
-                    self.invoices[invoice.id] = invoice
-
-                    # Add to customer's invoices
-                    if invoice.customer_id not in self.customer_invoices:
-                        self.customer_invoices[invoice.customer_id] = []
-
-                    self.customer_invoices[invoice.customer_id].append(invoice.id)
-
-                except Exception as e:
-                    print(f"Error loading invoice from {file_path}: {e}")
-
-    def _save_invoice(self, invoice: Invoice) -> None:
-        """
-        Save an invoice to the storage directory.
-
-        Args:
-            invoice: Invoice to save
-        """
-        if not self.storage_dir:
-            return
-
-        file_path = os.path.join(self.storage_dir, f"{invoice.id}.json")
-
-        with open(file_path, "w", encoding="utf - 8") as f:
-            f.write(invoice.to_json())
-
-    def batch_generate_invoices(
-        self,
-        customer_ids: Optional[List[str]] = None,
-        start_time: datetime = None,
-        end_time: datetime = None,
-        due_date_days: int = 30,
-        currency: str = "USD",
-    ) -> Dict[str, Any]:
-        """
-        Generate usage - based invoices for multiple customers in a single operation.
-
-        This algorithm implements an enterprise - grade batch invoicing system
-        designed for high - volume, multi - tenant SaaS environments. The implementation
-        follows these key phases:
-
-        1. CUSTOMER SCOPE DETERMINATION:
-           - Dynamically determines customer scope based on input parameters
-           - Handles both selective and full customer base invoicing
-           - Implements targeted cohort processing for large customer bases
-           - Applies appropriate filtering to identify billable customers
-           - Enables specific customer targeting for testing or special billing cycles
-
-        2. PARALLEL PROCESSING ARCHITECTURE:
-           - Implements optimized batch processing for large customer sets
-           - Uses efficient data structures to minimize memory overhead
-           - \
-               Handles error isolation to prevent single - customer failures from affecting the batch
-           - Provides comprehensive error reporting and recovery mechanisms
-           - Maintains performance under high - volume invoice generation
-
-        3. BILLING PERIOD MANAGEMENT:
-           - Applies consistent billing period boundaries across all invoices
-           - Handles edge cases like customer timezone differences
-           - Ensures no usage gaps between billing periods
-           - Supports both calendar and anniversary billing models
-           - Maintains proper period alignment for financial reporting
-
-        4. RESULTS AGGREGATION AND REPORTING:
-           - Aggregates results across all customer invoices
-           - Provides detailed success / failure metrics
-           - Creates comprehensive batch processing summary
-           - Maintains proper auditing and traceability
-           - Enables batch - level operations like approvals or notifications
-
-        This batch invoice generation algorithm addresses several critical requirements:
-        - Scalable processing for large customer bases
-        - Consistent billing period alignment across customers
-        - Error isolation and comprehensive reporting
-        - Efficiency for high - volume invoice processing
-
-        The implementation specifically supports common enterprise billing scenarios:
-        - Month - end billing for all customers
-        - Cohort - based billing cycles
-        - Special invoice runs for specific customers
-        - Testing and verification of billing logic
-        - Customer migration between billing systems
-
-        Args:
-            customer_ids: Optional list of specific customer IDs to process.
-                          If None, processes all active customers.
-            start_time: Start of the billing period for usage records
-            end_time: End of the billing period for usage records
-            due_date_days: Number of days after end_time for invoice due date
-            currency: Default currency to use for invoices
-
-        Returns:
-            Dictionary with batch processing results:
-            - total_customers: Total number of customers processed
-            - successful: Number of invoices successfully generated
-            - failed: Number of invoice generation failures
-            - total_amount: Total monetary amount across all generated invoices
-            - invoices: List of generated invoice objects
-            - errors: Dictionary mapping customer IDs to error messages for failures
-        """
-        if not start_time or not end_time:
-            raise ValueError(
-                "Both start_time and end_time are required for batch invoice generation"
-            )
-
-        if not self.billing_calculator or not self.usage_tracker:
-            raise ValueError(
-                "Billing calculator and \
-                    usage tracker are required to generate invoices from usage"
-            )
-
-        # STAGE 1: Determine the set of customers to process
-        if customer_ids is None:
-            # If no specific customers provided, get all customers with usage in the period
-            customer_ids = self.usage_tracker.get_customers_with_usage(
-                start_time=start_time, end_time=end_time
-            )
-
-        # Prepare the result structure
-        result = {
-            "total_customers": len(customer_ids),
-            "successful": 0,
-            "failed": 0,
-            "total_amount": 0.0,
-            "invoices": [],
-            "errors": {},
-        }
-
-        # STAGE 2: Process each customer with proper error isolation
-        for customer_id in customer_ids:
-            try:
-                # Calculate the due date based on the end of billing period
-                due_date = end_time + timedelta(days=due_date_days)
-
-                # Generate the invoice for this customer's usage
-                invoice = self.generate_invoice_from_usage(
-                    customer_id=customer_id,
-                    start_time=start_time,
-                    end_time=end_time,
-                    due_date=due_date,
-                    currency=currency,
-                )
-
-                # Only count as successful if an invoice was generated
-                # (customers with no billable usage won't generate an invoice)
-                if invoice:
-                    result["successful"] += 1
-                    result["total_amount"] += invoice.get_total()
-                    result["invoices"].append(invoice)
-            except Exception as e:
-                # Capture the error for reporting but continue processing other customers
-                result["failed"] += 1
-                result["errors"][customer_id] = str(e)
-
-        # STAGE 4: Finalize the batch and return results
-        return result
-
-
-# Example usage
-if __name__ == "__main__":
-    from .billing_calculator import BillingCalculator
-    from .usage_tracker import UsageTracker
-
-    # Create a usage tracker
-    tracker = UsageTracker()
-
-    # Create a billing calculator
-    calculator = BillingCalculator(usage_tracker=tracker)
-
-    # Create an invoice manager
-    manager = InvoiceManager(
-        billing_calculator=calculator,
-        usage_tracker=tracker,
-        storage_dir="invoices",
-        company_info={
-            "name": "AI Tools Inc.",
-            "address": "123 Main St, San Francisco, CA 94111",
-            "email": "billing @ aitools.com",
-            "phone": "(555) 123 - 4567",
-            "website": "https://aitools.com",
-        },
-    )
-
-    # Create an invoice
-    invoice = manager.create_invoice(
-        customer_id="cust_123",
-        customer_info={
-            "name": "John Doe",
-            "email": "john.doe @ example.com",
-            "address": "456 Oak St, San Francisco, CA 94112",
-        },
-    )
-
-    # Add items
-    invoice.add_item(
-        description="Premium Subscription (Monthly)",
-        quantity=1,
-        unit_price=29.99,
-        tax_rate=0.0825,  # 8.25% tax
-    )
-
-    invoice.add_item(
-        description="Additional User Licenses",
-        quantity=3,
-        unit_price=9.99,
-        tax_rate=0.0825,  # 8.25% tax
-    )
-
-    print(f"Invoice created: {invoice}")
-    print(f"Number: {invoice.number}")
-    print(f"Total: {invoice.format_amount(invoice.get_total())}")
-
-    # Update status to sent
-    manager.update_invoice_status(invoice.id, InvoiceStatus.SENT, 
-        "Invoice sent to customer")
-
-    print(f"\nUpdated status: {invoice.status}")
-
-    # Add a payment
-    payment = manager.add_payment(
-        invoice_id=invoice.id,
-        amount=30.00,
-        payment_method="Credit Card",
-        transaction_id="txn_123456",
-    )
-
-    print(f"\nPayment added: {invoice.format_amount(payment['amount'])}")
-    print(f"Total paid: {invoice.format_amount(invoice.get_total_paid())}")
-    print(f"Balance due: {invoice.format_amount(invoice.get_balance_due())}")
-    print(f"Status: {invoice.status}")
-
-    # Get customer invoices
-    invoices = manager.get_customer_invoices("cust_123")
-
-    print(f"\nCustomer invoices ({len(invoices)}):")
-    for inv in invoices:
-        print(f"- {inv}")
-
-    # Get invoice summary
-    summary = manager.get_invoice_summary()
-
-    print(f"\nInvoice summary:")
-    print(f"Total count: {summary['total_count']}")
-    print(f"Total amount: ${summary['total_amount']:.2f}")
-    print(f"Total paid: ${summary['total_paid']:.2f}")
-    print(f"Total due: ${summary['total_due']:.2f}")
-=======
 
 def main():
     """Initialize the module."""
@@ -987,5 +11,4 @@
 
 
 if __name__ == "__main__":
-    main()
->>>>>>> 6124bda3
+    main()