--- conflicted
+++ resolved
@@ -5,53 +5,37 @@
 through subscription models and other revenue streams.
 """
 
-# Import billing calculation
-from .billing_calculator import (
-    BillingCalculator,
-    PricingModel,
-    PricingPackage,
-    PricingRule,
-    PricingTier,
-)
+# Import subscription models
+from .subscription_models import SubscriptionModel, FreemiumModel
+from .pricing_calculator import PricingCalculator
+from .revenue_projector import RevenueProjector
 from .calculator import MonetizationCalculator
 
-# Import invoice generation
-from .invoice import Invoice, InvoiceItem, InvoiceStatus
-from .invoice_delivery import InvoiceDelivery, InvoiceFormatter
-from .invoice_manager import InvoiceManager
-from .mock_payment_processor import MockPaymentProcessor
-from .payment_method import PaymentMethod
-from .payment_method_manager import PaymentMethodManager
+# Import subscription management
+from .subscription import SubscriptionPlan, SubscriptionTier
+from .user_subscription import Subscription, SubscriptionStatus
+from .subscription_manager import SubscriptionManager
 
 # Import payment processing
 from .payment_processor import PaymentProcessor
-from .payment_processor_factory import PaymentProcessorFactory
-from .payment_processor_factory import factory as payment_processor_factory
-from .pricing_calculator import PricingCalculator
-from .prorated_billing import ProratedBilling
+from .mock_payment_processor import MockPaymentProcessor
+from .payment_processor_factory import PaymentProcessorFactory, factory as payment_processor_factory
+from .payment_method import PaymentMethod
+from .payment_method_manager import PaymentMethodManager
+from .transaction import Transaction, TransactionStatus, TransactionType
+from .transaction_manager import TransactionManager
 from .receipt import Receipt, ReceiptItem
 from .receipt_manager import ReceiptManager
-from .revenue_projector import RevenueProjector
 
-# Import subscription management
-from .subscription import SubscriptionPlan, SubscriptionTier
+# Import usage tracking
+from .usage_tracking import UsageRecord, UsageLimit, UsageQuota, UsageMetric, UsageCategory
+from .usage_tracker import UsageTracker
 
-# Import subscription analytics
-from .subscription_analytics import (
-    ChurnAnalysis,
-    SubscriptionForecasting,
-    SubscriptionMetrics,
-)
-from .subscription_manager import SubscriptionManager
+# Import billing calculation
+from .billing_calculator import PricingModel, PricingTier, PricingPackage, PricingRule, BillingCalculator
+from .tiered_pricing import VolumeDiscount, TieredPricingRule, TieredPricingCalculator
+from .prorated_billing import ProratedBilling
 
-<<<<<<< HEAD
-# Import subscription models
-from .subscription_models import FreemiumModel, SubscriptionModel
-from .tiered_pricing import TieredPricingCalculator, TieredPricingRule, VolumeDiscount
-from .transaction import Transaction, TransactionStatus, TransactionType
-from .transaction_manager import TransactionManager
-from .usage_tracker import UsageTracker
-=======
 # Import usage-based pricing
 from .usage_based_pricing import UsageBasedPricing
 from .usage_pricing_strategies import (
@@ -91,64 +75,49 @@
 from .invoice import Invoice, InvoiceItem, InvoiceStatus
 from .invoice_manager import InvoiceManager
 from .invoice_delivery import InvoiceDelivery, InvoiceFormatter
->>>>>>> 8a0e4741
 
-# Import usage tracking
-from .usage_tracking import (
-    UsageCategory,
-    UsageLimit,
-    UsageMetric,
-    UsageQuota,
-    UsageRecord,
-)
-from .user_subscription import Subscription, SubscriptionStatus
+# Import subscription analytics
+from .subscription_analytics import SubscriptionMetrics, ChurnAnalysis, SubscriptionForecasting
 
 __all__ = [
     # Subscription models
-    "SubscriptionModel",
-    "FreemiumModel",
-    "PricingCalculator",
-    "RevenueProjector",
-    "MonetizationCalculator",
+    'SubscriptionModel',
+    'FreemiumModel',
+    'PricingCalculator',
+    'RevenueProjector',
+    'MonetizationCalculator',
+
     # Subscription management
-    "SubscriptionPlan",
-    "SubscriptionTier",
-    "Subscription",
-    "SubscriptionStatus",
-    "SubscriptionManager",
+    'SubscriptionPlan',
+    'SubscriptionTier',
+    'Subscription',
+    'SubscriptionStatus',
+    'SubscriptionManager',
+
     # Payment processing
-    "PaymentProcessor",
-    "MockPaymentProcessor",
-    "PaymentProcessorFactory",
-    "payment_processor_factory",
-    "PaymentMethod",
-    "PaymentMethodManager",
-    "Transaction",
-    "TransactionStatus",
-    "TransactionType",
-    "TransactionManager",
-    "Receipt",
-    "ReceiptItem",
-    "ReceiptManager",
+    'PaymentProcessor',
+    'MockPaymentProcessor',
+    'PaymentProcessorFactory',
+    'payment_processor_factory',
+    'PaymentMethod',
+    'PaymentMethodManager',
+    'Transaction',
+    'TransactionStatus',
+    'TransactionType',
+    'TransactionManager',
+    'Receipt',
+    'ReceiptItem',
+    'ReceiptManager',
+
     # Usage tracking
-    "UsageRecord",
-    "UsageLimit",
-    "UsageQuota",
-    "UsageMetric",
-    "UsageCategory",
-    "UsageTracker",
+    'UsageRecord',
+    'UsageLimit',
+    'UsageQuota',
+    'UsageMetric',
+    'UsageCategory',
+    'UsageTracker',
+
     # Billing calculation
-<<<<<<< HEAD
-    "PricingModel",
-    "PricingTier",
-    "PricingPackage",
-    "PricingRule",
-    "BillingCalculator",
-    "VolumeDiscount",
-    "TieredPricingRule",
-    "TieredPricingCalculator",
-    "ProratedBilling",
-=======
     'PricingModel',
     'PricingTier',
     'PricingPackage',
@@ -189,16 +158,16 @@
     'BundlePromotion',
     'LoyaltyPromotion',
 
->>>>>>> 8a0e4741
     # Invoice generation
-    "Invoice",
-    "InvoiceItem",
-    "InvoiceStatus",
-    "InvoiceManager",
-    "InvoiceDelivery",
-    "InvoiceFormatter",
+    'Invoice',
+    'InvoiceItem',
+    'InvoiceStatus',
+    'InvoiceManager',
+    'InvoiceDelivery',
+    'InvoiceFormatter',
+
     # Subscription analytics
-    "SubscriptionMetrics",
-    "ChurnAnalysis",
-    "SubscriptionForecasting",
+    'SubscriptionMetrics',
+    'ChurnAnalysis',
+    'SubscriptionForecasting',
 ]