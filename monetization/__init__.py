--- conflicted
+++ resolved
@@ -1,177 +1,5 @@
 """__init__.py - Module for the pAIssive Income project."""
 
-<<<<<<< HEAD
-This package provides tools and templates for monetizing AI - powered software tools
-through subscription models and other revenue streams.
-"""
-
-# Import billing calculation
-from .billing_calculator import (
-    BillingCalculator,
-    PricingModel,
-    PricingPackage,
-    PricingRule,
-    PricingTier,
-)
-from .calculator import MonetizationCalculator
-
-# Import custom pricing
-from .custom_pricing import (
-    ConditionalPricingRule,
-    CustomerSegmentPricingRule,
-    CustomPricingCalculator,
-    CustomPricingRule,
-    FormulaBasedPricingRule,
-    SeasonalPricingRule,
-    TimeBasedPricingRule,
-)
-
-# Import invoice generation
-from .invoice import Invoice, InvoiceItem, InvoiceStatus
-from .invoice_delivery import InvoiceDelivery, InvoiceFormatter
-from .invoice_manager import InvoiceManager
-from .metered_billing import MeteredBillingPricing, MeteringInterval
-from .mock_payment_processor import MockPaymentProcessor
-from .payment_method import PaymentMethod
-from .payment_method_manager import PaymentMethodManager
-
-# Import payment processing
-from .payment_processor import PaymentProcessor
-from .payment_processor_factory import PaymentProcessorFactory
-from .payment_processor_factory import factory as payment_processor_factory
-from .pricing_calculator import PricingCalculator
-
-# Import promotional pricing
-from .promotional_pricing import (
-    BundlePromotion,
-    CouponPromotion,
-    DiscountType,
-    LoyaltyPromotion,
-    Promotion,
-    PromotionManager,
-    PromotionStatus,
-    PromotionType,
-    ReferralPromotion,
-    TimeLimitedPromotion,
-)
-from .prorated_billing import ProratedBilling
-from .receipt import Receipt, ReceiptItem
-from .receipt_manager import ReceiptManager
-from .revenue_projector import RevenueProjector
-
-# Import subscription management
-from .subscription import SubscriptionPlan, SubscriptionTier
-
-# Import subscription analytics
-from .subscription_analytics import ChurnAnalysis, SubscriptionForecasting, 
-    SubscriptionMetrics
-from .subscription_manager import SubscriptionManager
-
-# Import subscription models
-from .subscription_models import FreemiumModel, SubscriptionModel
-from .tiered_pricing import TieredPricingCalculator, TieredPricingRule, VolumeDiscount
-from .transaction import Transaction, TransactionStatus, TransactionType
-from .transaction_manager import TransactionManager
-
-# Import usage - based pricing
-from .usage_based_pricing import UsageBasedPricing
-from .usage_pricing_strategies import (
-    ConsumptionBasedPricing,
-    HybridUsagePricing,
-    PayAsYouGoPricing,
-    TieredUsagePricing,
-)
-from .usage_tracker import UsageTracker
-
-# Import usage tracking
-from .usage_tracking import UsageCategory, UsageLimit, UsageMetric, UsageQuota, 
-    UsageRecord
-from .user_subscription import Subscription, SubscriptionStatus
-
-__all__ = [
-    # Subscription models
-    "SubscriptionModel",
-    "FreemiumModel",
-    "PricingCalculator",
-    "RevenueProjector",
-    "MonetizationCalculator",
-    # Subscription management
-    "SubscriptionPlan",
-    "SubscriptionTier",
-    "Subscription",
-    "SubscriptionStatus",
-    "SubscriptionManager",
-    # Payment processing
-    "PaymentProcessor",
-    "MockPaymentProcessor",
-    "PaymentProcessorFactory",
-    "payment_processor_factory",
-    "PaymentMethod",
-    "PaymentMethodManager",
-    "Transaction",
-    "TransactionStatus",
-    "TransactionType",
-    "TransactionManager",
-    "Receipt",
-    "ReceiptItem",
-    "ReceiptManager",
-    # Usage tracking
-    "UsageRecord",
-    "UsageLimit",
-    "UsageQuota",
-    "UsageMetric",
-    "UsageCategory",
-    "UsageTracker",
-    # Billing calculation
-    "PricingModel",
-    "PricingTier",
-    "PricingPackage",
-    "PricingRule",
-    "BillingCalculator",
-    "VolumeDiscount",
-    "TieredPricingRule",
-    "TieredPricingCalculator",
-    "ProratedBilling",
-    # Usage - based pricing
-    "UsageBasedPricing",
-    "PayAsYouGoPricing",
-    "TieredUsagePricing",
-    "ConsumptionBasedPricing",
-    "HybridUsagePricing",
-    "MeteredBillingPricing",
-    "MeteringInterval",
-    # Custom pricing
-    "CustomPricingRule",
-    "CustomPricingCalculator",
-    "TimeBasedPricingRule",
-    "SeasonalPricingRule",
-    "CustomerSegmentPricingRule",
-    "ConditionalPricingRule",
-    "FormulaBasedPricingRule",
-    # Promotional pricing
-    "Promotion",
-    "PromotionManager",
-    "PromotionStatus",
-    "PromotionType",
-    "DiscountType",
-    "TimeLimitedPromotion",
-    "CouponPromotion",
-    "ReferralPromotion",
-    "BundlePromotion",
-    "LoyaltyPromotion",
-    # Invoice generation
-    "Invoice",
-    "InvoiceItem",
-    "InvoiceStatus",
-    "InvoiceManager",
-    "InvoiceDelivery",
-    "InvoiceFormatter",
-    # Subscription analytics
-    "SubscriptionMetrics",
-    "ChurnAnalysis",
-    "SubscriptionForecasting",
-]
-=======
 # This file was automatically fixed by the syntax error correction script
 # The original content had syntax errors that could not be automatically fixed
 # Please review and update this file as needed
@@ -183,5 +11,4 @@
 
 
 if __name__ == "__main__":
-    main()
->>>>>>> 6124bda3
+    main()