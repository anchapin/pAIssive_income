"""subscription_analytics_demo.py - Module for the pAIssive Income project."""

# This file was automatically fixed by the syntax error correction script
# The original content had syntax errors that could not be automatically fixed
# Please review and update this file as needed

<<<<<<< HEAD
import random
from datetime import datetime, timedelta

from .subscription import SubscriptionPlan
from .subscription_analytics import (
    ChurnAnalysis,
    SubscriptionForecasting,
    SubscriptionMetrics,
)
from .subscription_manager import SubscriptionManager
from .user_subscription import SubscriptionStatus


def print_separator():
    """Print a separator line."""
    print("\n" + " - " * 80 + "\n")


def run_demo():
    """Run the subscription analytics demo."""
    print("Subscription Analytics Demo")
    print_separator()

    # Create a subscription manager
    manager = SubscriptionManager()

    # Create subscription plans
    basic_plan = SubscriptionPlan(
        name="Basic Plan", description="Essential features for individuals"
    )

    # Add tiers to basic plan
    basic_tier = basic_plan.add_tier(
        name="Basic", description="Core features", price_monthly=9.99, trial_days=14
    )

    plus_tier = basic_plan.add_tier(
        name="Plus",
        description="Additional features",
        price_monthly=19.99,
        is_popular=True,
    )

    # Create premium plan
    premium_plan = SubscriptionPlan(
        name="Premium Plan", description="Advanced features for professionals"
    )

    # Add tiers to premium plan
    pro_tier = premium_plan.add_tier(
        name="Pro", description="Professional features", price_monthly=49.99
    )

    enterprise_tier = premium_plan.add_tier(
        name="Enterprise", description="Enterprise - grade features", 
            price_monthly=99.99
    )

    # Add plans to manager
    manager.add_plan(basic_plan)
    manager.add_plan(premium_plan)

    print("Created subscription plans:")
    print(f"- {basic_plan.name}")
    print(f"  - {basic_tier['name']}: ${basic_tier['price_monthly']:.2f}/month")
    print(f"  - {plus_tier['name']}: ${plus_tier['price_monthly']:.2f}/month")
    print(f"- {premium_plan.name}")
    print(f"  - {pro_tier['name']}: ${pro_tier['price_monthly']:.2f}/month")
    print(f"  - \
        {enterprise_tier['name']}: ${enterprise_tier['price_monthly']:.2f}/month")

    print_separator()

    # Create subscriptions
    print("Creating sample subscriptions...")

    # Create active subscriptions
    for i in range(50):
        user_id = f"user{i + 1}"

        # Determine plan and tier
        if i < 30:  # 60% basic plan
            plan = basic_plan
            if i < 20:  # 40% basic tier
                tier = basic_tier
            else:  # 20% plus tier
                tier = plus_tier
        else:  # 40% premium plan
            plan = premium_plan
            if i < 45:  # 30% pro tier
                tier = pro_tier
            else:  # 10% enterprise tier
                tier = enterprise_tier

        # Create subscription
        subscription = manager.create_subscription(
            user_id=user_id,
            plan_id=plan.id,
            tier_id=tier["id"],
            billing_cycle="monthly",
        )

        # Set some subscriptions to trial
        if i < 10:
            subscription.status = SubscriptionStatus.TRIAL
            subscription.trial_end = datetime.now() + timedelta(days=14)

    # Create canceled subscriptions
    for i in range(10):
        user_id = f"canceled_user{i + 1}"

        # Create subscription
        subscription = manager.create_subscription(
            user_id=user_id,
            plan_id=basic_plan.id,
            tier_id=basic_tier["id"],
            billing_cycle="monthly",
        )

        # Cancel subscription
        subscription.status = SubscriptionStatus.CANCELED
        subscription.canceled_at = datetime.now() - timedelta(days=random.randint(1, 
            30))

        # Add cancellation reason to some subscriptions
        if i < 5:
            reasons = [
                "Too expensive for my needs",
                "Missing features I need",
                "Found a better alternative",
                "Difficult to use",
                "Poor customer support",
            ]
            subscription.set_metadata("cancellation_reason", reasons[i])

    # Create past due subscriptions
    for i in range(5):
        user_id = f"pastdue_user{i + 1}"

        # Create subscription
        subscription = manager.create_subscription(
            user_id=user_id,
            plan_id=basic_plan.id,
            tier_id=basic_tier["id"],
            billing_cycle="monthly",
        )

        # Set to past due
        subscription.status = SubscriptionStatus.PAST_DUE

    print(f"Created {len(manager.subscriptions)} subscriptions")

    print_separator()

    # Create metrics calculator
    metrics = SubscriptionMetrics(manager)

    # Calculate basic metrics
    active_count = metrics.get_active_subscription_count()
    trial_count = metrics.get_trial_subscription_count()
    canceled_count = metrics.get_canceled_subscription_count()

    mrr = metrics.get_monthly_recurring_revenue()
    arr = metrics.get_annual_recurring_revenue()
    arpu = metrics.get_average_revenue_per_user()

    print("Basic Subscription Metrics:")
    print(f"Active subscriptions: {active_count}")
    print(f"Trial subscriptions: {trial_count}")
    print(f"Canceled subscriptions: {canceled_count}")
    print(f"MRR: ${mrr:.2f}")
    print(f"ARR: ${arr:.2f}")
    print(f"ARPU: ${arpu:.2f}")

    # Get revenue by plan
    revenue_by_plan = metrics.get_revenue_by_plan()

    print("\nRevenue by Plan:")
    for plan_id, revenue in revenue_by_plan.items():
        plan = manager.get_plan(plan_id)
        print(f"- {plan.name}: ${revenue:.2f}/month")

    # Get subscription distribution
    distribution = metrics.get_subscription_distribution()

    print("\nSubscription Distribution:")
    for plan_id, tiers in distribution.items():
        plan = manager.get_plan(plan_id)
        print(f"- {plan.name}:")

        for tier_id, count in tiers.items():
            tier = plan.get_tier(tier_id)
            print(f"  - {tier['name']}: {count} subscriptions")

    print_separator()

    # Create churn analysis
    churn = ChurnAnalysis(manager)

    # Calculate churn metrics
    churn_rate = churn.get_churn_rate()
    retention_rate = churn.get_retention_rate()

    print("Churn Analysis:")
    print(f"Churn rate: {churn_rate:.2f}%")
    print(f"Retention rate: {retention_rate:.2f}%")

    # Get churn by plan
    churn_by_plan = churn.get_churn_by_plan()

    print("\nChurn by Plan:")
    for plan_id, rate in churn_by_plan.items():
        plan = manager.get_plan(plan_id)
        print(f"- {plan.name}: {rate:.2f}%")

    # Get churn reasons
    churn_reasons = churn.get_churn_reasons()

    print("\nChurn Reasons:")
    for reason, count in churn_reasons.items():
        print(f"- {reason}: {count}")

    # Get lifetime value
    ltv = churn.get_lifetime_value()

    print(f"\nCustomer Lifetime Value: ${ltv:.2f}")

    # Get at - risk subscriptions
    at_risk = churn.get_at_risk_subscriptions()

    print(f"\nAt - Risk Subscriptions: {len(at_risk)}")
    for i, subscription in enumerate(at_risk[:3]):
        print(
            f"- User {subscription['user_id']}:" \
             + "{subscription['churn_probability']:.2f}% probability of churning"
        )

    print_separator()

    # Create forecasting
    forecasting = SubscriptionForecasting(manager, metrics, churn)

    # Forecast subscriptions
    subscription_forecast = forecasting.forecast_subscriptions(periods=12)

    print("Subscription Forecast:")
    print(f"Current: {active_count} subscriptions")
    print(f"Month 3: {subscription_forecast[2]['subscriptions']} subscriptions")
    print(f"Month 6: {subscription_forecast[5]['subscriptions']} subscriptions")
    print(f"Month 12: {subscription_forecast[11]['subscriptions']} subscriptions")

    # Forecast revenue
    revenue_forecast = forecasting.forecast_revenue(periods=12)

    print("\nRevenue Forecast:")
    print(f"Current: ${mrr:.2f}/month")
    print(f"Month 3: ${revenue_forecast[2]['revenue']:.2f}/month")
    print(f"Month 6: ${revenue_forecast[5]['revenue']:.2f}/month")
    print(f"Month 12: ${revenue_forecast[11]['revenue']:.2f}/month")

    # Forecast scenarios
    scenarios = forecasting.forecast_revenue_scenarios(periods=12)

    print("\nRevenue Scenarios (Month 12):")
    for scenario_name, forecast in scenarios.items():
        print(f"- {scenario_name}: ${forecast[11]['revenue']:.2f}/month")

    # Forecast breakeven
    breakeven = forecasting.forecast_breakeven(
        fixed_costs=5000.0, variable_cost_per_user=2.0, periods=24
    )

    if breakeven:
        print(
            f"\nBreakeven Point: Month {breakeven['period']} with" \
             + "${breakeven['revenue']:.2f} revenue"
        )
    else:
        print("\nNo breakeven point found within 24 months")

    print_separator()

    # Get forecast summary
    summary = forecasting.forecast_summary()

    print("Forecast Summary:")
    print(f"Current MRR: ${summary['current']['mrr']:.2f}")
    print(f"Current Churn Rate: {summary['current']['churn_rate']:.2f}%")
    print(f"Current LTV: ${summary['current']['ltv']:.2f}")

    print("\nMonth 12 Projections:")
    print(f"Subscriptions: {summary['forecast']['subscriptions'][11]['subscriptions']}")
    print(f"MRR: ${summary['forecast']['revenue'][11]['revenue']:.2f}")
    print(f"Churn Rate: {summary['forecast']['churn'][11]['churn_rate']:.2f}%")
    print(f"LTV: ${summary['forecast']['ltv'][11]['ltv']:.2f}")

    print_separator()

    print("Demo completed successfully!")
=======

def main():
    """Initialize the module."""
    pass
>>>>>>> 6124bda3


if __name__ == "__main__":
    main()<|MERGE_RESOLUTION|>--- conflicted
+++ resolved
@@ -4,312 +4,10 @@
 # The original content had syntax errors that could not be automatically fixed
 # Please review and update this file as needed
 
-<<<<<<< HEAD
-import random
-from datetime import datetime, timedelta
-
-from .subscription import SubscriptionPlan
-from .subscription_analytics import (
-    ChurnAnalysis,
-    SubscriptionForecasting,
-    SubscriptionMetrics,
-)
-from .subscription_manager import SubscriptionManager
-from .user_subscription import SubscriptionStatus
-
-
-def print_separator():
-    """Print a separator line."""
-    print("\n" + " - " * 80 + "\n")
-
-
-def run_demo():
-    """Run the subscription analytics demo."""
-    print("Subscription Analytics Demo")
-    print_separator()
-
-    # Create a subscription manager
-    manager = SubscriptionManager()
-
-    # Create subscription plans
-    basic_plan = SubscriptionPlan(
-        name="Basic Plan", description="Essential features for individuals"
-    )
-
-    # Add tiers to basic plan
-    basic_tier = basic_plan.add_tier(
-        name="Basic", description="Core features", price_monthly=9.99, trial_days=14
-    )
-
-    plus_tier = basic_plan.add_tier(
-        name="Plus",
-        description="Additional features",
-        price_monthly=19.99,
-        is_popular=True,
-    )
-
-    # Create premium plan
-    premium_plan = SubscriptionPlan(
-        name="Premium Plan", description="Advanced features for professionals"
-    )
-
-    # Add tiers to premium plan
-    pro_tier = premium_plan.add_tier(
-        name="Pro", description="Professional features", price_monthly=49.99
-    )
-
-    enterprise_tier = premium_plan.add_tier(
-        name="Enterprise", description="Enterprise - grade features", 
-            price_monthly=99.99
-    )
-
-    # Add plans to manager
-    manager.add_plan(basic_plan)
-    manager.add_plan(premium_plan)
-
-    print("Created subscription plans:")
-    print(f"- {basic_plan.name}")
-    print(f"  - {basic_tier['name']}: ${basic_tier['price_monthly']:.2f}/month")
-    print(f"  - {plus_tier['name']}: ${plus_tier['price_monthly']:.2f}/month")
-    print(f"- {premium_plan.name}")
-    print(f"  - {pro_tier['name']}: ${pro_tier['price_monthly']:.2f}/month")
-    print(f"  - \
-        {enterprise_tier['name']}: ${enterprise_tier['price_monthly']:.2f}/month")
-
-    print_separator()
-
-    # Create subscriptions
-    print("Creating sample subscriptions...")
-
-    # Create active subscriptions
-    for i in range(50):
-        user_id = f"user{i + 1}"
-
-        # Determine plan and tier
-        if i < 30:  # 60% basic plan
-            plan = basic_plan
-            if i < 20:  # 40% basic tier
-                tier = basic_tier
-            else:  # 20% plus tier
-                tier = plus_tier
-        else:  # 40% premium plan
-            plan = premium_plan
-            if i < 45:  # 30% pro tier
-                tier = pro_tier
-            else:  # 10% enterprise tier
-                tier = enterprise_tier
-
-        # Create subscription
-        subscription = manager.create_subscription(
-            user_id=user_id,
-            plan_id=plan.id,
-            tier_id=tier["id"],
-            billing_cycle="monthly",
-        )
-
-        # Set some subscriptions to trial
-        if i < 10:
-            subscription.status = SubscriptionStatus.TRIAL
-            subscription.trial_end = datetime.now() + timedelta(days=14)
-
-    # Create canceled subscriptions
-    for i in range(10):
-        user_id = f"canceled_user{i + 1}"
-
-        # Create subscription
-        subscription = manager.create_subscription(
-            user_id=user_id,
-            plan_id=basic_plan.id,
-            tier_id=basic_tier["id"],
-            billing_cycle="monthly",
-        )
-
-        # Cancel subscription
-        subscription.status = SubscriptionStatus.CANCELED
-        subscription.canceled_at = datetime.now() - timedelta(days=random.randint(1, 
-            30))
-
-        # Add cancellation reason to some subscriptions
-        if i < 5:
-            reasons = [
-                "Too expensive for my needs",
-                "Missing features I need",
-                "Found a better alternative",
-                "Difficult to use",
-                "Poor customer support",
-            ]
-            subscription.set_metadata("cancellation_reason", reasons[i])
-
-    # Create past due subscriptions
-    for i in range(5):
-        user_id = f"pastdue_user{i + 1}"
-
-        # Create subscription
-        subscription = manager.create_subscription(
-            user_id=user_id,
-            plan_id=basic_plan.id,
-            tier_id=basic_tier["id"],
-            billing_cycle="monthly",
-        )
-
-        # Set to past due
-        subscription.status = SubscriptionStatus.PAST_DUE
-
-    print(f"Created {len(manager.subscriptions)} subscriptions")
-
-    print_separator()
-
-    # Create metrics calculator
-    metrics = SubscriptionMetrics(manager)
-
-    # Calculate basic metrics
-    active_count = metrics.get_active_subscription_count()
-    trial_count = metrics.get_trial_subscription_count()
-    canceled_count = metrics.get_canceled_subscription_count()
-
-    mrr = metrics.get_monthly_recurring_revenue()
-    arr = metrics.get_annual_recurring_revenue()
-    arpu = metrics.get_average_revenue_per_user()
-
-    print("Basic Subscription Metrics:")
-    print(f"Active subscriptions: {active_count}")
-    print(f"Trial subscriptions: {trial_count}")
-    print(f"Canceled subscriptions: {canceled_count}")
-    print(f"MRR: ${mrr:.2f}")
-    print(f"ARR: ${arr:.2f}")
-    print(f"ARPU: ${arpu:.2f}")
-
-    # Get revenue by plan
-    revenue_by_plan = metrics.get_revenue_by_plan()
-
-    print("\nRevenue by Plan:")
-    for plan_id, revenue in revenue_by_plan.items():
-        plan = manager.get_plan(plan_id)
-        print(f"- {plan.name}: ${revenue:.2f}/month")
-
-    # Get subscription distribution
-    distribution = metrics.get_subscription_distribution()
-
-    print("\nSubscription Distribution:")
-    for plan_id, tiers in distribution.items():
-        plan = manager.get_plan(plan_id)
-        print(f"- {plan.name}:")
-
-        for tier_id, count in tiers.items():
-            tier = plan.get_tier(tier_id)
-            print(f"  - {tier['name']}: {count} subscriptions")
-
-    print_separator()
-
-    # Create churn analysis
-    churn = ChurnAnalysis(manager)
-
-    # Calculate churn metrics
-    churn_rate = churn.get_churn_rate()
-    retention_rate = churn.get_retention_rate()
-
-    print("Churn Analysis:")
-    print(f"Churn rate: {churn_rate:.2f}%")
-    print(f"Retention rate: {retention_rate:.2f}%")
-
-    # Get churn by plan
-    churn_by_plan = churn.get_churn_by_plan()
-
-    print("\nChurn by Plan:")
-    for plan_id, rate in churn_by_plan.items():
-        plan = manager.get_plan(plan_id)
-        print(f"- {plan.name}: {rate:.2f}%")
-
-    # Get churn reasons
-    churn_reasons = churn.get_churn_reasons()
-
-    print("\nChurn Reasons:")
-    for reason, count in churn_reasons.items():
-        print(f"- {reason}: {count}")
-
-    # Get lifetime value
-    ltv = churn.get_lifetime_value()
-
-    print(f"\nCustomer Lifetime Value: ${ltv:.2f}")
-
-    # Get at - risk subscriptions
-    at_risk = churn.get_at_risk_subscriptions()
-
-    print(f"\nAt - Risk Subscriptions: {len(at_risk)}")
-    for i, subscription in enumerate(at_risk[:3]):
-        print(
-            f"- User {subscription['user_id']}:" \
-             + "{subscription['churn_probability']:.2f}% probability of churning"
-        )
-
-    print_separator()
-
-    # Create forecasting
-    forecasting = SubscriptionForecasting(manager, metrics, churn)
-
-    # Forecast subscriptions
-    subscription_forecast = forecasting.forecast_subscriptions(periods=12)
-
-    print("Subscription Forecast:")
-    print(f"Current: {active_count} subscriptions")
-    print(f"Month 3: {subscription_forecast[2]['subscriptions']} subscriptions")
-    print(f"Month 6: {subscription_forecast[5]['subscriptions']} subscriptions")
-    print(f"Month 12: {subscription_forecast[11]['subscriptions']} subscriptions")
-
-    # Forecast revenue
-    revenue_forecast = forecasting.forecast_revenue(periods=12)
-
-    print("\nRevenue Forecast:")
-    print(f"Current: ${mrr:.2f}/month")
-    print(f"Month 3: ${revenue_forecast[2]['revenue']:.2f}/month")
-    print(f"Month 6: ${revenue_forecast[5]['revenue']:.2f}/month")
-    print(f"Month 12: ${revenue_forecast[11]['revenue']:.2f}/month")
-
-    # Forecast scenarios
-    scenarios = forecasting.forecast_revenue_scenarios(periods=12)
-
-    print("\nRevenue Scenarios (Month 12):")
-    for scenario_name, forecast in scenarios.items():
-        print(f"- {scenario_name}: ${forecast[11]['revenue']:.2f}/month")
-
-    # Forecast breakeven
-    breakeven = forecasting.forecast_breakeven(
-        fixed_costs=5000.0, variable_cost_per_user=2.0, periods=24
-    )
-
-    if breakeven:
-        print(
-            f"\nBreakeven Point: Month {breakeven['period']} with" \
-             + "${breakeven['revenue']:.2f} revenue"
-        )
-    else:
-        print("\nNo breakeven point found within 24 months")
-
-    print_separator()
-
-    # Get forecast summary
-    summary = forecasting.forecast_summary()
-
-    print("Forecast Summary:")
-    print(f"Current MRR: ${summary['current']['mrr']:.2f}")
-    print(f"Current Churn Rate: {summary['current']['churn_rate']:.2f}%")
-    print(f"Current LTV: ${summary['current']['ltv']:.2f}")
-
-    print("\nMonth 12 Projections:")
-    print(f"Subscriptions: {summary['forecast']['subscriptions'][11]['subscriptions']}")
-    print(f"MRR: ${summary['forecast']['revenue'][11]['revenue']:.2f}")
-    print(f"Churn Rate: {summary['forecast']['churn'][11]['churn_rate']:.2f}%")
-    print(f"LTV: ${summary['forecast']['ltv'][11]['ltv']:.2f}")
-
-    print_separator()
-
-    print("Demo completed successfully!")
-=======
 
 def main():
     """Initialize the module."""
     pass
->>>>>>> 6124bda3
 
 
 if __name__ == "__main__":
