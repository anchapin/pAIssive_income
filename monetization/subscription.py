"""subscription.py - Module for the pAIssive Income project."""

<<<<<<< HEAD
This module provides classes for managing subscription plans, tiers, 
    and user subscriptions.
It includes tools for subscription lifecycle management and payment processing.
"""

import json
import uuid
from datetime import datetime
from typing import Any, Dict, List, Optional, Union
=======
# This file was automatically fixed by the syntax error correction script
# The original content had syntax errors that could not be automatically fixed
# Please review and update this file as needed

>>>>>>> 6124bda3

def main():
    """Initialize the module."""
    pass


<<<<<<< HEAD
    def __init__(self, feature_dict: Dict[str, Any]):
        """
        Initialize a feature wrapper.

        Args:
            feature_dict: Dictionary containing feature data
        """
        self._feature = feature_dict

        # Copy common attributes directly to avoid recursion
        self.id = feature_dict.get("id")
        self.name = feature_dict.get("name")
        self.description = feature_dict.get("description")
        self.type = feature_dict.get("type")
        self.value_type = feature_dict.get("value_type")
        self.category = feature_dict.get("category")
        self.value = feature_dict.get("value", True)
        self.limit = feature_dict.get("limit")
        self.created_at = feature_dict.get("created_at")
        self.updated_at = feature_dict.get("updated_at")

    def __getattr__(self, name: str) -> Any:
        """
        Get an attribute from the feature dictionary.

        Args:
            name: Name of the attribute

        Returns:
            Value of the attribute
        """
        if name.startswith("_"):
            return super().__getattr__(name)

        if name in self._feature:
            return self._feature[name]
        raise AttributeError(f"'FeatureWrapper' object has no attribute '{name}'")

    def __getitem__(self, key: str) -> Any:
        """
        Get an item from the feature dictionary.

        Args:
            key: Key to get

        Returns:
            Value of the key
        """
        return self._feature[key]

    def __setitem__(self, key: str, value: Any) -> None:
        """
        Set an item in the feature dictionary.

        Args:
            key: Key to set
            value: Value to set
        """
        self._feature[key] = value

        # Update direct attribute if it exists
        if hasattr(self, key):
            setattr(self, key, value)

    def get(self, key: str, default: Any = None) -> Any:
        """
        Get an item from the feature dictionary with a default value.

        Args:
            key: Key to get
            default: Default value if key not found

        Returns:
            Value of the key or default
        """
        return self._feature.get(key, default)


class TierWrapper:
    """
    Wrapper class for tier dictionaries to provide attribute access.
    """

    def __init__(self, tier_dict: Dict[str, Any]):
        """
        Initialize a tier wrapper.

        Args:
            tier_dict: Dictionary containing tier data
        """
        self._tier = tier_dict

        # Copy common attributes directly to avoid recursion
        self.id = tier_dict.get("id")
        self.name = tier_dict.get("name")
        self.description = tier_dict.get("description")
        self.price_monthly = tier_dict.get("price_monthly")
        self.price_annual = tier_dict.get("price_annual")
        self.target_users = tier_dict.get("target_users")
        self.is_popular = tier_dict.get("is_popular")
        self.is_hidden = tier_dict.get("is_hidden")
        self.max_users = tier_dict.get("max_users")
        self.trial_days = tier_dict.get("trial_days")
        self.created_at = tier_dict.get("created_at")
        self.updated_at = tier_dict.get("updated_at")

        # Handle features separately to avoid recursion
        self.features = tier_dict.get("features", [])

        # Handle limits separately
        self.limits = tier_dict.get("limits", {})

    def __getattr__(self, name: str) -> Any:
        """
        Get an attribute from the tier dictionary.

        Args:
            name: Name of the attribute

        Returns:
            Value of the attribute
        """
        if name.startswith("_"):
            return super().__getattr__(name)

        if name in self._tier:
            return self._tier[name]
        raise AttributeError(f"'TierWrapper' object has no attribute '{name}'")

    def __getitem__(self, key: str) -> Any:
        """
        Get an item from the tier dictionary.

        Args:
            key: Key to get

        Returns:
            Value of the key
        """
        return self._tier[key]

    def __setitem__(self, key: str, value: Any) -> None:
        """
        Set an item in the tier dictionary.

        Args:
            key: Key to set
            value: Value to set
        """
        self._tier[key] = value

        # Update direct attribute if it exists
        if hasattr(self, key):
            setattr(self, key, value)

    def get(self, key: str, default: Any = None) -> Any:
        """
        Get an item from the tier dictionary with a default value.

        Args:
            key: Key to get
            default: Default value if key not found

        Returns:
            Value of the key or default
        """
        return self._tier.get(key, default)


class SubscriptionPlan:
    """
    Base class for subscription plans.

    A subscription plan defines the overall structure of a subscription offering,
    including tiers, features, and billing options.
    """

    def __init__(
        self,
        name: str,
        description: str = "",
        billing_cycles: Optional[List[str]] = None,
        features: Optional[List[Dict[str, Any]]] = None,
        tiers: Optional[List[Dict[str, Any]]] = None,
    ):
        """
        Initialize a subscription plan.

        Args:
            name: Name of the subscription plan
            description: Description of the subscription plan
            billing_cycles: Available billing cycles (e.g., ["monthly", "annual"])
            features: List of features available in the plan
            tiers: List of subscription tiers
        """
        self.id = str(uuid.uuid4())
        self.name = name
        self.description = description
        self.billing_cycles = billing_cycles or ["monthly", "annual"]
        self.features = features or []
        self.tiers = tiers or []
        self.created_at = datetime.now().isoformat()
        self.updated_at = self.created_at

    def add_feature(
        self,
        name: str,
        description: str = "",
        type: str = "boolean",
        value_type: str = "string",
        category: str = "general",
    ) -> Dict[str, Any]:
        """
        Add a feature to the subscription plan.

        Args:
            name: Name of the feature
            description: Description of the feature
            type: Type of feature (boolean, quantity, access)
            value_type: Type of value (string, number, boolean)
            category: Category of the feature

        Returns:
            The created feature
        """
        feature = {
            "id": str(uuid.uuid4()),
            "name": name,
            "description": description,
            "type": type,
            "value_type": value_type,
            "category": category,
            "created_at": datetime.now().isoformat(),
        }

        self.features.append(feature)
        self.updated_at = datetime.now().isoformat()

        return feature

    def get_feature(self, feature_id: str) -> Optional[Union[Dict[str, Any], 
        FeatureWrapper]]:
        """
        Get a feature by ID.

        Args:
            feature_id: ID of the feature

        Returns:
            The feature or None if not found
        """
        for feature in self.features:
            if isinstance(feature, FeatureWrapper):
                if feature.id == feature_id:
                    return feature
            elif feature["id"] == feature_id:
                return feature

        return None

    def update_feature(
        self,
        feature_id: str,
        name: Optional[str] = None,
        description: Optional[str] = None,
        type: Optional[str] = None,
        value_type: Optional[str] = None,
        category: Optional[str] = None,
    ) -> Optional[Dict[str, Any]]:
        """
        Update a feature.

        Args:
            feature_id: ID of the feature to update
            name: New name of the feature
            description: New description of the feature
            type: New type of feature
            value_type: New type of value
            category: New category of the feature

        Returns:
            The updated feature or None if not found
        """
        feature = self.get_feature(feature_id)

        if feature:
            if name is not None:
                feature["name"] = name

            if description is not None:
                feature["description"] = description

            if type is not None:
                feature["type"] = type

            if value_type is not None:
                feature["value_type"] = value_type

            if category is not None:
                feature["category"] = category

            feature["updated_at"] = datetime.now().isoformat()
            self.updated_at = datetime.now().isoformat()

            return feature

        return None

    def remove_feature(self, feature_id: str) -> bool:
        """
        Remove a feature from the subscription plan.

        Args:
            feature_id: ID of the feature to remove

        Returns:
            True if the feature was removed, False otherwise
        """
        for i, feature in enumerate(self.features):
            if feature["id"] == feature_id:
                self.features.pop(i)
                self.updated_at = datetime.now().isoformat()

                # Also remove the feature from all tiers
                for tier in self.tiers:
                    if "features" in tier:
                        tier["features"] = [
                            f for f in tier["features"] if f["feature_id"] != feature_id
                        ]

                return True

        return False

    def add_tier(
        self,
        name: str,
        description: str = "",
        price_monthly: float = 0.0,
        price_annual: Optional[float] = None,
        features: Optional[List[Dict[str, Any]]] = None,
        target_users: str = "",
        is_popular: bool = False,
        is_hidden: bool = False,
        max_users: Optional[int] = None,
        trial_days: int = 0,
    ) -> Dict[str, Any]:
        """
        Add a tier to the subscription plan.

        Args:
            name: Name of the tier
            description: Description of the tier
            price_monthly: Monthly price of the tier
            price_annual: Annual price of the tier (if None, calculated as monthly * 10)
            features: List of features included in the tier
            target_users: Description of target users for this tier
            is_popular: Whether this tier is marked as popular
            is_hidden: Whether this tier is hidden from public view
            max_users: Maximum number of users allowed in this tier
            trial_days: Number of trial days for this tier

        Returns:
            The created tier
        """
        # Calculate annual price if not provided
        if price_annual is None and price_monthly > 0:
            price_annual = price_monthly * 10  # 2 months free
        elif price_annual is None:
            price_annual = 0.0

        tier = {
            "id": str(uuid.uuid4()),
            "name": name,
            "description": description,
            "price_monthly": price_monthly,
            "price_annual": price_annual,
            "features": features or [],
            "target_users": target_users,
            "is_popular": is_popular,
            "is_hidden": is_hidden,
            "max_users": max_users,
            "trial_days": trial_days,
            "created_at": datetime.now().isoformat(),
        }

        self.tiers.append(tier)
        self.updated_at = datetime.now().isoformat()

        return tier

    def get_tier(self, tier_id: str) -> Optional[Union[Dict[str, Any], TierWrapper]]:
        """
        Get a tier by ID.

        Args:
            tier_id: ID of the tier

        Returns:
            The tier or None if not found
        """
        for tier in self.tiers:
            if isinstance(tier, TierWrapper):
                if tier.id == tier_id:
                    return tier
            elif tier["id"] == tier_id:
                return tier

        return None

    def update_tier(
        self,
        tier_id: str,
        name: Optional[str] = None,
        description: Optional[str] = None,
        price_monthly: Optional[float] = None,
        price_annual: Optional[float] = None,
        target_users: Optional[str] = None,
        is_popular: Optional[bool] = None,
        is_hidden: Optional[bool] = None,
        max_users: Optional[int] = None,
        trial_days: Optional[int] = None,
    ) -> Optional[Dict[str, Any]]:
        """
        Update a tier.

        Args:
            tier_id: ID of the tier to update
            name: New name of the tier
            description: New description of the tier
            price_monthly: New monthly price of the tier
            price_annual: New annual price of the tier
            target_users: New description of target users
            is_popular: New popular status
            is_hidden: New hidden status
            max_users: New maximum number of users
            trial_days: New number of trial days

        Returns:
            The updated tier or None if not found
        """
        tier = self.get_tier(tier_id)

        if tier:
            if name is not None:
                tier["name"] = name

            if description is not None:
                tier["description"] = description

            if price_monthly is not None:
                tier["price_monthly"] = price_monthly

                # Update annual price if monthly price changed and annual price not specified
                if price_annual is None and price_monthly > 0:
                    tier["price_annual"] = price_monthly * 10  # 2 months free

            if price_annual is not None:
                tier["price_annual"] = price_annual

            if target_users is not None:
                tier["target_users"] = target_users

            if is_popular is not None:
                tier["is_popular"] = is_popular

            if is_hidden is not None:
                tier["is_hidden"] = is_hidden

            if max_users is not None:
                tier["max_users"] = max_users

            if trial_days is not None:
                tier["trial_days"] = trial_days

            tier["updated_at"] = datetime.now().isoformat()
            self.updated_at = datetime.now().isoformat()

            return tier

        return None

    def remove_tier(self, tier_id: str) -> bool:
        """
        Remove a tier from the subscription plan.

        Args:
            tier_id: ID of the tier to remove

        Returns:
            True if the tier was removed, False otherwise
        """
        for i, tier in enumerate(self.tiers):
            if tier["id"] == tier_id:
                self.tiers.pop(i)
                self.updated_at = datetime.now().isoformat()
                return True

        return False

    def add_feature_to_tier(
        self,
        tier_id: str,
        feature_id: str,
        value: Any = True,
        limit: Optional[int] = None,
    ) -> Optional[Dict[str, Any]]:
        """
        Add a feature to a tier.

        Args:
            tier_id: ID of the tier
            feature_id: ID of the feature
            value: Value of the feature for this tier
            limit: Limit for quantity - based features

        Returns:
            The updated tier or None if not found
        """
        tier = self.get_tier(tier_id)
        feature = self.get_feature(feature_id)

        if tier and feature:
            # Check if feature already exists in tier
            for i, f in enumerate(tier["features"]):
                if f["feature_id"] == feature_id:
                    # Update existing feature
                    tier["features"][i]["value"] = value
                    if limit is not None:
                        tier["features"][i]["limit"] = limit

                    tier["updated_at"] = datetime.now().isoformat()
                    self.updated_at = datetime.now().isoformat()

                    return tier

            # Add new feature to tier
            tier_feature = {"feature_id": feature_id, "value": value}

            if limit is not None:
                tier_feature["limit"] = limit

            tier["features"].append(tier_feature)
            tier["updated_at"] = datetime.now().isoformat()
            self.updated_at = datetime.now().isoformat()

            return tier

        return None

    def remove_feature_from_tier(self, tier_id: str, feature_id: str) -> bool:
        """
        Remove a feature from a tier.

        Args:
            tier_id: ID of the tier
            feature_id: ID of the feature

        Returns:
            True if the feature was removed, False otherwise
        """
        tier = self.get_tier(tier_id)

        if tier:
            for i, feature in enumerate(tier["features"]):
                if feature["feature_id"] == feature_id:
                    tier["features"].pop(i)
                    tier["updated_at"] = datetime.now().isoformat()
                    self.updated_at = datetime.now().isoformat()
                    return True

        return False

    def get_tier_features(self, tier_id: str) -> List[Union[Dict[str, Any], 
        FeatureWrapper]]:
        """
        Get all features for a tier with their details.

        Args:
            tier_id: ID of the tier

        Returns:
            List of features with their details
        """
        tier = self.get_tier(tier_id)

        if not tier:
            return []

        result = []

        # Get the features list from the tier
        tier_features = []
        if isinstance(tier, dict):
            tier_features = tier.get("features", [])
        elif isinstance(tier, TierWrapper):
            tier_features = tier.features
        else:
            return []

        for tier_feature in tier_features:
            # Get the feature ID
            feature_id = None
            if isinstance(tier_feature, dict):
                feature_id = tier_feature.get("feature_id")
            elif hasattr(tier_feature, "feature_id"):
                feature_id = tier_feature.feature_id
            else:
                continue

            # Get the feature
            feature = self.get_feature(feature_id)

            if feature:
                # Get the value and limit
                value = True
                limit = None

                if isinstance(tier_feature, dict):
                    value = tier_feature.get("value", True)
                    limit = tier_feature.get("limit")
                elif hasattr(tier_feature, "value"):
                    value = getattr(tier_feature, "value", True)
                    limit = getattr(tier_feature, "limit", None)

                # Create a new feature wrapper or dictionary
                if isinstance(feature, dict):
                    # Create a copy of the feature
                    feature_copy = feature.copy()
                    feature_copy["value"] = value

                    if limit is not None:
                        feature_copy["limit"] = limit

                    # Wrap the feature in a FeatureWrapper
                    result.append(FeatureWrapper(feature_copy))
                elif isinstance(feature, FeatureWrapper):
                    # Create a new FeatureWrapper
                    feature_dict = {
                        "id": feature.id,
                        "name": feature.name,
                        "description": feature.description,
                        "type": feature.type,
                        "value_type": feature.value_type,
                        "category": feature.category,
                        "value": value,
                        "created_at": feature.created_at,
                        "updated_at": feature.updated_at,
                    }

                    if limit is not None:
                        feature_dict["limit"] = limit

                    result.append(FeatureWrapper(feature_dict))

        return result

    def compare_tiers(self, tier_ids: List[str]) -> Dict[str, Any]:
        """
        Compare multiple tiers side by side.

        Args:
            tier_ids: List of tier IDs to compare

        Returns:
            Dictionary with comparison data
        """
        tiers = \
            [self.get_tier(tier_id) for tier_id in tier_ids if self.get_tier(tier_id)]

        if not tiers:
            return {"tiers": [], "features": []}

        # Get all features across the tiers
        all_feature_ids = set()
        for tier in tiers:
            for tier_feature in tier["features"]:
                all_feature_ids.add(tier_feature["feature_id"])

        # Get feature details
        features = []
        for feature_id in all_feature_ids:
            feature = self.get_feature(feature_id)
            if feature:
                features.append(feature)

        # Sort features by category
        features.sort(key=lambda f: (f["category"], f["name"]))

        # Create comparison data
        comparison = {
            "tiers": [
                {
                    "id": tier["id"],
                    "name": tier["name"],
                    "price_monthly": tier["price_monthly"],
                    "price_annual": tier["price_annual"],
                }
                for tier in tiers
            ],
            "features": [],
        }

        # Add feature comparison
        for feature in features:
            feature_comparison = {
                "id": feature["id"],
                "name": feature["name"],
                "description": feature["description"],
                "category": feature["category"],
                "type": feature["type"],
                "values": [],
            }

            for tier in tiers:
                # Find feature in tier
                tier_feature = next(
                    (f for f in tier["features"] if f["feature_id"] == feature["id"]),
                    None,
                )

                if tier_feature:
                    value = {"value": tier_feature.get("value", True)}

                    if "limit" in tier_feature:
                        value["limit"] = tier_feature["limit"]

                    feature_comparison["values"].append(value)
                else:
                    feature_comparison["values"].append({"value": False})

            comparison["features"].append(feature_comparison)

        return comparison

    def to_dict(self) -> Dict[str, Any]:
        """
        Convert the subscription plan to a dictionary.

        Returns:
            Dictionary representation of the subscription plan
        """
        return {
            "id": self.id,
            "name": self.name,
            "description": self.description,
            "billing_cycles": self.billing_cycles,
            "features": self.features,
            "tiers": self.tiers,
            "created_at": self.created_at,
            "updated_at": self.updated_at,
        }

    def to_json(self, indent: int = 2) -> str:
        """
        Convert the subscription plan to a JSON string.

        Args:
            indent: Number of spaces for indentation

        Returns:
            JSON string representation of the subscription plan
        """
        return json.dumps(self.to_dict(), indent=indent)

    def save_to_file(self, file_path: str) -> None:
        """
        Save the subscription plan to a JSON file.

        Args:
            file_path: Path to save the file
        """
        with open(file_path, "w") as f:
            f.write(self.to_json())

    @classmethod
    def load_from_file(cls, file_path: str) -> "SubscriptionPlan":
        """
        Load a subscription plan from a JSON file.

        Args:
            file_path: Path to the JSON file

        Returns:
            SubscriptionPlan instance
        """
        with open(file_path, "r") as f:
            data = json.load(f)

        plan = cls(
            name=data["name"],
            description=data["description"],
            billing_cycles=data["billing_cycles"],
            features=data["features"],
            tiers=data["tiers"],
        )

        plan.id = data["id"]
        plan.created_at = data["created_at"]
        plan.updated_at = data["updated_at"]

        return plan

    def __str__(self) -> str:
        """String representation of the subscription plan."""
        return f"{self.name} ({len(self.tiers)} tiers, {len(self.features)} features)"

    def __repr__(self) -> str:
        """Detailed string representation of the subscription plan."""
        return f"SubscriptionPlan(id={self.id}, name={self.name}, 
            tiers={len(self.tiers)}, features={len(self.features)})"


class SubscriptionTier:
    """
    Helper class for working with subscription tiers.

    This class provides a more object - oriented interface for working with tiers
    compared to the dictionary - based approach in SubscriptionPlan.
    """

    def __init__(self, plan: SubscriptionPlan, tier_id: str):
        """
        Initialize a subscription tier.

        Args:
            plan: Subscription plan that contains this tier
            tier_id: ID of the tier
        """
        self.plan = plan
        self.tier_id = tier_id
        self._tier_data = plan.get_tier(tier_id)

        if not self._tier_data:
            raise ValueError(f"Tier with ID {tier_id} not found in plan {plan.name}")

    @property
    def id(self) -> str:
        """Get the tier ID."""
        return self.tier_id

    @property
    def name(self) -> str:
        """Get the tier name."""
        return self._tier_data["name"]

    @name.setter
    def name(self, value: str) -> None:
        """Set the tier name."""
        self.plan.update_tier(self.tier_id, name=value)
        self._refresh()

    @property
    def description(self) -> str:
        """Get the tier description."""
        return self._tier_data["description"]

    @description.setter
    def description(self, value: str) -> None:
        """Set the tier description."""
        self.plan.update_tier(self.tier_id, description=value)
        self._refresh()

    @property
    def price_monthly(self) -> float:
        """Get the monthly price."""
        return self._tier_data["price_monthly"]

    @price_monthly.setter
    def price_monthly(self, value: float) -> None:
        """Set the monthly price."""
        self.plan.update_tier(self.tier_id, price_monthly=value)
        self._refresh()

    @property
    def price_annual(self) -> float:
        """Get the annual price."""
        return self._tier_data["price_annual"]

    @price_annual.setter
    def price_annual(self, value: float) -> None:
        """Set the annual price."""
        self.plan.update_tier(self.tier_id, price_annual=value)
        self._refresh()

    @property
    def is_free(self) -> bool:
        """Check if this is a free tier."""
        return self.price_monthly == 0 and self.price_annual == 0

    @property
    def features(self) -> List[Dict[str, Any]]:
        """Get the tier features with their details."""
        return self.plan.get_tier_features(self.tier_id)

    def add_feature(self, feature_id: str, value: Any = True, 
        limit: Optional[int] = None) -> bool:
        """
        Add a feature to this tier.

        Args:
            feature_id: ID of the feature
            value: Value of the feature for this tier
            limit: Limit for quantity - based features

        Returns:
            True if the feature was added, False otherwise
        """
        result = self.plan.add_feature_to_tier(self.tier_id, feature_id, value, limit)
        self._refresh()
        return result is not None

    def remove_feature(self, feature_id: str) -> bool:
        """
        Remove a feature from this tier.

        Args:
            feature_id: ID of the feature

        Returns:
            True if the feature was removed, False otherwise
        """
        result = self.plan.remove_feature_from_tier(self.tier_id, feature_id)
        self._refresh()
        return result

    def has_feature(self, feature_id: str) -> bool:
        """
        Check if this tier has a specific feature.

        Args:
            feature_id: ID of the feature

        Returns:
            True if the tier has the feature, False otherwise
        """
        for feature in self._tier_data["features"]:
            if feature["feature_id"] == feature_id:
                return True

        return False

    def get_feature_value(self, feature_id: str) -> Optional[Any]:
        """
        Get the value of a feature for this tier.

        Args:
            feature_id: ID of the feature

        Returns:
            Value of the feature or None if not found
        """
        for feature in self._tier_data["features"]:
            if feature["feature_id"] == feature_id:
                return feature.get("value", True)

        return None

    def get_feature_limit(self, feature_id: str) -> Optional[int]:
        """
        Get the limit of a feature for this tier.

        Args:
            feature_id: ID of the feature

        Returns:
            Limit of the feature or None if not found or no limit
        """
        for feature in self._tier_data["features"]:
            if feature["feature_id"] == feature_id:
                return feature.get("limit")

        return None

    def to_dict(self) -> Dict[str, Any]:
        """
        Convert the tier to a dictionary.

        Returns:
            Dictionary representation of the tier
        """
        return self._tier_data

    def _refresh(self) -> None:
        """Refresh the tier data from the plan."""
        self._tier_data = self.plan.get_tier(self.tier_id)

        if not self._tier_data:
            raise ValueError(
                f"Tier with ID {self.tier_id} no longer exists in plan {self.plan.name}"
            )


# Example usage
if __name__ == "__main__":
    # Create a subscription plan
    plan = SubscriptionPlan(
        name="AI Tool Subscription",
        description="Subscription plan for an AI - powered tool",
    )

    # Add features
    feature1 = plan.add_feature(
        name="Content Generation",
        description="Generate content using AI",
        type="quantity",
        category="core",
    )

    feature2 = plan.add_feature(
        name="API Access",
        description="Access to the API",
        type="boolean",
        category="integration",
    )

    feature3 = plan.add_feature(
        name="Team Members",
        description="Number of team members",
        type="quantity",
        category="team",
    )

    # Add tiers
    free_tier = plan.add_tier(
        name="Free",
        description="Basic features for individuals",
        price_monthly=0,
        target_users="Individuals trying out the service",
    )

    basic_tier = plan.add_tier(
        name="Basic",
        description="Essential features for individuals",
        price_monthly=9.99,
        target_users="Individual creators and small businesses",
    )

    pro_tier = plan.add_tier(
        name="Pro",
        description="Advanced features for professionals",
        price_monthly=19.99,
        is_popular=True,
        target_users="Professional content creators and marketing teams",
    )

    # Add features to tiers
    plan.add_feature_to_tier(free_tier["id"], feature1["id"], value=True, limit=10)
    plan.add_feature_to_tier(basic_tier["id"], feature1["id"], value=True, limit=100)
    plan.add_feature_to_tier(pro_tier["id"], feature1["id"], value=True, limit=1000)

    plan.add_feature_to_tier(basic_tier["id"], feature2["id"], value=True)
    plan.add_feature_to_tier(pro_tier["id"], feature2["id"], value=True)

    plan.add_feature_to_tier(basic_tier["id"], feature3["id"], value=True, limit=3)
    plan.add_feature_to_tier(pro_tier["id"], feature3["id"], value=True, limit=10)

    # Use the SubscriptionTier helper class
    pro_tier_obj = SubscriptionTier(plan, pro_tier["id"])
    print(f"Tier: {pro_tier_obj.name}")
    print(f"Monthly price: ${pro_tier_obj.price_monthly:.2f}")
    print(f"Annual price: ${pro_tier_obj.price_annual:.2f}")

    print("\nFeatures:")
    for feature in pro_tier_obj.features:
        limit_str = f" (Limit: {feature.get('limit')})" if "limit" in feature else ""
        print(f"- {feature['name']}: {feature['value']}{limit_str}")

    # Compare tiers
    comparison = plan.compare_tiers([free_tier["id"], basic_tier["id"], pro_tier["id"]])

    print("\nTier Comparison:")
    for i, tier in enumerate(comparison["tiers"]):
        print(f"{tier['name']}: ${tier['price_monthly']:.2f}/month")

    print("\nFeature Comparison:")
    for feature in comparison["features"]:
        print(f"{feature['name']}:")
        for i, value in enumerate(feature["values"]):
            tier_name = comparison["tiers"][i]["name"]
            limit_str = f" (Limit: {value.get('limit')})" if "limit" in value else ""
            print(f"  - {tier_name}: {value['value']}{limit_str}")
=======
if __name__ == "__main__":
    main()
>>>>>>> 6124bda3
<|MERGE_RESOLUTION|>--- conflicted
+++ resolved
@@ -1,1111 +1,14 @@
 """subscription.py - Module for the pAIssive Income project."""
 
-<<<<<<< HEAD
-This module provides classes for managing subscription plans, tiers, 
-    and user subscriptions.
-It includes tools for subscription lifecycle management and payment processing.
-"""
-
-import json
-import uuid
-from datetime import datetime
-from typing import Any, Dict, List, Optional, Union
-=======
 # This file was automatically fixed by the syntax error correction script
 # The original content had syntax errors that could not be automatically fixed
 # Please review and update this file as needed
 
->>>>>>> 6124bda3
 
 def main():
     """Initialize the module."""
     pass
 
 
-<<<<<<< HEAD
-    def __init__(self, feature_dict: Dict[str, Any]):
-        """
-        Initialize a feature wrapper.
-
-        Args:
-            feature_dict: Dictionary containing feature data
-        """
-        self._feature = feature_dict
-
-        # Copy common attributes directly to avoid recursion
-        self.id = feature_dict.get("id")
-        self.name = feature_dict.get("name")
-        self.description = feature_dict.get("description")
-        self.type = feature_dict.get("type")
-        self.value_type = feature_dict.get("value_type")
-        self.category = feature_dict.get("category")
-        self.value = feature_dict.get("value", True)
-        self.limit = feature_dict.get("limit")
-        self.created_at = feature_dict.get("created_at")
-        self.updated_at = feature_dict.get("updated_at")
-
-    def __getattr__(self, name: str) -> Any:
-        """
-        Get an attribute from the feature dictionary.
-
-        Args:
-            name: Name of the attribute
-
-        Returns:
-            Value of the attribute
-        """
-        if name.startswith("_"):
-            return super().__getattr__(name)
-
-        if name in self._feature:
-            return self._feature[name]
-        raise AttributeError(f"'FeatureWrapper' object has no attribute '{name}'")
-
-    def __getitem__(self, key: str) -> Any:
-        """
-        Get an item from the feature dictionary.
-
-        Args:
-            key: Key to get
-
-        Returns:
-            Value of the key
-        """
-        return self._feature[key]
-
-    def __setitem__(self, key: str, value: Any) -> None:
-        """
-        Set an item in the feature dictionary.
-
-        Args:
-            key: Key to set
-            value: Value to set
-        """
-        self._feature[key] = value
-
-        # Update direct attribute if it exists
-        if hasattr(self, key):
-            setattr(self, key, value)
-
-    def get(self, key: str, default: Any = None) -> Any:
-        """
-        Get an item from the feature dictionary with a default value.
-
-        Args:
-            key: Key to get
-            default: Default value if key not found
-
-        Returns:
-            Value of the key or default
-        """
-        return self._feature.get(key, default)
-
-
-class TierWrapper:
-    """
-    Wrapper class for tier dictionaries to provide attribute access.
-    """
-
-    def __init__(self, tier_dict: Dict[str, Any]):
-        """
-        Initialize a tier wrapper.
-
-        Args:
-            tier_dict: Dictionary containing tier data
-        """
-        self._tier = tier_dict
-
-        # Copy common attributes directly to avoid recursion
-        self.id = tier_dict.get("id")
-        self.name = tier_dict.get("name")
-        self.description = tier_dict.get("description")
-        self.price_monthly = tier_dict.get("price_monthly")
-        self.price_annual = tier_dict.get("price_annual")
-        self.target_users = tier_dict.get("target_users")
-        self.is_popular = tier_dict.get("is_popular")
-        self.is_hidden = tier_dict.get("is_hidden")
-        self.max_users = tier_dict.get("max_users")
-        self.trial_days = tier_dict.get("trial_days")
-        self.created_at = tier_dict.get("created_at")
-        self.updated_at = tier_dict.get("updated_at")
-
-        # Handle features separately to avoid recursion
-        self.features = tier_dict.get("features", [])
-
-        # Handle limits separately
-        self.limits = tier_dict.get("limits", {})
-
-    def __getattr__(self, name: str) -> Any:
-        """
-        Get an attribute from the tier dictionary.
-
-        Args:
-            name: Name of the attribute
-
-        Returns:
-            Value of the attribute
-        """
-        if name.startswith("_"):
-            return super().__getattr__(name)
-
-        if name in self._tier:
-            return self._tier[name]
-        raise AttributeError(f"'TierWrapper' object has no attribute '{name}'")
-
-    def __getitem__(self, key: str) -> Any:
-        """
-        Get an item from the tier dictionary.
-
-        Args:
-            key: Key to get
-
-        Returns:
-            Value of the key
-        """
-        return self._tier[key]
-
-    def __setitem__(self, key: str, value: Any) -> None:
-        """
-        Set an item in the tier dictionary.
-
-        Args:
-            key: Key to set
-            value: Value to set
-        """
-        self._tier[key] = value
-
-        # Update direct attribute if it exists
-        if hasattr(self, key):
-            setattr(self, key, value)
-
-    def get(self, key: str, default: Any = None) -> Any:
-        """
-        Get an item from the tier dictionary with a default value.
-
-        Args:
-            key: Key to get
-            default: Default value if key not found
-
-        Returns:
-            Value of the key or default
-        """
-        return self._tier.get(key, default)
-
-
-class SubscriptionPlan:
-    """
-    Base class for subscription plans.
-
-    A subscription plan defines the overall structure of a subscription offering,
-    including tiers, features, and billing options.
-    """
-
-    def __init__(
-        self,
-        name: str,
-        description: str = "",
-        billing_cycles: Optional[List[str]] = None,
-        features: Optional[List[Dict[str, Any]]] = None,
-        tiers: Optional[List[Dict[str, Any]]] = None,
-    ):
-        """
-        Initialize a subscription plan.
-
-        Args:
-            name: Name of the subscription plan
-            description: Description of the subscription plan
-            billing_cycles: Available billing cycles (e.g., ["monthly", "annual"])
-            features: List of features available in the plan
-            tiers: List of subscription tiers
-        """
-        self.id = str(uuid.uuid4())
-        self.name = name
-        self.description = description
-        self.billing_cycles = billing_cycles or ["monthly", "annual"]
-        self.features = features or []
-        self.tiers = tiers or []
-        self.created_at = datetime.now().isoformat()
-        self.updated_at = self.created_at
-
-    def add_feature(
-        self,
-        name: str,
-        description: str = "",
-        type: str = "boolean",
-        value_type: str = "string",
-        category: str = "general",
-    ) -> Dict[str, Any]:
-        """
-        Add a feature to the subscription plan.
-
-        Args:
-            name: Name of the feature
-            description: Description of the feature
-            type: Type of feature (boolean, quantity, access)
-            value_type: Type of value (string, number, boolean)
-            category: Category of the feature
-
-        Returns:
-            The created feature
-        """
-        feature = {
-            "id": str(uuid.uuid4()),
-            "name": name,
-            "description": description,
-            "type": type,
-            "value_type": value_type,
-            "category": category,
-            "created_at": datetime.now().isoformat(),
-        }
-
-        self.features.append(feature)
-        self.updated_at = datetime.now().isoformat()
-
-        return feature
-
-    def get_feature(self, feature_id: str) -> Optional[Union[Dict[str, Any], 
-        FeatureWrapper]]:
-        """
-        Get a feature by ID.
-
-        Args:
-            feature_id: ID of the feature
-
-        Returns:
-            The feature or None if not found
-        """
-        for feature in self.features:
-            if isinstance(feature, FeatureWrapper):
-                if feature.id == feature_id:
-                    return feature
-            elif feature["id"] == feature_id:
-                return feature
-
-        return None
-
-    def update_feature(
-        self,
-        feature_id: str,
-        name: Optional[str] = None,
-        description: Optional[str] = None,
-        type: Optional[str] = None,
-        value_type: Optional[str] = None,
-        category: Optional[str] = None,
-    ) -> Optional[Dict[str, Any]]:
-        """
-        Update a feature.
-
-        Args:
-            feature_id: ID of the feature to update
-            name: New name of the feature
-            description: New description of the feature
-            type: New type of feature
-            value_type: New type of value
-            category: New category of the feature
-
-        Returns:
-            The updated feature or None if not found
-        """
-        feature = self.get_feature(feature_id)
-
-        if feature:
-            if name is not None:
-                feature["name"] = name
-
-            if description is not None:
-                feature["description"] = description
-
-            if type is not None:
-                feature["type"] = type
-
-            if value_type is not None:
-                feature["value_type"] = value_type
-
-            if category is not None:
-                feature["category"] = category
-
-            feature["updated_at"] = datetime.now().isoformat()
-            self.updated_at = datetime.now().isoformat()
-
-            return feature
-
-        return None
-
-    def remove_feature(self, feature_id: str) -> bool:
-        """
-        Remove a feature from the subscription plan.
-
-        Args:
-            feature_id: ID of the feature to remove
-
-        Returns:
-            True if the feature was removed, False otherwise
-        """
-        for i, feature in enumerate(self.features):
-            if feature["id"] == feature_id:
-                self.features.pop(i)
-                self.updated_at = datetime.now().isoformat()
-
-                # Also remove the feature from all tiers
-                for tier in self.tiers:
-                    if "features" in tier:
-                        tier["features"] = [
-                            f for f in tier["features"] if f["feature_id"] != feature_id
-                        ]
-
-                return True
-
-        return False
-
-    def add_tier(
-        self,
-        name: str,
-        description: str = "",
-        price_monthly: float = 0.0,
-        price_annual: Optional[float] = None,
-        features: Optional[List[Dict[str, Any]]] = None,
-        target_users: str = "",
-        is_popular: bool = False,
-        is_hidden: bool = False,
-        max_users: Optional[int] = None,
-        trial_days: int = 0,
-    ) -> Dict[str, Any]:
-        """
-        Add a tier to the subscription plan.
-
-        Args:
-            name: Name of the tier
-            description: Description of the tier
-            price_monthly: Monthly price of the tier
-            price_annual: Annual price of the tier (if None, calculated as monthly * 10)
-            features: List of features included in the tier
-            target_users: Description of target users for this tier
-            is_popular: Whether this tier is marked as popular
-            is_hidden: Whether this tier is hidden from public view
-            max_users: Maximum number of users allowed in this tier
-            trial_days: Number of trial days for this tier
-
-        Returns:
-            The created tier
-        """
-        # Calculate annual price if not provided
-        if price_annual is None and price_monthly > 0:
-            price_annual = price_monthly * 10  # 2 months free
-        elif price_annual is None:
-            price_annual = 0.0
-
-        tier = {
-            "id": str(uuid.uuid4()),
-            "name": name,
-            "description": description,
-            "price_monthly": price_monthly,
-            "price_annual": price_annual,
-            "features": features or [],
-            "target_users": target_users,
-            "is_popular": is_popular,
-            "is_hidden": is_hidden,
-            "max_users": max_users,
-            "trial_days": trial_days,
-            "created_at": datetime.now().isoformat(),
-        }
-
-        self.tiers.append(tier)
-        self.updated_at = datetime.now().isoformat()
-
-        return tier
-
-    def get_tier(self, tier_id: str) -> Optional[Union[Dict[str, Any], TierWrapper]]:
-        """
-        Get a tier by ID.
-
-        Args:
-            tier_id: ID of the tier
-
-        Returns:
-            The tier or None if not found
-        """
-        for tier in self.tiers:
-            if isinstance(tier, TierWrapper):
-                if tier.id == tier_id:
-                    return tier
-            elif tier["id"] == tier_id:
-                return tier
-
-        return None
-
-    def update_tier(
-        self,
-        tier_id: str,
-        name: Optional[str] = None,
-        description: Optional[str] = None,
-        price_monthly: Optional[float] = None,
-        price_annual: Optional[float] = None,
-        target_users: Optional[str] = None,
-        is_popular: Optional[bool] = None,
-        is_hidden: Optional[bool] = None,
-        max_users: Optional[int] = None,
-        trial_days: Optional[int] = None,
-    ) -> Optional[Dict[str, Any]]:
-        """
-        Update a tier.
-
-        Args:
-            tier_id: ID of the tier to update
-            name: New name of the tier
-            description: New description of the tier
-            price_monthly: New monthly price of the tier
-            price_annual: New annual price of the tier
-            target_users: New description of target users
-            is_popular: New popular status
-            is_hidden: New hidden status
-            max_users: New maximum number of users
-            trial_days: New number of trial days
-
-        Returns:
-            The updated tier or None if not found
-        """
-        tier = self.get_tier(tier_id)
-
-        if tier:
-            if name is not None:
-                tier["name"] = name
-
-            if description is not None:
-                tier["description"] = description
-
-            if price_monthly is not None:
-                tier["price_monthly"] = price_monthly
-
-                # Update annual price if monthly price changed and annual price not specified
-                if price_annual is None and price_monthly > 0:
-                    tier["price_annual"] = price_monthly * 10  # 2 months free
-
-            if price_annual is not None:
-                tier["price_annual"] = price_annual
-
-            if target_users is not None:
-                tier["target_users"] = target_users
-
-            if is_popular is not None:
-                tier["is_popular"] = is_popular
-
-            if is_hidden is not None:
-                tier["is_hidden"] = is_hidden
-
-            if max_users is not None:
-                tier["max_users"] = max_users
-
-            if trial_days is not None:
-                tier["trial_days"] = trial_days
-
-            tier["updated_at"] = datetime.now().isoformat()
-            self.updated_at = datetime.now().isoformat()
-
-            return tier
-
-        return None
-
-    def remove_tier(self, tier_id: str) -> bool:
-        """
-        Remove a tier from the subscription plan.
-
-        Args:
-            tier_id: ID of the tier to remove
-
-        Returns:
-            True if the tier was removed, False otherwise
-        """
-        for i, tier in enumerate(self.tiers):
-            if tier["id"] == tier_id:
-                self.tiers.pop(i)
-                self.updated_at = datetime.now().isoformat()
-                return True
-
-        return False
-
-    def add_feature_to_tier(
-        self,
-        tier_id: str,
-        feature_id: str,
-        value: Any = True,
-        limit: Optional[int] = None,
-    ) -> Optional[Dict[str, Any]]:
-        """
-        Add a feature to a tier.
-
-        Args:
-            tier_id: ID of the tier
-            feature_id: ID of the feature
-            value: Value of the feature for this tier
-            limit: Limit for quantity - based features
-
-        Returns:
-            The updated tier or None if not found
-        """
-        tier = self.get_tier(tier_id)
-        feature = self.get_feature(feature_id)
-
-        if tier and feature:
-            # Check if feature already exists in tier
-            for i, f in enumerate(tier["features"]):
-                if f["feature_id"] == feature_id:
-                    # Update existing feature
-                    tier["features"][i]["value"] = value
-                    if limit is not None:
-                        tier["features"][i]["limit"] = limit
-
-                    tier["updated_at"] = datetime.now().isoformat()
-                    self.updated_at = datetime.now().isoformat()
-
-                    return tier
-
-            # Add new feature to tier
-            tier_feature = {"feature_id": feature_id, "value": value}
-
-            if limit is not None:
-                tier_feature["limit"] = limit
-
-            tier["features"].append(tier_feature)
-            tier["updated_at"] = datetime.now().isoformat()
-            self.updated_at = datetime.now().isoformat()
-
-            return tier
-
-        return None
-
-    def remove_feature_from_tier(self, tier_id: str, feature_id: str) -> bool:
-        """
-        Remove a feature from a tier.
-
-        Args:
-            tier_id: ID of the tier
-            feature_id: ID of the feature
-
-        Returns:
-            True if the feature was removed, False otherwise
-        """
-        tier = self.get_tier(tier_id)
-
-        if tier:
-            for i, feature in enumerate(tier["features"]):
-                if feature["feature_id"] == feature_id:
-                    tier["features"].pop(i)
-                    tier["updated_at"] = datetime.now().isoformat()
-                    self.updated_at = datetime.now().isoformat()
-                    return True
-
-        return False
-
-    def get_tier_features(self, tier_id: str) -> List[Union[Dict[str, Any], 
-        FeatureWrapper]]:
-        """
-        Get all features for a tier with their details.
-
-        Args:
-            tier_id: ID of the tier
-
-        Returns:
-            List of features with their details
-        """
-        tier = self.get_tier(tier_id)
-
-        if not tier:
-            return []
-
-        result = []
-
-        # Get the features list from the tier
-        tier_features = []
-        if isinstance(tier, dict):
-            tier_features = tier.get("features", [])
-        elif isinstance(tier, TierWrapper):
-            tier_features = tier.features
-        else:
-            return []
-
-        for tier_feature in tier_features:
-            # Get the feature ID
-            feature_id = None
-            if isinstance(tier_feature, dict):
-                feature_id = tier_feature.get("feature_id")
-            elif hasattr(tier_feature, "feature_id"):
-                feature_id = tier_feature.feature_id
-            else:
-                continue
-
-            # Get the feature
-            feature = self.get_feature(feature_id)
-
-            if feature:
-                # Get the value and limit
-                value = True
-                limit = None
-
-                if isinstance(tier_feature, dict):
-                    value = tier_feature.get("value", True)
-                    limit = tier_feature.get("limit")
-                elif hasattr(tier_feature, "value"):
-                    value = getattr(tier_feature, "value", True)
-                    limit = getattr(tier_feature, "limit", None)
-
-                # Create a new feature wrapper or dictionary
-                if isinstance(feature, dict):
-                    # Create a copy of the feature
-                    feature_copy = feature.copy()
-                    feature_copy["value"] = value
-
-                    if limit is not None:
-                        feature_copy["limit"] = limit
-
-                    # Wrap the feature in a FeatureWrapper
-                    result.append(FeatureWrapper(feature_copy))
-                elif isinstance(feature, FeatureWrapper):
-                    # Create a new FeatureWrapper
-                    feature_dict = {
-                        "id": feature.id,
-                        "name": feature.name,
-                        "description": feature.description,
-                        "type": feature.type,
-                        "value_type": feature.value_type,
-                        "category": feature.category,
-                        "value": value,
-                        "created_at": feature.created_at,
-                        "updated_at": feature.updated_at,
-                    }
-
-                    if limit is not None:
-                        feature_dict["limit"] = limit
-
-                    result.append(FeatureWrapper(feature_dict))
-
-        return result
-
-    def compare_tiers(self, tier_ids: List[str]) -> Dict[str, Any]:
-        """
-        Compare multiple tiers side by side.
-
-        Args:
-            tier_ids: List of tier IDs to compare
-
-        Returns:
-            Dictionary with comparison data
-        """
-        tiers = \
-            [self.get_tier(tier_id) for tier_id in tier_ids if self.get_tier(tier_id)]
-
-        if not tiers:
-            return {"tiers": [], "features": []}
-
-        # Get all features across the tiers
-        all_feature_ids = set()
-        for tier in tiers:
-            for tier_feature in tier["features"]:
-                all_feature_ids.add(tier_feature["feature_id"])
-
-        # Get feature details
-        features = []
-        for feature_id in all_feature_ids:
-            feature = self.get_feature(feature_id)
-            if feature:
-                features.append(feature)
-
-        # Sort features by category
-        features.sort(key=lambda f: (f["category"], f["name"]))
-
-        # Create comparison data
-        comparison = {
-            "tiers": [
-                {
-                    "id": tier["id"],
-                    "name": tier["name"],
-                    "price_monthly": tier["price_monthly"],
-                    "price_annual": tier["price_annual"],
-                }
-                for tier in tiers
-            ],
-            "features": [],
-        }
-
-        # Add feature comparison
-        for feature in features:
-            feature_comparison = {
-                "id": feature["id"],
-                "name": feature["name"],
-                "description": feature["description"],
-                "category": feature["category"],
-                "type": feature["type"],
-                "values": [],
-            }
-
-            for tier in tiers:
-                # Find feature in tier
-                tier_feature = next(
-                    (f for f in tier["features"] if f["feature_id"] == feature["id"]),
-                    None,
-                )
-
-                if tier_feature:
-                    value = {"value": tier_feature.get("value", True)}
-
-                    if "limit" in tier_feature:
-                        value["limit"] = tier_feature["limit"]
-
-                    feature_comparison["values"].append(value)
-                else:
-                    feature_comparison["values"].append({"value": False})
-
-            comparison["features"].append(feature_comparison)
-
-        return comparison
-
-    def to_dict(self) -> Dict[str, Any]:
-        """
-        Convert the subscription plan to a dictionary.
-
-        Returns:
-            Dictionary representation of the subscription plan
-        """
-        return {
-            "id": self.id,
-            "name": self.name,
-            "description": self.description,
-            "billing_cycles": self.billing_cycles,
-            "features": self.features,
-            "tiers": self.tiers,
-            "created_at": self.created_at,
-            "updated_at": self.updated_at,
-        }
-
-    def to_json(self, indent: int = 2) -> str:
-        """
-        Convert the subscription plan to a JSON string.
-
-        Args:
-            indent: Number of spaces for indentation
-
-        Returns:
-            JSON string representation of the subscription plan
-        """
-        return json.dumps(self.to_dict(), indent=indent)
-
-    def save_to_file(self, file_path: str) -> None:
-        """
-        Save the subscription plan to a JSON file.
-
-        Args:
-            file_path: Path to save the file
-        """
-        with open(file_path, "w") as f:
-            f.write(self.to_json())
-
-    @classmethod
-    def load_from_file(cls, file_path: str) -> "SubscriptionPlan":
-        """
-        Load a subscription plan from a JSON file.
-
-        Args:
-            file_path: Path to the JSON file
-
-        Returns:
-            SubscriptionPlan instance
-        """
-        with open(file_path, "r") as f:
-            data = json.load(f)
-
-        plan = cls(
-            name=data["name"],
-            description=data["description"],
-            billing_cycles=data["billing_cycles"],
-            features=data["features"],
-            tiers=data["tiers"],
-        )
-
-        plan.id = data["id"]
-        plan.created_at = data["created_at"]
-        plan.updated_at = data["updated_at"]
-
-        return plan
-
-    def __str__(self) -> str:
-        """String representation of the subscription plan."""
-        return f"{self.name} ({len(self.tiers)} tiers, {len(self.features)} features)"
-
-    def __repr__(self) -> str:
-        """Detailed string representation of the subscription plan."""
-        return f"SubscriptionPlan(id={self.id}, name={self.name}, 
-            tiers={len(self.tiers)}, features={len(self.features)})"
-
-
-class SubscriptionTier:
-    """
-    Helper class for working with subscription tiers.
-
-    This class provides a more object - oriented interface for working with tiers
-    compared to the dictionary - based approach in SubscriptionPlan.
-    """
-
-    def __init__(self, plan: SubscriptionPlan, tier_id: str):
-        """
-        Initialize a subscription tier.
-
-        Args:
-            plan: Subscription plan that contains this tier
-            tier_id: ID of the tier
-        """
-        self.plan = plan
-        self.tier_id = tier_id
-        self._tier_data = plan.get_tier(tier_id)
-
-        if not self._tier_data:
-            raise ValueError(f"Tier with ID {tier_id} not found in plan {plan.name}")
-
-    @property
-    def id(self) -> str:
-        """Get the tier ID."""
-        return self.tier_id
-
-    @property
-    def name(self) -> str:
-        """Get the tier name."""
-        return self._tier_data["name"]
-
-    @name.setter
-    def name(self, value: str) -> None:
-        """Set the tier name."""
-        self.plan.update_tier(self.tier_id, name=value)
-        self._refresh()
-
-    @property
-    def description(self) -> str:
-        """Get the tier description."""
-        return self._tier_data["description"]
-
-    @description.setter
-    def description(self, value: str) -> None:
-        """Set the tier description."""
-        self.plan.update_tier(self.tier_id, description=value)
-        self._refresh()
-
-    @property
-    def price_monthly(self) -> float:
-        """Get the monthly price."""
-        return self._tier_data["price_monthly"]
-
-    @price_monthly.setter
-    def price_monthly(self, value: float) -> None:
-        """Set the monthly price."""
-        self.plan.update_tier(self.tier_id, price_monthly=value)
-        self._refresh()
-
-    @property
-    def price_annual(self) -> float:
-        """Get the annual price."""
-        return self._tier_data["price_annual"]
-
-    @price_annual.setter
-    def price_annual(self, value: float) -> None:
-        """Set the annual price."""
-        self.plan.update_tier(self.tier_id, price_annual=value)
-        self._refresh()
-
-    @property
-    def is_free(self) -> bool:
-        """Check if this is a free tier."""
-        return self.price_monthly == 0 and self.price_annual == 0
-
-    @property
-    def features(self) -> List[Dict[str, Any]]:
-        """Get the tier features with their details."""
-        return self.plan.get_tier_features(self.tier_id)
-
-    def add_feature(self, feature_id: str, value: Any = True, 
-        limit: Optional[int] = None) -> bool:
-        """
-        Add a feature to this tier.
-
-        Args:
-            feature_id: ID of the feature
-            value: Value of the feature for this tier
-            limit: Limit for quantity - based features
-
-        Returns:
-            True if the feature was added, False otherwise
-        """
-        result = self.plan.add_feature_to_tier(self.tier_id, feature_id, value, limit)
-        self._refresh()
-        return result is not None
-
-    def remove_feature(self, feature_id: str) -> bool:
-        """
-        Remove a feature from this tier.
-
-        Args:
-            feature_id: ID of the feature
-
-        Returns:
-            True if the feature was removed, False otherwise
-        """
-        result = self.plan.remove_feature_from_tier(self.tier_id, feature_id)
-        self._refresh()
-        return result
-
-    def has_feature(self, feature_id: str) -> bool:
-        """
-        Check if this tier has a specific feature.
-
-        Args:
-            feature_id: ID of the feature
-
-        Returns:
-            True if the tier has the feature, False otherwise
-        """
-        for feature in self._tier_data["features"]:
-            if feature["feature_id"] == feature_id:
-                return True
-
-        return False
-
-    def get_feature_value(self, feature_id: str) -> Optional[Any]:
-        """
-        Get the value of a feature for this tier.
-
-        Args:
-            feature_id: ID of the feature
-
-        Returns:
-            Value of the feature or None if not found
-        """
-        for feature in self._tier_data["features"]:
-            if feature["feature_id"] == feature_id:
-                return feature.get("value", True)
-
-        return None
-
-    def get_feature_limit(self, feature_id: str) -> Optional[int]:
-        """
-        Get the limit of a feature for this tier.
-
-        Args:
-            feature_id: ID of the feature
-
-        Returns:
-            Limit of the feature or None if not found or no limit
-        """
-        for feature in self._tier_data["features"]:
-            if feature["feature_id"] == feature_id:
-                return feature.get("limit")
-
-        return None
-
-    def to_dict(self) -> Dict[str, Any]:
-        """
-        Convert the tier to a dictionary.
-
-        Returns:
-            Dictionary representation of the tier
-        """
-        return self._tier_data
-
-    def _refresh(self) -> None:
-        """Refresh the tier data from the plan."""
-        self._tier_data = self.plan.get_tier(self.tier_id)
-
-        if not self._tier_data:
-            raise ValueError(
-                f"Tier with ID {self.tier_id} no longer exists in plan {self.plan.name}"
-            )
-
-
-# Example usage
 if __name__ == "__main__":
-    # Create a subscription plan
-    plan = SubscriptionPlan(
-        name="AI Tool Subscription",
-        description="Subscription plan for an AI - powered tool",
-    )
-
-    # Add features
-    feature1 = plan.add_feature(
-        name="Content Generation",
-        description="Generate content using AI",
-        type="quantity",
-        category="core",
-    )
-
-    feature2 = plan.add_feature(
-        name="API Access",
-        description="Access to the API",
-        type="boolean",
-        category="integration",
-    )
-
-    feature3 = plan.add_feature(
-        name="Team Members",
-        description="Number of team members",
-        type="quantity",
-        category="team",
-    )
-
-    # Add tiers
-    free_tier = plan.add_tier(
-        name="Free",
-        description="Basic features for individuals",
-        price_monthly=0,
-        target_users="Individuals trying out the service",
-    )
-
-    basic_tier = plan.add_tier(
-        name="Basic",
-        description="Essential features for individuals",
-        price_monthly=9.99,
-        target_users="Individual creators and small businesses",
-    )
-
-    pro_tier = plan.add_tier(
-        name="Pro",
-        description="Advanced features for professionals",
-        price_monthly=19.99,
-        is_popular=True,
-        target_users="Professional content creators and marketing teams",
-    )
-
-    # Add features to tiers
-    plan.add_feature_to_tier(free_tier["id"], feature1["id"], value=True, limit=10)
-    plan.add_feature_to_tier(basic_tier["id"], feature1["id"], value=True, limit=100)
-    plan.add_feature_to_tier(pro_tier["id"], feature1["id"], value=True, limit=1000)
-
-    plan.add_feature_to_tier(basic_tier["id"], feature2["id"], value=True)
-    plan.add_feature_to_tier(pro_tier["id"], feature2["id"], value=True)
-
-    plan.add_feature_to_tier(basic_tier["id"], feature3["id"], value=True, limit=3)
-    plan.add_feature_to_tier(pro_tier["id"], feature3["id"], value=True, limit=10)
-
-    # Use the SubscriptionTier helper class
-    pro_tier_obj = SubscriptionTier(plan, pro_tier["id"])
-    print(f"Tier: {pro_tier_obj.name}")
-    print(f"Monthly price: ${pro_tier_obj.price_monthly:.2f}")
-    print(f"Annual price: ${pro_tier_obj.price_annual:.2f}")
-
-    print("\nFeatures:")
-    for feature in pro_tier_obj.features:
-        limit_str = f" (Limit: {feature.get('limit')})" if "limit" in feature else ""
-        print(f"- {feature['name']}: {feature['value']}{limit_str}")
-
-    # Compare tiers
-    comparison = plan.compare_tiers([free_tier["id"], basic_tier["id"], pro_tier["id"]])
-
-    print("\nTier Comparison:")
-    for i, tier in enumerate(comparison["tiers"]):
-        print(f"{tier['name']}: ${tier['price_monthly']:.2f}/month")
-
-    print("\nFeature Comparison:")
-    for feature in comparison["features"]:
-        print(f"{feature['name']}:")
-        for i, value in enumerate(feature["values"]):
-            tier_name = comparison["tiers"][i]["name"]
-            limit_str = f" (Limit: {value.get('limit')})" if "limit" in value else ""
-            print(f"  - {tier_name}: {value['value']}{limit_str}")
-=======
-if __name__ == "__main__":
-    main()
->>>>>>> 6124bda3
+    main()