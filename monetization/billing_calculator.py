--- conflicted
+++ resolved
@@ -4,1136 +4,11 @@
 # The original content had syntax errors that could not be automatically fixed
 # Please review and update this file as needed
 
-<<<<<<< HEAD
-import hashlib
-import json
-from datetime import datetime
-from typing import Any, Dict, List, Optional
-=======
 
 def main():
     """Initialize the module."""
     pass
->>>>>>> 6124bda3
 
 
-<<<<<<< HEAD
-from .usage_tracker import UsageTracker
-from .usage_tracking import UsageCategory, UsageMetric
-
-
-class PricingModel:
-    """Enumeration of pricing models."""
-
-    FLAT_RATE = "flat_rate"
-    PER_UNIT = "per_unit"
-    TIERED = "tiered"
-    GRADUATED = "graduated"
-    PACKAGE = "package"
-    CUSTOM = "custom"
-
-
-class PricingTier:
-    """
-    Class representing a pricing tier.
-
-    This class provides a structured way to represent a pricing tier,
-    including the minimum and maximum quantities and the price per unit.
-    """
-
-    def __init__(
-        self,
-        min_quantity: float,
-        max_quantity: Optional[float],
-        price_per_unit: float,
-        flat_fee: float = 0.0,
-    ):
-        """
-        Initialize a pricing tier.
-
-        Args:
-            min_quantity: Minimum quantity for this tier
-            max_quantity: Maximum quantity for this tier (None for unlimited)
-            price_per_unit: Price per unit for this tier
-            flat_fee: Flat fee for this tier
-        """
-        self.min_quantity = min_quantity
-        self.max_quantity = max_quantity
-        self.price_per_unit = price_per_unit
-        self.flat_fee = flat_fee
-
-    def contains(self, quantity: float) -> bool:
-        """
-        Check if a quantity is within this tier.
-
-        Args:
-            quantity: Quantity to check
-
-        Returns:
-            True if the quantity is within this tier, False otherwise
-        """
-        if quantity < self.min_quantity:
-            return False
-
-        if self.max_quantity is not None and quantity > self.max_quantity:
-            return False
-
-        return True
-
-    def get_quantity_in_tier(self, quantity: float) -> float:
-        """
-        Get the quantity that falls within this tier.
-
-        Args:
-            quantity: Total quantity
-
-        Returns:
-            Quantity within this tier
-        """
-        if quantity <= self.min_quantity:
-            return 0.0
-
-        if self.max_quantity is not None:
-            return min(quantity, self.max_quantity) - self.min_quantity
-
-        return quantity - self.min_quantity
-
-    def calculate_cost(self, quantity: float, graduated: bool = False) -> float:
-        """
-        Calculate the cost for a quantity using this tier.
-
-        Args:
-            quantity: Quantity to calculate cost for
-            graduated: Whether to use graduated pricing
-
-        Returns:
-            Cost for the quantity
-        """
-        if graduated:
-            # Only calculate cost for the portion of the quantity that falls within this tier
-            quantity_in_tier = self.get_quantity_in_tier(quantity)
-
-            if quantity_in_tier <= 0:
-                return 0.0
-
-            return self.flat_fee + (quantity_in_tier * self.price_per_unit)
-        else:
-            # Calculate cost for the entire quantity using this tier's pricing
-            if not self.contains(quantity):
-                return 0.0
-
-            return self.flat_fee + (quantity * self.price_per_unit)
-
-    def to_dict(self) -> Dict[str, Any]:
-        """
-        Convert the pricing tier to a dictionary.
-
-        Returns:
-            Dictionary representation of the pricing tier
-        """
-        return {
-            "min_quantity": self.min_quantity,
-            "max_quantity": self.max_quantity,
-            "price_per_unit": self.price_per_unit,
-            "flat_fee": self.flat_fee,
-        }
-
-    @classmethod
-    def from_dict(cls, data: Dict[str, Any]) -> "PricingTier":
-        """
-        Create a pricing tier from a dictionary.
-
-        Args:
-            data: Dictionary with pricing tier data
-
-        Returns:
-            PricingTier instance
-        """
-        return cls(
-            min_quantity=data["min_quantity"],
-            max_quantity=data["max_quantity"],
-            price_per_unit=data["price_per_unit"],
-            flat_fee=data.get("flat_fee", 0.0),
-        )
-
-    def __str__(self) -> str:
-        """String representation of the pricing tier."""
-        max_str = str(self.max_quantity) if self.max_quantity is not None else "∞"
-        return f"PricingTier({self.min_quantity}-{max_str}, ${self.price_per_unit}/unit, 
-            ${self.flat_fee} flat)"
-
-
-class PricingPackage:
-    """
-    Class representing a pricing package.
-
-    This class provides a structured way to represent a pricing package,
-    including the quantity, price, and overage pricing.
-    """
-
-    def __init__(self, quantity: float, price: float, 
-        overage_price: Optional[float] = None):
-        """
-        Initialize a pricing package.
-
-        Args:
-            quantity: Quantity included in the package
-            price: Price for the package
-            overage_price: Price per unit for usage beyond the package quantity
-        """
-        self.quantity = quantity
-        self.price = price
-        self.overage_price = overage_price
-
-    def calculate_cost(self, quantity: float) -> float:
-        """
-        Calculate the cost for a quantity using this package.
-
-        Args:
-            quantity: Quantity to calculate cost for
-
-        Returns:
-            Cost for the quantity
-        """
-        if quantity <= self.quantity:
-            return self.price
-
-        if self.overage_price is None:
-            return self.price
-
-        overage = quantity - self.quantity
-        return self.price + (overage * self.overage_price)
-
-    def to_dict(self) -> Dict[str, Any]:
-        """
-        Convert the pricing package to a dictionary.
-
-        Returns:
-            Dictionary representation of the pricing package
-        """
-        return {
-            "quantity": self.quantity,
-            "price": self.price,
-            "overage_price": self.overage_price,
-        }
-
-    @classmethod
-    def from_dict(cls, data: Dict[str, Any]) -> "PricingPackage":
-        """
-        Create a pricing package from a dictionary.
-
-        Args:
-            data: Dictionary with pricing package data
-
-        Returns:
-            PricingPackage instance
-        """
-        return cls(
-            quantity=data["quantity"],
-            price=data["price"],
-            overage_price=data.get("overage_price"),
-        )
-
-    def __str__(self) -> str:
-        """String representation of the pricing package."""
-        overage_str = (
-            f", 
-                ${self.overage_price}/unit overage" if self.overage_price is not None else ""
-        )
-        return f"PricingPackage({self.quantity} units, ${self.price}{overage_str})"
-
-
-class PricingRule:
-    """
-    Class representing a pricing rule.
-
-    This class provides a structured way to represent a pricing rule,
-    including the metric, pricing model, and pricing details.
-    """
-
-    def __init__(
-        self,
-        metric: str,
-        model: str,
-        price_per_unit: Optional[float] = None,
-        flat_fee: float = 0.0,
-        tiers: Optional[List[PricingTier]] = None,
-        package: Optional[PricingPackage] = None,
-        category: Optional[str] = None,
-        resource_type: Optional[str] = None,
-        minimum_cost: float = 0.0,
-        maximum_cost: Optional[float] = None,
-        custom_calculator: Optional[callable] = None,
-    ):
-        """
-        Initialize a pricing rule.
-
-        Args:
-            metric: Type of usage metric
-            model: Pricing model (e.g., FLAT_RATE, PER_UNIT, TIERED)
-            price_per_unit: Price per unit (for PER_UNIT model)
-            flat_fee: Flat fee (for FLAT_RATE model)
-            tiers: List of pricing tiers (for TIERED and GRADUATED models)
-            package: Pricing package (for PACKAGE model)
-            category: Category of usage
-            resource_type: Type of resource
-            minimum_cost: Minimum cost
-            maximum_cost: Maximum cost
-            custom_calculator: Custom calculator function (for CUSTOM model)
-        """
-        self.metric = metric
-        self.model = model
-        self.price_per_unit = price_per_unit
-        self.flat_fee = flat_fee
-        self.tiers = tiers or []
-        self.package = package
-        self.category = category
-        self.resource_type = resource_type
-        self.minimum_cost = minimum_cost
-        self.maximum_cost = maximum_cost
-        self.custom_calculator = custom_calculator
-
-    def matches(
-        self,
-        metric: str,
-        category: Optional[str] = None,
-        resource_type: Optional[str] = None,
-    ) -> bool:
-        """
-        Check if this rule matches a metric, category, and resource type.
-
-        Args:
-            metric: Type of usage metric
-            category: Category of usage
-            resource_type: Type of resource
-
-        Returns:
-            True if this rule matches, False otherwise
-        """
-        if self.metric != metric:
-            return False
-
-        if self.category is not None and category is not None and self.category != \
-            category:
-            return False
-
-        if (
-            self.resource_type is not None
-            and resource_type is not None
-            and self.resource_type != resource_type
-        ):
-            return False
-
-        return True
-
-    def calculate_cost(self, quantity: float) -> float:
-        """
-        Calculate the cost for a quantity using this pricing rule's model.
-
-        This algorithm implements a comprehensive billing calculation system that supports
-        multiple pricing models commonly used in SaaS and \
-            cloud services. The implementation
-        follows these key stages:
-
-        1. MODEL - SPECIFIC CALCULATION STRATEGIES:
-           - Implements six distinct pricing models in a single unified method:
-             a) FLAT_RATE: Fixed cost regardless of usage (e.g., base subscription fee)
-             b) PER_UNIT: Simple linear pricing (e.g., $0.01 per API call)
-             c) TIERED: Threshold - \
-                 based pricing where the entire quantity is priced at the
-                tier rate that contains it (e.g., 0 - 1000 units at $10, 
-                    1001 - 10000 at $8)
-           d) GRADUATED: Volume - \
-               based pricing where each usage segment is priced at its
-              corresponding tier rate (e.g., first 1000 units at $10, next 9000 at $8)
-           e) PACKAGE: Bundle pricing with optional overage charges (e.g., 
-               $5 for 1000 units,
-              then $0.005 per unit after that)
-           f) CUSTOM: Extensible pricing using custom calculator functions
-
-        2. TIERED PRICING LOGIC:
-           - For standard tiered pricing, 
-               finds the containing tier for the entire quantity
-           - \
-               Uses binary definition of tier membership (a quantity either belongs to a tier or not)
-           - Applies the tier's pricing to the entire quantity
-           - Maintains consistent business logic for threshold - based pricing models
-
-        3. GRADUATED PRICING LOGIC:
-           - For graduated pricing, calculates costs across multiple tiers
-           - Applies different rates to different portions of the total quantity
-           - Aggregates costs from each tier segment
-           - Properly handles partial tier utilization at boundaries
-
-        4. PACKAGE PRICING WITH OVERAGE:
-           - Implements the common "included quantity + overage" pricing pattern
-           - Handles cases both with and without overage pricing
-           - Accurately calculates overage only for usage beyond the package limit
-
-        5. BOUNDARY CONDITION HANDLING:
-           - Enforces minimum and maximum cost constraints if specified
-           - Handles edge cases like zero quantity correctly
-           - Provides safeguards against incorrect pricing configurations
-
-        The calculate_cost method is the computational core of the billing system and
-        enables flexible monetization strategies for various business models:
-
-        - Usage - based services with predictable per - unit costs
-        - Volume discount systems where unit price decreases with usage
-        - Hybrid models combining base fees with usage components
-        - Packages with bundled units and overage charges
-        - Custom pricing for specialized business arrangements
-
-        This implementation addresses common real - world billing requirements, 
-            including:
-        - Simple flat monthly fees (FLAT_RATE)
-        - Basic metered pricing (PER_UNIT)
-        - Volume discount thresholds (TIERED)
-        - Incremental discount bands (GRADUATED)
-        - Bundled offerings with included quantities (PACKAGE)
-        - Complex custom pricing logic (CUSTOM)
-        - Minimum spend requirements and spend caps
-
-        Args:
-            quantity: The total unit quantity to calculate cost for. Can represent any
-                      measurable usage dimension such as API calls, minutes, GB, etc.
-
-        Returns:
-            The calculated cost based on the quantity and this rule's pricing model.
-            Returns 0.0 if no applicable pricing model is found or if the quantity
-            doesn't match the rule's criteria.
-        """
-        # Initialize the cost accumulator
-        cost = 0.0
-
-        # FLAT_RATE: Fixed cost regardless of usage
-        # This model applies a set fee regardless of the quantity used
-        # Example: Base subscription fee of $10 / month regardless of usage
-        if self.model == PricingModel.FLAT_RATE:
-            cost = self.flat_fee
-
-        # PER_UNIT: Simple linear pricing
-        # This model multiplies the quantity by a fixed per - unit price
-        # Example: $0.01 per API call, so 100 calls = $1.00
-        elif self.model == PricingModel.PER_UNIT:
-            if self.price_per_unit is not None:
-                cost = quantity * self.price_per_unit
-
-        # TIERED: Threshold - based pricing
-        # In this model, the entire quantity is priced at the rate of the tier that contains it
-        # Example: 0 - 1000 units at $0.10 / unit, 1001 - 10000 at $0.08 / unit
-        #          900 units = $90 (all priced at $0.10)
-        #          1500 units = $120 (all priced at $0.08)
-        elif self.model == PricingModel.TIERED:
-            # Find the tier that contains the quantity
-            for tier in self.tiers:
-                if tier.contains(quantity):
-                    # Calculate cost using that tier's pricing for the entire quantity
-                    cost = tier.calculate_cost(quantity)
-                    break
-
-        # GRADUATED: Volume - based pricing
-        # In this model, different portions of the quantity are priced at different tier rates
-        # Example: 0 - 1000 units at $0.10 / unit, 1001 - 10000 at $0.08 / unit
-        #          1500 units = $100 + $40 = $140 (first 1000 at $0.10, next 500 at $0.08)
-        elif self.model == PricingModel.GRADUATED:
-            # Iterate through each tier and accumulate costs for portions of the quantity
-            for tier in self.tiers:
-                # The tier's calculate_cost method handles partial tier calculation when graduated=True
-                tier_cost = tier.calculate_cost(quantity, graduated=True)
-                cost += tier_cost
-
-        # PACKAGE: Bundle pricing with optional overage
-        # This model provides a set quantity for a fixed price, with optional overage charges
-        # Example: $5 for 1000 units, then $0.005 per additional unit
-        elif self.model == PricingModel.PACKAGE:
-            if self.package is not None:
-                cost = self.package.calculate_cost(quantity)
-
-        # CUSTOM: Custom pricing logic
-        # This model allows for completely custom pricing calculations via a callback function
-        # Example: Special volume discounts, step functions, or other complex logic
-        elif self.model == PricingModel.CUSTOM:
-            if self.custom_calculator is not None:
-                cost = self.custom_calculator(quantity)
-
-        # Apply minimum cost constraint if specified
-        # This ensures the customer pays at least a minimum amount
-        if cost < self.minimum_cost:
-            cost = self.minimum_cost
-
-        # Apply maximum cost constraint if specified
-        # This implements a price ceiling or spend cap
-        if self.maximum_cost is not None and cost > self.maximum_cost:
-            cost = self.maximum_cost
-
-        return cost
-
-    def to_dict(self) -> Dict[str, Any]:
-        """
-        Convert the pricing rule to a dictionary.
-
-        Returns:
-            Dictionary representation of the pricing rule
-        """
-        result = {
-            "metric": self.metric,
-            "model": self.model,
-            "price_per_unit": self.price_per_unit,
-            "flat_fee": self.flat_fee,
-            "category": self.category,
-            "resource_type": self.resource_type,
-            "minimum_cost": self.minimum_cost,
-            "maximum_cost": self.maximum_cost,
-        }
-
-        if self.tiers:
-            result["tiers"] = [tier.to_dict() for tier in self.tiers]
-
-        if self.package:
-            result["package"] = self.package.to_dict()
-
-        return result
-
-    @classmethod
-    def from_dict(cls, data: Dict[str, Any]) -> "PricingRule":
-        """
-        Create a pricing rule from a dictionary.
-
-        Args:
-            data: Dictionary with pricing rule data
-
-        Returns:
-            PricingRule instance
-        """
-        tiers = None
-        if "tiers" in data:
-            tiers = [PricingTier.from_dict(tier_data) for tier_data in data["tiers"]]
-
-        package = None
-        if "package" in data:
-            package = PricingPackage.from_dict(data["package"])
-
-        return cls(
-            metric=data["metric"],
-            model=data["model"],
-            price_per_unit=data.get("price_per_unit"),
-            flat_fee=data.get("flat_fee", 0.0),
-            tiers=tiers,
-            package=package,
-            category=data.get("category"),
-            resource_type=data.get("resource_type"),
-            minimum_cost=data.get("minimum_cost", 0.0),
-            maximum_cost=data.get("maximum_cost"),
-        )
-
-    def __str__(self) -> str:
-        """String representation of the pricing rule."""
-        return f"PricingRule({self.metric}, {self.model})"
-
-
-class BillingCalculator:
-    """
-    Class for calculating billing based on usage.
-
-    This class provides methods for calculating billing based on usage records,
-    using different pricing models and rules.
-    """
-
-    def __init__(
-        self,
-        usage_tracker: Optional[UsageTracker] = None,
-        pricing_rules: Optional[List[PricingRule]] = None,
-    ):
-        """
-        Initialize a billing calculator.
-
-        Args:
-            usage_tracker: Usage tracker to use
-            pricing_rules: List of pricing rules
-        """
-        self.usage_tracker = usage_tracker
-        self.pricing_rules = pricing_rules or []
-
-        # Cache TTL in seconds (24 hours by default)
-        self.cache_ttl = 86400
-
-    def add_pricing_rule(self, rule: PricingRule) -> None:
-        """
-        Add a pricing rule.
-
-        Args:
-            rule: Pricing rule to add
-        """
-        self.pricing_rules.append(rule)
-
-        # Invalidate the rule cache when rules change
-        self._invalidate_rule_cache()
-
-    def get_pricing_rule(
-        self,
-        metric: str,
-        category: Optional[str] = None,
-        resource_type: Optional[str] = None,
-    ) -> Optional[PricingRule]:
-        """
-        Get a pricing rule that matches a metric, category, and resource type.
-
-        Args:
-            metric: Type of usage metric
-            category: Category of usage
-            resource_type: Type of resource
-
-        Returns:
-            Matching pricing rule or None if not found
-        """
-        # Generate a cache key
-        cache_key = self._generate_rule_cache_key(metric, category, resource_type)
-
-        # Try to get from cache first
-        cached_result = default_cache.get(cache_key, namespace="pricing_rules")
-        if cached_result is not None:
-            # Recreate the rule from cached dictionary
-            if cached_result:
-                return PricingRule.from_dict(cached_result)
-            else:
-                # Cache indicates no matching rule
-                return None
-
-        # Find the most specific matching rule
-        best_match = None
-        best_match_score = -1
-
-        for rule in self.pricing_rules:
-            if rule.matches(metric, category, resource_type):
-                # Calculate match score (higher is more specific)
-                score = 1
-
-                if rule.category is not None and rule.category == category:
-                    score += 1
-
-                if rule.resource_type is not None and rule.resource_type == \
-                    resource_type:
-                    score += 1
-
-                if score > best_match_score:
-                    best_match = rule
-                    best_match_score = score
-
-        # Cache the result
-        rule_dict = best_match.to_dict() if best_match else None
-        default_cache.set(cache_key, rule_dict, ttl=self.cache_ttl, 
-            namespace="pricing_rules")
-
-        return best_match
-
-    def _generate_rule_cache_key(
-        self, metric: str, category: Optional[str], resource_type: Optional[str]
-    ) -> str:
-        """
-        Generate a cache key for pricing rules.
-
-        Args:
-            metric: Type of usage metric
-            category: Category of usage
-            resource_type: Type of resource
-
-        Returns:
-            Cache key string
-        """
-        key_parts = [
-            f"metric:{metric}",
-            f"category:{category or 'None'}",
-            f"resource_type:{resource_type or 'None'}",
-        ]
-
-        return hashlib.sha256("|".join(key_parts).encode()).hexdigest()
-
-    def _invalidate_rule_cache(self) -> None:
-        """Invalidate the pricing rule cache."""
-        default_cache.clear(namespace="pricing_rules")
-
-    def calculate_cost(
-        self,
-        metric: str,
-        quantity: float,
-        category: Optional[str] = None,
-        resource_type: Optional[str] = None,
-    ) -> float:
-        """
-        Calculate the cost for a quantity using the appropriate pricing rule.
-
-        Args:
-            metric: Type of usage metric
-            quantity: Quantity to calculate cost for
-            category: Category of usage
-            resource_type: Type of resource
-
-        Returns:
-            Cost for the quantity
-        """
-        # Generate a cache key
-        cache_key = self._generate_cost_cache_key(metric, quantity, category, 
-            resource_type)
-
-        # Try to get from cache first
-        cached_cost = default_cache.get(cache_key, namespace="cost_calculations")
-        if cached_cost is not None:
-            return cached_cost
-
-        # Get the pricing rule
-        rule = self.get_pricing_rule(metric, category, resource_type)
-
-        if rule is None:
-            cost = 0.0
-        else:
-            cost = rule.calculate_cost(quantity)
-
-        # Cache the result
-        default_cache.set(cache_key, cost, ttl=self.cache_ttl, 
-            namespace="cost_calculations")
-
-        return cost
-
-    def _generate_cost_cache_key(
-        self,
-        metric: str,
-        quantity: float,
-        category: Optional[str],
-        resource_type: Optional[str],
-    ) -> str:
-        """
-        Generate a cache key for cost calculations.
-
-        Args:
-            metric: Type of usage metric
-            quantity: Quantity to calculate cost for
-            category: Category of usage
-            resource_type: Type of resource
-
-        Returns:
-            Cache key string
-        """
-        key_parts = [
-            f"metric:{metric}",
-            f"quantity:{quantity}",
-            f"category:{category or 'None'}",
-            f"resource_type:{resource_type or 'None'}",
-        ]
-
-        return hashlib.sha256("|".join(key_parts).encode()).hexdigest()
-
-    def calculate_usage_cost(
-        self,
-        customer_id: str,
-        start_time: Optional[datetime] = None,
-        end_time: Optional[datetime] = None,
-    ) -> Dict[str, Any]:
-        """
-        Calculate the cost for a customer's usage within a specified time period.
-
-        This algorithm implements a comprehensive usage - \
-            based billing system that transforms
-        raw usage data into structured cost information organized by service dimensions.
-        The implementation follows these key phases:
-
-        1. USAGE DATA COLLECTION AND AGGREGATION:
-           - Retrieves raw usage records from the usage tracking system
-           - Properly handles the specified time window boundaries
-           - Ensures all relevant usage records are included in the calculation
-           - Groups usage data by appropriate dimensions (metric, category, resource)
-           - Consolidates usage quantities across multiple records
-
-        2. HIERARCHICAL COST CALCULATION:
-           - \
-               Processes usage at multiple granularity levels (metric → category → resource)
-           - Applies the most specific matching pricing rule for each usage group
-           - Ensures consistent handling of usage across different pricing models
-           - Maintains proper cost attribution for financial reporting
-           - Prevents double - counting or missing usage records
-
-        3. STRUCTURED RESULT COMPOSITION:
-           - Creates a comprehensive billing breakdown for transparency
-           - Organizes costs in a hierarchical structure for easy analysis
-           - Includes all relevant metadata for audit and reporting purposes
-           - Maintains traceability from costs back to individual usage records
-           - Provides both summary totals and detailed line items
-
-        The implementation specifically addresses several critical enterprise billing requirements:
-        - Accurate temporal boundary handling (billing periods, usage timestamps)
-        - Multi - dimensional usage tracking (services, features, resources)
-        - Complex pricing model application (tiered, graduated, package pricing)
-        - Detailed cost breakdowns for customer transparency
-        - Full audit trail from charges to usage events
-
-        This algorithm forms the computational foundation for invoice generation, cost
-        reporting, and financial analytics in the monetization system.
-
-        Args:
-            customer_id: Unique identifier for the customer whose usage is being calculated
-            start_time: Beginning timestamp of the billing period (inclusive)
-            end_time: Ending timestamp of the billing period (exclusive)
-
-        Returns:
-            A structured dictionary containing:
-            - customer_id: ID of the customer
-            - start_time: ISO formatted start time of the billing period
-            - end_time: ISO formatted end time of the billing period
-            - total_cost: Aggregate cost across all usage items
-            - items: List of cost items, each containing:
-                - metric: The usage metric (e.g., API_CALL, TOKEN)
-                - category: The usage category (e.g., INFERENCE, TRAINING)
-                - resource_type: The specific resource used (e.g., MODEL_GPT4)
-                - quantity: The total usage quantity
-                - cost: The calculated cost for this item
-                - records: List of usage record IDs contributing to this item
-
-        Raises:
-            ValueError: If usage_tracker is not set or \
-                other required dependencies are missing
-        """
-        # Generate a cache key
-        cache_key = self._generate_usage_cost_cache_key(customer_id, start_time, 
-            end_time)
-
-        # Try to get from cache first
-        cached_result = default_cache.get(cache_key, 
-            namespace="usage_cost_calculations")
-        if cached_result is not None:
-            return cached_result
-
-        if self.usage_tracker is None:
-            raise ValueError("Usage tracker is required to calculate usage cost")
-
-        # Get usage summary
-        summary = self.usage_tracker.get_usage_summary(
-            customer_id=customer_id,
-            start_time=start_time,
-            end_time=end_time,
-            group_by="metric",
-        )
-
-        # Initialize result
-        result = {
-            "customer_id": customer_id,
-            "start_time": start_time.isoformat() if start_time else None,
-            "end_time": end_time.isoformat() if end_time else None,
-            "total_cost": 0.0,
-            "items": [],
-        }
-
-        # Calculate cost for each metric
-        if "grouped" in summary:
-            for metric, data in summary["grouped"].items():
-                quantity = data["quantity"]
-
-                # Get all records for this metric
-                records = []
-                for record_id in data["records"]:
-                    record = self.usage_tracker.get_record(record_id)
-                    if record:
-                        records.append(record)
-
-                # Group records by category and resource type
-                grouped_records = {}
-                for record in records:
-                    key = (record.category, record.resource_type)
-
-                    if key not in grouped_records:
-                        grouped_records[key] = {
-                            "category": record.category,
-                            "resource_type": record.resource_type,
-                            "quantity": 0.0,
-                            "records": [],
-                        }
-
-                    grouped_records[key]["quantity"] += record.quantity
-                    grouped_records[key]["records"].append(record.id)
-
-                # Calculate cost for each group
-                for key, group_data in grouped_records.items():
-                    category, resource_type = key
-                    group_quantity = group_data["quantity"]
-
-                    cost = self.calculate_cost(
-                        metric=metric,
-                        quantity=group_quantity,
-                        category=category,
-                        resource_type=resource_type,
-                    )
-
-                    # Add to result
-                    item = {
-                        "metric": metric,
-                        "category": category,
-                        "resource_type": resource_type,
-                        "quantity": group_quantity,
-                        "cost": cost,
-                        "records": group_data["records"],
-                    }
-
-                    result["items"].append(item)
-                    result["total_cost"] += cost
-
-        # Cache the result
-        default_cache.set(
-            cache_key, result, ttl=self.cache_ttl, namespace="usage_cost_calculations"
-        )
-
-        return result
-
-    def _generate_usage_cost_cache_key(
-        self,
-        customer_id: str,
-        start_time: Optional[datetime],
-        end_time: Optional[datetime],
-    ) -> str:
-        """
-        Generate a cache key for usage cost calculations.
-
-        Args:
-            customer_id: Customer ID
-            start_time: Start time
-            end_time: End time
-
-        Returns:
-            Cache key string
-        """
-        # Format times as ISO strings or "None"
-        start_str = start_time.isoformat() if start_time else "None"
-        end_str = end_time.isoformat() if end_time else "None"
-
-        key_parts = [f"customer:{customer_id}", f"start:{start_str}", f"end:{end_str}"]
-
-        return hashlib.sha256("|".join(key_parts).encode()).hexdigest()
-
-    def estimate_cost(self, usage_estimates: Dict[str, Dict[str, float]]) -> Dict[str, 
-        Any]:
-        """
-        Estimate the cost for estimated usage.
-
-        This algorithm implements a sophisticated cost estimation system that enables predictive
-        billing analysis based on anticipated usage patterns. The implementation follows these
-        key phases:
-
-        1. USAGE PROJECTION PROCESSING:
-           - Takes structured usage estimates across multiple service dimensions
-           - \
-               Handles multi - metric and multi - category projections in a single calculation
-           - Processes arbitrarily complex usage matrices with nested dictionaries
-           - Preserves the hierarchical relationship between metrics and categories
-           - Provides a consistent interface for both simple and complex estimations
-
-        2. COST PROJECTION CALCULATION:
-           - Applies the appropriate pricing rules to each usage estimate
-           - Properly matches pricing rules with specific metric / category combinations
-           - \
-               Ensures consistent pricing application across different estimation scenarios
-           - Retains the multi - dimensional nature of the cost structure
-           - Produces itemized cost projections for detailed analysis
-
-        3. CONSOLIDATED RESULT CREATION:
-           - Assembles a comprehensive cost projection summary
-           - Preserves the full breakdown of individual cost components
-           - Calculates accurate total cost across all dimensions
-           - Returns a structured response suitable for presentation or further analysis
-           - Facilitates cost optimization through transparent itemization
-
-        This algorithm serves several critical business functions:
-        - Budget planning and cost forecasting for customers
-        - "What - if" scenario analysis for usage pattern changes
-        - Cost optimization consulting for enterprise customers
-        - New feature financial impact assessment
-        - Tier upgrade recommendations for customers approaching usage thresholds
-
-        The estimate_cost method is particularly valuable for enterprise customers with
-        complex usage patterns across multiple service dimensions, enabling them to:
-        - Plan resource allocation across departments
-        - Forecast costs based on expected growth trends
-        - Compare different usage strategies for cost efficiency
-        - Understand cost implications of changing usage patterns
-        - Evaluate price elasticity for different service components
-
-        Args:
-            usage_estimates: A nested dictionary structure with the following format:
-                {
-                    "metric1": {
-                        "category1": quantity1,
-                        "category2": quantity2,
-                        ...
-                    },
-                    "metric2": {
-                        "category1": quantity3,
-                        ...
-                    },
-                    ...
-                }
-                Where metrics are strings identifying the type of usage (e.g., 
-                    "API_CALL"),
-                categories are strings identifying usage categories (e.g., "INFERENCE"),
-                and quantities are float values representing the estimated usage amount.
-
-        Returns:
-            A dictionary containing:
-            - total_cost: The aggregate projected cost across all metrics and categories
-            - items: A list of itemized cost projections, each containing:
-                - metric: The specific service metric
-                - category: The usage category for this estimate
-                - quantity: The projected usage quantity
-                - cost: The calculated cost for this specific item
-
-        Example:
-            usage_estimates = {
-                "API_CALL": {"INFERENCE": 10000, "TRAINING": 5000},
-                "TOKEN": {"INFERENCE": 50000}
-            }
-            result = calculator.estimate_cost(usage_estimates)
-            # result = {
-            #     "total_cost": 135.0,
-            #     "items": [
-            #         {"metric": "API_CALL", "category": "INFERENCE", "quantity": 10000, "cost": 100.0},
-            #         {"metric": "API_CALL", "category": "TRAINING", "quantity": 5000, "cost": 25.0},
-            #         {"metric": "TOKEN", "category": "INFERENCE", "quantity": 50000, "cost": 10.0}
-            #     ]
-            # }
-        """
-        # Generate a cache key for these usage estimates
-        cache_key = self._generate_estimate_cache_key(usage_estimates)
-
-        # Try to get from cache first
-        cached_result = default_cache.get(cache_key, namespace="cost_estimates")
-        if cached_result is not None:
-            return cached_result
-
-        # Initialize result
-        result = {"total_cost": 0.0, "items": []}
-
-        # Calculate cost for each metric and category
-        for metric, categories in usage_estimates.items():
-            for category, quantity in categories.items():
-                cost = self.calculate_cost(metric=metric, quantity=quantity, 
-                    category=category)
-
-                # Add to result
-                item = {
-                    "metric": metric,
-                    "category": category,
-                    "quantity": quantity,
-                    "cost": cost,
-                }
-
-                result["items"].append(item)
-                result["total_cost"] += cost
-
-        # Cache the result
-        default_cache.set(cache_key, result, ttl=self.cache_ttl, 
-            namespace="cost_estimates")
-
-        return result
-
-    def _generate_estimate_cache_key(self, usage_estimates: Dict[str, Dict[str, 
-        float]]) -> str:
-        """
-        Generate a cache key for cost estimations.
-
-        Args:
-            usage_estimates: Usage estimates dictionary
-
-        Returns:
-            Cache key string
-        """
-        # Convert the nested dict to a stable string representation
-        usage_str = json.dumps(usage_estimates, sort_keys=True)
-
-        # Create a hash of the string
-        return hashlib.sha256(usage_str.encode()).hexdigest()
-
-    def invalidate_cost_cache(self) -> None:
-        """Invalidate all cost calculation caches."""
-        default_cache.clear(namespace="cost_calculations")
-        default_cache.clear(namespace="usage_cost_calculations")
-        default_cache.clear(namespace="cost_estimates")
-
-    def set_cache_ttl(self, ttl_seconds: int) -> None:
-        """
-        Set the cache TTL (time to live) for cost calculations.
-
-        Args:
-            ttl_seconds: Cache TTL in seconds
-        """
-        self.cache_ttl = ttl_seconds
-
-
-# Example usage
 if __name__ == "__main__":
-    from .usage_tracker import UsageTracker
-
-    # Create a usage tracker
-    tracker = UsageTracker()
-
-    # Create a billing calculator
-    calculator = BillingCalculator(usage_tracker=tracker)
-
-    # Add pricing rules
-    calculator.create_per_unit_pricing_rule(
-        metric=UsageMetric.API_CALL,
-        price_per_unit=0.01,
-        category=UsageCategory.INFERENCE,
-    )
-
-    calculator.create_tiered_pricing_rule(
-        metric=UsageMetric.TOKEN,
-        tiers=[
-            {"min_quantity": 0, "max_quantity": 1000, "price_per_unit": 0.001},
-            {"min_quantity": 1000, "max_quantity": 10000, "price_per_unit": 0.0008},
-            {"min_quantity": 10000, "max_quantity": None, "price_per_unit": 0.0005},
-        ],
-        graduated=True,
-        category=UsageCategory.INFERENCE,
-    )
-
-    calculator.create_package_pricing_rule(
-        metric=UsageMetric.STORAGE,
-        quantity=10.0,  # GB
-        price=5.0,
-        overage_price=0.5,  # per GB
-        category=UsageCategory.STORAGE,
-    )
-
-    # Calculate costs
-    api_cost = calculator.calculate_cost(
-        metric=UsageMetric.API_CALL, quantity=100, category=UsageCategory.INFERENCE
-    )
-
-    token_cost = calculator.calculate_cost(
-        metric=UsageMetric.TOKEN, quantity=5000, category=UsageCategory.INFERENCE
-    )
-
-    storage_cost = calculator.calculate_cost(
-        metric=UsageMetric.STORAGE, quantity=15.0, category=UsageCategory.STORAGE
-    )
-
-    print(f"API call cost: ${api_cost:.2f}")
-    print(f"Token cost: ${token_cost:.2f}")
-    print(f"Storage cost: ${storage_cost:.2f}")
-
-    # Estimate total cost
-    estimated_cost = calculator.estimate_cost(
-        {
-            UsageMetric.API_CALL: {UsageCategory.INFERENCE: 100},
-            UsageMetric.TOKEN: {UsageCategory.INFERENCE: 5000},
-            UsageMetric.STORAGE: {UsageCategory.STORAGE: 15.0},
-        }
-    )
-
-    print(f"\nEstimated total cost: ${estimated_cost['total_cost']:.2f}")
-
-    for item in estimated_cost["items"]:
-        print(
-            f"- {item['metric']} ({item['category']}): {item['quantity']} units, 
-                ${item['cost']:.2f}"
-        )
-=======
-if __name__ == "__main__":
-    main()
->>>>>>> 6124bda3
+    main()