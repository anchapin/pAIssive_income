"""billing_demo.py - Module for the pAIssive Income project."""

# This file was automatically fixed by the syntax error correction script
# The original content had syntax errors that could not be automatically fixed
# Please review and update this file as needed

<<<<<<< HEAD
import random
from datetime import datetime, timedelta

from .prorated_billing import ProratedBilling
from .tiered_pricing import TieredPricingCalculator
from .usage_tracker import UsageTracker
from .usage_tracking import (
    UsageCategory,
    UsageLimit,
    UsageMetric,
)


def print_separator():
    """Print a separator line."""
    print("\n" + " - " * 80 + "\n")


def run_demo():
    """Run the billing calculation demo."""
    print("Billing Calculation Demo")
    print_separator()

    # Create a usage tracker
    tracker = UsageTracker(storage_dir="usage_data")

    # Create a customer
    customer_id = "cust_demo_123"

    print(f"Setting up usage tracking for customer: {customer_id}")

    # Add usage limits
    limits = [
        UsageLimit(
            customer_id=customer_id,
            metric=UsageMetric.API_CALL,
            max_quantity=1000,
            period=UsageLimit.PERIOD_MONTHLY,
            category=UsageCategory.INFERENCE,
            resource_type="model",
            metadata={"tier": "basic"},
        ),
        UsageLimit(
            customer_id=customer_id,
            metric=UsageMetric.TOKEN,
            max_quantity=100000,
            period=UsageLimit.PERIOD_MONTHLY,
            category=UsageCategory.INFERENCE,
            resource_type="model",
            metadata={"tier": "basic"},
        ),
        UsageLimit(
            customer_id=customer_id,
            metric=UsageMetric.STORAGE,
            max_quantity=10.0,  # GB
            period=UsageLimit.PERIOD_MONTHLY,
            category=UsageCategory.STORAGE,
            resource_type="storage",
            metadata={"tier": "basic"},
        ),
    ]

    for limit in limits:
        tracker.add_limit(limit)
        print(f"Added limit: {limit}")

    print_separator()

    # Generate random usage data
    print("Generating random usage data...")

    # Define metrics and categories
    metrics = [UsageMetric.API_CALL, UsageMetric.TOKEN, UsageMetric.STORAGE]

    categories = [
        UsageCategory.INFERENCE,
        UsageCategory.TRAINING,
        UsageCategory.STORAGE,
    ]

    resource_types = ["model", "storage"]

    # Generate random usage records
    now = datetime.now()
    start_date = now - timedelta(days=30)

    for i in range(100):
        # Random timestamp within the last 30 days
        days_ago = random.uniform(0, 30)
        timestamp = now - timedelta(days=days_ago)

        # Random metric, category, and resource type
        metric = random.choice(metrics)

        if metric == UsageMetric.STORAGE:
            category = UsageCategory.STORAGE
            resource_type = "storage"
        else:
            category = random.choice([UsageCategory.INFERENCE, UsageCategory.TRAINING])
            resource_type = "model"

        # Random quantity
        if metric == UsageMetric.API_CALL:
            quantity = random.randint(1, 10)
        elif metric == UsageMetric.TOKEN:
            quantity = random.randint(100, 1000)
        elif metric == UsageMetric.STORAGE:
            quantity = random.uniform(0.1, 0.5)
        else:
            quantity = random.uniform(1, 10)

        # Track usage
        tracker.track_usage(
            customer_id=customer_id,
            metric=metric,
            quantity=quantity,
            category=category,
            resource_type=resource_type,
            timestamp=timestamp,
            check_quota=False,  # Don't check quota for historical data
        )

    print("Generated 100 random usage records")

    print_separator()

    # Create a billing calculator
    print("Setting up billing calculator...")

    calculator = TieredPricingCalculator(usage_tracker=tracker)

    # Add pricing rules
    calculator.create_per_unit_pricing_rule(
        metric=UsageMetric.API_CALL,
        price_per_unit=0.01,
        category=UsageCategory.INFERENCE,
        resource_type="model",
    )

    calculator.create_per_unit_pricing_rule(
        metric=UsageMetric.API_CALL,
        price_per_unit=0.02,
        category=UsageCategory.TRAINING,
        resource_type="model",
    )

    calculator.create_tiered_pricing_rule_with_discounts(
        metric=UsageMetric.TOKEN,
        tiers=[
            {"min_quantity": 0, "max_quantity": 1000, "price_per_unit": 0.001},
            {"min_quantity": 1000, "max_quantity": 10000, "price_per_unit": 0.0008},
            {"min_quantity": 10000, "max_quantity": None, "price_per_unit": 0.0005},
        ],
        volume_discounts=[
            {"min_quantity": 100000, "discount_percentage": 10},
            {"min_quantity": 1000000, "discount_percentage": 20},
        ],
        graduated=True,
        category=UsageCategory.INFERENCE,
        resource_type="model",
    )

    calculator.create_tiered_pricing_rule(
        metric=UsageMetric.TOKEN,
        tiers=[
            {"min_quantity": 0, "max_quantity": 1000, "price_per_unit": 0.002},
            {"min_quantity": 1000, "max_quantity": 10000, "price_per_unit": 0.0015},
            {"min_quantity": 10000, "max_quantity": None, "price_per_unit": 0.001},
        ],
        graduated=True,
        category=UsageCategory.TRAINING,
        resource_type="model",
    )

    calculator.create_package_pricing_rule(
        metric=UsageMetric.STORAGE,
        quantity=10.0,  # GB
        price=5.0,
        overage_price=0.5,  # per GB
        category=UsageCategory.STORAGE,
        resource_type="storage",
    )

    print("Added pricing rules")

    print_separator()

    # Calculate usage cost
    print("Calculating usage cost...")

    usage_cost = calculator.calculate_usage_cost(
        customer_id=customer_id, start_time=start_date, end_time=now
    )

    print(f"Usage cost for {customer_id}:")
    print(f"Total cost: ${usage_cost['total_cost']:.2f}")

    print("\nCost breakdown:")
    for item in usage_cost["items"]:
        print(
            f"- {item['metric']} ({item['category']}, 
                {item['resource_type']}): {item['quantity']} units, ${item['cost']:.2f}"
        )

    print_separator()

    # Get detailed cost breakdown for tokens
    token_usage = sum(
        item["quantity"]
        for item in usage_cost["items"]
        if item["metric"] == \
            UsageMetric.TOKEN and item["category"] == UsageCategory.INFERENCE
    )

    print(f"Detailed cost breakdown for {token_usage} tokens (inference):")

    breakdown = calculator.calculate_tiered_cost_breakdown(
        metric=UsageMetric.TOKEN,
        quantity=token_usage,
        category=UsageCategory.INFERENCE,
        resource_type="model",
    )

    print(f"Model: {breakdown['model']}")

    print("\nTiers:")
    for tier in breakdown["tiers"]:
        max_str = str(tier["max_quantity"]) if tier["max_quantity"] is not None else "∞"
        print(
            f"- {tier['min_quantity']}-{max_str}: {tier['quantity']} units at ${tier['price_per_unit']}/unit = ${tier['cost']:.2f}"
        )

    print(f"\nSubtotal: ${breakdown['subtotal']:.2f}")

    if breakdown["volume_discount"]:
        discount = breakdown["volume_discount"]
        print(
            f"Volume discount: {discount['discount_percentage']}% off for {discount['min_quantity']}+ units = -${discount['discount_amount']:.2f}"
        )

    print(f"Total: ${breakdown['total']:.2f}")

    print_separator()

    # Demonstrate prorated billing
    print("Demonstrating prorated billing...")

    # Calculate prorated billing for an upgrade
    upgrade_result = ProratedBilling.calculate_plan_change(
        old_plan_amount=10.0,
        new_plan_amount=20.0,
        current_date=datetime.now(),
        period_start_date=datetime(datetime.now().year, datetime.now().month, 1),
        period="monthly",
    )

    print("Upgrade Example:")
    print(f"Old plan: ${upgrade_result['old_plan_amount']:.2f}")
    print(f"New plan: ${upgrade_result['new_plan_amount']:.2f}")
    print(f"Days in period: {upgrade_result['days_in_period']}")
    print(f"Days used: {upgrade_result['days_used']}")
    print(f"Days remaining: {upgrade_result['days_remaining']}")
    print(f"Old plan used: ${upgrade_result['old_plan_used']:.2f}")
    print(f"Old plan remaining: ${upgrade_result['old_plan_remaining']:.2f}")
    print(f"New plan remaining: ${upgrade_result['new_plan_remaining']:.2f}")
    print(f"Difference: ${upgrade_result['difference']:.2f}")
    print(f"Action: {upgrade_result['action']} ${upgrade_result['amount']:.2f}")

    print_separator()

    # Estimate future costs
    print("Estimating future costs...")

    estimated_cost = calculator.estimate_cost(
        {
            UsageMetric.API_CALL: {
                UsageCategory.INFERENCE: 5000,
                UsageCategory.TRAINING: 1000,
            },
            UsageMetric.TOKEN: {
                UsageCategory.INFERENCE: 500000,
                UsageCategory.TRAINING: 100000,
            },
            UsageMetric.STORAGE: {UsageCategory.STORAGE: 15.0},
        }
    )

    print(f"Estimated total cost: ${estimated_cost['total_cost']:.2f}")

    print("\nCost breakdown:")
    for item in estimated_cost["items"]:
        print(
            f"- {item['metric']} ({item['category']}): {item['quantity']} units, 
                ${item['cost']:.2f}"
        )

    print_separator()

    print("Demo completed successfully!")
=======

def main():
    """Initialize the module."""
    pass
>>>>>>> 6124bda3


if __name__ == "__main__":
    main()<|MERGE_RESOLUTION|>--- conflicted
+++ resolved
@@ -4,312 +4,10 @@
 # The original content had syntax errors that could not be automatically fixed
 # Please review and update this file as needed
 
-<<<<<<< HEAD
-import random
-from datetime import datetime, timedelta
-
-from .prorated_billing import ProratedBilling
-from .tiered_pricing import TieredPricingCalculator
-from .usage_tracker import UsageTracker
-from .usage_tracking import (
-    UsageCategory,
-    UsageLimit,
-    UsageMetric,
-)
-
-
-def print_separator():
-    """Print a separator line."""
-    print("\n" + " - " * 80 + "\n")
-
-
-def run_demo():
-    """Run the billing calculation demo."""
-    print("Billing Calculation Demo")
-    print_separator()
-
-    # Create a usage tracker
-    tracker = UsageTracker(storage_dir="usage_data")
-
-    # Create a customer
-    customer_id = "cust_demo_123"
-
-    print(f"Setting up usage tracking for customer: {customer_id}")
-
-    # Add usage limits
-    limits = [
-        UsageLimit(
-            customer_id=customer_id,
-            metric=UsageMetric.API_CALL,
-            max_quantity=1000,
-            period=UsageLimit.PERIOD_MONTHLY,
-            category=UsageCategory.INFERENCE,
-            resource_type="model",
-            metadata={"tier": "basic"},
-        ),
-        UsageLimit(
-            customer_id=customer_id,
-            metric=UsageMetric.TOKEN,
-            max_quantity=100000,
-            period=UsageLimit.PERIOD_MONTHLY,
-            category=UsageCategory.INFERENCE,
-            resource_type="model",
-            metadata={"tier": "basic"},
-        ),
-        UsageLimit(
-            customer_id=customer_id,
-            metric=UsageMetric.STORAGE,
-            max_quantity=10.0,  # GB
-            period=UsageLimit.PERIOD_MONTHLY,
-            category=UsageCategory.STORAGE,
-            resource_type="storage",
-            metadata={"tier": "basic"},
-        ),
-    ]
-
-    for limit in limits:
-        tracker.add_limit(limit)
-        print(f"Added limit: {limit}")
-
-    print_separator()
-
-    # Generate random usage data
-    print("Generating random usage data...")
-
-    # Define metrics and categories
-    metrics = [UsageMetric.API_CALL, UsageMetric.TOKEN, UsageMetric.STORAGE]
-
-    categories = [
-        UsageCategory.INFERENCE,
-        UsageCategory.TRAINING,
-        UsageCategory.STORAGE,
-    ]
-
-    resource_types = ["model", "storage"]
-
-    # Generate random usage records
-    now = datetime.now()
-    start_date = now - timedelta(days=30)
-
-    for i in range(100):
-        # Random timestamp within the last 30 days
-        days_ago = random.uniform(0, 30)
-        timestamp = now - timedelta(days=days_ago)
-
-        # Random metric, category, and resource type
-        metric = random.choice(metrics)
-
-        if metric == UsageMetric.STORAGE:
-            category = UsageCategory.STORAGE
-            resource_type = "storage"
-        else:
-            category = random.choice([UsageCategory.INFERENCE, UsageCategory.TRAINING])
-            resource_type = "model"
-
-        # Random quantity
-        if metric == UsageMetric.API_CALL:
-            quantity = random.randint(1, 10)
-        elif metric == UsageMetric.TOKEN:
-            quantity = random.randint(100, 1000)
-        elif metric == UsageMetric.STORAGE:
-            quantity = random.uniform(0.1, 0.5)
-        else:
-            quantity = random.uniform(1, 10)
-
-        # Track usage
-        tracker.track_usage(
-            customer_id=customer_id,
-            metric=metric,
-            quantity=quantity,
-            category=category,
-            resource_type=resource_type,
-            timestamp=timestamp,
-            check_quota=False,  # Don't check quota for historical data
-        )
-
-    print("Generated 100 random usage records")
-
-    print_separator()
-
-    # Create a billing calculator
-    print("Setting up billing calculator...")
-
-    calculator = TieredPricingCalculator(usage_tracker=tracker)
-
-    # Add pricing rules
-    calculator.create_per_unit_pricing_rule(
-        metric=UsageMetric.API_CALL,
-        price_per_unit=0.01,
-        category=UsageCategory.INFERENCE,
-        resource_type="model",
-    )
-
-    calculator.create_per_unit_pricing_rule(
-        metric=UsageMetric.API_CALL,
-        price_per_unit=0.02,
-        category=UsageCategory.TRAINING,
-        resource_type="model",
-    )
-
-    calculator.create_tiered_pricing_rule_with_discounts(
-        metric=UsageMetric.TOKEN,
-        tiers=[
-            {"min_quantity": 0, "max_quantity": 1000, "price_per_unit": 0.001},
-            {"min_quantity": 1000, "max_quantity": 10000, "price_per_unit": 0.0008},
-            {"min_quantity": 10000, "max_quantity": None, "price_per_unit": 0.0005},
-        ],
-        volume_discounts=[
-            {"min_quantity": 100000, "discount_percentage": 10},
-            {"min_quantity": 1000000, "discount_percentage": 20},
-        ],
-        graduated=True,
-        category=UsageCategory.INFERENCE,
-        resource_type="model",
-    )
-
-    calculator.create_tiered_pricing_rule(
-        metric=UsageMetric.TOKEN,
-        tiers=[
-            {"min_quantity": 0, "max_quantity": 1000, "price_per_unit": 0.002},
-            {"min_quantity": 1000, "max_quantity": 10000, "price_per_unit": 0.0015},
-            {"min_quantity": 10000, "max_quantity": None, "price_per_unit": 0.001},
-        ],
-        graduated=True,
-        category=UsageCategory.TRAINING,
-        resource_type="model",
-    )
-
-    calculator.create_package_pricing_rule(
-        metric=UsageMetric.STORAGE,
-        quantity=10.0,  # GB
-        price=5.0,
-        overage_price=0.5,  # per GB
-        category=UsageCategory.STORAGE,
-        resource_type="storage",
-    )
-
-    print("Added pricing rules")
-
-    print_separator()
-
-    # Calculate usage cost
-    print("Calculating usage cost...")
-
-    usage_cost = calculator.calculate_usage_cost(
-        customer_id=customer_id, start_time=start_date, end_time=now
-    )
-
-    print(f"Usage cost for {customer_id}:")
-    print(f"Total cost: ${usage_cost['total_cost']:.2f}")
-
-    print("\nCost breakdown:")
-    for item in usage_cost["items"]:
-        print(
-            f"- {item['metric']} ({item['category']}, 
-                {item['resource_type']}): {item['quantity']} units, ${item['cost']:.2f}"
-        )
-
-    print_separator()
-
-    # Get detailed cost breakdown for tokens
-    token_usage = sum(
-        item["quantity"]
-        for item in usage_cost["items"]
-        if item["metric"] == \
-            UsageMetric.TOKEN and item["category"] == UsageCategory.INFERENCE
-    )
-
-    print(f"Detailed cost breakdown for {token_usage} tokens (inference):")
-
-    breakdown = calculator.calculate_tiered_cost_breakdown(
-        metric=UsageMetric.TOKEN,
-        quantity=token_usage,
-        category=UsageCategory.INFERENCE,
-        resource_type="model",
-    )
-
-    print(f"Model: {breakdown['model']}")
-
-    print("\nTiers:")
-    for tier in breakdown["tiers"]:
-        max_str = str(tier["max_quantity"]) if tier["max_quantity"] is not None else "∞"
-        print(
-            f"- {tier['min_quantity']}-{max_str}: {tier['quantity']} units at ${tier['price_per_unit']}/unit = ${tier['cost']:.2f}"
-        )
-
-    print(f"\nSubtotal: ${breakdown['subtotal']:.2f}")
-
-    if breakdown["volume_discount"]:
-        discount = breakdown["volume_discount"]
-        print(
-            f"Volume discount: {discount['discount_percentage']}% off for {discount['min_quantity']}+ units = -${discount['discount_amount']:.2f}"
-        )
-
-    print(f"Total: ${breakdown['total']:.2f}")
-
-    print_separator()
-
-    # Demonstrate prorated billing
-    print("Demonstrating prorated billing...")
-
-    # Calculate prorated billing for an upgrade
-    upgrade_result = ProratedBilling.calculate_plan_change(
-        old_plan_amount=10.0,
-        new_plan_amount=20.0,
-        current_date=datetime.now(),
-        period_start_date=datetime(datetime.now().year, datetime.now().month, 1),
-        period="monthly",
-    )
-
-    print("Upgrade Example:")
-    print(f"Old plan: ${upgrade_result['old_plan_amount']:.2f}")
-    print(f"New plan: ${upgrade_result['new_plan_amount']:.2f}")
-    print(f"Days in period: {upgrade_result['days_in_period']}")
-    print(f"Days used: {upgrade_result['days_used']}")
-    print(f"Days remaining: {upgrade_result['days_remaining']}")
-    print(f"Old plan used: ${upgrade_result['old_plan_used']:.2f}")
-    print(f"Old plan remaining: ${upgrade_result['old_plan_remaining']:.2f}")
-    print(f"New plan remaining: ${upgrade_result['new_plan_remaining']:.2f}")
-    print(f"Difference: ${upgrade_result['difference']:.2f}")
-    print(f"Action: {upgrade_result['action']} ${upgrade_result['amount']:.2f}")
-
-    print_separator()
-
-    # Estimate future costs
-    print("Estimating future costs...")
-
-    estimated_cost = calculator.estimate_cost(
-        {
-            UsageMetric.API_CALL: {
-                UsageCategory.INFERENCE: 5000,
-                UsageCategory.TRAINING: 1000,
-            },
-            UsageMetric.TOKEN: {
-                UsageCategory.INFERENCE: 500000,
-                UsageCategory.TRAINING: 100000,
-            },
-            UsageMetric.STORAGE: {UsageCategory.STORAGE: 15.0},
-        }
-    )
-
-    print(f"Estimated total cost: ${estimated_cost['total_cost']:.2f}")
-
-    print("\nCost breakdown:")
-    for item in estimated_cost["items"]:
-        print(
-            f"- {item['metric']} ({item['category']}): {item['quantity']} units, 
-                ${item['cost']:.2f}"
-        )
-
-    print_separator()
-
-    print("Demo completed successfully!")
-=======
 
 def main():
     """Initialize the module."""
     pass
->>>>>>> 6124bda3
 
 
 if __name__ == "__main__":
