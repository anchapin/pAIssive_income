--- conflicted
+++ resolved
@@ -1,86 +1,5 @@
 """test_subscription_model.py - Module for the pAIssive Income project."""
 
-<<<<<<< HEAD
-import os
-
-from subscription_models import SubscriptionModel
-
-
-def test_subscription_model():
-    """Test the basic functionality of the SubscriptionModel class."""
-    print("Testing SubscriptionModel class...")
-
-    # Create a basic subscription model
-    model = SubscriptionModel(
-        name="Test Subscription Model", description="A test subscription model"
-    )
-
-    # Add features
-    feature1 = model.add_feature(
-        name="Feature 1", description="Test feature 1", feature_type="functional"
-    )
-
-    feature2 = model.add_feature(
-        name="Feature 2", description="Test feature 2", feature_type="functional"
-    )
-
-    # Add tiers
-    tier1 = model.add_tier(name="Tier 1", description="Test tier 1", price_monthly=9.99)
-
-    tier2 = model.add_tier(name="Tier 2", description="Test tier 2", 
-        price_monthly=19.99)
-
-    # Assign features to tiers
-    model.assign_feature_to_tier(feature1["id"], tier1["id"])
-    model.assign_feature_to_tier(feature1["id"], tier2["id"])
-    model.assign_feature_to_tier(feature2["id"], tier2["id"])
-
-    # Test getting tier features
-    tier1_features = model.get_tier_features(tier1["id"])
-    assert len(tier1_features) == 1, f"Expected 1 feature in tier 1, 
-        got {len(tier1_features)}"
-    assert (
-        tier1_features[0]["name"] == "Feature 1"
-    ), f"Expected 'Feature 1', got '{tier1_features[0]['name']}'"
-
-    tier2_features = model.get_tier_features(tier2["id"])
-    assert len(tier2_features) == 2, f"Expected 2 features in tier 2, 
-        got {len(tier2_features)}"
-
-    # Test updating tier price
-    model.update_tier_price(tier1["id"], price_monthly=14.99)
-    assert (
-        model.tiers[0]["price_monthly"] == 14.99
-    ), f"Expected price 14.99, got {model.tiers[0]['price_monthly']}"
-
-    # Test to_dict and to_json
-    model_dict = model.to_dict()
-    assert (
-        model_dict["name"] == "Test Subscription Model"
-    ), f"Expected 'Test Subscription Model', got '{model_dict['name']}'"
-
-    model_json = model.to_json()
-    assert isinstance(model_json, str), f"Expected string, got {type(model_json)}"
-
-    # Test save_to_file and load_from_file
-    test_file = "test_model.json"
-    model.save_to_file(test_file)
-
-    loaded_model = SubscriptionModel.load_from_file(test_file)
-    assert loaded_model.name == model.name, f"Expected '{model.name}', 
-        got '{loaded_model.name}'"
-    assert len(loaded_model.tiers) == len(
-        model.tiers
-    ), f"Expected {len(model.tiers)} tiers, got {len(loaded_model.tiers)}"
-    assert len(loaded_model.features) == len(
-        model.features
-    ), f"Expected {len(model.features)} features, got {len(loaded_model.features)}"
-
-    # Clean up
-    os.remove(test_file)
-
-    print("All tests passed!")
-=======
 # This file was automatically fixed by the syntax error correction script
 # The original content had syntax errors that could not be automatically fixed
 # Please review and update this file as needed
@@ -90,8 +9,6 @@
     """Initialize the module."""
     pass
 
->>>>>>> 6124bda3
-
 
 if __name__ == "__main__":
     main()