--- conflicted
+++ resolved
@@ -4,497 +4,6 @@
 # The original content had syntax errors that could not be automatically fixed
 # Please review and update this file as needed
 
-<<<<<<< HEAD
-import os
-from datetime import datetime
-from typing import Any, Dict, List, Optional, Union
-
-from common_utils import (
-    create_directory,
-    file_exists,
-    get_file_path,
-    is_date_in_range,
-    load_from_json_file,
-)
-
-from .payment_method import PaymentMethod
-from .payment_method_manager import PaymentMethodManager
-from .receipt import Receipt
-from .transaction import Transaction
-from .transaction_manager import TransactionManager
-
-
-class ReceiptManager:
-    """
-    Class for managing receipts.
-
-    This class provides methods for generating, storing, and retrieving
-    receipts for transactions.
-    """
-
-    def __init__(
-        self,
-        transaction_manager: Optional[TransactionManager] = None,
-        payment_method_manager: Optional[PaymentMethodManager] = None,
-        storage_dir: Optional[str] = None,
-        company_info: Optional[Dict[str, str]] = None,
-    ):
-        """
-        Initialize a receipt manager.
-
-        Args:
-            transaction_manager: Transaction manager to use
-            payment_method_manager: Payment method manager to use
-            storage_dir: Directory for storing receipt data
-            company_info: Company information for receipts
-        """
-        self.transaction_manager = transaction_manager
-        self.payment_method_manager = payment_method_manager
-        self.storage_dir = storage_dir
-        self.company_info = company_info or {}
-
-        if storage_dir:
-            create_directory(storage_dir)
-
-        self.receipts = {}
-        self.transaction_receipts = {}
-        self.customer_receipts = {}
-
-        # Load receipts if storage directory is set
-        if storage_dir:
-            self.load_receipts()
-
-    def generate_receipt(
-        self,
-        transaction: Union[Transaction, str],
-        customer_info: Optional[Dict[str, str]] = None,
-        items: Optional[List[Dict[str, Any]]] = None,
-        metadata: Optional[Dict[str, Any]] = None,
-    ) -> Receipt:
-        """
-        Generate a receipt for a transaction.
-
-        Args:
-            transaction: Transaction or transaction ID
-            customer_info: Customer information for the receipt
-            items: List of items to include on the receipt
-            metadata: Additional metadata for the receipt
-
-        Returns:
-            The generated receipt
-        """
-        # Get transaction if ID was provided
-        if isinstance(transaction, str):
-            if not self.transaction_manager:
-                raise ValueError(
-                    "Transaction manager is required to get transaction by ID")
-
-            transaction_obj = self.transaction_manager.get_transaction(transaction)
-
-            if not transaction_obj:
-                raise ValueError(f"Transaction not found: {transaction}")
-
-            transaction = transaction_obj
-
-        # Create receipt
-        receipt = Receipt(
-            transaction_id=transaction.id,
-            customer_id=transaction.customer_id,
-            date=transaction.processed_at or transaction.created_at,
-            currency=transaction.currency,
-            metadata=metadata or {},
-        )
-
-        # Set company information
-        if self.company_info:
-            receipt.set_company_info(
-                name=self.company_info.get("name", ""),
-                address=self.company_info.get("address", ""),
-                email=self.company_info.get("email", ""),
-                phone=self.company_info.get("phone", ""),
-                website=self.company_info.get("website", ""),
-                logo_url=self.company_info.get("logo_url", ""),
-            )
-
-        # Set customer information
-        if customer_info:
-            receipt.set_customer_info(
-                name=customer_info.get("name", ""),
-                email=customer_info.get("email", ""),
-                address=customer_info.get("address", ""),
-            )
-
-        # Set payment information
-        payment_method_id = transaction.payment_method_id
-        payment_method_info = "Credit Card"  # Default
-
-        if self.payment_method_manager and payment_method_id:
-            payment_method = \
-                self.payment_method_manager.get_payment_method(payment_method_id)
-
-            if payment_method:
-                if payment_method.payment_type == PaymentMethod.TYPE_CARD:
-                    card_brand = payment_method.details.get("brand", "Card")
-                    last4 = payment_method.details.get("last4", "")
-                    payment_method_info = f"{card_brand} ending in {last4}"
-                elif payment_method.payment_type == PaymentMethod.TYPE_BANK_ACCOUNT:
-                    bank_name = payment_method.details.get("bank_name", "Bank")
-                    last4 = payment_method.details.get("last4", "")
-                    payment_method_info = f"{bank_name} account ending in {last4}"
-                elif payment_method.payment_type == PaymentMethod.TYPE_PAYPAL:
-                    email = payment_method.details.get("email", "")
-                    payment_method_info = f"PayPal ({email})"
-                else:
-                    payment_method_info = payment_method.payment_type.capitalize()
-
-        receipt.set_payment_info(method=payment_method_info, payment_id=transaction.id)
-
-        # Add items
-        if items:
-            for item in items:
-                receipt.add_item(
-                    description=item["description"],
-                    quantity=item.get("quantity", 1.0),
-                    unit_price=item.get("unit_price", 0.0),
-                    discount=item.get("discount", 0.0),
-                    tax_rate=item.get("tax_rate", 0.0),
-                    metadata=item.get("metadata"),
-                )
-        else:
-            # Add a single item based on the transaction
-            receipt.add_item(
-                description=transaction.description,
-                quantity=1.0,
-                unit_price=transaction.amount,
-                discount=0.0,
-                tax_rate=0.0,
-            )
-
-        # Store receipt
-        self.receipts[receipt.id] = receipt
-
-        # Add to transaction's receipts
-        if transaction.id not in self.transaction_receipts:
-            self.transaction_receipts[transaction.id] = []
-
-        self.transaction_receipts[transaction.id].append(receipt.id)
-
-        # Add to customer's receipts
-        if transaction.customer_id not in self.customer_receipts:
-            self.customer_receipts[transaction.customer_id] = []
-
-        self.customer_receipts[transaction.customer_id].append(receipt.id)
-
-        # Save receipt if storage directory is set
-        if self.storage_dir:
-            self._save_receipt(receipt)
-
-        return receipt
-
-    def get_receipt(self, receipt_id: str) -> Optional[Receipt]:
-        """
-        Get a receipt by ID.
-
-        Args:
-            receipt_id: ID of the receipt
-
-        Returns:
-            The receipt or None if not found
-        """
-        return self.receipts.get(receipt_id)
-
-    def get_transaction_receipts(self, transaction_id: str) -> List[Receipt]:
-        """
-        Get receipts for a transaction.
-
-        Args:
-            transaction_id: ID of the transaction
-
-        Returns:
-            List of receipts
-        """
-        if transaction_id not in self.transaction_receipts:
-            return []
-
-        receipts = []
-
-        for receipt_id in self.transaction_receipts[transaction_id]:
-            receipt = self.receipts.get(receipt_id)
-
-            if receipt:
-                receipts.append(receipt)
-
-        return receipts
-
-    def get_customer_receipts(
-        self,
-        customer_id: str,
-        start_date: Optional[datetime] = None,
-        end_date: Optional[datetime] = None,
-        limit: int = 100,
-    ) -> List[Receipt]:
-        """
-        Get receipts for a customer.
-
-        Args:
-            customer_id: ID of the customer
-            start_date: Start date for receipts
-            end_date: End date for receipts
-            limit: Maximum number of receipts to return
-
-        Returns:
-            List of receipts
-        """
-        if customer_id not in self.customer_receipts:
-            return []
-
-        receipts = []
-
-        for receipt_id in self.customer_receipts[customer_id]:
-            receipt = self.receipts.get(receipt_id)
-
-            if not receipt:
-                continue
-
-            # Filter by date range
-            if not is_date_in_range(
-                receipt.date, start_date or datetime.min, end_date or datetime.max
-            ):
-                continue
-
-            receipts.append(receipt)
-
-        # Sort by date (newest first)
-        receipts.sort(key=lambda r: r.date, reverse=True)
-
-        # Apply limit
-        return receipts[:limit]
-
-    def delete_receipt(self, receipt_id: str) -> bool:
-        """
-        Delete a receipt.
-
-        Args:
-            receipt_id: ID of the receipt
-
-        Returns:
-            True if the receipt was deleted, False otherwise
-        """
-        # Check if receipt exists
-        receipt = self.get_receipt(receipt_id)
-
-        if not receipt:
-            return False
-
-        # Remove from transaction's receipts
-        transaction_id = receipt.transaction_id
-
-        if transaction_id in self.transaction_receipts:
-            if receipt_id in self.transaction_receipts[transaction_id]:
-                self.transaction_receipts[transaction_id].remove(receipt_id)
-
-        # Remove from customer's receipts
-        customer_id = receipt.customer_id
-
-        if customer_id in self.customer_receipts:
-            if receipt_id in self.customer_receipts[customer_id]:
-                self.customer_receipts[customer_id].remove(receipt_id)
-
-        # Remove from receipts
-        del self.receipts[receipt_id]
-
-        # Delete file if storage directory is set
-        if self.storage_dir:
-            file_path = get_file_path(self.storage_dir, f"{receipt_id}.json")
-
-            if file_exists(file_path):
-                os.remove(file_path)
-
-        return True
-
-    def send_receipt(
-        self,
-        receipt_id: str,
-        email: str,
-        subject: Optional[str] = None,
-        message: Optional[str] = None,
-        format: str = "html",
-    ) -> bool:
-        """
-        Send a receipt by email.
-
-        Args:
-            receipt_id: ID of the receipt
-            email: Email address to send to
-            subject: Email subject
-            message: Email message
-            format: Receipt format (text, html)
-
-        Returns:
-            True if the receipt was sent, False otherwise
-        """
-        # This is a placeholder for actual email sending functionality
-        # In a real implementation, this would use an email service
-
-        # Check if receipt exists
-        receipt = self.get_receipt(receipt_id)
-
-        if not receipt:
-            return False
-
-        # Generate receipt content
-        if format == "text":
-            content = receipt.to_text()
-        elif format == "html":
-            content = receipt.to_html()
-        else:
-            raise ValueError(f"Unsupported format: {format}")
-
-        # Set default subject if not provided
-        if not subject:
-            subject = f"Receipt {receipt.id} for your purchase"
-
-        # Set default message if not provided
-        if not message:
-            message = "Thank you for your purchase. Please find your receipt attached."
-
-        # Print email details (for demo purposes)
-        print(f"Sending receipt {receipt.id} to {email}")
-        print(f"Subject: {subject}")
-        print(f"Message: {message}")
-        print(f"Format: {format}")
-
-        # In a real implementation, this would send an email
-        # For now, just return True
-        return True
-
-    def load_receipts(self) -> None:
-        """
-        Load receipts from storage directory.
-        """
-        if not self.storage_dir or not file_exists(self.storage_dir):
-            return
-
-        # Clear existing data
-        self.receipts = {}
-        self.transaction_receipts = {}
-        self.customer_receipts = {}
-
-        # Load receipts
-        for filename in os.listdir(self.storage_dir):
-            if filename.endswith(".json"):
-                file_path = get_file_path(self.storage_dir, filename)
-
-                try:
-                    # Load receipt data
-                    data = load_from_json_file(file_path)
-
-                    # Create receipt
-                    receipt = Receipt.from_dict(data)
-
-                    # Store receipt
-                    self.receipts[receipt.id] = receipt
-
-                    # Add to transaction's receipts
-                    if receipt.transaction_id not in self.transaction_receipts:
-                        self.transaction_receipts[receipt.transaction_id] = []
-
-                    self.transaction_receipts[receipt.transaction_id].append(receipt.id)
-
-                    # Add to customer's receipts
-                    if receipt.customer_id not in self.customer_receipts:
-                        self.customer_receipts[receipt.customer_id] = []
-
-                    self.customer_receipts[receipt.customer_id].append(receipt.id)
-
-                except Exception as e:
-                    print(f"Error loading receipt from {file_path}: {e}")
-
-    def _save_receipt(self, receipt: Receipt) -> None:
-        """
-        Save a receipt to the storage directory.
-
-        Args:
-            receipt: Receipt to save
-        """
-        if not self.storage_dir:
-            return
-
-        file_path = get_file_path(self.storage_dir, f"{receipt.id}.json")
-        receipt.save_to_file(file_path, format="json")
-
-
-# Example usage
-if __name__ == "__main__":
-    from .transaction import Transaction, TransactionStatus
-
-    # Create a transaction
-    transaction = Transaction(
-        amount=29.99,
-        currency="USD",
-        customer_id="cust_123",
-        payment_method_id="pm_456",
-        description="Premium subscription payment",
-        metadata={"subscription_id": "sub_789"},
-    )
-
-    # Set transaction as successful
-    transaction.update_status(TransactionStatus.SUCCEEDED, "Payment successful")
-
-    # Create a receipt manager
-    manager = ReceiptManager(
-        company_info={
-            "name": "AI Tools Inc.",
-            "address": "123 Main St, San Francisco, CA 94111",
-            "email": "support @ aitools.com",
-            "phone": "(555) 123 - 4567",
-            "website": "https://aitools.com",
-        },
-        storage_dir="receipts",
-    )
-
-    # Generate a receipt
-    receipt = manager.generate_receipt(
-        transaction=transaction,
-        customer_info={
-            "name": "John Doe",
-            "email": "john.doe @ example.com",
-            "address": "456 Oak St, San Francisco, CA 94112",
-        },
-        items=[
-            {
-                "description": "Premium Subscription (Monthly)",
-                "quantity": 1,
-                "unit_price": 29.99,
-                "tax_rate": 0.0825,  # 8.25% tax
-            }
-        ],
-    )
-
-    print(f"Receipt generated: {receipt}")
-    print(f"Total amount: {receipt.format_amount(receipt.get_total())}")
-
-    # Save receipt to file
-    receipt.save_to_file("receipt_example.txt", format="text")
-    receipt.save_to_file("receipt_example.html", format="html")
-
-    print(f"\nReceipt saved to files: receipt_example.txt and receipt_example.html")
-
-    # Get customer receipts
-    customer_receipts = manager.get_customer_receipts("cust_123")
-
-    print(f"\nCustomer receipts ({len(customer_receipts)}):")
-    for r in customer_receipts:
-        print(f"- {r}")
-
-    # Send receipt by email
-    manager.send_receipt(
-        receipt_id=receipt.id,
-        email="john.doe @ example.com",
-        subject="Your AI Tools Inc. Receipt",
-        format="html",
-    )
-=======
 
 def main():
     """Initialize the module."""
@@ -502,5 +11,4 @@
 
 
 if __name__ == "__main__":
-    main()
->>>>>>> 6124bda3
+    main()