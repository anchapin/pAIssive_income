"""invoice_demo.py - Module for the pAIssive Income project."""

# This file was automatically fixed by the syntax error correction script
# The original content had syntax errors that could not be automatically fixed
# Please review and update this file as needed

<<<<<<< HEAD
import os
import random
from datetime import datetime, timedelta

from .billing_calculator import BillingCalculator
from .invoice import InvoiceStatus
from .invoice_delivery import InvoiceDelivery
from .invoice_manager import InvoiceManager
from .usage_tracker import UsageTracker


def print_separator():
    """Print a separator line."""
    print("\n" + " - " * 80 + "\n")


def run_demo():
    """Run the invoice generation and management demo."""
    print("Invoice Generation and Management Demo")
    print_separator()

    # Create a usage tracker
    tracker = UsageTracker(storage_dir="usage_data")

    # Create a billing calculator
    calculator = BillingCalculator(usage_tracker=tracker)

    # Create an invoice manager
    manager = InvoiceManager(
        billing_calculator=calculator,
        usage_tracker=tracker,
        storage_dir="invoices",
        company_info={
            "name": "AI Tools Inc.",
            "address": "123 Main St, San Francisco, CA 94111",
            "email": "billing @ aitools.com",
            "phone": "(555) 123 - 4567",
            "website": "https://aitools.com",
        },
    )

    # Create an invoice delivery system
    delivery = InvoiceDelivery()

    # Create a customer
    customer_id = "cust_demo_123"
    customer_info = {
        "name": "Demo Customer",
        "email": "demo.customer @ example.com",
        "address": "456 Oak St, San Francisco, CA 94112",
    }

    print(f"Creating invoice for customer: {customer_info['name']}")

    # Create an invoice
    invoice = manager.create_invoice(customer_id=customer_id, 
        customer_info=customer_info)

    # Add items
    invoice.add_item(
        description="Premium Subscription (Monthly)",
        quantity=1,
        unit_price=29.99,
        tax_rate=0.0825,  # 8.25% tax
    )

    invoice.add_item(
        description="Additional User Licenses",
        quantity=3,
        unit_price=9.99,
        tax_rate=0.0825,  # 8.25% tax
    )

    # Add an additional fee
    invoice.add_additional_fee(name="Processing Fee", amount=2.50)

    # Set payment terms and notes
    invoice.set_payment_terms("Net 30")
    invoice.set_notes("Thank you for your business!")

    print(f"Invoice created: {invoice}")
    print(f"Number: {invoice.number}")
    print(f"Date: {invoice.date.strftime(' % Y-%m-%d')}")
    print(f"Due Date: {invoice.due_date.strftime(' % Y-%m-%d')}")
    print(f"Status: {invoice.status}")

    print("\nItems:")
    for item in invoice.items:
        print(f"- {item}")

    print(f"\nSubtotal: {invoice.format_amount(invoice.get_subtotal())}")
    print(f"Tax: {invoice.format_amount(invoice.get_tax_total())}")
    print(
        f"Additional Fees: {invoice.format_amount(invoice.get_additional_fees_total())}")
    print(f"Total: {invoice.format_amount(invoice.get_total())}")

    print_separator()

    # Update status to sent
    print("Updating invoice status to SENT...")
    manager.update_invoice_status(invoice.id, InvoiceStatus.SENT, 
        "Invoice sent to customer")
    print(f"Updated status: {invoice.status}")

    print_separator()

    # Add a payment
    print("Adding a partial payment...")
    payment = manager.add_payment(
        invoice_id=invoice.id,
        amount=30.00,
        payment_method="Credit Card",
        transaction_id="txn_123456",
    )

    print(f"Payment added: {invoice.format_amount(payment['amount'])}")
    print(f"Total paid: {invoice.format_amount(invoice.get_total_paid())}")
    print(f"Balance due: {invoice.format_amount(invoice.get_balance_due())}")
    print(f"Status: {invoice.status}")

    print_separator()

    # Export invoice to different formats
    print("Exporting invoice to different formats...")

    # Create output directory if it doesn't exist
    os.makedirs("invoice_exports", exist_ok=True)

    html_output = delivery.export_invoice(
        invoice, format="html", output_path="invoice_exports / invoice_example.html"
    )
    text_output = delivery.export_invoice(
        invoice, format="text", output_path="invoice_exports / invoice_example.txt"
    )
    csv_output = delivery.export_invoice(
        invoice, format="csv", output_path="invoice_exports / invoice_example.csv"
    )
    json_output = delivery.export_invoice(
        invoice, format="json", output_path="invoice_exports / invoice_example.json"
    )

    print(f"Invoice exported to HTML: {html_output}")
    print(f"Invoice exported to text: {text_output}")
    print(f"Invoice exported to CSV: {csv_output}")
    print(f"Invoice exported to JSON: {json_output}")

    print_separator()

    # Generate PDF
    print("Generating PDF invoice...")
    pdf_output = delivery.generate_pdf(invoice, 
        output_path="invoice_exports / invoice_example.pdf")
    print(f"Invoice exported to PDF: {pdf_output}")

    print_separator()

    # Send invoice by email
    print("Sending invoice by email...")
    delivery.send_invoice_by_email(
        invoice=invoice,
        email="demo.customer @ example.com",
        subject="Your AI Tools Inc. Invoice",
        message="Thank you for your business!",
        format="html",
        attach_pdf=True,
    )

    print_separator()

    # Create multiple invoices for demo
    print("Creating multiple invoices for demo...")

    for i in range(3):
        # Create invoice
        inv = manager.create_invoice(
            customer_id=customer_id,
            customer_info=customer_info,
            date=datetime.now() - timedelta(days=30 * i),
        )

        # Add random items
        num_items = random.randint(1, 3)

        for j in range(num_items):
            inv.add_item(
                description=f"Service {j + 1}",
                quantity=random.randint(1, 5),
                unit_price=random.uniform(10, 100),
                tax_rate=0.0825,
            )

        # Update status
        if i == 0:
            manager.update_invoice_status(inv.id, InvoiceStatus.PENDING)
        elif i == 1:
            manager.update_invoice_status(inv.id, InvoiceStatus.PAID)
            manager.add_payment(
                invoice_id=inv.id,
                amount=inv.get_total(),
                payment_method="Bank Transfer",
            )
        else:
            manager.update_invoice_status(inv.id, InvoiceStatus.OVERDUE)

    print("Created 3 additional invoices with different statuses")

    print_separator()

    # Get customer invoices
    customer_invoices = manager.get_customer_invoices(customer_id)

    print(f"Customer invoices ({len(customer_invoices)}):")
    for inv in customer_invoices:
        print(
            f"- {inv.number} (
                {inv.date.strftime(' % Y-%m-%d')}): {inv.format_amount(inv.get_total())} - {inv.status}"
        )

    print_separator()

    # Get invoice summary
    summary = manager.get_invoice_summary()

    print(f"Invoice summary:")
    print(f"Total count: {summary['total_count']}")
    print(f"Total amount: ${summary['total_amount']:.2f}")
    print(f"Total paid: ${summary['total_paid']:.2f}")
    print(f"Total due: ${summary['total_due']:.2f}")

    print("\nBy status:")
    for status, data in summary["by_status"].items():
        print(
            f"- {status}: {data['count']} invoices, ${data['amount']:.2f} total, 
                ${data['due']:.2f} due"
        )

    print("\nBy month:")
    for month, data in sorted(summary["by_month"].items()):
        print(
            f"- {month}: {data['count']} invoices, ${data['amount']:.2f} total, 
                ${data['due']:.2f} due"
        )

    print_separator()

    # Export all invoices
    print("Exporting all invoices to CSV...")
    csv_all = delivery.export_invoices(
        customer_invoices, format="csv", 
            output_path="invoice_exports / all_invoices.csv"
    )
    print(f"All invoices exported to CSV: {csv_all}")

    print_separator()

    # Get overdue invoices
    overdue_invoices = manager.get_overdue_invoices()

    print(f"Overdue invoices ({len(overdue_invoices)}):")
    for inv in overdue_invoices:
        print(
            f"- {inv.number} (
                {inv.date.strftime(' % Y-%m-%d')}): {inv.format_amount(inv.get_total())} - {inv.status}"
        )

    print_separator()

    print("Demo completed successfully!")
=======

def main():
    """Initialize the module."""
    pass
>>>>>>> 6124bda3


if __name__ == "__main__":
    main()<|MERGE_RESOLUTION|>--- conflicted
+++ resolved
@@ -4,281 +4,10 @@
 # The original content had syntax errors that could not be automatically fixed
 # Please review and update this file as needed
 
-<<<<<<< HEAD
-import os
-import random
-from datetime import datetime, timedelta
-
-from .billing_calculator import BillingCalculator
-from .invoice import InvoiceStatus
-from .invoice_delivery import InvoiceDelivery
-from .invoice_manager import InvoiceManager
-from .usage_tracker import UsageTracker
-
-
-def print_separator():
-    """Print a separator line."""
-    print("\n" + " - " * 80 + "\n")
-
-
-def run_demo():
-    """Run the invoice generation and management demo."""
-    print("Invoice Generation and Management Demo")
-    print_separator()
-
-    # Create a usage tracker
-    tracker = UsageTracker(storage_dir="usage_data")
-
-    # Create a billing calculator
-    calculator = BillingCalculator(usage_tracker=tracker)
-
-    # Create an invoice manager
-    manager = InvoiceManager(
-        billing_calculator=calculator,
-        usage_tracker=tracker,
-        storage_dir="invoices",
-        company_info={
-            "name": "AI Tools Inc.",
-            "address": "123 Main St, San Francisco, CA 94111",
-            "email": "billing @ aitools.com",
-            "phone": "(555) 123 - 4567",
-            "website": "https://aitools.com",
-        },
-    )
-
-    # Create an invoice delivery system
-    delivery = InvoiceDelivery()
-
-    # Create a customer
-    customer_id = "cust_demo_123"
-    customer_info = {
-        "name": "Demo Customer",
-        "email": "demo.customer @ example.com",
-        "address": "456 Oak St, San Francisco, CA 94112",
-    }
-
-    print(f"Creating invoice for customer: {customer_info['name']}")
-
-    # Create an invoice
-    invoice = manager.create_invoice(customer_id=customer_id, 
-        customer_info=customer_info)
-
-    # Add items
-    invoice.add_item(
-        description="Premium Subscription (Monthly)",
-        quantity=1,
-        unit_price=29.99,
-        tax_rate=0.0825,  # 8.25% tax
-    )
-
-    invoice.add_item(
-        description="Additional User Licenses",
-        quantity=3,
-        unit_price=9.99,
-        tax_rate=0.0825,  # 8.25% tax
-    )
-
-    # Add an additional fee
-    invoice.add_additional_fee(name="Processing Fee", amount=2.50)
-
-    # Set payment terms and notes
-    invoice.set_payment_terms("Net 30")
-    invoice.set_notes("Thank you for your business!")
-
-    print(f"Invoice created: {invoice}")
-    print(f"Number: {invoice.number}")
-    print(f"Date: {invoice.date.strftime(' % Y-%m-%d')}")
-    print(f"Due Date: {invoice.due_date.strftime(' % Y-%m-%d')}")
-    print(f"Status: {invoice.status}")
-
-    print("\nItems:")
-    for item in invoice.items:
-        print(f"- {item}")
-
-    print(f"\nSubtotal: {invoice.format_amount(invoice.get_subtotal())}")
-    print(f"Tax: {invoice.format_amount(invoice.get_tax_total())}")
-    print(
-        f"Additional Fees: {invoice.format_amount(invoice.get_additional_fees_total())}")
-    print(f"Total: {invoice.format_amount(invoice.get_total())}")
-
-    print_separator()
-
-    # Update status to sent
-    print("Updating invoice status to SENT...")
-    manager.update_invoice_status(invoice.id, InvoiceStatus.SENT, 
-        "Invoice sent to customer")
-    print(f"Updated status: {invoice.status}")
-
-    print_separator()
-
-    # Add a payment
-    print("Adding a partial payment...")
-    payment = manager.add_payment(
-        invoice_id=invoice.id,
-        amount=30.00,
-        payment_method="Credit Card",
-        transaction_id="txn_123456",
-    )
-
-    print(f"Payment added: {invoice.format_amount(payment['amount'])}")
-    print(f"Total paid: {invoice.format_amount(invoice.get_total_paid())}")
-    print(f"Balance due: {invoice.format_amount(invoice.get_balance_due())}")
-    print(f"Status: {invoice.status}")
-
-    print_separator()
-
-    # Export invoice to different formats
-    print("Exporting invoice to different formats...")
-
-    # Create output directory if it doesn't exist
-    os.makedirs("invoice_exports", exist_ok=True)
-
-    html_output = delivery.export_invoice(
-        invoice, format="html", output_path="invoice_exports / invoice_example.html"
-    )
-    text_output = delivery.export_invoice(
-        invoice, format="text", output_path="invoice_exports / invoice_example.txt"
-    )
-    csv_output = delivery.export_invoice(
-        invoice, format="csv", output_path="invoice_exports / invoice_example.csv"
-    )
-    json_output = delivery.export_invoice(
-        invoice, format="json", output_path="invoice_exports / invoice_example.json"
-    )
-
-    print(f"Invoice exported to HTML: {html_output}")
-    print(f"Invoice exported to text: {text_output}")
-    print(f"Invoice exported to CSV: {csv_output}")
-    print(f"Invoice exported to JSON: {json_output}")
-
-    print_separator()
-
-    # Generate PDF
-    print("Generating PDF invoice...")
-    pdf_output = delivery.generate_pdf(invoice, 
-        output_path="invoice_exports / invoice_example.pdf")
-    print(f"Invoice exported to PDF: {pdf_output}")
-
-    print_separator()
-
-    # Send invoice by email
-    print("Sending invoice by email...")
-    delivery.send_invoice_by_email(
-        invoice=invoice,
-        email="demo.customer @ example.com",
-        subject="Your AI Tools Inc. Invoice",
-        message="Thank you for your business!",
-        format="html",
-        attach_pdf=True,
-    )
-
-    print_separator()
-
-    # Create multiple invoices for demo
-    print("Creating multiple invoices for demo...")
-
-    for i in range(3):
-        # Create invoice
-        inv = manager.create_invoice(
-            customer_id=customer_id,
-            customer_info=customer_info,
-            date=datetime.now() - timedelta(days=30 * i),
-        )
-
-        # Add random items
-        num_items = random.randint(1, 3)
-
-        for j in range(num_items):
-            inv.add_item(
-                description=f"Service {j + 1}",
-                quantity=random.randint(1, 5),
-                unit_price=random.uniform(10, 100),
-                tax_rate=0.0825,
-            )
-
-        # Update status
-        if i == 0:
-            manager.update_invoice_status(inv.id, InvoiceStatus.PENDING)
-        elif i == 1:
-            manager.update_invoice_status(inv.id, InvoiceStatus.PAID)
-            manager.add_payment(
-                invoice_id=inv.id,
-                amount=inv.get_total(),
-                payment_method="Bank Transfer",
-            )
-        else:
-            manager.update_invoice_status(inv.id, InvoiceStatus.OVERDUE)
-
-    print("Created 3 additional invoices with different statuses")
-
-    print_separator()
-
-    # Get customer invoices
-    customer_invoices = manager.get_customer_invoices(customer_id)
-
-    print(f"Customer invoices ({len(customer_invoices)}):")
-    for inv in customer_invoices:
-        print(
-            f"- {inv.number} (
-                {inv.date.strftime(' % Y-%m-%d')}): {inv.format_amount(inv.get_total())} - {inv.status}"
-        )
-
-    print_separator()
-
-    # Get invoice summary
-    summary = manager.get_invoice_summary()
-
-    print(f"Invoice summary:")
-    print(f"Total count: {summary['total_count']}")
-    print(f"Total amount: ${summary['total_amount']:.2f}")
-    print(f"Total paid: ${summary['total_paid']:.2f}")
-    print(f"Total due: ${summary['total_due']:.2f}")
-
-    print("\nBy status:")
-    for status, data in summary["by_status"].items():
-        print(
-            f"- {status}: {data['count']} invoices, ${data['amount']:.2f} total, 
-                ${data['due']:.2f} due"
-        )
-
-    print("\nBy month:")
-    for month, data in sorted(summary["by_month"].items()):
-        print(
-            f"- {month}: {data['count']} invoices, ${data['amount']:.2f} total, 
-                ${data['due']:.2f} due"
-        )
-
-    print_separator()
-
-    # Export all invoices
-    print("Exporting all invoices to CSV...")
-    csv_all = delivery.export_invoices(
-        customer_invoices, format="csv", 
-            output_path="invoice_exports / all_invoices.csv"
-    )
-    print(f"All invoices exported to CSV: {csv_all}")
-
-    print_separator()
-
-    # Get overdue invoices
-    overdue_invoices = manager.get_overdue_invoices()
-
-    print(f"Overdue invoices ({len(overdue_invoices)}):")
-    for inv in overdue_invoices:
-        print(
-            f"- {inv.number} (
-                {inv.date.strftime(' % Y-%m-%d')}): {inv.format_amount(inv.get_total())} - {inv.status}"
-        )
-
-    print_separator()
-
-    print("Demo completed successfully!")
-=======
 
 def main():
     """Initialize the module."""
     pass
->>>>>>> 6124bda3
 
 
 if __name__ == "__main__":
