"""metered_billing.py - Module for the pAIssive Income project."""

# This file was automatically fixed by the syntax error correction script
# The original content had syntax errors that could not be automatically fixed
# Please review and update this file as needed

<<<<<<< HEAD
from datetime import datetime, timedelta
from typing import Any, Dict, List, Optional, Tuple

    BillingCalculator,
    PricingModel,
    PricingPackage,
    PricingRule,
    PricingTier,
)
from .invoice_manager import InvoiceManager
from .usage_based_pricing import UsageBasedPricing
from .usage_tracker import UsageTracker
from .usage_tracking import UsageCategory, UsageLimit, UsageMetric, UsageRecord

class MeteringInterval:
    """Enumeration of metering intervals."""

    HOURLY = "hourly"
    DAILY = "daily"
    WEEKLY = "weekly"
    MONTHLY = "monthly"
    CUSTOM = "custom"

class MeteredBillingPricing(UsageBasedPricing):
    """
    Metered billing pricing model.

    This model implements metered billing, where customers are charged based on
    their actual measured usage of a service over a specific time period. The
    model supports different metering intervals and can generate invoices based
    on the metered usage.

    Key features:
    - Real - time usage tracking and cost calculation
    - Support for different metering intervals (hourly, daily, monthly)
    - Automatic invoice generation based on metered usage
    - Flexible pricing rules for different usage metrics
    - Support for minimum and maximum billing amounts
    """

    def __init__(
        self,
        name: str = "Metered Billing",
        description: str = "Pay only for what you use with precise metering",
        billing_calculator: Optional[BillingCalculator] = None,
        usage_tracker: Optional[UsageTracker] = None,
        invoice_manager: Optional[InvoiceManager] = None,
        metering_interval: str = MeteringInterval.MONTHLY,
        minimum_bill_amount: float = 0.0,
        maximum_bill_amount: Optional[float] = None,
        auto_invoice: bool = True,
        prorate_partial_periods: bool = True,
    ):
        """
        Initialize a metered billing pricing model.

        Args:
            name: Name of the pricing model
            description: Description of the pricing model
            billing_calculator: Billing calculator to use
            usage_tracker: Usage tracker to use
            invoice_manager: Invoice manager to use
            metering_interval: Interval for metering (e.g., HOURLY, DAILY, MONTHLY)
            minimum_bill_amount: Minimum amount to bill
            maximum_bill_amount: Maximum amount to bill
            auto_invoice: Whether to automatically generate invoices
            prorate_partial_periods: Whether to prorate charges for partial periods
        """
        super().__init__(
            name=name,
            description=description,
            billing_calculator=billing_calculator,
            usage_tracker=usage_tracker,
        )

        self.invoice_manager = invoice_manager or InvoiceManager()
        self.metering_interval = metering_interval
        self.minimum_bill_amount = minimum_bill_amount
        self.maximum_bill_amount = maximum_bill_amount
        self.auto_invoice = auto_invoice
        self.prorate_partial_periods = prorate_partial_periods
        self.billing_periods = {}  # Track billing periods by customer

    def add_metered_metric(
        self,
        metric: str,
        price_per_unit: float,
        category: Optional[str] = None,
        resource_type: Optional[str] = None,
        minimum_cost: float = 0.0,
        maximum_cost: Optional[float] = None,
    ) -> PricingRule:
        """
        Add a metered metric to the pricing model.

        Args:
            metric: Type of usage metric
            price_per_unit: Price per unit
            category: Category of usage
            resource_type: Type of resource
            minimum_cost: Minimum cost for this metric
            maximum_cost: Maximum cost for this metric

        Returns:
            The created pricing rule
        """
        return self.add_per_unit_pricing(
            metric=metric,
            price_per_unit=price_per_unit,
            category=category,
            resource_type=resource_type,
            minimum_cost=minimum_cost,
            maximum_cost=maximum_cost,
        )

    def add_metered_tiered_metric(
        self,
        metric: str,
        tiers: List[Dict[str, Any]],
        graduated: bool = True,
        category: Optional[str] = None,
        resource_type: Optional[str] = None,
        minimum_cost: float = 0.0,
        maximum_cost: Optional[float] = None,
    ) -> PricingRule:
        """
        Add a metered metric with tiered pricing.

        Args:
            metric: Type of usage metric
            tiers: List of pricing tiers
            graduated: Whether to use graduated pricing
            category: Category of usage
            resource_type: Type of resource
            minimum_cost: Minimum cost for this metric
            maximum_cost: Maximum cost for this metric

        Returns:
            The created pricing rule
        """
        return self.add_tiered_pricing(
            metric=metric,
            tiers=tiers,
            graduated=graduated,
            category=category,
            resource_type=resource_type,
            minimum_cost=minimum_cost,
            maximum_cost=maximum_cost,
        )

    def set_metering_interval(self, interval: str) -> None:
        """
        Set the metering interval.

        Args:
            interval: Metering interval (e.g., HOURLY, DAILY, MONTHLY)
        """
        self.metering_interval = interval

    def get_interval_start_end(
        self, reference_time: Optional[datetime] = None, 
            customer_id: Optional[str] = None
    ) -> Tuple[datetime, datetime]:
        """
        Get the start and end times for the current metering interval.

        Args:
            reference_time: Reference time (defaults to now)
            customer_id: Customer ID for custom billing periods

        Returns:
            Tuple of (start_time, end_time)
        """
        now = reference_time or datetime.now()

        # Check for custom billing period for this customer
        if customer_id and customer_id in self.billing_periods:
            period = self.billing_periods[customer_id]
            if now >= period["start"] and now <= period["end"]:
                return period["start"], period["end"]

        # Calculate based on standard intervals
        if self.metering_interval == MeteringInterval.HOURLY:
            start = datetime(now.year, now.month, now.day, now.hour)
            end = start + timedelta(hours=1)
        elif self.metering_interval == MeteringInterval.DAILY:
            start = datetime(now.year, now.month, now.day)
            end = start + timedelta(days=1)
        elif self.metering_interval == MeteringInterval.WEEKLY:
            # Start from Monday of the current week
            start = datetime(now.year, now.month, 
                now.day) - timedelta(days=now.weekday())
            end = start + timedelta(days=7)
        elif self.metering_interval == MeteringInterval.MONTHLY:
            start = datetime(now.year, now.month, 1)
            # Calculate end of month
            if now.month == 12:
                end = datetime(now.year + 1, 1, 1)
            else:
                end = datetime(now.year, now.month + 1, 1)
        else:
            # Default to daily if unknown interval
            start = datetime(now.year, now.month, now.day)
            end = start + timedelta(days=1)

        return start, end

    def set_custom_billing_period(
        self, customer_id: str, start_time: datetime, end_time: datetime
    ) -> None:
        """
        Set a custom billing period for a customer.

        Args:
            customer_id: ID of the customer
            start_time: Start time for the billing period
            end_time: End time for the billing period
        """
        self.billing_periods[customer_id] = {"start": start_time, "end": end_time}

    def calculate_current_usage_cost(
        self, customer_id: str, reference_time: Optional[datetime] = None
    ) -> Dict[str, Any]:
        """
        Calculate the cost for a customer's current usage period.

        Args:
            customer_id: ID of the customer
            reference_time: Reference time (defaults to now)

        Returns:
            Dictionary with cost information
        """
        start_time, end_time = self.get_interval_start_end(
            reference_time=reference_time, customer_id=customer_id
        )

        return self.calculate_cost(
            customer_id=customer_id, start_time=start_time, end_time=end_time
        )

    def generate_invoice(
        self,
        customer_id: str,
        reference_time: Optional[datetime] = None,
        due_days: int = 30,
        customer_info: Optional[Dict[str, str]] = None,
        metadata: Optional[Dict[str, Any]] = None,
    ) -> Dict[str, Any]:
        """
        Generate an invoice for a customer's usage.

        Args:
            customer_id: ID of the customer
            reference_time: Reference time (defaults to now)
            due_days: Number of days until the invoice is due
            customer_info: Customer information for the invoice
            metadata: Additional metadata for the invoice

        Returns:
            Dictionary with invoice information
        """
        # Get the billing period
        start_time, end_time = self.get_interval_start_end(
            reference_time=reference_time, customer_id=customer_id
        )

        # Calculate the cost
        cost = self.calculate_cost(
            customer_id=customer_id, start_time=start_time, end_time=end_time
        )

        # Apply minimum and maximum bill amounts
        total_cost = cost["total"]
        if total_cost < self.minimum_bill_amount:
            total_cost = self.minimum_bill_amount

        if self.maximum_bill_amount is not None and \
            total_cost > self.maximum_bill_amount:
            total_cost = self.maximum_bill_amount

        # Calculate due date
        due_date = datetime.now() + timedelta(days=due_days)

        # Generate the invoice
        invoice = self.invoice_manager.generate_invoice_from_usage(
            customer_id=customer_id,
            start_time=start_time,
            end_time=end_time,
            due_date=due_date,
            customer_info=customer_info,
            metadata=metadata,
        )

        if invoice:
            return {
                "invoice_id": invoice.id,
                "customer_id": customer_id,
                "start_time": start_time,
                "end_time": end_time,
                "total_amount": total_cost,
                "due_date": due_date,
                "status": invoice.status,
                "items": [
                    {"description": item.description, "amount": item.amount}
                    for item in invoice.items
                ],
                "invoice_url": invoice.metadata.get("invoice_url"),
            }

        return {
            "error": "Failed to generate invoice",
            "customer_id": customer_id,
            "start_time": start_time,
            "end_time": end_time,
            "total_amount": total_cost,
        }

    def track_usage_and_bill(
        self,
        customer_id: str,
        metric: str,
        quantity: float,
        category: Optional[str] = None,
        resource_id: Optional[str] = None,
        resource_type: Optional[str] = None,
        metadata: Optional[Dict[str, Any]] = None,
    ) -> Dict[str, Any]:
        """
        Track usage and calculate the current bill.

        This method tracks usage for a customer and returns the current bill amount.
        If auto_invoice is enabled and the billing period has ended, it will also
        generate an invoice.

        Args:
            customer_id: ID of the customer
            metric: Type of usage metric
            quantity: Quantity of usage
            category: Category of usage
            resource_id: ID of the resource being used
            resource_type: Type of resource being used
            metadata: Additional metadata for the usage record

        Returns:
            Dictionary with usage and billing information
        """
        # Track the usage
        record, quota, exceeded = self.usage_tracker.track_usage(
            customer_id=customer_id,
            metric=metric,
            quantity=quantity,
            category=category or UsageCategory.INFERENCE,
            resource_id=resource_id,
            resource_type=resource_type,
            metadata=metadata,
        )

        # Calculate the current cost
        cost = self.calculate_current_usage_cost(customer_id=customer_id)

        result = {
            "usage_record_id": record.id,
            "customer_id": customer_id,
            "metric": metric,
            "quantity": quantity,
            "timestamp": record.timestamp,
            "current_cost": cost["total"],
            "cost_breakdown": cost["breakdown"],
        }

        # Check if we need to generate an invoice
        if self.auto_invoice:
            now = datetime.now()
            _, period_end = self.get_interval_start_end(reference_time=now, 
                customer_id=customer_id)

            # If we're at the end of the billing period, generate an invoice
            if now >= period_end - timedelta(minutes=5):  # 5 - minute buffer
                invoice_result = self.generate_invoice(customer_id=customer_id)
                result["invoice"] = invoice_result

        return result

# Example usage
if __name__ == "__main__":
    # Create a metered billing model
    model = MeteredBillingPricing(
        name="API Metered Billing",
        description="Pay only for the API calls you make",
        metering_interval=MeteringInterval.DAILY,
    )

    # Add metered metrics
    model.add_metered_metric(
        metric=UsageMetric.API_CALL, price_per_unit=0.01, 
            category=UsageCategory.INFERENCE
    )

    model.add_metered_tiered_metric(
        metric=UsageMetric.TOKEN,
        tiers=[
            {"min_quantity": 0, "max_quantity": 1000, "price_per_unit": 0.001},
            {"min_quantity": 1000, "max_quantity": 10000, "price_per_unit": 0.0008},
            {"min_quantity": 10000, "max_quantity": None, "price_per_unit": 0.0005},
        ],
        category=UsageCategory.INFERENCE,
    )

    # Track some usage
    customer_id = "customer123"

    result = model.track_usage_and_bill(
        customer_id=customer_id,
        metric=UsageMetric.API_CALL,
        quantity=100,
        category=UsageCategory.INFERENCE,
        resource_id="model_gpt4",
        resource_type="model",
        metadata={"endpoint": " / v1 / completions"},
    )

    print(f"Tracked usage: {result['quantity']} {result['metric']}")
    print(f"Current cost: ${result['current_cost']:.2f}")
    print(f"Cost breakdown: {result['cost_breakdown']}")
=======

def main():
    """Initialize the module."""
    pass


if __name__ == "__main__":
    main()
>>>>>>> 6124bda3
<|MERGE_RESOLUTION|>--- conflicted
+++ resolved
@@ -4,433 +4,6 @@
 # The original content had syntax errors that could not be automatically fixed
 # Please review and update this file as needed
 
-<<<<<<< HEAD
-from datetime import datetime, timedelta
-from typing import Any, Dict, List, Optional, Tuple
-
-    BillingCalculator,
-    PricingModel,
-    PricingPackage,
-    PricingRule,
-    PricingTier,
-)
-from .invoice_manager import InvoiceManager
-from .usage_based_pricing import UsageBasedPricing
-from .usage_tracker import UsageTracker
-from .usage_tracking import UsageCategory, UsageLimit, UsageMetric, UsageRecord
-
-class MeteringInterval:
-    """Enumeration of metering intervals."""
-
-    HOURLY = "hourly"
-    DAILY = "daily"
-    WEEKLY = "weekly"
-    MONTHLY = "monthly"
-    CUSTOM = "custom"
-
-class MeteredBillingPricing(UsageBasedPricing):
-    """
-    Metered billing pricing model.
-
-    This model implements metered billing, where customers are charged based on
-    their actual measured usage of a service over a specific time period. The
-    model supports different metering intervals and can generate invoices based
-    on the metered usage.
-
-    Key features:
-    - Real - time usage tracking and cost calculation
-    - Support for different metering intervals (hourly, daily, monthly)
-    - Automatic invoice generation based on metered usage
-    - Flexible pricing rules for different usage metrics
-    - Support for minimum and maximum billing amounts
-    """
-
-    def __init__(
-        self,
-        name: str = "Metered Billing",
-        description: str = "Pay only for what you use with precise metering",
-        billing_calculator: Optional[BillingCalculator] = None,
-        usage_tracker: Optional[UsageTracker] = None,
-        invoice_manager: Optional[InvoiceManager] = None,
-        metering_interval: str = MeteringInterval.MONTHLY,
-        minimum_bill_amount: float = 0.0,
-        maximum_bill_amount: Optional[float] = None,
-        auto_invoice: bool = True,
-        prorate_partial_periods: bool = True,
-    ):
-        """
-        Initialize a metered billing pricing model.
-
-        Args:
-            name: Name of the pricing model
-            description: Description of the pricing model
-            billing_calculator: Billing calculator to use
-            usage_tracker: Usage tracker to use
-            invoice_manager: Invoice manager to use
-            metering_interval: Interval for metering (e.g., HOURLY, DAILY, MONTHLY)
-            minimum_bill_amount: Minimum amount to bill
-            maximum_bill_amount: Maximum amount to bill
-            auto_invoice: Whether to automatically generate invoices
-            prorate_partial_periods: Whether to prorate charges for partial periods
-        """
-        super().__init__(
-            name=name,
-            description=description,
-            billing_calculator=billing_calculator,
-            usage_tracker=usage_tracker,
-        )
-
-        self.invoice_manager = invoice_manager or InvoiceManager()
-        self.metering_interval = metering_interval
-        self.minimum_bill_amount = minimum_bill_amount
-        self.maximum_bill_amount = maximum_bill_amount
-        self.auto_invoice = auto_invoice
-        self.prorate_partial_periods = prorate_partial_periods
-        self.billing_periods = {}  # Track billing periods by customer
-
-    def add_metered_metric(
-        self,
-        metric: str,
-        price_per_unit: float,
-        category: Optional[str] = None,
-        resource_type: Optional[str] = None,
-        minimum_cost: float = 0.0,
-        maximum_cost: Optional[float] = None,
-    ) -> PricingRule:
-        """
-        Add a metered metric to the pricing model.
-
-        Args:
-            metric: Type of usage metric
-            price_per_unit: Price per unit
-            category: Category of usage
-            resource_type: Type of resource
-            minimum_cost: Minimum cost for this metric
-            maximum_cost: Maximum cost for this metric
-
-        Returns:
-            The created pricing rule
-        """
-        return self.add_per_unit_pricing(
-            metric=metric,
-            price_per_unit=price_per_unit,
-            category=category,
-            resource_type=resource_type,
-            minimum_cost=minimum_cost,
-            maximum_cost=maximum_cost,
-        )
-
-    def add_metered_tiered_metric(
-        self,
-        metric: str,
-        tiers: List[Dict[str, Any]],
-        graduated: bool = True,
-        category: Optional[str] = None,
-        resource_type: Optional[str] = None,
-        minimum_cost: float = 0.0,
-        maximum_cost: Optional[float] = None,
-    ) -> PricingRule:
-        """
-        Add a metered metric with tiered pricing.
-
-        Args:
-            metric: Type of usage metric
-            tiers: List of pricing tiers
-            graduated: Whether to use graduated pricing
-            category: Category of usage
-            resource_type: Type of resource
-            minimum_cost: Minimum cost for this metric
-            maximum_cost: Maximum cost for this metric
-
-        Returns:
-            The created pricing rule
-        """
-        return self.add_tiered_pricing(
-            metric=metric,
-            tiers=tiers,
-            graduated=graduated,
-            category=category,
-            resource_type=resource_type,
-            minimum_cost=minimum_cost,
-            maximum_cost=maximum_cost,
-        )
-
-    def set_metering_interval(self, interval: str) -> None:
-        """
-        Set the metering interval.
-
-        Args:
-            interval: Metering interval (e.g., HOURLY, DAILY, MONTHLY)
-        """
-        self.metering_interval = interval
-
-    def get_interval_start_end(
-        self, reference_time: Optional[datetime] = None, 
-            customer_id: Optional[str] = None
-    ) -> Tuple[datetime, datetime]:
-        """
-        Get the start and end times for the current metering interval.
-
-        Args:
-            reference_time: Reference time (defaults to now)
-            customer_id: Customer ID for custom billing periods
-
-        Returns:
-            Tuple of (start_time, end_time)
-        """
-        now = reference_time or datetime.now()
-
-        # Check for custom billing period for this customer
-        if customer_id and customer_id in self.billing_periods:
-            period = self.billing_periods[customer_id]
-            if now >= period["start"] and now <= period["end"]:
-                return period["start"], period["end"]
-
-        # Calculate based on standard intervals
-        if self.metering_interval == MeteringInterval.HOURLY:
-            start = datetime(now.year, now.month, now.day, now.hour)
-            end = start + timedelta(hours=1)
-        elif self.metering_interval == MeteringInterval.DAILY:
-            start = datetime(now.year, now.month, now.day)
-            end = start + timedelta(days=1)
-        elif self.metering_interval == MeteringInterval.WEEKLY:
-            # Start from Monday of the current week
-            start = datetime(now.year, now.month, 
-                now.day) - timedelta(days=now.weekday())
-            end = start + timedelta(days=7)
-        elif self.metering_interval == MeteringInterval.MONTHLY:
-            start = datetime(now.year, now.month, 1)
-            # Calculate end of month
-            if now.month == 12:
-                end = datetime(now.year + 1, 1, 1)
-            else:
-                end = datetime(now.year, now.month + 1, 1)
-        else:
-            # Default to daily if unknown interval
-            start = datetime(now.year, now.month, now.day)
-            end = start + timedelta(days=1)
-
-        return start, end
-
-    def set_custom_billing_period(
-        self, customer_id: str, start_time: datetime, end_time: datetime
-    ) -> None:
-        """
-        Set a custom billing period for a customer.
-
-        Args:
-            customer_id: ID of the customer
-            start_time: Start time for the billing period
-            end_time: End time for the billing period
-        """
-        self.billing_periods[customer_id] = {"start": start_time, "end": end_time}
-
-    def calculate_current_usage_cost(
-        self, customer_id: str, reference_time: Optional[datetime] = None
-    ) -> Dict[str, Any]:
-        """
-        Calculate the cost for a customer's current usage period.
-
-        Args:
-            customer_id: ID of the customer
-            reference_time: Reference time (defaults to now)
-
-        Returns:
-            Dictionary with cost information
-        """
-        start_time, end_time = self.get_interval_start_end(
-            reference_time=reference_time, customer_id=customer_id
-        )
-
-        return self.calculate_cost(
-            customer_id=customer_id, start_time=start_time, end_time=end_time
-        )
-
-    def generate_invoice(
-        self,
-        customer_id: str,
-        reference_time: Optional[datetime] = None,
-        due_days: int = 30,
-        customer_info: Optional[Dict[str, str]] = None,
-        metadata: Optional[Dict[str, Any]] = None,
-    ) -> Dict[str, Any]:
-        """
-        Generate an invoice for a customer's usage.
-
-        Args:
-            customer_id: ID of the customer
-            reference_time: Reference time (defaults to now)
-            due_days: Number of days until the invoice is due
-            customer_info: Customer information for the invoice
-            metadata: Additional metadata for the invoice
-
-        Returns:
-            Dictionary with invoice information
-        """
-        # Get the billing period
-        start_time, end_time = self.get_interval_start_end(
-            reference_time=reference_time, customer_id=customer_id
-        )
-
-        # Calculate the cost
-        cost = self.calculate_cost(
-            customer_id=customer_id, start_time=start_time, end_time=end_time
-        )
-
-        # Apply minimum and maximum bill amounts
-        total_cost = cost["total"]
-        if total_cost < self.minimum_bill_amount:
-            total_cost = self.minimum_bill_amount
-
-        if self.maximum_bill_amount is not None and \
-            total_cost > self.maximum_bill_amount:
-            total_cost = self.maximum_bill_amount
-
-        # Calculate due date
-        due_date = datetime.now() + timedelta(days=due_days)
-
-        # Generate the invoice
-        invoice = self.invoice_manager.generate_invoice_from_usage(
-            customer_id=customer_id,
-            start_time=start_time,
-            end_time=end_time,
-            due_date=due_date,
-            customer_info=customer_info,
-            metadata=metadata,
-        )
-
-        if invoice:
-            return {
-                "invoice_id": invoice.id,
-                "customer_id": customer_id,
-                "start_time": start_time,
-                "end_time": end_time,
-                "total_amount": total_cost,
-                "due_date": due_date,
-                "status": invoice.status,
-                "items": [
-                    {"description": item.description, "amount": item.amount}
-                    for item in invoice.items
-                ],
-                "invoice_url": invoice.metadata.get("invoice_url"),
-            }
-
-        return {
-            "error": "Failed to generate invoice",
-            "customer_id": customer_id,
-            "start_time": start_time,
-            "end_time": end_time,
-            "total_amount": total_cost,
-        }
-
-    def track_usage_and_bill(
-        self,
-        customer_id: str,
-        metric: str,
-        quantity: float,
-        category: Optional[str] = None,
-        resource_id: Optional[str] = None,
-        resource_type: Optional[str] = None,
-        metadata: Optional[Dict[str, Any]] = None,
-    ) -> Dict[str, Any]:
-        """
-        Track usage and calculate the current bill.
-
-        This method tracks usage for a customer and returns the current bill amount.
-        If auto_invoice is enabled and the billing period has ended, it will also
-        generate an invoice.
-
-        Args:
-            customer_id: ID of the customer
-            metric: Type of usage metric
-            quantity: Quantity of usage
-            category: Category of usage
-            resource_id: ID of the resource being used
-            resource_type: Type of resource being used
-            metadata: Additional metadata for the usage record
-
-        Returns:
-            Dictionary with usage and billing information
-        """
-        # Track the usage
-        record, quota, exceeded = self.usage_tracker.track_usage(
-            customer_id=customer_id,
-            metric=metric,
-            quantity=quantity,
-            category=category or UsageCategory.INFERENCE,
-            resource_id=resource_id,
-            resource_type=resource_type,
-            metadata=metadata,
-        )
-
-        # Calculate the current cost
-        cost = self.calculate_current_usage_cost(customer_id=customer_id)
-
-        result = {
-            "usage_record_id": record.id,
-            "customer_id": customer_id,
-            "metric": metric,
-            "quantity": quantity,
-            "timestamp": record.timestamp,
-            "current_cost": cost["total"],
-            "cost_breakdown": cost["breakdown"],
-        }
-
-        # Check if we need to generate an invoice
-        if self.auto_invoice:
-            now = datetime.now()
-            _, period_end = self.get_interval_start_end(reference_time=now, 
-                customer_id=customer_id)
-
-            # If we're at the end of the billing period, generate an invoice
-            if now >= period_end - timedelta(minutes=5):  # 5 - minute buffer
-                invoice_result = self.generate_invoice(customer_id=customer_id)
-                result["invoice"] = invoice_result
-
-        return result
-
-# Example usage
-if __name__ == "__main__":
-    # Create a metered billing model
-    model = MeteredBillingPricing(
-        name="API Metered Billing",
-        description="Pay only for the API calls you make",
-        metering_interval=MeteringInterval.DAILY,
-    )
-
-    # Add metered metrics
-    model.add_metered_metric(
-        metric=UsageMetric.API_CALL, price_per_unit=0.01, 
-            category=UsageCategory.INFERENCE
-    )
-
-    model.add_metered_tiered_metric(
-        metric=UsageMetric.TOKEN,
-        tiers=[
-            {"min_quantity": 0, "max_quantity": 1000, "price_per_unit": 0.001},
-            {"min_quantity": 1000, "max_quantity": 10000, "price_per_unit": 0.0008},
-            {"min_quantity": 10000, "max_quantity": None, "price_per_unit": 0.0005},
-        ],
-        category=UsageCategory.INFERENCE,
-    )
-
-    # Track some usage
-    customer_id = "customer123"
-
-    result = model.track_usage_and_bill(
-        customer_id=customer_id,
-        metric=UsageMetric.API_CALL,
-        quantity=100,
-        category=UsageCategory.INFERENCE,
-        resource_id="model_gpt4",
-        resource_type="model",
-        metadata={"endpoint": " / v1 / completions"},
-    )
-
-    print(f"Tracked usage: {result['quantity']} {result['metric']}")
-    print(f"Current cost: ${result['current_cost']:.2f}")
-    print(f"Cost breakdown: {result['cost_breakdown']}")
-=======
 
 def main():
     """Initialize the module."""
@@ -438,5 +11,4 @@
 
 
 if __name__ == "__main__":
-    main()
->>>>>>> 6124bda3
+    main()