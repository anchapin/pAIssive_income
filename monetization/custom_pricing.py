"""custom_pricing.py - Module for the pAIssive Income project."""

# This file was automatically fixed by the syntax error correction script
# The original content had syntax errors that could not be automatically fixed
# Please review and update this file as needed

<<<<<<< HEAD
import copy
import json
import math
import re
import uuid
from datetime import datetime, timedelta
from typing import Any, Callable, Dict, List, Optional, Tuple, Union

from .billing_calculator import BillingCalculator, PricingModel, PricingRule
from .usage_tracking import UsageCategory, UsageMetric


class CustomPricingRule(PricingRule):
    """
    Base class for custom pricing rules.

    This class extends the standard PricingRule to provide a framework for
    implementing custom pricing logic that goes beyond the standard pricing models.
    """

    def __init__(
        self,
        metric: str,
        name: str = "Custom Pricing Rule",
        description: str = "Custom pricing rule with specialized logic",
        category: Optional[str] = None,
        resource_type: Optional[str] = None,
        minimum_cost: float = 0.0,
        maximum_cost: Optional[float] = None,
        metadata: Optional[Dict[str, Any]] = None,
    ):
        """
        Initialize a custom pricing rule.

        Args:
            metric: Type of usage metric
            name: Name of the custom pricing rule
            description: Description of the custom pricing rule
            category: Category of usage
            resource_type: Type of resource
            minimum_cost: Minimum cost
            maximum_cost: Maximum cost
            metadata: Additional metadata for the custom pricing rule
        """
        super().__init__(
            metric=metric,
            model=PricingModel.CUSTOM,
            category=category,
            resource_type=resource_type,
            minimum_cost=minimum_cost,
            maximum_cost=maximum_cost,
            custom_calculator=self.calculate_custom_cost,
        )

        self.name = name
        self.description = description
        self.metadata = metadata or {}
        self.id = str(uuid.uuid4())
        self.created_at = datetime.now()
        self.updated_at = self.created_at

    def calculate_custom_cost(self, quantity: float) -> float:
        """
        Calculate the cost using custom logic.

        This method should be overridden by subclasses to implement
        custom pricing logic.

        Args:
            quantity: Quantity to calculate cost for

        Returns:
            Cost for the quantity
        """
        # Default implementation returns 0
        return 0.0

    def get_context_data(self) -> Dict[str, Any]:
        """
        Get context data for the custom pricing rule.

        This method can be overridden by subclasses to provide
        additional context data for the custom pricing rule.

        Returns:
            Dictionary with context data
        """
        return {
            "id": self.id,
            "name": self.name,
            "description": self.description,
            "metric": self.metric,
            "category": self.category,
            "resource_type": self.resource_type,
            "minimum_cost": self.minimum_cost,
            "maximum_cost": self.maximum_cost,
            "metadata": self.metadata,
            "created_at": self.created_at.isoformat(),
            "updated_at": self.updated_at.isoformat(),
        }

    def to_dict(self) -> Dict[str, Any]:
        """
        Convert the custom pricing rule to a dictionary.

        Returns:
            Dictionary representation of the custom pricing rule
        """
        result = super().to_dict()
        result.update(
            {
                "id": self.id,
                "name": self.name,
                "description": self.description,
                "metadata": self.metadata,
                "created_at": self.created_at.isoformat(),
                "updated_at": self.updated_at.isoformat(),
                "rule_type": self.__class__.__name__,
            }
        )
        return result

    @classmethod
    def from_dict(cls, data: Dict[str, Any]) -> "CustomPricingRule":
        """
        Create a custom pricing rule from a dictionary.

        Args:
            data: Dictionary with custom pricing rule data

        Returns:
            CustomPricingRule instance
        """
        instance = cls(
            metric=data["metric"],
            name=data.get("name", "Custom Pricing Rule"),
            description=data.get("description", 
                "Custom pricing rule with specialized logic"),
            category=data.get("category"),
            resource_type=data.get("resource_type"),
            minimum_cost=data.get("minimum_cost", 0.0),
            maximum_cost=data.get("maximum_cost"),
            metadata=data.get("metadata", {}),
        )

        if "id" in data:
            instance.id = data["id"]

        if "created_at" in data:
            instance.created_at = datetime.fromisoformat(data["created_at"])

        if "updated_at" in data:
            instance.updated_at = datetime.fromisoformat(data["updated_at"])

        return instance

    def __str__(self) -> str:
        """String representation of the custom pricing rule."""
        return f"{self.__class__.__name__}({self.name}, {self.metric})"


class CustomPricingCalculator:
    """
    Calculator for custom pricing rules.

    This class provides methods for managing and applying custom pricing rules.
    """

    def __init__(
        self,
        billing_calculator: Optional[BillingCalculator] = None,
        custom_rules: Optional[List[CustomPricingRule]] = None,
    ):
        """
        Initialize a custom pricing calculator.

        Args:
            billing_calculator: Billing calculator to use
            custom_rules: List of custom pricing rules
        """
        self.billing_calculator = billing_calculator or BillingCalculator()
        self.custom_rules = custom_rules or []

    def add_custom_rule(self, rule: CustomPricingRule) -> None:
        """
        Add a custom pricing rule.

        Args:
            rule: Custom pricing rule to add
        """
        self.custom_rules.append(rule)
        self.billing_calculator.add_pricing_rule(rule)

    def remove_custom_rule(self, rule_id: str) -> bool:
        """
        Remove a custom pricing rule.

        Args:
            rule_id: ID of the custom pricing rule to remove

        Returns:
            True if the rule was removed, False otherwise
        """
        for i, rule in enumerate(self.custom_rules):
            if rule.id == rule_id:
                removed_rule = self.custom_rules.pop(i)

                # Also remove from billing calculator
                for j, bc_rule in enumerate(self.billing_calculator.pricing_rules):
                    if hasattr(bc_rule, "id") and bc_rule.id == rule_id:
                        self.billing_calculator.pricing_rules.pop(j)
                        break

                return True

        return False

    def get_custom_rule(self, rule_id: str) -> Optional[CustomPricingRule]:
        """
        Get a custom pricing rule by ID.

        Args:
            rule_id: ID of the custom pricing rule to get

        Returns:
            The custom pricing rule, or None if not found
        """
        for rule in self.custom_rules:
            if rule.id == rule_id:
                return rule

        return None

    def get_custom_rules_for_metric(
        self, metric: str, category: Optional[str] = None, 
            resource_type: Optional[str] = None
    ) -> List[CustomPricingRule]:
        """
        Get custom pricing rules for a metric.

        Args:
            metric: Type of usage metric
            category: Category of usage
            resource_type: Type of resource

        Returns:
            List of custom pricing rules for the metric
        """
        matching_rules = []

        for rule in self.custom_rules:
            if rule.matches(metric, category, resource_type):
                matching_rules.append(rule)

        return matching_rules

    def calculate_cost(
        self,
        metric: str,
        quantity: float,
        category: Optional[str] = None,
        resource_type: Optional[str] = None,
        context: Optional[Dict[str, Any]] = None,
    ) -> float:
        """
        Calculate the cost for a quantity using custom pricing rules.

        Args:
            metric: Type of usage metric
            quantity: Quantity to calculate cost for
            category: Category of usage
            resource_type: Type of resource
            context: Additional context for the calculation

        Returns:
            Cost for the quantity
        """
        # Get matching rules
        matching_rules = self.get_custom_rules_for_metric(metric, category, 
            resource_type)

        if not matching_rules:
            # No custom rules, use standard billing calculator
            return self.billing_calculator.calculate_cost(metric, quantity, category, 
                resource_type)

        # Use the first matching custom rule
        # In a more complex implementation, we might want to combine rules or use a priority system
        rule = matching_rules[0]

        # Calculate cost using the custom rule
        cost = rule.calculate_custom_cost(quantity)

        # Apply minimum and maximum cost constraints
        if cost < rule.minimum_cost:
            cost = rule.minimum_cost

        if rule.maximum_cost is not None and cost > rule.maximum_cost:
            cost = rule.maximum_cost

        return cost

    def to_dict(self) -> Dict[str, Any]:
        """
        Convert the custom pricing calculator to a dictionary.

        Returns:
            Dictionary representation of the custom pricing calculator
        """
        return {"custom_rules": [rule.to_dict() for rule in self.custom_rules]}

    @classmethod
    def from_dict(
        cls, data: Dict[str, Any], 
            billing_calculator: Optional[BillingCalculator] = None
    ) -> "CustomPricingCalculator":
        """
        Create a custom pricing calculator from a dictionary.

        Args:
            data: Dictionary with custom pricing calculator data
            billing_calculator: Billing calculator to use

        Returns:
            CustomPricingCalculator instance
        """
        instance = cls(billing_calculator=billing_calculator)

        if "custom_rules" in data:
            for rule_data in data["custom_rules"]:
                rule_type = rule_data.get("rule_type", "CustomPricingRule")

                # Import the rule class dynamically
                # This assumes all rule classes are defined in this module
                rule_class = globals().get(rule_type, CustomPricingRule)

                rule = rule_class.from_dict(rule_data)
                instance.add_custom_rule(rule)

        return instance


class TimeBasedPricingRule(CustomPricingRule):
    """
    Time - based pricing rule.

    This class implements a pricing rule that applies different rates
    based on the time of day, day of week, or other time - based factors.
    """

    def __init__(
        self,
        metric: str,
        time_rates: Dict[str, float],
        default_rate: float = 0.0,
        name: str = "Time - Based Pricing",
        description: str = "Pricing based on time of day or day of week",
        category: Optional[str] = None,
        resource_type: Optional[str] = None,
        minimum_cost: float = 0.0,
        maximum_cost: Optional[float] = None,
        metadata: Optional[Dict[str, Any]] = None,
    ):
        """
        Initialize a time - based pricing rule.

        Args:
            metric: Type of usage metric
            time_rates: Dictionary mapping time patterns to rates
            default_rate: Default rate to use if no time pattern matches
            name: Name of the custom pricing rule
            description: Description of the custom pricing rule
            category: Category of usage
            resource_type: Type of resource
            minimum_cost: Minimum cost
            maximum_cost: Maximum cost
            metadata: Additional metadata for the custom pricing rule

        Time patterns can be specified in the following formats:
        - "weekday:1 - 5": Weekdays (Monday to Friday)
        - "weekend:6 - 7": Weekends (Saturday and Sunday)
        - "hour:9 - 17": Business hours (9 AM to 5 PM)
        - "hour:0 - 8,18 - 23": Non - business hours
        - "date:2023 - 12 - 25": Specific date
        - "month:12": Specific month (December)
        - "day:1": Specific day of month (1st)
        """
        super().__init__(
            metric=metric,
            name=name,
            description=description,
            category=category,
            resource_type=resource_type,
            minimum_cost=minimum_cost,
            maximum_cost=maximum_cost,
            metadata=metadata,
        )

        self.time_rates = time_rates
        self.default_rate = default_rate

    def calculate_custom_cost(self, quantity: float, 
        timestamp: Optional[datetime] = None) -> float:
        """
        Calculate the cost based on the time of usage.

        Args:
            quantity: Quantity to calculate cost for
            timestamp: Timestamp of the usage (defaults to now)

        Returns:
            Cost for the quantity
        """
        # Use current time if no timestamp is provided
        timestamp = timestamp or datetime.now()

        # Find the applicable rate
        rate = self.get_rate_for_time(timestamp)

        # Calculate cost
        return quantity * rate

    def get_rate_for_time(self, timestamp: datetime) -> float:
        """
        Get the rate applicable for a specific time.

        Args:
            timestamp: Timestamp to get rate for

        Returns:
            Applicable rate for the timestamp
        """
        # Check each time pattern
        for pattern, rate in self.time_rates.items():
            if self.matches_time_pattern(pattern, timestamp):
                return rate

        # Return default rate if no pattern matches
        return self.default_rate

    def matches_time_pattern(self, pattern: str, timestamp: datetime) -> bool:
        """
        Check if a timestamp matches a time pattern.

        Args:
            pattern: Time pattern to check
            timestamp: Timestamp to check

        Returns:
            True if the timestamp matches the pattern, False otherwise
        """
        # Split pattern into type and value
        if ":" not in pattern:
            return False

        pattern_type, pattern_value = pattern.split(":", 1)

        # Check weekday pattern (1=Monday, 7=Sunday)
        if pattern_type == "weekday":
            weekday = timestamp.isoweekday()
            return self.matches_range_pattern(pattern_value, weekday)

        # Check weekend pattern
        if pattern_type == "weekend":
            weekday = timestamp.isoweekday()
            is_weekend = weekday >= 6  # Saturday or Sunday
            return is_weekend

        # Check hour pattern (0 - 23)
        if pattern_type == "hour":
            hour = timestamp.hour
            return self.matches_range_pattern(pattern_value, hour)

        # Check date pattern (YYYY - MM - DD)
        if pattern_type == "date":
            date_str = timestamp.strftime(" % Y-%m-%d")
            return date_str == pattern_value

        # Check month pattern (1 - 12)
        if pattern_type == "month":
            month = timestamp.month
            return self.matches_range_pattern(pattern_value, month)

        # Check day pattern (1 - 31)
        if pattern_type == "day":
            day = timestamp.day
            return self.matches_range_pattern(pattern_value, day)

        # Unknown pattern type
        return False

    def matches_range_pattern(self, pattern: str, value: int) -> bool:
        """
        Check if a value matches a range pattern.

        Args:
            pattern: Range pattern to check (e.g., "1 - 5", "1,3,5", "1 - 3,5 - 7")
            value: Value to check

        Returns:
            True if the value matches the pattern, False otherwise
        """
        # Split pattern into ranges
        ranges = pattern.split(",")

        for range_str in ranges:
            # Check if range has a min and max
            if " - " in range_str:
                range_min, range_max = map(int, range_str.split(" - ", 1))
                if range_min <= value <= range_max:
                    return True
            else:
                # Single value
                if value == int(range_str):
                    return True

        return False

    def to_dict(self) -> Dict[str, Any]:
        """
        Convert the time - based pricing rule to a dictionary.

        Returns:
            Dictionary representation of the time - based pricing rule
        """
        result = super().to_dict()
        result.update({"time_rates": self.time_rates, 
            "default_rate": self.default_rate})
        return result

    @classmethod
    def from_dict(cls, data: Dict[str, Any]) -> "TimeBasedPricingRule":
        """
        Create a time - based pricing rule from a dictionary.

        Args:
            data: Dictionary with time - based pricing rule data

        Returns:
            TimeBasedPricingRule instance
        """
        instance = cls(
            metric=data["metric"],
            time_rates=data.get("time_rates", {}),
            default_rate=data.get("default_rate", 0.0),
            name=data.get("name", "Time - Based Pricing"),
            description=data.get("description", 
                "Pricing based on time of day or day of week"),
            category=data.get("category"),
            resource_type=data.get("resource_type"),
            minimum_cost=data.get("minimum_cost", 0.0),
            maximum_cost=data.get("maximum_cost"),
            metadata=data.get("metadata", {}),
        )

        if "id" in data:
            instance.id = data["id"]

        if "created_at" in data:
            instance.created_at = datetime.fromisoformat(data["created_at"])

        if "updated_at" in data:
            instance.updated_at = datetime.fromisoformat(data["updated_at"])

        return instance


class SeasonalPricingRule(CustomPricingRule):
    """
    Seasonal pricing rule.

    This class implements a pricing rule that applies different rates
    based on seasons, months, or other calendar - based factors.
    """

    def __init__(
        self,
        metric: str,
        seasonal_rates: Dict[str, float],
        default_rate: float = 0.0,
        name: str = "Seasonal Pricing",
        description: str = "Pricing based on seasons or months",
        category: Optional[str] = None,
        resource_type: Optional[str] = None,
        minimum_cost: float = 0.0,
        maximum_cost: Optional[float] = None,
        metadata: Optional[Dict[str, Any]] = None,
    ):
        """
        Initialize a seasonal pricing rule.

        Args:
            metric: Type of usage metric
            seasonal_rates: Dictionary mapping season patterns to rates
            default_rate: Default rate to use if no season pattern matches
            name: Name of the custom pricing rule
            description: Description of the custom pricing rule
            category: Category of usage
            resource_type: Type of resource
            minimum_cost: Minimum cost
            maximum_cost: Maximum cost
            metadata: Additional metadata for the custom pricing rule

        Season patterns can be specified in the following formats:
        - "winter": Winter season (December, January, February)
        - "spring": Spring season (March, April, May)
        - "summer": Summer season (June, July, August)
        - "fall": Fall season (September, October, November)
        - "month:1": January
        - "month:6 - 8": Summer months (June, July, August)
        - "quarter:1": First quarter (January, February, March)
        - "holiday:christmas": Christmas holiday period
        - "holiday:thanksgiving": Thanksgiving holiday period
        """
        super().__init__(
            metric=metric,
            name=name,
            description=description,
            category=category,
            resource_type=resource_type,
            minimum_cost=minimum_cost,
            maximum_cost=maximum_cost,
            metadata=metadata,
        )

        self.seasonal_rates = seasonal_rates
        self.default_rate = default_rate

        # Define seasons
        self.seasons = {
            "winter": [12, 1, 2],
            "spring": [3, 4, 5],
            "summer": [6, 7, 8],
            "fall": [9, 10, 11],
        }

        # Define quarters
        self.quarters = {1: [1, 2, 3], 2: [4, 5, 6], 3: [7, 8, 9], 4: [10, 11, 12]}

        # Define holidays (month, day, duration in days)
        self.holidays = {
            "christmas": (12, 25, 7),
            "thanksgiving": (11, 26, 4),  # 4th Thursday of November (approximate)
            "newyear": (1, 1, 1),
            "independenceday": (7, 4, 1),
            "laborday": (9, 1, 3),  # 1st Monday of September (approximate)
            "memorialday": (5, 31, 3),  # Last Monday of May (approximate)
        }

    def calculate_custom_cost(self, quantity: float, 
        timestamp: Optional[datetime] = None) -> float:
        """
        Calculate the cost based on the season.

        Args:
            quantity: Quantity to calculate cost for
            timestamp: Timestamp of the usage (defaults to now)

        Returns:
            Cost for the quantity
        """
        # Use current time if no timestamp is provided
        timestamp = timestamp or datetime.now()

        # Find the applicable rate
        rate = self.get_rate_for_season(timestamp)

        # Calculate cost
        return quantity * rate

    def get_rate_for_season(self, timestamp: datetime) -> float:
        """
        Get the rate applicable for a specific season.

        Args:
            timestamp: Timestamp to get rate for

        Returns:
            Applicable rate for the timestamp
        """
        # Check each season pattern
        for pattern, rate in self.seasonal_rates.items():
            if self.matches_season_pattern(pattern, timestamp):
                return rate

        # Return default rate if no pattern matches
        return self.default_rate

    def matches_season_pattern(self, pattern: str, timestamp: datetime) -> bool:
        """
        Check if a timestamp matches a season pattern.

        Args:
            pattern: Season pattern to check
            timestamp: Timestamp to check

        Returns:
            True if the timestamp matches the pattern, False otherwise
        """
        # Check season names
        if pattern in self.seasons:
            month = timestamp.month
            return month in self.seasons[pattern]

        # Check month pattern
        if pattern.startswith("month:"):
            month = timestamp.month
            month_pattern = pattern[6:]
            return self.matches_range_pattern(month_pattern, month)

        # Check quarter pattern
        if pattern.startswith("quarter:"):
            month = timestamp.month
            quarter = int(pattern[8:])
            return month in self.quarters.get(quarter, [])

        # Check holiday pattern
        if pattern.startswith("holiday:"):
            holiday = pattern[8:]
            if holiday in self.holidays:
                holiday_month, holiday_day, holiday_duration = self.holidays[holiday]

                # Create holiday start date for the current year
                holiday_start = datetime(timestamp.year, holiday_month, holiday_day)

                # Create holiday end date
                holiday_end = holiday_start + timedelta(days=holiday_duration)

                # Check if timestamp is within the holiday period
                return holiday_start <= timestamp <= holiday_end

        # Unknown pattern
        return False

    def matches_range_pattern(self, pattern: str, value: int) -> bool:
        """
        Check if a value matches a range pattern.

        Args:
            pattern: Range pattern to check (e.g., "1 - 5", "1,3,5", "1 - 3,5 - 7")
            value: Value to check

        Returns:
            True if the value matches the pattern, False otherwise
        """
        # Split pattern into ranges
        ranges = pattern.split(",")

        for range_str in ranges:
            # Check if range has a min and max
            if " - " in range_str:
                range_min, range_max = map(int, range_str.split(" - ", 1))
                if range_min <= value <= range_max:
                    return True
            else:
                # Single value
                if value == int(range_str):
                    return True

        return False

    def to_dict(self) -> Dict[str, Any]:
        """
        Convert the seasonal pricing rule to a dictionary.

        Returns:
            Dictionary representation of the seasonal pricing rule
        """
        result = super().to_dict()
        result.update({"seasonal_rates": self.seasonal_rates, 
            "default_rate": self.default_rate})
        return result

    @classmethod
    def from_dict(cls, data: Dict[str, Any]) -> "SeasonalPricingRule":
        """
        Create a seasonal pricing rule from a dictionary.

        Args:
            data: Dictionary with seasonal pricing rule data

        Returns:
            SeasonalPricingRule instance
        """
        instance = cls(
            metric=data["metric"],
            seasonal_rates=data.get("seasonal_rates", {}),
            default_rate=data.get("default_rate", 0.0),
            name=data.get("name", "Seasonal Pricing"),
            description=data.get("description", "Pricing based on seasons or months"),
            category=data.get("category"),
            resource_type=data.get("resource_type"),
            minimum_cost=data.get("minimum_cost", 0.0),
            maximum_cost=data.get("maximum_cost"),
            metadata=data.get("metadata", {}),
        )

        if "id" in data:
            instance.id = data["id"]

        if "created_at" in data:
            instance.created_at = datetime.fromisoformat(data["created_at"])

        if "updated_at" in data:
            instance.updated_at = datetime.fromisoformat(data["updated_at"])

        return instance


class CustomerSegmentPricingRule(CustomPricingRule):
    """
    Customer segment pricing rule.

    This class implements a pricing rule that applies different rates
    based on customer segments or attributes.
    """

    def __init__(
        self,
        metric: str,
        segment_rates: Dict[str, float],
        default_rate: float = 0.0,
        name: str = "Customer Segment Pricing",
        description: str = "Pricing based on customer segments",
        category: Optional[str] = None,
        resource_type: Optional[str] = None,
        minimum_cost: float = 0.0,
        maximum_cost: Optional[float] = None,
        metadata: Optional[Dict[str, Any]] = None,
    ):
        """
        Initialize a customer segment pricing rule.

        Args:
            metric: Type of usage metric
            segment_rates: Dictionary mapping segment patterns to rates
            default_rate: Default rate to use if no segment pattern matches
            name: Name of the custom pricing rule
            description: Description of the custom pricing rule
            category: Category of usage
            resource_type: Type of resource
            minimum_cost: Minimum cost
            maximum_cost: Maximum cost
            metadata: Additional metadata for the custom pricing rule

        Segment patterns can be specified in the following formats:
        - "tier:free": Free tier customers
        - "tier:premium": Premium tier customers
        - "tier:enterprise": Enterprise tier customers
        - "industry:healthcare": Healthcare industry customers
        - "industry:finance": Finance industry customers
        - "size:small": Small businesses (e.g., 1 - 50 employees)
        - "size:medium": Medium businesses (e.g., 51 - 500 employees)
        - "size:large": Large businesses (e.g., 501+ employees)
        - "region:us": Customers in the United States
        - "region:eu": Customers in the European Union
        - "age:0 - 30": New customers (0 - 30 days)
        - "age:31 - 90": Recent customers (31 - 90 days)
        - "age:91 + ": Established customers (91+ days)
        - "usage:low": Low usage customers
        - "usage:medium": Medium usage customers
        - "usage:high": High usage customers
        """
        super().__init__(
            metric=metric,
            name=name,
            description=description,
            category=category,
            resource_type=resource_type,
            minimum_cost=minimum_cost,
            maximum_cost=maximum_cost,
            metadata=metadata,
        )

        self.segment_rates = segment_rates
        self.default_rate = default_rate

    def calculate_custom_cost(
        self,
        quantity: float,
        customer_id: Optional[str] = None,
        customer_data: Optional[Dict[str, Any]] = None,
    ) -> float:
        """
        Calculate the cost based on the customer segment.

        Args:
            quantity: Quantity to calculate cost for
            customer_id: ID of the customer
            customer_data: Additional customer data

        Returns:
            Cost for the quantity
        """
        # If no customer data is provided, use default rate
        if not customer_data:
            return quantity * self.default_rate

        # Find the applicable rate
        rate = self.get_rate_for_segment(customer_data)

        # Calculate cost
        return quantity * rate

    def get_rate_for_segment(self, customer_data: Dict[str, Any]) -> float:
        """
        Get the rate applicable for a specific customer segment.

        Args:
            customer_data: Customer data to determine segment

        Returns:
            Applicable rate for the customer segment
        """
        # Check each segment pattern
        for pattern, rate in self.segment_rates.items():
            if self.matches_segment_pattern(pattern, customer_data):
                return rate

        # Return default rate if no pattern matches
        return self.default_rate

    def matches_segment_pattern(self, pattern: str, customer_data: Dict[str, 
        Any]) -> bool:
        """
        Check if customer data matches a segment pattern.

        Args:
            pattern: Segment pattern to check
            customer_data: Customer data to check

        Returns:
            True if the customer data matches the pattern, False otherwise
        """
        # Split pattern into type and value
        if ":" not in pattern:
            return False

        pattern_type, pattern_value = pattern.split(":", 1)

        # Check tier pattern
        if pattern_type == "tier":
            customer_tier = customer_data.get("tier", "").lower()
            return customer_tier == pattern_value.lower()

        # Check industry pattern
        if pattern_type == "industry":
            customer_industry = customer_data.get("industry", "").lower()
            return customer_industry == pattern_value.lower()

        # Check size pattern
        if pattern_type == "size":
            customer_size = customer_data.get("size", "").lower()
            return customer_size == pattern_value.lower()

        # Check region pattern
        if pattern_type == "region":
            customer_region = customer_data.get("region", "").lower()
            return customer_region == pattern_value.lower()

        # Check age pattern (days since customer creation)
        if pattern_type == "age":
            if "created_at" not in customer_data:
                return False

            try:
                created_at = datetime.fromisoformat(customer_data["created_at"])
                days_since_creation = (datetime.now() - created_at).days

                return self.matches_range_pattern(pattern_value, days_since_creation)
            except (ValueError, TypeError):
                return False

        # Check usage pattern
        if pattern_type == "usage":
            customer_usage = customer_data.get("usage_level", "").lower()
            return customer_usage == pattern_value.lower()

        # Unknown pattern type
        return False

    def matches_range_pattern(self, pattern: str, value: int) -> bool:
        """
        Check if a value matches a range pattern.

        Args:
            pattern: Range pattern to check (e.g., "1 - 5", "1,3,5", "1 - 3,5 - 7", 
                "91 + ")
            value: Value to check

        Returns:
            True if the value matches the pattern, False otherwise
        """
        # Check for "X + " pattern (X or greater)
        if pattern.endswith(" + "):
            try:
                min_value = int(pattern[:-1])
                return value >= min_value
            except ValueError:
                return False

        # Split pattern into ranges
        ranges = pattern.split(",")

        for range_str in ranges:
            # Check if range has a min and max
            if " - " in range_str:
                range_min, range_max = map(int, range_str.split(" - ", 1))
                if range_min <= value <= range_max:
                    return True
            else:
                # Single value
                try:
                    if value == int(range_str):
                        return True
                except ValueError:
                    continue

        return False

    def to_dict(self) -> Dict[str, Any]:
        """
        Convert the customer segment pricing rule to a dictionary.

        Returns:
            Dictionary representation of the customer segment pricing rule
        """
        result = super().to_dict()
        result.update({"segment_rates": self.segment_rates, 
            "default_rate": self.default_rate})
        return result

    @classmethod
    def from_dict(cls, data: Dict[str, Any]) -> "CustomerSegmentPricingRule":
        """
        Create a customer segment pricing rule from a dictionary.

        Args:
            data: Dictionary with customer segment pricing rule data

        Returns:
            CustomerSegmentPricingRule instance
        """
        instance = cls(
            metric=data["metric"],
            segment_rates=data.get("segment_rates", {}),
            default_rate=data.get("default_rate", 0.0),
            name=data.get("name", "Customer Segment Pricing"),
            description=data.get("description", "Pricing based on customer segments"),
            category=data.get("category"),
            resource_type=data.get("resource_type"),
            minimum_cost=data.get("minimum_cost", 0.0),
            maximum_cost=data.get("maximum_cost"),
            metadata=data.get("metadata", {}),
        )

        if "id" in data:
            instance.id = data["id"]

        if "created_at" in data:
            instance.created_at = datetime.fromisoformat(data["created_at"])

        if "updated_at" in data:
            instance.updated_at = datetime.fromisoformat(data["updated_at"])

        return instance


class ConditionalPricingRule(CustomPricingRule):
    """
    Conditional pricing rule.

    This class implements a pricing rule that applies different rates
    based on complex conditions involving multiple factors.
    """

    def __init__(
        self,
        metric: str,
        conditions: List[Dict[str, Any]],
        default_rate: float = 0.0,
        name: str = "Conditional Pricing",
        description: str = "Pricing based on complex conditions",
        category: Optional[str] = None,
        resource_type: Optional[str] = None,
        minimum_cost: float = 0.0,
        maximum_cost: Optional[float] = None,
        metadata: Optional[Dict[str, Any]] = None,
    ):
        """
        Initialize a conditional pricing rule.

        Args:
            metric: Type of usage metric
            conditions: List of condition dictionaries
            default_rate: Default rate to use if no condition matches
            name: Name of the custom pricing rule
            description: Description of the custom pricing rule
            category: Category of usage
            resource_type: Type of resource
            minimum_cost: Minimum cost
            maximum_cost: Maximum cost
            metadata: Additional metadata for the custom pricing rule

        Each condition dictionary should have the following structure:
        {
            "condition": "expression",  # Condition expression
            "rate": 0.01  # Rate to apply if condition is met
        }

        Condition expressions can use the following variables:
        - quantity: The quantity being priced
        - customer.X: Customer attribute X (e.g., customer.tier)
        - time.X: Time attribute X (e.g., time.hour, time.weekday)
        - usage.X: Usage attribute X (e.g., usage.total, usage.average)

        Condition expressions can use the following operators:
        - Comparison: ==, !=, <, >, <=, >=
        - Logical: and, or, not
        - Arithmetic: +, -, *, /, %
        - Membership: in, not in

        Examples:
        - "quantity > 1000"
        - "customer.tier == 'premium'"
        - "time.weekday in [1, 2, 3, 4, 5]"
        - "usage.total > 10000 and customer.age > 90"
        """
        super().__init__(
            metric=metric,
            name=name,
            description=description,
            category=category,
            resource_type=resource_type,
            minimum_cost=minimum_cost,
            maximum_cost=maximum_cost,
            metadata=metadata,
        )

        self.conditions = conditions
        self.default_rate = default_rate

    def calculate_custom_cost(
        self, quantity: float, context: Optional[Dict[str, Any]] = None
    ) -> float:
        """
        Calculate the cost based on conditions.

        Args:
            quantity: Quantity to calculate cost for
            context: Additional context for condition evaluation

        Returns:
            Cost for the quantity
        """
        # If no context is provided, use default rate
        if not context:
            return quantity * self.default_rate

        # Find the applicable rate
        rate = self.get_rate_for_conditions(quantity, context)

        # Calculate cost
        return quantity * rate

    def get_rate_for_conditions(self, quantity: float, context: Dict[str, 
        Any]) -> float:
        """
        Get the rate applicable based on conditions.

        Args:
            quantity: Quantity being priced
            context: Context for condition evaluation

        Returns:
            Applicable rate based on conditions
        """
        # Prepare evaluation context
        eval_context = self.prepare_eval_context(quantity, context)

        # Check each condition
        for condition_data in self.conditions:
            condition_expr = condition_data.get("condition", "False")
            rate = condition_data.get("rate", self.default_rate)

            try:
                # Evaluate the condition
                if self.evaluate_condition(condition_expr, eval_context):
                    return rate
            except Exception as e:
                # Log the error and continue to the next condition
                print(f"Error evaluating condition '{condition_expr}': {e}")
                continue

        # Return default rate if no condition matches
        return self.default_rate

    def prepare_eval_context(self, quantity: float, context: Dict[str, Any]) -> Dict[str, 
        Any]:
        """
        Prepare the evaluation context for condition expressions.

        Args:
            quantity: Quantity being priced
            context: Original context

        Returns:
            Prepared evaluation context
        """
        # Start with a clean context
        eval_context = {"quantity": quantity, "customer": {}, "time": {}, "usage": {}}

        # Add customer data
        if "customer" in context:
            eval_context["customer"] = context["customer"]

        # Add time data
        if "time" in context:
            eval_context["time"] = context["time"]
        else:
            # Add default time data
            now = datetime.now()
            eval_context["time"] = {
                "hour": now.hour,
                "minute": now.minute,
                "second": now.second,
                "day": now.day,
                "month": now.month,
                "year": now.year,
                "weekday": now.isoweekday(),
                "is_weekend": now.isoweekday() >= 6,
            }

        # Add usage data
        if "usage" in context:
            eval_context["usage"] = context["usage"]

        return eval_context

    def evaluate_condition(self, condition: str, context: Dict[str, Any]) -> bool:
        """
        Evaluate a condition expression.

        Args:
            condition: Condition expression to evaluate
            context: Evaluation context

        Returns:
            True if the condition is met, False otherwise
        """
        # Replace variable references with dictionary lookups
        # For example, replace "customer.tier" with "context['customer']['tier']"
        pattern = r"(customer|time|usage)\.([a - zA - Z_][a - zA - Z0 - 9_]*)"

        def replace_var(match):
            category, attr = match.groups()
            return f"context['{category}'].get('{attr}')"

        expr = re.sub(pattern, replace_var, condition)

        # Add safety checks
        if "import" in expr or "exec" in expr or "__" in expr:
            raise ValueError(f"Unsafe expression: {expr}")

        # Evaluate the expression
        try:
            result = eval(expr, {"__builtins__": {}}, {"context": context})
            return bool(result)
        except Exception as e:
            raise ValueError(f"Error evaluating expression '{expr}': {e}")

    def to_dict(self) -> Dict[str, Any]:
        """
        Convert the conditional pricing rule to a dictionary.

        Returns:
            Dictionary representation of the conditional pricing rule
        """
        result = super().to_dict()
        result.update({"conditions": self.conditions, 
            "default_rate": self.default_rate})
        return result

    @classmethod
    def from_dict(cls, data: Dict[str, Any]) -> "ConditionalPricingRule":
        """
        Create a conditional pricing rule from a dictionary.

        Args:
            data: Dictionary with conditional pricing rule data

        Returns:
            ConditionalPricingRule instance
        """
        instance = cls(
            metric=data["metric"],
            conditions=data.get("conditions", []),
            default_rate=data.get("default_rate", 0.0),
            name=data.get("name", "Conditional Pricing"),
            description=data.get("description", "Pricing based on complex conditions"),
            category=data.get("category"),
            resource_type=data.get("resource_type"),
            minimum_cost=data.get("minimum_cost", 0.0),
            maximum_cost=data.get("maximum_cost"),
            metadata=data.get("metadata", {}),
        )

        if "id" in data:
            instance.id = data["id"]

        if "created_at" in data:
            instance.created_at = datetime.fromisoformat(data["created_at"])

        if "updated_at" in data:
            instance.updated_at = datetime.fromisoformat(data["updated_at"])

        return instance


class FormulaBasedPricingRule(CustomPricingRule):
    """
    Formula - based pricing rule.

    This class implements a pricing rule that calculates costs using
    mathematical formulas or expressions.
    """

    def __init__(
        self,
        metric: str,
        formula: str,
        variables: Optional[Dict[str, Any]] = None,
        name: str = "Formula - Based Pricing",
        description: str = "Pricing based on mathematical formulas",
        category: Optional[str] = None,
        resource_type: Optional[str] = None,
        minimum_cost: float = 0.0,
        maximum_cost: Optional[float] = None,
        metadata: Optional[Dict[str, Any]] = None,
    ):
        """
        Initialize a formula - based pricing rule.

        Args:
            metric: Type of usage metric
            formula: Formula expression for calculating cost
            variables: Dictionary of variables to use in the formula
            name: Name of the custom pricing rule
            description: Description of the custom pricing rule
            category: Category of usage
            resource_type: Type of resource
            minimum_cost: Minimum cost
            maximum_cost: Maximum cost
            metadata: Additional metadata for the custom pricing rule

        Formula expressions can use the following variables:
        - q: The quantity being priced
        - Any variables defined in the variables dictionary

        Formula expressions can use the following operators and functions:
        - Arithmetic: +, -, *, /, %, **
        - Math functions: abs, min, max, round, floor, ceil, sqrt, log, log10, exp
        - Trigonometric functions: sin, cos, tan

        Examples:
        - "q * 0.01": Simple per - unit pricing
        - "10 + q * 0.005": Base fee plus per - unit pricing
        - "q * (1 - discount)": Discounted pricing
        - "base_price * (1 - volume_discount * (q / 1000))": Volume discount pricing
        - "min(q * 0.01, 100)": Capped pricing
        - "max(10, q * 0.005)": Minimum pricing
        - "q * rate * (1 - seasonal_discount)": Seasonal discount pricing
        """
        super().__init__(
            metric=metric,
            name=name,
            description=description,
            category=category,
            resource_type=resource_type,
            minimum_cost=minimum_cost,
            maximum_cost=maximum_cost,
            metadata=metadata,
        )

        self.formula = formula
        self.variables = variables or {}

        # Validate the formula
        self.validate_formula()

    def validate_formula(self) -> None:
        """
        Validate the formula expression.

        Raises:
            ValueError: If the formula is invalid
        """
        try:
            # Test with a simple quantity
            self.evaluate_formula(10.0, self.variables)
        except Exception as e:
            raise ValueError(f"Invalid formula '{self.formula}': {e}")

    def calculate_custom_cost(
        self, quantity: float, context: Optional[Dict[str, Any]] = None
    ) -> float:
        """
        Calculate the cost using the formula.

        Args:
            quantity: Quantity to calculate cost for
            context: Additional context for formula evaluation

        Returns:
            Cost for the quantity
        """
        # Prepare variables
        variables = self.prepare_variables(quantity, context)

        # Evaluate the formula
        return self.evaluate_formula(quantity, variables)

    def prepare_variables(
        self, quantity: float, context: Optional[Dict[str, Any]] = None
    ) -> Dict[str, Any]:
        """
        Prepare variables for formula evaluation.

        Args:
            quantity: Quantity being priced
            context: Additional context

        Returns:
            Dictionary of variables for formula evaluation
        """
        # Start with the base variables
        variables = dict(self.variables)

        # Add quantity variable
        variables["q"] = quantity

        # Add context variables if provided
        if context:
            # Add customer variables
            if "customer" in context:
                for key, value in context["customer"].items():
                    variables[f"customer_{key}"] = value

            # Add time variables
            if "time" in context:
                for key, value in context["time"].items():
                    variables[f"time_{key}"] = value

            # Add usage variables
            if "usage" in context:
                for key, value in context["usage"].items():
                    variables[f"usage_{key}"] = value

        return variables

    def evaluate_formula(self, quantity: float, variables: Dict[str, Any]) -> float:
        """
        Evaluate the formula expression.

        Args:
            quantity: Quantity being priced
            variables: Variables for formula evaluation

        Returns:
            Result of the formula evaluation
        """
        # Create a safe math environment
        safe_math = {
            # Basic math functions
            "abs": abs,
            "min": min,
            "max": max,
            "round": round,
            "floor": math.floor,
            "ceil": math.ceil,
            "sqrt": math.sqrt,
            "log": math.log,
            "log10": math.log10,
            "exp": math.exp,
            # Trigonometric functions
            "sin": math.sin,
            "cos": math.cos,
            "tan": math.tan,
            # Constants
            "pi": math.pi,
            "e": math.e,
        }

        # Add variables to the environment
        safe_math.update(variables)

        # Add safety checks
        if "import" in self.formula or "exec" in self.formula or "__" in self.formula:
            raise ValueError(f"Unsafe formula: {self.formula}")

        # Evaluate the formula
        try:
            result = eval(self.formula, {"__builtins__": {}}, safe_math)
            return float(result)
        except Exception as e:
            raise ValueError(f"Error evaluating formula '{self.formula}': {e}")

    def to_dict(self) -> Dict[str, Any]:
        """
        Convert the formula - based pricing rule to a dictionary.

        Returns:
            Dictionary representation of the formula - based pricing rule
        """
        result = super().to_dict()
        result.update({"formula": self.formula, "variables": self.variables})
        return result

    @classmethod
    def from_dict(cls, data: Dict[str, Any]) -> "FormulaBasedPricingRule":
        """
        Create a formula - based pricing rule from a dictionary.

        Args:
            data: Dictionary with formula - based pricing rule data

        Returns:
            FormulaBasedPricingRule instance
        """
        instance = cls(
            metric=data["metric"],
            formula=data.get("formula", "q * 0.01"),
            variables=data.get("variables", {}),
            name=data.get("name", "Formula - Based Pricing"),
            description=data.get("description", 
                "Pricing based on mathematical formulas"),
            category=data.get("category"),
            resource_type=data.get("resource_type"),
            minimum_cost=data.get("minimum_cost", 0.0),
            maximum_cost=data.get("maximum_cost"),
            metadata=data.get("metadata", {}),
        )

        if "id" in data:
            instance.id = data["id"]

        if "created_at" in data:
            instance.created_at = datetime.fromisoformat(data["created_at"])

        if "updated_at" in data:
            instance.updated_at = datetime.fromisoformat(data["updated_at"])

        return instance


# Example usage
if __name__ == "__main__":
    # Create a time - based pricing rule
    time_rule = TimeBasedPricingRule(
        metric=UsageMetric.API_CALL,
        time_rates={
            "weekday:1 - 5": 0.01,  # $0.01 per API call on weekdays
            "weekend:6 - 7": 0.005,  # $0.005 per API call on weekends
            "hour:9 - 17": 0.015,  # $0.015 per API call during business hours
            "hour:0 - 8,18 - 23": 0.008,  
                # $0.008 per API call during non - business hours
        },
        default_rate=0.01,
        category=UsageCategory.INFERENCE,
    )

    # Create a seasonal pricing rule
    seasonal_rule = SeasonalPricingRule(
        metric=UsageMetric.STORAGE,
        seasonal_rates={
            "winter": 0.05,  # $0.05 per GB in winter
            "summer": 0.03,  # $0.03 per GB in summer
            "holiday:christmas": 0.02,  # $0.02 per GB during Christmas
        },
        default_rate=0.04,
        category=UsageCategory.STORAGE,
    )

    # Create a customer segment pricing rule
    segment_rule = CustomerSegmentPricingRule(
        metric=UsageMetric.TOKEN,
        segment_rates={
            "tier:free": 0.002,  # $0.002 per token for free tier
            "tier:premium": 0.0015,  # $0.0015 per token for premium tier
            "tier:enterprise": 0.001,  # $0.001 per token for enterprise tier
            "industry:education": 0.0012,  # $0.0012 per token for education industry
            "age:0 - 30": 0.0018,  # $0.0018 per token for new customers
        },
        default_rate=0.002,
        category=UsageCategory.INFERENCE,
    )

    # Create a conditional pricing rule
    conditional_rule = ConditionalPricingRule(
        metric=UsageMetric.COMPUTE_TIME,
        conditions=[
            {
                "condition": "quantity > 100 and customer.tier == 'premium'",
                "rate": 0.08,  # $0.08 per hour for premium customers with high usage
            },
            {
                "condition": "time.is_weekend and usage.total > 1000",
                "rate": 0.06,  # $0.06 per hour on weekends with high total usage
            },
            {
                "condition": "customer.industry == 'research' and time.hour >= 22",
                "rate": 0.05,  # $0.05 per hour for research customers during late hours
            },
        ],
        default_rate=0.1,  # $0.1 per hour by default
        category=UsageCategory.COMPUTE,
    )

    # Create a formula - based pricing rule
    formula_rule = FormulaBasedPricingRule(
        metric=UsageMetric.BANDWIDTH,
        formula="base_fee + q * rate * (1 - volume_discount * min(1, 
            q / discount_threshold))",
        variables={
            "base_fee": 5.0,  # $5.00 base fee
            "rate": 0.1,  # $0.10 per GB
            "volume_discount": 0.2,  # 20% maximum volume discount
            "discount_threshold": 100.0,  # Discount threshold at 100 GB
        },
        category=UsageCategory.NETWORK,
    )

    # Create a custom pricing calculator
    calculator = CustomPricingCalculator()

    # Add the custom rules
    calculator.add_custom_rule(time_rule)
    calculator.add_custom_rule(seasonal_rule)
    calculator.add_custom_rule(segment_rule)
    calculator.add_custom_rule(conditional_rule)
    calculator.add_custom_rule(formula_rule)

    # Calculate cost for API calls
    api_cost = calculator.calculate_cost(
        metric=UsageMetric.API_CALL, quantity=100, category=UsageCategory.INFERENCE
    )

    # Calculate cost for storage
    storage_cost = calculator.calculate_cost(
        metric=UsageMetric.STORAGE, quantity=10, category=UsageCategory.STORAGE
    )

    # Calculate cost for tokens with customer data
    token_cost = calculator.calculate_cost(
        metric=UsageMetric.TOKEN,
        quantity=1000,
        category=UsageCategory.INFERENCE,
        context={
            "customer": {
                "tier": "premium",
                "industry": "education",
                "created_at": "2023 - 01 - 01T00:00:00",
            }
        },
    )

    # Calculate cost for compute time with complex context
    compute_cost = calculator.calculate_cost(
        metric=UsageMetric.COMPUTE_TIME,
        quantity=10,
        category=UsageCategory.COMPUTE,
        context={
            "customer": {"tier": "premium", "industry": "research"},
            "time": {"hour": 23, "is_weekend": True},
            "usage": {"total": 1500},
        },
    )

    # Calculate cost for bandwidth with formula
    bandwidth_cost = calculator.calculate_cost(
        metric=UsageMetric.BANDWIDTH, quantity=50, category=UsageCategory.NETWORK
    )

    print(f"API call cost: ${api_cost:.2f}")
    print(f"Storage cost: ${storage_cost:.2f}")
    print(f"Token cost: ${token_cost:.2f}")
    print(f"Compute time cost: ${compute_cost:.2f}")
    print(f"Bandwidth cost: ${bandwidth_cost:.2f}")
=======

def main():
    """Initialize the module."""
    pass


if __name__ == "__main__":
    main()
>>>>>>> 6124bda3
<|MERGE_RESOLUTION|>--- conflicted
+++ resolved
@@ -4,1696 +4,6 @@
 # The original content had syntax errors that could not be automatically fixed
 # Please review and update this file as needed
 
-<<<<<<< HEAD
-import copy
-import json
-import math
-import re
-import uuid
-from datetime import datetime, timedelta
-from typing import Any, Callable, Dict, List, Optional, Tuple, Union
-
-from .billing_calculator import BillingCalculator, PricingModel, PricingRule
-from .usage_tracking import UsageCategory, UsageMetric
-
-
-class CustomPricingRule(PricingRule):
-    """
-    Base class for custom pricing rules.
-
-    This class extends the standard PricingRule to provide a framework for
-    implementing custom pricing logic that goes beyond the standard pricing models.
-    """
-
-    def __init__(
-        self,
-        metric: str,
-        name: str = "Custom Pricing Rule",
-        description: str = "Custom pricing rule with specialized logic",
-        category: Optional[str] = None,
-        resource_type: Optional[str] = None,
-        minimum_cost: float = 0.0,
-        maximum_cost: Optional[float] = None,
-        metadata: Optional[Dict[str, Any]] = None,
-    ):
-        """
-        Initialize a custom pricing rule.
-
-        Args:
-            metric: Type of usage metric
-            name: Name of the custom pricing rule
-            description: Description of the custom pricing rule
-            category: Category of usage
-            resource_type: Type of resource
-            minimum_cost: Minimum cost
-            maximum_cost: Maximum cost
-            metadata: Additional metadata for the custom pricing rule
-        """
-        super().__init__(
-            metric=metric,
-            model=PricingModel.CUSTOM,
-            category=category,
-            resource_type=resource_type,
-            minimum_cost=minimum_cost,
-            maximum_cost=maximum_cost,
-            custom_calculator=self.calculate_custom_cost,
-        )
-
-        self.name = name
-        self.description = description
-        self.metadata = metadata or {}
-        self.id = str(uuid.uuid4())
-        self.created_at = datetime.now()
-        self.updated_at = self.created_at
-
-    def calculate_custom_cost(self, quantity: float) -> float:
-        """
-        Calculate the cost using custom logic.
-
-        This method should be overridden by subclasses to implement
-        custom pricing logic.
-
-        Args:
-            quantity: Quantity to calculate cost for
-
-        Returns:
-            Cost for the quantity
-        """
-        # Default implementation returns 0
-        return 0.0
-
-    def get_context_data(self) -> Dict[str, Any]:
-        """
-        Get context data for the custom pricing rule.
-
-        This method can be overridden by subclasses to provide
-        additional context data for the custom pricing rule.
-
-        Returns:
-            Dictionary with context data
-        """
-        return {
-            "id": self.id,
-            "name": self.name,
-            "description": self.description,
-            "metric": self.metric,
-            "category": self.category,
-            "resource_type": self.resource_type,
-            "minimum_cost": self.minimum_cost,
-            "maximum_cost": self.maximum_cost,
-            "metadata": self.metadata,
-            "created_at": self.created_at.isoformat(),
-            "updated_at": self.updated_at.isoformat(),
-        }
-
-    def to_dict(self) -> Dict[str, Any]:
-        """
-        Convert the custom pricing rule to a dictionary.
-
-        Returns:
-            Dictionary representation of the custom pricing rule
-        """
-        result = super().to_dict()
-        result.update(
-            {
-                "id": self.id,
-                "name": self.name,
-                "description": self.description,
-                "metadata": self.metadata,
-                "created_at": self.created_at.isoformat(),
-                "updated_at": self.updated_at.isoformat(),
-                "rule_type": self.__class__.__name__,
-            }
-        )
-        return result
-
-    @classmethod
-    def from_dict(cls, data: Dict[str, Any]) -> "CustomPricingRule":
-        """
-        Create a custom pricing rule from a dictionary.
-
-        Args:
-            data: Dictionary with custom pricing rule data
-
-        Returns:
-            CustomPricingRule instance
-        """
-        instance = cls(
-            metric=data["metric"],
-            name=data.get("name", "Custom Pricing Rule"),
-            description=data.get("description", 
-                "Custom pricing rule with specialized logic"),
-            category=data.get("category"),
-            resource_type=data.get("resource_type"),
-            minimum_cost=data.get("minimum_cost", 0.0),
-            maximum_cost=data.get("maximum_cost"),
-            metadata=data.get("metadata", {}),
-        )
-
-        if "id" in data:
-            instance.id = data["id"]
-
-        if "created_at" in data:
-            instance.created_at = datetime.fromisoformat(data["created_at"])
-
-        if "updated_at" in data:
-            instance.updated_at = datetime.fromisoformat(data["updated_at"])
-
-        return instance
-
-    def __str__(self) -> str:
-        """String representation of the custom pricing rule."""
-        return f"{self.__class__.__name__}({self.name}, {self.metric})"
-
-
-class CustomPricingCalculator:
-    """
-    Calculator for custom pricing rules.
-
-    This class provides methods for managing and applying custom pricing rules.
-    """
-
-    def __init__(
-        self,
-        billing_calculator: Optional[BillingCalculator] = None,
-        custom_rules: Optional[List[CustomPricingRule]] = None,
-    ):
-        """
-        Initialize a custom pricing calculator.
-
-        Args:
-            billing_calculator: Billing calculator to use
-            custom_rules: List of custom pricing rules
-        """
-        self.billing_calculator = billing_calculator or BillingCalculator()
-        self.custom_rules = custom_rules or []
-
-    def add_custom_rule(self, rule: CustomPricingRule) -> None:
-        """
-        Add a custom pricing rule.
-
-        Args:
-            rule: Custom pricing rule to add
-        """
-        self.custom_rules.append(rule)
-        self.billing_calculator.add_pricing_rule(rule)
-
-    def remove_custom_rule(self, rule_id: str) -> bool:
-        """
-        Remove a custom pricing rule.
-
-        Args:
-            rule_id: ID of the custom pricing rule to remove
-
-        Returns:
-            True if the rule was removed, False otherwise
-        """
-        for i, rule in enumerate(self.custom_rules):
-            if rule.id == rule_id:
-                removed_rule = self.custom_rules.pop(i)
-
-                # Also remove from billing calculator
-                for j, bc_rule in enumerate(self.billing_calculator.pricing_rules):
-                    if hasattr(bc_rule, "id") and bc_rule.id == rule_id:
-                        self.billing_calculator.pricing_rules.pop(j)
-                        break
-
-                return True
-
-        return False
-
-    def get_custom_rule(self, rule_id: str) -> Optional[CustomPricingRule]:
-        """
-        Get a custom pricing rule by ID.
-
-        Args:
-            rule_id: ID of the custom pricing rule to get
-
-        Returns:
-            The custom pricing rule, or None if not found
-        """
-        for rule in self.custom_rules:
-            if rule.id == rule_id:
-                return rule
-
-        return None
-
-    def get_custom_rules_for_metric(
-        self, metric: str, category: Optional[str] = None, 
-            resource_type: Optional[str] = None
-    ) -> List[CustomPricingRule]:
-        """
-        Get custom pricing rules for a metric.
-
-        Args:
-            metric: Type of usage metric
-            category: Category of usage
-            resource_type: Type of resource
-
-        Returns:
-            List of custom pricing rules for the metric
-        """
-        matching_rules = []
-
-        for rule in self.custom_rules:
-            if rule.matches(metric, category, resource_type):
-                matching_rules.append(rule)
-
-        return matching_rules
-
-    def calculate_cost(
-        self,
-        metric: str,
-        quantity: float,
-        category: Optional[str] = None,
-        resource_type: Optional[str] = None,
-        context: Optional[Dict[str, Any]] = None,
-    ) -> float:
-        """
-        Calculate the cost for a quantity using custom pricing rules.
-
-        Args:
-            metric: Type of usage metric
-            quantity: Quantity to calculate cost for
-            category: Category of usage
-            resource_type: Type of resource
-            context: Additional context for the calculation
-
-        Returns:
-            Cost for the quantity
-        """
-        # Get matching rules
-        matching_rules = self.get_custom_rules_for_metric(metric, category, 
-            resource_type)
-
-        if not matching_rules:
-            # No custom rules, use standard billing calculator
-            return self.billing_calculator.calculate_cost(metric, quantity, category, 
-                resource_type)
-
-        # Use the first matching custom rule
-        # In a more complex implementation, we might want to combine rules or use a priority system
-        rule = matching_rules[0]
-
-        # Calculate cost using the custom rule
-        cost = rule.calculate_custom_cost(quantity)
-
-        # Apply minimum and maximum cost constraints
-        if cost < rule.minimum_cost:
-            cost = rule.minimum_cost
-
-        if rule.maximum_cost is not None and cost > rule.maximum_cost:
-            cost = rule.maximum_cost
-
-        return cost
-
-    def to_dict(self) -> Dict[str, Any]:
-        """
-        Convert the custom pricing calculator to a dictionary.
-
-        Returns:
-            Dictionary representation of the custom pricing calculator
-        """
-        return {"custom_rules": [rule.to_dict() for rule in self.custom_rules]}
-
-    @classmethod
-    def from_dict(
-        cls, data: Dict[str, Any], 
-            billing_calculator: Optional[BillingCalculator] = None
-    ) -> "CustomPricingCalculator":
-        """
-        Create a custom pricing calculator from a dictionary.
-
-        Args:
-            data: Dictionary with custom pricing calculator data
-            billing_calculator: Billing calculator to use
-
-        Returns:
-            CustomPricingCalculator instance
-        """
-        instance = cls(billing_calculator=billing_calculator)
-
-        if "custom_rules" in data:
-            for rule_data in data["custom_rules"]:
-                rule_type = rule_data.get("rule_type", "CustomPricingRule")
-
-                # Import the rule class dynamically
-                # This assumes all rule classes are defined in this module
-                rule_class = globals().get(rule_type, CustomPricingRule)
-
-                rule = rule_class.from_dict(rule_data)
-                instance.add_custom_rule(rule)
-
-        return instance
-
-
-class TimeBasedPricingRule(CustomPricingRule):
-    """
-    Time - based pricing rule.
-
-    This class implements a pricing rule that applies different rates
-    based on the time of day, day of week, or other time - based factors.
-    """
-
-    def __init__(
-        self,
-        metric: str,
-        time_rates: Dict[str, float],
-        default_rate: float = 0.0,
-        name: str = "Time - Based Pricing",
-        description: str = "Pricing based on time of day or day of week",
-        category: Optional[str] = None,
-        resource_type: Optional[str] = None,
-        minimum_cost: float = 0.0,
-        maximum_cost: Optional[float] = None,
-        metadata: Optional[Dict[str, Any]] = None,
-    ):
-        """
-        Initialize a time - based pricing rule.
-
-        Args:
-            metric: Type of usage metric
-            time_rates: Dictionary mapping time patterns to rates
-            default_rate: Default rate to use if no time pattern matches
-            name: Name of the custom pricing rule
-            description: Description of the custom pricing rule
-            category: Category of usage
-            resource_type: Type of resource
-            minimum_cost: Minimum cost
-            maximum_cost: Maximum cost
-            metadata: Additional metadata for the custom pricing rule
-
-        Time patterns can be specified in the following formats:
-        - "weekday:1 - 5": Weekdays (Monday to Friday)
-        - "weekend:6 - 7": Weekends (Saturday and Sunday)
-        - "hour:9 - 17": Business hours (9 AM to 5 PM)
-        - "hour:0 - 8,18 - 23": Non - business hours
-        - "date:2023 - 12 - 25": Specific date
-        - "month:12": Specific month (December)
-        - "day:1": Specific day of month (1st)
-        """
-        super().__init__(
-            metric=metric,
-            name=name,
-            description=description,
-            category=category,
-            resource_type=resource_type,
-            minimum_cost=minimum_cost,
-            maximum_cost=maximum_cost,
-            metadata=metadata,
-        )
-
-        self.time_rates = time_rates
-        self.default_rate = default_rate
-
-    def calculate_custom_cost(self, quantity: float, 
-        timestamp: Optional[datetime] = None) -> float:
-        """
-        Calculate the cost based on the time of usage.
-
-        Args:
-            quantity: Quantity to calculate cost for
-            timestamp: Timestamp of the usage (defaults to now)
-
-        Returns:
-            Cost for the quantity
-        """
-        # Use current time if no timestamp is provided
-        timestamp = timestamp or datetime.now()
-
-        # Find the applicable rate
-        rate = self.get_rate_for_time(timestamp)
-
-        # Calculate cost
-        return quantity * rate
-
-    def get_rate_for_time(self, timestamp: datetime) -> float:
-        """
-        Get the rate applicable for a specific time.
-
-        Args:
-            timestamp: Timestamp to get rate for
-
-        Returns:
-            Applicable rate for the timestamp
-        """
-        # Check each time pattern
-        for pattern, rate in self.time_rates.items():
-            if self.matches_time_pattern(pattern, timestamp):
-                return rate
-
-        # Return default rate if no pattern matches
-        return self.default_rate
-
-    def matches_time_pattern(self, pattern: str, timestamp: datetime) -> bool:
-        """
-        Check if a timestamp matches a time pattern.
-
-        Args:
-            pattern: Time pattern to check
-            timestamp: Timestamp to check
-
-        Returns:
-            True if the timestamp matches the pattern, False otherwise
-        """
-        # Split pattern into type and value
-        if ":" not in pattern:
-            return False
-
-        pattern_type, pattern_value = pattern.split(":", 1)
-
-        # Check weekday pattern (1=Monday, 7=Sunday)
-        if pattern_type == "weekday":
-            weekday = timestamp.isoweekday()
-            return self.matches_range_pattern(pattern_value, weekday)
-
-        # Check weekend pattern
-        if pattern_type == "weekend":
-            weekday = timestamp.isoweekday()
-            is_weekend = weekday >= 6  # Saturday or Sunday
-            return is_weekend
-
-        # Check hour pattern (0 - 23)
-        if pattern_type == "hour":
-            hour = timestamp.hour
-            return self.matches_range_pattern(pattern_value, hour)
-
-        # Check date pattern (YYYY - MM - DD)
-        if pattern_type == "date":
-            date_str = timestamp.strftime(" % Y-%m-%d")
-            return date_str == pattern_value
-
-        # Check month pattern (1 - 12)
-        if pattern_type == "month":
-            month = timestamp.month
-            return self.matches_range_pattern(pattern_value, month)
-
-        # Check day pattern (1 - 31)
-        if pattern_type == "day":
-            day = timestamp.day
-            return self.matches_range_pattern(pattern_value, day)
-
-        # Unknown pattern type
-        return False
-
-    def matches_range_pattern(self, pattern: str, value: int) -> bool:
-        """
-        Check if a value matches a range pattern.
-
-        Args:
-            pattern: Range pattern to check (e.g., "1 - 5", "1,3,5", "1 - 3,5 - 7")
-            value: Value to check
-
-        Returns:
-            True if the value matches the pattern, False otherwise
-        """
-        # Split pattern into ranges
-        ranges = pattern.split(",")
-
-        for range_str in ranges:
-            # Check if range has a min and max
-            if " - " in range_str:
-                range_min, range_max = map(int, range_str.split(" - ", 1))
-                if range_min <= value <= range_max:
-                    return True
-            else:
-                # Single value
-                if value == int(range_str):
-                    return True
-
-        return False
-
-    def to_dict(self) -> Dict[str, Any]:
-        """
-        Convert the time - based pricing rule to a dictionary.
-
-        Returns:
-            Dictionary representation of the time - based pricing rule
-        """
-        result = super().to_dict()
-        result.update({"time_rates": self.time_rates, 
-            "default_rate": self.default_rate})
-        return result
-
-    @classmethod
-    def from_dict(cls, data: Dict[str, Any]) -> "TimeBasedPricingRule":
-        """
-        Create a time - based pricing rule from a dictionary.
-
-        Args:
-            data: Dictionary with time - based pricing rule data
-
-        Returns:
-            TimeBasedPricingRule instance
-        """
-        instance = cls(
-            metric=data["metric"],
-            time_rates=data.get("time_rates", {}),
-            default_rate=data.get("default_rate", 0.0),
-            name=data.get("name", "Time - Based Pricing"),
-            description=data.get("description", 
-                "Pricing based on time of day or day of week"),
-            category=data.get("category"),
-            resource_type=data.get("resource_type"),
-            minimum_cost=data.get("minimum_cost", 0.0),
-            maximum_cost=data.get("maximum_cost"),
-            metadata=data.get("metadata", {}),
-        )
-
-        if "id" in data:
-            instance.id = data["id"]
-
-        if "created_at" in data:
-            instance.created_at = datetime.fromisoformat(data["created_at"])
-
-        if "updated_at" in data:
-            instance.updated_at = datetime.fromisoformat(data["updated_at"])
-
-        return instance
-
-
-class SeasonalPricingRule(CustomPricingRule):
-    """
-    Seasonal pricing rule.
-
-    This class implements a pricing rule that applies different rates
-    based on seasons, months, or other calendar - based factors.
-    """
-
-    def __init__(
-        self,
-        metric: str,
-        seasonal_rates: Dict[str, float],
-        default_rate: float = 0.0,
-        name: str = "Seasonal Pricing",
-        description: str = "Pricing based on seasons or months",
-        category: Optional[str] = None,
-        resource_type: Optional[str] = None,
-        minimum_cost: float = 0.0,
-        maximum_cost: Optional[float] = None,
-        metadata: Optional[Dict[str, Any]] = None,
-    ):
-        """
-        Initialize a seasonal pricing rule.
-
-        Args:
-            metric: Type of usage metric
-            seasonal_rates: Dictionary mapping season patterns to rates
-            default_rate: Default rate to use if no season pattern matches
-            name: Name of the custom pricing rule
-            description: Description of the custom pricing rule
-            category: Category of usage
-            resource_type: Type of resource
-            minimum_cost: Minimum cost
-            maximum_cost: Maximum cost
-            metadata: Additional metadata for the custom pricing rule
-
-        Season patterns can be specified in the following formats:
-        - "winter": Winter season (December, January, February)
-        - "spring": Spring season (March, April, May)
-        - "summer": Summer season (June, July, August)
-        - "fall": Fall season (September, October, November)
-        - "month:1": January
-        - "month:6 - 8": Summer months (June, July, August)
-        - "quarter:1": First quarter (January, February, March)
-        - "holiday:christmas": Christmas holiday period
-        - "holiday:thanksgiving": Thanksgiving holiday period
-        """
-        super().__init__(
-            metric=metric,
-            name=name,
-            description=description,
-            category=category,
-            resource_type=resource_type,
-            minimum_cost=minimum_cost,
-            maximum_cost=maximum_cost,
-            metadata=metadata,
-        )
-
-        self.seasonal_rates = seasonal_rates
-        self.default_rate = default_rate
-
-        # Define seasons
-        self.seasons = {
-            "winter": [12, 1, 2],
-            "spring": [3, 4, 5],
-            "summer": [6, 7, 8],
-            "fall": [9, 10, 11],
-        }
-
-        # Define quarters
-        self.quarters = {1: [1, 2, 3], 2: [4, 5, 6], 3: [7, 8, 9], 4: [10, 11, 12]}
-
-        # Define holidays (month, day, duration in days)
-        self.holidays = {
-            "christmas": (12, 25, 7),
-            "thanksgiving": (11, 26, 4),  # 4th Thursday of November (approximate)
-            "newyear": (1, 1, 1),
-            "independenceday": (7, 4, 1),
-            "laborday": (9, 1, 3),  # 1st Monday of September (approximate)
-            "memorialday": (5, 31, 3),  # Last Monday of May (approximate)
-        }
-
-    def calculate_custom_cost(self, quantity: float, 
-        timestamp: Optional[datetime] = None) -> float:
-        """
-        Calculate the cost based on the season.
-
-        Args:
-            quantity: Quantity to calculate cost for
-            timestamp: Timestamp of the usage (defaults to now)
-
-        Returns:
-            Cost for the quantity
-        """
-        # Use current time if no timestamp is provided
-        timestamp = timestamp or datetime.now()
-
-        # Find the applicable rate
-        rate = self.get_rate_for_season(timestamp)
-
-        # Calculate cost
-        return quantity * rate
-
-    def get_rate_for_season(self, timestamp: datetime) -> float:
-        """
-        Get the rate applicable for a specific season.
-
-        Args:
-            timestamp: Timestamp to get rate for
-
-        Returns:
-            Applicable rate for the timestamp
-        """
-        # Check each season pattern
-        for pattern, rate in self.seasonal_rates.items():
-            if self.matches_season_pattern(pattern, timestamp):
-                return rate
-
-        # Return default rate if no pattern matches
-        return self.default_rate
-
-    def matches_season_pattern(self, pattern: str, timestamp: datetime) -> bool:
-        """
-        Check if a timestamp matches a season pattern.
-
-        Args:
-            pattern: Season pattern to check
-            timestamp: Timestamp to check
-
-        Returns:
-            True if the timestamp matches the pattern, False otherwise
-        """
-        # Check season names
-        if pattern in self.seasons:
-            month = timestamp.month
-            return month in self.seasons[pattern]
-
-        # Check month pattern
-        if pattern.startswith("month:"):
-            month = timestamp.month
-            month_pattern = pattern[6:]
-            return self.matches_range_pattern(month_pattern, month)
-
-        # Check quarter pattern
-        if pattern.startswith("quarter:"):
-            month = timestamp.month
-            quarter = int(pattern[8:])
-            return month in self.quarters.get(quarter, [])
-
-        # Check holiday pattern
-        if pattern.startswith("holiday:"):
-            holiday = pattern[8:]
-            if holiday in self.holidays:
-                holiday_month, holiday_day, holiday_duration = self.holidays[holiday]
-
-                # Create holiday start date for the current year
-                holiday_start = datetime(timestamp.year, holiday_month, holiday_day)
-
-                # Create holiday end date
-                holiday_end = holiday_start + timedelta(days=holiday_duration)
-
-                # Check if timestamp is within the holiday period
-                return holiday_start <= timestamp <= holiday_end
-
-        # Unknown pattern
-        return False
-
-    def matches_range_pattern(self, pattern: str, value: int) -> bool:
-        """
-        Check if a value matches a range pattern.
-
-        Args:
-            pattern: Range pattern to check (e.g., "1 - 5", "1,3,5", "1 - 3,5 - 7")
-            value: Value to check
-
-        Returns:
-            True if the value matches the pattern, False otherwise
-        """
-        # Split pattern into ranges
-        ranges = pattern.split(",")
-
-        for range_str in ranges:
-            # Check if range has a min and max
-            if " - " in range_str:
-                range_min, range_max = map(int, range_str.split(" - ", 1))
-                if range_min <= value <= range_max:
-                    return True
-            else:
-                # Single value
-                if value == int(range_str):
-                    return True
-
-        return False
-
-    def to_dict(self) -> Dict[str, Any]:
-        """
-        Convert the seasonal pricing rule to a dictionary.
-
-        Returns:
-            Dictionary representation of the seasonal pricing rule
-        """
-        result = super().to_dict()
-        result.update({"seasonal_rates": self.seasonal_rates, 
-            "default_rate": self.default_rate})
-        return result
-
-    @classmethod
-    def from_dict(cls, data: Dict[str, Any]) -> "SeasonalPricingRule":
-        """
-        Create a seasonal pricing rule from a dictionary.
-
-        Args:
-            data: Dictionary with seasonal pricing rule data
-
-        Returns:
-            SeasonalPricingRule instance
-        """
-        instance = cls(
-            metric=data["metric"],
-            seasonal_rates=data.get("seasonal_rates", {}),
-            default_rate=data.get("default_rate", 0.0),
-            name=data.get("name", "Seasonal Pricing"),
-            description=data.get("description", "Pricing based on seasons or months"),
-            category=data.get("category"),
-            resource_type=data.get("resource_type"),
-            minimum_cost=data.get("minimum_cost", 0.0),
-            maximum_cost=data.get("maximum_cost"),
-            metadata=data.get("metadata", {}),
-        )
-
-        if "id" in data:
-            instance.id = data["id"]
-
-        if "created_at" in data:
-            instance.created_at = datetime.fromisoformat(data["created_at"])
-
-        if "updated_at" in data:
-            instance.updated_at = datetime.fromisoformat(data["updated_at"])
-
-        return instance
-
-
-class CustomerSegmentPricingRule(CustomPricingRule):
-    """
-    Customer segment pricing rule.
-
-    This class implements a pricing rule that applies different rates
-    based on customer segments or attributes.
-    """
-
-    def __init__(
-        self,
-        metric: str,
-        segment_rates: Dict[str, float],
-        default_rate: float = 0.0,
-        name: str = "Customer Segment Pricing",
-        description: str = "Pricing based on customer segments",
-        category: Optional[str] = None,
-        resource_type: Optional[str] = None,
-        minimum_cost: float = 0.0,
-        maximum_cost: Optional[float] = None,
-        metadata: Optional[Dict[str, Any]] = None,
-    ):
-        """
-        Initialize a customer segment pricing rule.
-
-        Args:
-            metric: Type of usage metric
-            segment_rates: Dictionary mapping segment patterns to rates
-            default_rate: Default rate to use if no segment pattern matches
-            name: Name of the custom pricing rule
-            description: Description of the custom pricing rule
-            category: Category of usage
-            resource_type: Type of resource
-            minimum_cost: Minimum cost
-            maximum_cost: Maximum cost
-            metadata: Additional metadata for the custom pricing rule
-
-        Segment patterns can be specified in the following formats:
-        - "tier:free": Free tier customers
-        - "tier:premium": Premium tier customers
-        - "tier:enterprise": Enterprise tier customers
-        - "industry:healthcare": Healthcare industry customers
-        - "industry:finance": Finance industry customers
-        - "size:small": Small businesses (e.g., 1 - 50 employees)
-        - "size:medium": Medium businesses (e.g., 51 - 500 employees)
-        - "size:large": Large businesses (e.g., 501+ employees)
-        - "region:us": Customers in the United States
-        - "region:eu": Customers in the European Union
-        - "age:0 - 30": New customers (0 - 30 days)
-        - "age:31 - 90": Recent customers (31 - 90 days)
-        - "age:91 + ": Established customers (91+ days)
-        - "usage:low": Low usage customers
-        - "usage:medium": Medium usage customers
-        - "usage:high": High usage customers
-        """
-        super().__init__(
-            metric=metric,
-            name=name,
-            description=description,
-            category=category,
-            resource_type=resource_type,
-            minimum_cost=minimum_cost,
-            maximum_cost=maximum_cost,
-            metadata=metadata,
-        )
-
-        self.segment_rates = segment_rates
-        self.default_rate = default_rate
-
-    def calculate_custom_cost(
-        self,
-        quantity: float,
-        customer_id: Optional[str] = None,
-        customer_data: Optional[Dict[str, Any]] = None,
-    ) -> float:
-        """
-        Calculate the cost based on the customer segment.
-
-        Args:
-            quantity: Quantity to calculate cost for
-            customer_id: ID of the customer
-            customer_data: Additional customer data
-
-        Returns:
-            Cost for the quantity
-        """
-        # If no customer data is provided, use default rate
-        if not customer_data:
-            return quantity * self.default_rate
-
-        # Find the applicable rate
-        rate = self.get_rate_for_segment(customer_data)
-
-        # Calculate cost
-        return quantity * rate
-
-    def get_rate_for_segment(self, customer_data: Dict[str, Any]) -> float:
-        """
-        Get the rate applicable for a specific customer segment.
-
-        Args:
-            customer_data: Customer data to determine segment
-
-        Returns:
-            Applicable rate for the customer segment
-        """
-        # Check each segment pattern
-        for pattern, rate in self.segment_rates.items():
-            if self.matches_segment_pattern(pattern, customer_data):
-                return rate
-
-        # Return default rate if no pattern matches
-        return self.default_rate
-
-    def matches_segment_pattern(self, pattern: str, customer_data: Dict[str, 
-        Any]) -> bool:
-        """
-        Check if customer data matches a segment pattern.
-
-        Args:
-            pattern: Segment pattern to check
-            customer_data: Customer data to check
-
-        Returns:
-            True if the customer data matches the pattern, False otherwise
-        """
-        # Split pattern into type and value
-        if ":" not in pattern:
-            return False
-
-        pattern_type, pattern_value = pattern.split(":", 1)
-
-        # Check tier pattern
-        if pattern_type == "tier":
-            customer_tier = customer_data.get("tier", "").lower()
-            return customer_tier == pattern_value.lower()
-
-        # Check industry pattern
-        if pattern_type == "industry":
-            customer_industry = customer_data.get("industry", "").lower()
-            return customer_industry == pattern_value.lower()
-
-        # Check size pattern
-        if pattern_type == "size":
-            customer_size = customer_data.get("size", "").lower()
-            return customer_size == pattern_value.lower()
-
-        # Check region pattern
-        if pattern_type == "region":
-            customer_region = customer_data.get("region", "").lower()
-            return customer_region == pattern_value.lower()
-
-        # Check age pattern (days since customer creation)
-        if pattern_type == "age":
-            if "created_at" not in customer_data:
-                return False
-
-            try:
-                created_at = datetime.fromisoformat(customer_data["created_at"])
-                days_since_creation = (datetime.now() - created_at).days
-
-                return self.matches_range_pattern(pattern_value, days_since_creation)
-            except (ValueError, TypeError):
-                return False
-
-        # Check usage pattern
-        if pattern_type == "usage":
-            customer_usage = customer_data.get("usage_level", "").lower()
-            return customer_usage == pattern_value.lower()
-
-        # Unknown pattern type
-        return False
-
-    def matches_range_pattern(self, pattern: str, value: int) -> bool:
-        """
-        Check if a value matches a range pattern.
-
-        Args:
-            pattern: Range pattern to check (e.g., "1 - 5", "1,3,5", "1 - 3,5 - 7", 
-                "91 + ")
-            value: Value to check
-
-        Returns:
-            True if the value matches the pattern, False otherwise
-        """
-        # Check for "X + " pattern (X or greater)
-        if pattern.endswith(" + "):
-            try:
-                min_value = int(pattern[:-1])
-                return value >= min_value
-            except ValueError:
-                return False
-
-        # Split pattern into ranges
-        ranges = pattern.split(",")
-
-        for range_str in ranges:
-            # Check if range has a min and max
-            if " - " in range_str:
-                range_min, range_max = map(int, range_str.split(" - ", 1))
-                if range_min <= value <= range_max:
-                    return True
-            else:
-                # Single value
-                try:
-                    if value == int(range_str):
-                        return True
-                except ValueError:
-                    continue
-
-        return False
-
-    def to_dict(self) -> Dict[str, Any]:
-        """
-        Convert the customer segment pricing rule to a dictionary.
-
-        Returns:
-            Dictionary representation of the customer segment pricing rule
-        """
-        result = super().to_dict()
-        result.update({"segment_rates": self.segment_rates, 
-            "default_rate": self.default_rate})
-        return result
-
-    @classmethod
-    def from_dict(cls, data: Dict[str, Any]) -> "CustomerSegmentPricingRule":
-        """
-        Create a customer segment pricing rule from a dictionary.
-
-        Args:
-            data: Dictionary with customer segment pricing rule data
-
-        Returns:
-            CustomerSegmentPricingRule instance
-        """
-        instance = cls(
-            metric=data["metric"],
-            segment_rates=data.get("segment_rates", {}),
-            default_rate=data.get("default_rate", 0.0),
-            name=data.get("name", "Customer Segment Pricing"),
-            description=data.get("description", "Pricing based on customer segments"),
-            category=data.get("category"),
-            resource_type=data.get("resource_type"),
-            minimum_cost=data.get("minimum_cost", 0.0),
-            maximum_cost=data.get("maximum_cost"),
-            metadata=data.get("metadata", {}),
-        )
-
-        if "id" in data:
-            instance.id = data["id"]
-
-        if "created_at" in data:
-            instance.created_at = datetime.fromisoformat(data["created_at"])
-
-        if "updated_at" in data:
-            instance.updated_at = datetime.fromisoformat(data["updated_at"])
-
-        return instance
-
-
-class ConditionalPricingRule(CustomPricingRule):
-    """
-    Conditional pricing rule.
-
-    This class implements a pricing rule that applies different rates
-    based on complex conditions involving multiple factors.
-    """
-
-    def __init__(
-        self,
-        metric: str,
-        conditions: List[Dict[str, Any]],
-        default_rate: float = 0.0,
-        name: str = "Conditional Pricing",
-        description: str = "Pricing based on complex conditions",
-        category: Optional[str] = None,
-        resource_type: Optional[str] = None,
-        minimum_cost: float = 0.0,
-        maximum_cost: Optional[float] = None,
-        metadata: Optional[Dict[str, Any]] = None,
-    ):
-        """
-        Initialize a conditional pricing rule.
-
-        Args:
-            metric: Type of usage metric
-            conditions: List of condition dictionaries
-            default_rate: Default rate to use if no condition matches
-            name: Name of the custom pricing rule
-            description: Description of the custom pricing rule
-            category: Category of usage
-            resource_type: Type of resource
-            minimum_cost: Minimum cost
-            maximum_cost: Maximum cost
-            metadata: Additional metadata for the custom pricing rule
-
-        Each condition dictionary should have the following structure:
-        {
-            "condition": "expression",  # Condition expression
-            "rate": 0.01  # Rate to apply if condition is met
-        }
-
-        Condition expressions can use the following variables:
-        - quantity: The quantity being priced
-        - customer.X: Customer attribute X (e.g., customer.tier)
-        - time.X: Time attribute X (e.g., time.hour, time.weekday)
-        - usage.X: Usage attribute X (e.g., usage.total, usage.average)
-
-        Condition expressions can use the following operators:
-        - Comparison: ==, !=, <, >, <=, >=
-        - Logical: and, or, not
-        - Arithmetic: +, -, *, /, %
-        - Membership: in, not in
-
-        Examples:
-        - "quantity > 1000"
-        - "customer.tier == 'premium'"
-        - "time.weekday in [1, 2, 3, 4, 5]"
-        - "usage.total > 10000 and customer.age > 90"
-        """
-        super().__init__(
-            metric=metric,
-            name=name,
-            description=description,
-            category=category,
-            resource_type=resource_type,
-            minimum_cost=minimum_cost,
-            maximum_cost=maximum_cost,
-            metadata=metadata,
-        )
-
-        self.conditions = conditions
-        self.default_rate = default_rate
-
-    def calculate_custom_cost(
-        self, quantity: float, context: Optional[Dict[str, Any]] = None
-    ) -> float:
-        """
-        Calculate the cost based on conditions.
-
-        Args:
-            quantity: Quantity to calculate cost for
-            context: Additional context for condition evaluation
-
-        Returns:
-            Cost for the quantity
-        """
-        # If no context is provided, use default rate
-        if not context:
-            return quantity * self.default_rate
-
-        # Find the applicable rate
-        rate = self.get_rate_for_conditions(quantity, context)
-
-        # Calculate cost
-        return quantity * rate
-
-    def get_rate_for_conditions(self, quantity: float, context: Dict[str, 
-        Any]) -> float:
-        """
-        Get the rate applicable based on conditions.
-
-        Args:
-            quantity: Quantity being priced
-            context: Context for condition evaluation
-
-        Returns:
-            Applicable rate based on conditions
-        """
-        # Prepare evaluation context
-        eval_context = self.prepare_eval_context(quantity, context)
-
-        # Check each condition
-        for condition_data in self.conditions:
-            condition_expr = condition_data.get("condition", "False")
-            rate = condition_data.get("rate", self.default_rate)
-
-            try:
-                # Evaluate the condition
-                if self.evaluate_condition(condition_expr, eval_context):
-                    return rate
-            except Exception as e:
-                # Log the error and continue to the next condition
-                print(f"Error evaluating condition '{condition_expr}': {e}")
-                continue
-
-        # Return default rate if no condition matches
-        return self.default_rate
-
-    def prepare_eval_context(self, quantity: float, context: Dict[str, Any]) -> Dict[str, 
-        Any]:
-        """
-        Prepare the evaluation context for condition expressions.
-
-        Args:
-            quantity: Quantity being priced
-            context: Original context
-
-        Returns:
-            Prepared evaluation context
-        """
-        # Start with a clean context
-        eval_context = {"quantity": quantity, "customer": {}, "time": {}, "usage": {}}
-
-        # Add customer data
-        if "customer" in context:
-            eval_context["customer"] = context["customer"]
-
-        # Add time data
-        if "time" in context:
-            eval_context["time"] = context["time"]
-        else:
-            # Add default time data
-            now = datetime.now()
-            eval_context["time"] = {
-                "hour": now.hour,
-                "minute": now.minute,
-                "second": now.second,
-                "day": now.day,
-                "month": now.month,
-                "year": now.year,
-                "weekday": now.isoweekday(),
-                "is_weekend": now.isoweekday() >= 6,
-            }
-
-        # Add usage data
-        if "usage" in context:
-            eval_context["usage"] = context["usage"]
-
-        return eval_context
-
-    def evaluate_condition(self, condition: str, context: Dict[str, Any]) -> bool:
-        """
-        Evaluate a condition expression.
-
-        Args:
-            condition: Condition expression to evaluate
-            context: Evaluation context
-
-        Returns:
-            True if the condition is met, False otherwise
-        """
-        # Replace variable references with dictionary lookups
-        # For example, replace "customer.tier" with "context['customer']['tier']"
-        pattern = r"(customer|time|usage)\.([a - zA - Z_][a - zA - Z0 - 9_]*)"
-
-        def replace_var(match):
-            category, attr = match.groups()
-            return f"context['{category}'].get('{attr}')"
-
-        expr = re.sub(pattern, replace_var, condition)
-
-        # Add safety checks
-        if "import" in expr or "exec" in expr or "__" in expr:
-            raise ValueError(f"Unsafe expression: {expr}")
-
-        # Evaluate the expression
-        try:
-            result = eval(expr, {"__builtins__": {}}, {"context": context})
-            return bool(result)
-        except Exception as e:
-            raise ValueError(f"Error evaluating expression '{expr}': {e}")
-
-    def to_dict(self) -> Dict[str, Any]:
-        """
-        Convert the conditional pricing rule to a dictionary.
-
-        Returns:
-            Dictionary representation of the conditional pricing rule
-        """
-        result = super().to_dict()
-        result.update({"conditions": self.conditions, 
-            "default_rate": self.default_rate})
-        return result
-
-    @classmethod
-    def from_dict(cls, data: Dict[str, Any]) -> "ConditionalPricingRule":
-        """
-        Create a conditional pricing rule from a dictionary.
-
-        Args:
-            data: Dictionary with conditional pricing rule data
-
-        Returns:
-            ConditionalPricingRule instance
-        """
-        instance = cls(
-            metric=data["metric"],
-            conditions=data.get("conditions", []),
-            default_rate=data.get("default_rate", 0.0),
-            name=data.get("name", "Conditional Pricing"),
-            description=data.get("description", "Pricing based on complex conditions"),
-            category=data.get("category"),
-            resource_type=data.get("resource_type"),
-            minimum_cost=data.get("minimum_cost", 0.0),
-            maximum_cost=data.get("maximum_cost"),
-            metadata=data.get("metadata", {}),
-        )
-
-        if "id" in data:
-            instance.id = data["id"]
-
-        if "created_at" in data:
-            instance.created_at = datetime.fromisoformat(data["created_at"])
-
-        if "updated_at" in data:
-            instance.updated_at = datetime.fromisoformat(data["updated_at"])
-
-        return instance
-
-
-class FormulaBasedPricingRule(CustomPricingRule):
-    """
-    Formula - based pricing rule.
-
-    This class implements a pricing rule that calculates costs using
-    mathematical formulas or expressions.
-    """
-
-    def __init__(
-        self,
-        metric: str,
-        formula: str,
-        variables: Optional[Dict[str, Any]] = None,
-        name: str = "Formula - Based Pricing",
-        description: str = "Pricing based on mathematical formulas",
-        category: Optional[str] = None,
-        resource_type: Optional[str] = None,
-        minimum_cost: float = 0.0,
-        maximum_cost: Optional[float] = None,
-        metadata: Optional[Dict[str, Any]] = None,
-    ):
-        """
-        Initialize a formula - based pricing rule.
-
-        Args:
-            metric: Type of usage metric
-            formula: Formula expression for calculating cost
-            variables: Dictionary of variables to use in the formula
-            name: Name of the custom pricing rule
-            description: Description of the custom pricing rule
-            category: Category of usage
-            resource_type: Type of resource
-            minimum_cost: Minimum cost
-            maximum_cost: Maximum cost
-            metadata: Additional metadata for the custom pricing rule
-
-        Formula expressions can use the following variables:
-        - q: The quantity being priced
-        - Any variables defined in the variables dictionary
-
-        Formula expressions can use the following operators and functions:
-        - Arithmetic: +, -, *, /, %, **
-        - Math functions: abs, min, max, round, floor, ceil, sqrt, log, log10, exp
-        - Trigonometric functions: sin, cos, tan
-
-        Examples:
-        - "q * 0.01": Simple per - unit pricing
-        - "10 + q * 0.005": Base fee plus per - unit pricing
-        - "q * (1 - discount)": Discounted pricing
-        - "base_price * (1 - volume_discount * (q / 1000))": Volume discount pricing
-        - "min(q * 0.01, 100)": Capped pricing
-        - "max(10, q * 0.005)": Minimum pricing
-        - "q * rate * (1 - seasonal_discount)": Seasonal discount pricing
-        """
-        super().__init__(
-            metric=metric,
-            name=name,
-            description=description,
-            category=category,
-            resource_type=resource_type,
-            minimum_cost=minimum_cost,
-            maximum_cost=maximum_cost,
-            metadata=metadata,
-        )
-
-        self.formula = formula
-        self.variables = variables or {}
-
-        # Validate the formula
-        self.validate_formula()
-
-    def validate_formula(self) -> None:
-        """
-        Validate the formula expression.
-
-        Raises:
-            ValueError: If the formula is invalid
-        """
-        try:
-            # Test with a simple quantity
-            self.evaluate_formula(10.0, self.variables)
-        except Exception as e:
-            raise ValueError(f"Invalid formula '{self.formula}': {e}")
-
-    def calculate_custom_cost(
-        self, quantity: float, context: Optional[Dict[str, Any]] = None
-    ) -> float:
-        """
-        Calculate the cost using the formula.
-
-        Args:
-            quantity: Quantity to calculate cost for
-            context: Additional context for formula evaluation
-
-        Returns:
-            Cost for the quantity
-        """
-        # Prepare variables
-        variables = self.prepare_variables(quantity, context)
-
-        # Evaluate the formula
-        return self.evaluate_formula(quantity, variables)
-
-    def prepare_variables(
-        self, quantity: float, context: Optional[Dict[str, Any]] = None
-    ) -> Dict[str, Any]:
-        """
-        Prepare variables for formula evaluation.
-
-        Args:
-            quantity: Quantity being priced
-            context: Additional context
-
-        Returns:
-            Dictionary of variables for formula evaluation
-        """
-        # Start with the base variables
-        variables = dict(self.variables)
-
-        # Add quantity variable
-        variables["q"] = quantity
-
-        # Add context variables if provided
-        if context:
-            # Add customer variables
-            if "customer" in context:
-                for key, value in context["customer"].items():
-                    variables[f"customer_{key}"] = value
-
-            # Add time variables
-            if "time" in context:
-                for key, value in context["time"].items():
-                    variables[f"time_{key}"] = value
-
-            # Add usage variables
-            if "usage" in context:
-                for key, value in context["usage"].items():
-                    variables[f"usage_{key}"] = value
-
-        return variables
-
-    def evaluate_formula(self, quantity: float, variables: Dict[str, Any]) -> float:
-        """
-        Evaluate the formula expression.
-
-        Args:
-            quantity: Quantity being priced
-            variables: Variables for formula evaluation
-
-        Returns:
-            Result of the formula evaluation
-        """
-        # Create a safe math environment
-        safe_math = {
-            # Basic math functions
-            "abs": abs,
-            "min": min,
-            "max": max,
-            "round": round,
-            "floor": math.floor,
-            "ceil": math.ceil,
-            "sqrt": math.sqrt,
-            "log": math.log,
-            "log10": math.log10,
-            "exp": math.exp,
-            # Trigonometric functions
-            "sin": math.sin,
-            "cos": math.cos,
-            "tan": math.tan,
-            # Constants
-            "pi": math.pi,
-            "e": math.e,
-        }
-
-        # Add variables to the environment
-        safe_math.update(variables)
-
-        # Add safety checks
-        if "import" in self.formula or "exec" in self.formula or "__" in self.formula:
-            raise ValueError(f"Unsafe formula: {self.formula}")
-
-        # Evaluate the formula
-        try:
-            result = eval(self.formula, {"__builtins__": {}}, safe_math)
-            return float(result)
-        except Exception as e:
-            raise ValueError(f"Error evaluating formula '{self.formula}': {e}")
-
-    def to_dict(self) -> Dict[str, Any]:
-        """
-        Convert the formula - based pricing rule to a dictionary.
-
-        Returns:
-            Dictionary representation of the formula - based pricing rule
-        """
-        result = super().to_dict()
-        result.update({"formula": self.formula, "variables": self.variables})
-        return result
-
-    @classmethod
-    def from_dict(cls, data: Dict[str, Any]) -> "FormulaBasedPricingRule":
-        """
-        Create a formula - based pricing rule from a dictionary.
-
-        Args:
-            data: Dictionary with formula - based pricing rule data
-
-        Returns:
-            FormulaBasedPricingRule instance
-        """
-        instance = cls(
-            metric=data["metric"],
-            formula=data.get("formula", "q * 0.01"),
-            variables=data.get("variables", {}),
-            name=data.get("name", "Formula - Based Pricing"),
-            description=data.get("description", 
-                "Pricing based on mathematical formulas"),
-            category=data.get("category"),
-            resource_type=data.get("resource_type"),
-            minimum_cost=data.get("minimum_cost", 0.0),
-            maximum_cost=data.get("maximum_cost"),
-            metadata=data.get("metadata", {}),
-        )
-
-        if "id" in data:
-            instance.id = data["id"]
-
-        if "created_at" in data:
-            instance.created_at = datetime.fromisoformat(data["created_at"])
-
-        if "updated_at" in data:
-            instance.updated_at = datetime.fromisoformat(data["updated_at"])
-
-        return instance
-
-
-# Example usage
-if __name__ == "__main__":
-    # Create a time - based pricing rule
-    time_rule = TimeBasedPricingRule(
-        metric=UsageMetric.API_CALL,
-        time_rates={
-            "weekday:1 - 5": 0.01,  # $0.01 per API call on weekdays
-            "weekend:6 - 7": 0.005,  # $0.005 per API call on weekends
-            "hour:9 - 17": 0.015,  # $0.015 per API call during business hours
-            "hour:0 - 8,18 - 23": 0.008,  
-                # $0.008 per API call during non - business hours
-        },
-        default_rate=0.01,
-        category=UsageCategory.INFERENCE,
-    )
-
-    # Create a seasonal pricing rule
-    seasonal_rule = SeasonalPricingRule(
-        metric=UsageMetric.STORAGE,
-        seasonal_rates={
-            "winter": 0.05,  # $0.05 per GB in winter
-            "summer": 0.03,  # $0.03 per GB in summer
-            "holiday:christmas": 0.02,  # $0.02 per GB during Christmas
-        },
-        default_rate=0.04,
-        category=UsageCategory.STORAGE,
-    )
-
-    # Create a customer segment pricing rule
-    segment_rule = CustomerSegmentPricingRule(
-        metric=UsageMetric.TOKEN,
-        segment_rates={
-            "tier:free": 0.002,  # $0.002 per token for free tier
-            "tier:premium": 0.0015,  # $0.0015 per token for premium tier
-            "tier:enterprise": 0.001,  # $0.001 per token for enterprise tier
-            "industry:education": 0.0012,  # $0.0012 per token for education industry
-            "age:0 - 30": 0.0018,  # $0.0018 per token for new customers
-        },
-        default_rate=0.002,
-        category=UsageCategory.INFERENCE,
-    )
-
-    # Create a conditional pricing rule
-    conditional_rule = ConditionalPricingRule(
-        metric=UsageMetric.COMPUTE_TIME,
-        conditions=[
-            {
-                "condition": "quantity > 100 and customer.tier == 'premium'",
-                "rate": 0.08,  # $0.08 per hour for premium customers with high usage
-            },
-            {
-                "condition": "time.is_weekend and usage.total > 1000",
-                "rate": 0.06,  # $0.06 per hour on weekends with high total usage
-            },
-            {
-                "condition": "customer.industry == 'research' and time.hour >= 22",
-                "rate": 0.05,  # $0.05 per hour for research customers during late hours
-            },
-        ],
-        default_rate=0.1,  # $0.1 per hour by default
-        category=UsageCategory.COMPUTE,
-    )
-
-    # Create a formula - based pricing rule
-    formula_rule = FormulaBasedPricingRule(
-        metric=UsageMetric.BANDWIDTH,
-        formula="base_fee + q * rate * (1 - volume_discount * min(1, 
-            q / discount_threshold))",
-        variables={
-            "base_fee": 5.0,  # $5.00 base fee
-            "rate": 0.1,  # $0.10 per GB
-            "volume_discount": 0.2,  # 20% maximum volume discount
-            "discount_threshold": 100.0,  # Discount threshold at 100 GB
-        },
-        category=UsageCategory.NETWORK,
-    )
-
-    # Create a custom pricing calculator
-    calculator = CustomPricingCalculator()
-
-    # Add the custom rules
-    calculator.add_custom_rule(time_rule)
-    calculator.add_custom_rule(seasonal_rule)
-    calculator.add_custom_rule(segment_rule)
-    calculator.add_custom_rule(conditional_rule)
-    calculator.add_custom_rule(formula_rule)
-
-    # Calculate cost for API calls
-    api_cost = calculator.calculate_cost(
-        metric=UsageMetric.API_CALL, quantity=100, category=UsageCategory.INFERENCE
-    )
-
-    # Calculate cost for storage
-    storage_cost = calculator.calculate_cost(
-        metric=UsageMetric.STORAGE, quantity=10, category=UsageCategory.STORAGE
-    )
-
-    # Calculate cost for tokens with customer data
-    token_cost = calculator.calculate_cost(
-        metric=UsageMetric.TOKEN,
-        quantity=1000,
-        category=UsageCategory.INFERENCE,
-        context={
-            "customer": {
-                "tier": "premium",
-                "industry": "education",
-                "created_at": "2023 - 01 - 01T00:00:00",
-            }
-        },
-    )
-
-    # Calculate cost for compute time with complex context
-    compute_cost = calculator.calculate_cost(
-        metric=UsageMetric.COMPUTE_TIME,
-        quantity=10,
-        category=UsageCategory.COMPUTE,
-        context={
-            "customer": {"tier": "premium", "industry": "research"},
-            "time": {"hour": 23, "is_weekend": True},
-            "usage": {"total": 1500},
-        },
-    )
-
-    # Calculate cost for bandwidth with formula
-    bandwidth_cost = calculator.calculate_cost(
-        metric=UsageMetric.BANDWIDTH, quantity=50, category=UsageCategory.NETWORK
-    )
-
-    print(f"API call cost: ${api_cost:.2f}")
-    print(f"Storage cost: ${storage_cost:.2f}")
-    print(f"Token cost: ${token_cost:.2f}")
-    print(f"Compute time cost: ${compute_cost:.2f}")
-    print(f"Bandwidth cost: ${bandwidth_cost:.2f}")
-=======
 
 def main():
     """Initialize the module."""
@@ -1701,5 +11,4 @@
 
 
 if __name__ == "__main__":
-    main()
->>>>>>> 6124bda3
+    main()