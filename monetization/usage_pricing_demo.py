--- conflicted
+++ resolved
@@ -1,271 +1,14 @@
-<<<<<<< HEAD
-"""
-Usage - based pricing demo for the pAIssive Income project.
-
-This script demonstrates how to use the usage - based pricing models
-to implement different pricing strategies.
-"""
-
-import random
-from datetime import datetime, timedelta
-
-from .usage_pricing_strategies import (
-    ConsumptionBasedPricing,
-    HybridUsagePricing,
-    PayAsYouGoPricing,
-    TieredUsagePricing,
-)
-from .usage_tracker import UsageTracker
-from .usage_tracking import UsageCategory, UsageMetric
-
-def print_separator():
-    """Print a separator line."""
-    print("\n" + " - " * 80 + "\n")
-
-def print_section(title):
-    """Print a section title."""
-    print_separator()
-    print(f"## {title}")
-    print_separator()
-
-def simulate_usage(tracker, customer_id, days=30):
-    """
-    Simulate usage for a customer over a period of days.
-
-    Args:
-        tracker: Usage tracker
-        customer_id: Customer ID
-        days: Number of days to simulate
-    """
-    start_date = datetime.now() - timedelta(days=days)
-
-    # Simulate API calls
-    for day in range(days):
-        date = start_date + timedelta(days=day)
-
-        # Simulate API calls (more on weekdays)
-        is_weekend = date.weekday() >= 5
-        api_calls = random.randint(10, 50) if is_weekend else random.randint(50, 200)
-
-        tracker.record_usage(
-            customer_id=customer_id,
-            metric=UsageMetric.API_CALL,
-            quantity=api_calls,
-            timestamp=date,
-            category=UsageCategory.INFERENCE,
-        )
-
-        # Simulate token usage
-        tokens = api_calls * random.randint(50, 200)
-
-        tracker.record_usage(
-            customer_id=customer_id,
-            metric=UsageMetric.TOKEN,
-            quantity=tokens,
-            timestamp=date,
-            category=UsageCategory.INFERENCE,
-        )
-
-        # Simulate compute time
-        compute_hours = api_calls * random.uniform(0.01, 0.05)
-
-        tracker.record_usage(
-            customer_id=customer_id,
-            metric=UsageMetric.COMPUTE_TIME,
-            quantity=compute_hours,
-            timestamp=date,
-            category=UsageCategory.COMPUTE,
-            resource_type="cpu",
-        )
-
-        # Simulate storage (cumulative)
-        storage_gb = 1.0 + (day * 0.2)  # Grows by 0.2 GB per day
-
-        tracker.record_usage(
-            customer_id=customer_id,
-            metric=UsageMetric.STORAGE,
-            quantity=storage_gb,
-            timestamp=date,
-            category=UsageCategory.STORAGE,
-            resource_type="standard",
-        )
-
-        # Simulate bandwidth
-        bandwidth_gb = api_calls * random.uniform(0.001, 0.005)
-
-        tracker.record_usage(
-            customer_id=customer_id,
-            metric=UsageMetric.BANDWIDTH,
-            quantity=bandwidth_gb,
-            timestamp=date,
-            category=UsageCategory.NETWORK,
-            resource_type="outbound",
-        )
-=======
 """usage_pricing_demo.py - Module for the pAIssive Income project."""
 
 # This file was automatically fixed by the syntax error correction script
 # The original content had syntax errors that could not be automatically fixed
 # Please review and update this file as needed
->>>>>>> 6124bda3
+
 
 def main():
-<<<<<<< HEAD
-    """Run the usage - based pricing demo."""
-    print_section("Usage - Based Pricing Demo")
-
-    # Create a usage tracker
-    tracker = UsageTracker()
-
-    # Create a customer
-    customer_id = "customer123"
-
-    # Simulate usage for the customer
-    print("Simulating usage for customer...")
-    simulate_usage(tracker, customer_id)
-
-    # Get usage summary
-    start_date = datetime.now() - timedelta(days=30)
-    end_date = datetime.now()
-
-    usage_summary = tracker.get_usage_summary(
-        customer_id=customer_id, start_time=start_date, end_time=end_date
-    )
-
-    print("Usage summary:")
-    for metric, data in usage_summary.items():
-        print(f"- {metric}: {data['total']} {data['unit']}")
-
-    print_section("Pay - As - You - Go Pricing")
-
-    # Create a pay - as - you - go pricing model
-    payg_model = PayAsYouGoPricing()
-
-    # Add pricing for API calls and tokens
-    payg_model.add_metric_pricing(
-        metric=UsageMetric.API_CALL, price_per_unit=0.01, 
-            category=UsageCategory.INFERENCE
-    )
-
-    payg_model.add_metric_pricing(
-        metric=UsageMetric.TOKEN, price_per_unit=0.0001, 
-            category=UsageCategory.INFERENCE
-    )
-
-    # Calculate cost
-    payg_cost = payg_model.calculate_cost(
-        customer_id=customer_id, start_time=start_date, end_time=end_date
-    )
-
-    print(f"Pay - As - You - Go cost: ${payg_cost['total']:.2f}")
-    print("Breakdown:")
-    for metric, cost in payg_cost["breakdown"].items():
-        print(f"- {metric}: ${cost:.2f}")
-
-    print_section("Tiered Usage Pricing")
-
-    # Create a tiered usage pricing model
-    tiered_model = TieredUsagePricing(graduated=True)
-
-    # Add tiered pricing for API calls
-    tiered_model.add_metric_pricing(
-        metric=UsageMetric.API_CALL,
-        tiers=[
-            {"min_quantity": 0, "max_quantity": 1000, "price_per_unit": 0.01},
-            {"min_quantity": 1000, "max_quantity": 5000, "price_per_unit": 0.008},
-            {"min_quantity": 5000, "max_quantity": None, "price_per_unit": 0.005},
-        ],
-        category=UsageCategory.INFERENCE,
-    )
-
-    # Add tiered pricing for tokens
-    tiered_model.add_metric_pricing(
-        metric=UsageMetric.TOKEN,
-        tiers=[
-            {"min_quantity": 0, "max_quantity": 100000, "price_per_unit": 0.0001},
-            {"min_quantity": 100000, "max_quantity": 500000, "price_per_unit": 0.00008},
-            {"min_quantity": 500000, "max_quantity": None, "price_per_unit": 0.00005},
-        ],
-        category=UsageCategory.INFERENCE,
-    )
-
-    # Calculate cost
-    tiered_cost = tiered_model.calculate_cost(
-        customer_id=customer_id, start_time=start_date, end_time=end_date
-    )
-
-    print(f"Tiered Usage cost: ${tiered_cost['total']:.2f}")
-    print("Breakdown:")
-    for metric, cost in tiered_cost["breakdown"].items():
-        print(f"- {metric}: ${cost:.2f}")
-
-    print_section("Consumption - Based Pricing")
-
-    # Create a consumption - based pricing model
-    consumption_model = ConsumptionBasedPricing()
-
-    # Add pricing for compute, storage, and bandwidth
-    consumption_model.add_compute_pricing(price_per_hour=0.10, resource_type="cpu")
-    consumption_model.add_storage_pricing(price_per_gb=0.05, resource_type="standard")
-    consumption_model.add_bandwidth_pricing(price_per_gb=0.08, resource_type="outbound")
-
-    # Calculate cost
-    consumption_cost = consumption_model.calculate_cost(
-        customer_id=customer_id, start_time=start_date, end_time=end_date
-    )
-
-    print(f"Consumption - Based cost: ${consumption_cost['total']:.2f}")
-    print("Breakdown:")
-    for metric, cost in consumption_cost["breakdown"].items():
-        print(f"- {metric}: ${cost:.2f}")
-
-    print_section("Hybrid Usage Pricing")
-
-    # Create a hybrid usage pricing model
-    hybrid_model = HybridUsagePricing(base_fee=9.99)
-
-    # Add included usage with overage pricing
-    hybrid_model.add_included_usage(
-        metric=UsageMetric.API_CALL,
-        quantity=1000,
-        overage_price=0.005,
-        category=UsageCategory.INFERENCE,
-    )
-
-    hybrid_model.add_included_usage(
-        metric=UsageMetric.TOKEN,
-        quantity=100000,
-        overage_price=0.00005,
-        category=UsageCategory.INFERENCE,
-    )
-
-    hybrid_model.add_included_usage(
-        metric=UsageMetric.STORAGE,
-        quantity=5.0,  # GB
-        overage_price=0.03,  # per GB
-        category=UsageCategory.STORAGE,
-    )
-
-    # Calculate cost
-    hybrid_cost = hybrid_model.calculate_cost(
-        customer_id=customer_id, start_time=start_date, end_time=end_date
-    )
-
-    print(f"Hybrid Usage cost: ${hybrid_cost['total']:.2f}")
-    print("Breakdown:")
-    for metric, cost in hybrid_cost["breakdown"].items():
-        print(f"- {metric}: ${cost:.2f}")
-
-    print_section("Pricing Comparison")
-
-    print(f"Pay - As - You - Go cost: ${payg_cost['total']:.2f}")
-    print(f"Tiered Usage cost: ${tiered_cost['total']:.2f}")
-    print(f"Consumption - Based cost: ${consumption_cost['total']:.2f}")
-    print(f"Hybrid Usage cost: ${hybrid_cost['total']:.2f}")
-=======
     """Initialize the module."""
     pass
->>>>>>> 6124bda3
+
 
 if __name__ == "__main__":
     main()