"""promotional_pricing.py - Module for the pAIssive Income project."""

<<<<<<< HEAD
This module provides classes for implementing promotional pricing,
including time - limited promotions, coupon codes, referral discounts,
bundle discounts, loyalty rewards, free trials, and special offers.
"""

import copy
import json
import math
import random
import re
import string
import uuid
from datetime import datetime, timedelta
from typing import Any, Callable, Dict, List, Optional, Tuple, Union

from .billing_calculator import BillingCalculator, PricingModel, PricingRule


class PromotionStatus:
    """Enumeration of promotion statuses."""

    DRAFT = "draft"
    ACTIVE = "active"
    PAUSED = "paused"
    EXPIRED = "expired"
    CANCELLED = "cancelled"


class PromotionType:
    """Enumeration of promotion types."""

    TIME_LIMITED = "time_limited"
    COUPON = "coupon"
    REFERRAL = "referral"
    BUNDLE = "bundle"
    LOYALTY = "loyalty"
    FREE_TRIAL = "free_trial"
    NEW_CUSTOMER = "new_customer"
    CUSTOM = "custom"


class DiscountType:
    """Enumeration of discount types."""

    PERCENTAGE = "percentage"
    FIXED_AMOUNT = "fixed_amount"
    FREE_UNITS = "free_units"
    FREE_PRODUCT = "free_product"
    CUSTOM = "custom"


class Promotion:
    """
    Base class for promotions.

    This class provides a framework for implementing various types of
    promotional pricing, including time - limited promotions, coupon codes,
    referral discounts, and more.
    """

    def __init__(
        self,
        name: str,
        description: str,
        promotion_type: str = PromotionType.CUSTOM,
        discount_type: str = DiscountType.PERCENTAGE,
        discount_value: float = 0.0,
        start_date: Optional[datetime] = None,
        end_date: Optional[datetime] = None,
        max_uses: Optional[int] = None,
        max_uses_per_customer: Optional[int] = None,
        min_purchase_amount: float = 0.0,
        max_discount_amount: Optional[float] = None,
        applies_to_products: Optional[List[str]] = None,
        applies_to_categories: Optional[List[str]] = None,
        applies_to_customers: Optional[List[str]] = None,
        excludes_products: Optional[List[str]] = None,
        excludes_categories: Optional[List[str]] = None,
        excludes_customers: Optional[List[str]] = None,
        stackable: bool = False,
        metadata: Optional[Dict[str, Any]] = None,
        status: str = PromotionStatus.DRAFT,
    ):
        """
        Initialize a promotion.

        Args:
            name: Name of the promotion
            description: Description of the promotion
            promotion_type: Type of promotion
            discount_type: Type of discount
            discount_value: Value of the discount
            start_date: Start date of the promotion
            end_date: End date of the promotion
            max_uses: Maximum number of uses
            max_uses_per_customer: Maximum number of uses per customer
            min_purchase_amount: Minimum purchase amount
            max_discount_amount: Maximum discount amount
            applies_to_products: List of product IDs this promotion applies to
            applies_to_categories: List of category IDs this promotion applies to
            applies_to_customers: List of customer IDs this promotion applies to
            excludes_products: List of product IDs this promotion excludes
            excludes_categories: List of category IDs this promotion excludes
            excludes_customers: List of customer IDs this promotion excludes
            stackable: Whether this promotion can be stacked with other promotions
            metadata: Additional metadata for the promotion
            status: Status of the promotion
        """
        self.id = str(uuid.uuid4())
        self.name = name
        self.description = description
        self.promotion_type = promotion_type
        self.discount_type = discount_type
        self.discount_value = discount_value
        self.start_date = start_date or datetime.now()
        self.end_date = end_date
        self.max_uses = max_uses
        self.max_uses_per_customer = max_uses_per_customer
        self.min_purchase_amount = min_purchase_amount
        self.max_discount_amount = max_discount_amount
        self.applies_to_products = applies_to_products or []
        self.applies_to_categories = applies_to_categories or []
        self.applies_to_customers = applies_to_customers or []
        self.excludes_products = excludes_products or []
        self.excludes_categories = excludes_categories or []
        self.excludes_customers = excludes_customers or []
        self.stackable = stackable
        self.metadata = metadata or {}
        self.status = status
        self.created_at = datetime.now()
        self.updated_at = self.created_at
        self.usage_count = 0
        self.customer_usage = {}  # Dict[customer_id, usage_count]

    def is_valid(
        self,
        customer_id: Optional[str] = None,
        product_id: Optional[str] = None,
        category_id: Optional[str] = None,
        purchase_amount: float = 0.0,
        reference_time: Optional[datetime] = None,
    ) -> Tuple[bool, Optional[str]]:
        """
        Check if the promotion is valid for a given context.

        Args:
            customer_id: ID of the customer
            product_id: ID of the product
            category_id: ID of the category
            purchase_amount: Purchase amount
            reference_time: Reference time (defaults to now)

        Returns:
            Tuple of (is_valid, reason)
        """
        # Check status
        if self.status != PromotionStatus.ACTIVE:
            return False, f"Promotion is not active (status: {self.status})"

        # Check dates
        now = reference_time or datetime.now()

        if now < self.start_date:
            return False, f"Promotion has not started yet (starts: {self.start_date})"

        if self.end_date and now > self.end_date:
            return False, f"Promotion has expired (ended: {self.end_date})"

        # Check usage limits
        if self.max_uses is not None and self.usage_count >= self.max_uses:
            return False, f"Promotion has reached maximum uses ({self.max_uses})"

        if customer_id and self.max_uses_per_customer is not None:
            customer_usage = self.customer_usage.get(customer_id, 0)
            if customer_usage >= self.max_uses_per_customer:
                return False, 
                    f"Customer has reached maximum uses ({self.max_uses_per_customer})"

        # Check purchase amount
        if purchase_amount < self.min_purchase_amount:
            return (
                False,
                f"Purchase amount ({purchase_amount}) is below minimum ({self.min_purchase_amount})",
                    
            )

        # Check product and category restrictions
        if product_id:
            if self.applies_to_products and product_id not in self.applies_to_products:
                return False, f"Promotion does not apply to product {product_id}"

            if product_id in self.excludes_products:
                return False, f"Promotion excludes product {product_id}"

        if category_id:
            if self.applies_to_categories and \
                category_id not in self.applies_to_categories:
                return False, f"Promotion does not apply to category {category_id}"

            if category_id in self.excludes_categories:
                return False, f"Promotion excludes category {category_id}"

        # Check customer restrictions
        if customer_id:
            if self.applies_to_customers and \
                customer_id not in self.applies_to_customers:
                return False, f"Promotion does not apply to customer {customer_id}"

            if customer_id in self.excludes_customers:
                return False, f"Promotion excludes customer {customer_id}"

        # All checks passed
        return True, None

    def apply_discount(
        self, amount: float, quantity: float = 1.0, context: Optional[Dict[str, 
            Any]] = None
    ) -> Tuple[float, Dict[str, Any]]:
        """
        Apply the promotion discount to an amount.

        Args:
            amount: Amount to apply discount to
            quantity: Quantity of items
            context: Additional context for discount calculation

        Returns:
            Tuple of (discounted_amount, discount_info)
        """
        context = context or {}
        discount_amount = 0.0

        # Calculate discount based on type
        if self.discount_type == DiscountType.PERCENTAGE:
            # Percentage discount
            discount_amount = amount * (self.discount_value / 100.0)

        elif self.discount_type == DiscountType.FIXED_AMOUNT:
            # Fixed amount discount
            discount_amount = min(amount, self.discount_value)

        elif self.discount_type == DiscountType.FREE_UNITS:
            # Free units discount
            unit_price = amount / quantity if quantity > 0 else 0
            free_units = min(quantity, self.discount_value)
            discount_amount = unit_price * free_units

        elif self.discount_type == DiscountType.FREE_PRODUCT:
            # Free product discount
            # This is handled differently depending on the implementation
            # For now, we'll just use the discount_value as the product value
            discount_amount = self.discount_value

        elif self.discount_type == DiscountType.CUSTOM:
            # Custom discount calculation
            # This should be overridden by subclasses
            discount_amount = self.calculate_custom_discount(amount, quantity, context)

        # Apply maximum discount amount if specified
        if self.max_discount_amount is not None and \
            discount_amount > self.max_discount_amount:
            discount_amount = self.max_discount_amount

        # Ensure discount doesn't exceed the original amount
        discount_amount = min(discount_amount, amount)

        # Calculate discounted amount
        discounted_amount = amount - discount_amount

        # Prepare discount info
        discount_info = {
            "promotion_id": self.id,
            "promotion_name": self.name,
            "original_amount": amount,
            "discount_amount": discount_amount,
            "discounted_amount": discounted_amount,
            "discount_type": self.discount_type,
            "discount_value": self.discount_value,
        }

        return discounted_amount, discount_info

    def record_usage(self, customer_id: Optional[str] = None) -> None:
        """
        Record usage of the promotion.

        Args:
            customer_id: ID of the customer
        """
        self.usage_count += 1

        if customer_id:
            self.customer_usage[customer_id] = self.customer_usage.get(customer_id, 
                0) + 1

        self.updated_at = datetime.now()

    def calculate_custom_discount(
        self, amount: float, quantity: float = 1.0, context: Optional[Dict[str, 
            Any]] = None
    ) -> float:
        """
        Calculate a custom discount.

        This method should be overridden by subclasses that use
        the CUSTOM discount type.

        Args:
            amount: Amount to apply discount to
            quantity: Quantity of items
            context: Additional context for discount calculation

        Returns:
            Discount amount
        """
        # Default implementation returns 0
        return 0.0

    def to_dict(self) -> Dict[str, Any]:
        """
        Convert the promotion to a dictionary.

        Returns:
            Dictionary representation of the promotion
        """
        return {
            "id": self.id,
            "name": self.name,
            "description": self.description,
            "promotion_type": self.promotion_type,
            "discount_type": self.discount_type,
            "discount_value": self.discount_value,
            "start_date": self.start_date.isoformat() if self.start_date else None,
            "end_date": self.end_date.isoformat() if self.end_date else None,
            "max_uses": self.max_uses,
            "max_uses_per_customer": self.max_uses_per_customer,
            "min_purchase_amount": self.min_purchase_amount,
            "max_discount_amount": self.max_discount_amount,
            "applies_to_products": self.applies_to_products,
            "applies_to_categories": self.applies_to_categories,
            "applies_to_customers": self.applies_to_customers,
            "excludes_products": self.excludes_products,
            "excludes_categories": self.excludes_categories,
            "excludes_customers": self.excludes_customers,
            "stackable": self.stackable,
            "metadata": self.metadata,
            "status": self.status,
            "created_at": self.created_at.isoformat(),
            "updated_at": self.updated_at.isoformat(),
            "usage_count": self.usage_count,
            "customer_usage": self.customer_usage,
        }

    @classmethod
    def from_dict(cls, data: Dict[str, Any]) -> "Promotion":
        """
        Create a promotion from a dictionary.

        Args:
            data: Dictionary with promotion data

        Returns:
            Promotion instance
        """
        # Convert date strings to datetime objects
        start_date = None
        if data.get("start_date"):
            start_date = datetime.fromisoformat(data["start_date"])

        end_date = None
        if data.get("end_date"):
            end_date = datetime.fromisoformat(data["end_date"])

        # Create the promotion
        promotion = cls(
            name=data["name"],
            description=data["description"],
            promotion_type=data.get("promotion_type", PromotionType.CUSTOM),
            discount_type=data.get("discount_type", DiscountType.PERCENTAGE),
            discount_value=data.get("discount_value", 0.0),
            start_date=start_date,
            end_date=end_date,
            max_uses=data.get("max_uses"),
            max_uses_per_customer=data.get("max_uses_per_customer"),
            min_purchase_amount=data.get("min_purchase_amount", 0.0),
            max_discount_amount=data.get("max_discount_amount"),
            applies_to_products=data.get("applies_to_products", []),
            applies_to_categories=data.get("applies_to_categories", []),
            applies_to_customers=data.get("applies_to_customers", []),
            excludes_products=data.get("excludes_products", []),
            excludes_categories=data.get("excludes_categories", []),
            excludes_customers=data.get("excludes_customers", []),
            stackable=data.get("stackable", False),
            metadata=data.get("metadata", {}),
            status=data.get("status", PromotionStatus.DRAFT),
        )

        # Set additional attributes
        if "id" in data:
            promotion.id = data["id"]

        if "created_at" in data:
            promotion.created_at = datetime.fromisoformat(data["created_at"])

        if "updated_at" in data:
            promotion.updated_at = datetime.fromisoformat(data["updated_at"])

        if "usage_count" in data:
            promotion.usage_count = data["usage_count"]

        if "customer_usage" in data:
            promotion.customer_usage = data["customer_usage"]

        return promotion

    def __str__(self) -> str:
        """String representation of the promotion."""
        return f"{self.__class__.__name__}({self.name}, {self.promotion_type}, 
            {self.discount_type}, {self.discount_value})"


class PromotionManager:
    """
    Manager for promotions.

    This class provides methods for managing and applying promotions.
    """

    def __init__(
        self,
        promotions: Optional[List[Promotion]] = None,
        allow_stacking: bool = True,
        max_stacked_promotions: Optional[int] = None,
    ):
        """
        Initialize a promotion manager.

        Args:
            promotions: List of promotions
            allow_stacking: Whether to allow stacking promotions
            max_stacked_promotions: Maximum number of stacked promotions
        """
        self.promotions = promotions or []
        self.allow_stacking = allow_stacking
        self.max_stacked_promotions = max_stacked_promotions

    def add_promotion(self, promotion: Promotion) -> None:
        """
        Add a promotion.

        Args:
            promotion: Promotion to add
        """
        self.promotions.append(promotion)

    def remove_promotion(self, promotion_id: str) -> bool:
        """
        Remove a promotion.

        Args:
            promotion_id: ID of the promotion to remove

        Returns:
            True if the promotion was removed, False otherwise
        """
        for i, promotion in enumerate(self.promotions):
            if promotion.id == promotion_id:
                self.promotions.pop(i)
                return True

        return False

    def get_promotion(self, promotion_id: str) -> Optional[Promotion]:
        """
        Get a promotion by ID.

        Args:
            promotion_id: ID of the promotion to get

        Returns:
            The promotion, or None if not found
        """
        for promotion in self.promotions:
            if promotion.id == promotion_id:
                return promotion

        return None

    def get_valid_promotions(
        self,
        customer_id: Optional[str] = None,
        product_id: Optional[str] = None,
        category_id: Optional[str] = None,
        purchase_amount: float = 0.0,
        reference_time: Optional[datetime] = None,
    ) -> List[Promotion]:
        """
        Get valid promotions for a given context.

        Args:
            customer_id: ID of the customer
            product_id: ID of the product
            category_id: ID of the category
            purchase_amount: Purchase amount
            reference_time: Reference time (defaults to now)

        Returns:
            List of valid promotions
        """
        valid_promotions = []

        for promotion in self.promotions:
            is_valid, _ = promotion.is_valid(
                customer_id=customer_id,
                product_id=product_id,
                category_id=category_id,
                purchase_amount=purchase_amount,
                reference_time=reference_time,
            )

            if is_valid:
                valid_promotions.append(promotion)

        return valid_promotions

    def apply_promotions(
        self,
        amount: float,
        quantity: float = 1.0,
        customer_id: Optional[str] = None,
        product_id: Optional[str] = None,
        category_id: Optional[str] = None,
        promotion_ids: Optional[List[str]] = None,
        context: Optional[Dict[str, Any]] = None,
        record_usage: bool = True,
    ) -> Tuple[float, List[Dict[str, Any]]]:
        """
        Apply promotions to an amount.

        Args:
            amount: Amount to apply promotions to
            quantity: Quantity of items
            customer_id: ID of the customer
            product_id: ID of the product
            category_id: ID of the category
            promotion_ids: List of promotion IDs to apply (if None, 
                all valid promotions are considered)
            context: Additional context for discount calculation
            record_usage: Whether to record usage of applied promotions

        Returns:
            Tuple of (discounted_amount, discount_info_list)
        """
        context = context or {}

        # Get valid promotions
        if promotion_ids:
            # Use specified promotions
            promotions = [p for p in self.promotions if p.id in promotion_ids]
        else:
            # Get all valid promotions
            promotions = self.get_valid_promotions(
                customer_id=customer_id,
                product_id=product_id,
                category_id=category_id,
                purchase_amount=amount,
            )

        # Filter out non - stackable promotions if needed
        if not self.allow_stacking:
            # If stacking is not allowed, find the best promotion
            best_promotion = None
            best_discount = 0.0

            for promotion in promotions:
                discounted, discount_info = promotion.apply_discount(amount, quantity, 
                    context)
                discount_amount = discount_info["discount_amount"]

                if discount_amount > best_discount:
                    best_discount = discount_amount
                    best_promotion = promotion

            promotions = [best_promotion] if best_promotion else []
        else:
            # If stacking is allowed, filter out non - stackable promotions
            stackable_promotions = [p for p in promotions if p.stackable]
            non_stackable_promotions = [p for p in promotions if not p.stackable]

            if non_stackable_promotions:
                # Find the best non - stackable promotion
                best_non_stackable = None
                best_discount = 0.0

                for promotion in non_stackable_promotions:
                    discounted, discount_info = promotion.apply_discount(amount, 
                        quantity, context)
                    discount_amount = discount_info["discount_amount"]

                    if discount_amount > best_discount:
                        best_discount = discount_amount
                        best_non_stackable = promotion

                # Use the best non - stackable promotion and all stackable promotions
                promotions = stackable_promotions + (
                    [best_non_stackable] if best_non_stackable else []
                )
            else:
                # Use all stackable promotions
                promotions = stackable_promotions

        # Apply maximum stacked promotions limit
        if (
            self.max_stacked_promotions is not None
            and len(promotions) > self.max_stacked_promotions
        ):
            # Sort promotions by discount amount (highest first)
            promotion_discounts = []

            for promotion in promotions:
                discounted, discount_info = promotion.apply_discount(amount, quantity, 
                    context)
                discount_amount = discount_info["discount_amount"]
                promotion_discounts.append((promotion, discount_amount))

            promotion_discounts.sort(key=lambda x: x[1], reverse=True)

            # Take the top N promotions
            promotions = [p for p, 
                _ in promotion_discounts[: self.max_stacked_promotions]]

        # Apply promotions
        current_amount = amount
        discount_info_list = []

        for promotion in promotions:
            discounted, discount_info = promotion.apply_discount(current_amount, 
                quantity, context)

            if discount_info["discount_amount"] > 0:
                discount_info_list.append(discount_info)
                current_amount = discounted

                if record_usage:
                    promotion.record_usage(customer_id)

        return current_amount, discount_info_list

    def to_dict(self) -> Dict[str, Any]:
        """
        Convert the promotion manager to a dictionary.

        Returns:
            Dictionary representation of the promotion manager
        """
        return {
            "promotions": [p.to_dict() for p in self.promotions],
            "allow_stacking": self.allow_stacking,
            "max_stacked_promotions": self.max_stacked_promotions,
        }

    @classmethod
    def from_dict(cls, data: Dict[str, Any]) -> "PromotionManager":
        """
        Create a promotion manager from a dictionary.

        Args:
            data: Dictionary with promotion manager data

        Returns:
            PromotionManager instance
        """
        promotions = []

        if "promotions" in data:
            for promotion_data in data["promotions"]:
                promotion_type = promotion_data.get("promotion_type", 
                    PromotionType.CUSTOM)

                # Import the promotion class dynamically
                # This assumes all promotion classes are defined in this module
                promotion_class = globals().get(f"{promotion_type.title()}Promotion", 
                    Promotion)

                promotion = promotion_class.from_dict(promotion_data)
                promotions.append(promotion)

        return cls(
            promotions=promotions,
            allow_stacking=data.get("allow_stacking", True),
            max_stacked_promotions=data.get("max_stacked_promotions"),
        )


class TimeLimitedPromotion(Promotion):
    """
    Time - limited promotion.

    This class implements a promotion that is only valid for a specific
    time period, such as a seasonal sale or limited - time offer.
    """

    def __init__(
        self,
        name: str,
        description: str,
        discount_type: str = DiscountType.PERCENTAGE,
        discount_value: float = 0.0,
        start_date: Optional[datetime] = None,
        end_date: Optional[datetime] = None,
        max_uses: Optional[int] = None,
        max_uses_per_customer: Optional[int] = None,
        min_purchase_amount: float = 0.0,
        max_discount_amount: Optional[float] = None,
        applies_to_products: Optional[List[str]] = None,
        applies_to_categories: Optional[List[str]] = None,
        applies_to_customers: Optional[List[str]] = None,
        excludes_products: Optional[List[str]] = None,
        excludes_categories: Optional[List[str]] = None,
        excludes_customers: Optional[List[str]] = None,
        stackable: bool = False,
        metadata: Optional[Dict[str, Any]] = None,
        status: str = PromotionStatus.DRAFT,
        time_of_day_start: Optional[str] = None,
        time_of_day_end: Optional[str] = None,
        days_of_week: Optional[List[int]] = None,
    ):
        """
        Initialize a time - limited promotion.

        Args:
            name: Name of the promotion
            description: Description of the promotion
            discount_type: Type of discount
            discount_value: Value of the discount
            start_date: Start date of the promotion
            end_date: End date of the promotion
            max_uses: Maximum number of uses
            max_uses_per_customer: Maximum number of uses per customer
            min_purchase_amount: Minimum purchase amount
            max_discount_amount: Maximum discount amount
            applies_to_products: List of product IDs this promotion applies to
            applies_to_categories: List of category IDs this promotion applies to
            applies_to_customers: List of customer IDs this promotion applies to
            excludes_products: List of product IDs this promotion excludes
            excludes_categories: List of category IDs this promotion excludes
            excludes_customers: List of customer IDs this promotion excludes
            stackable: Whether this promotion can be stacked with other promotions
            metadata: Additional metadata for the promotion
            status: Status of the promotion
            time_of_day_start: Start time of day (HH:MM format)
            time_of_day_end: End time of day (HH:MM format)
            days_of_week: List of days of week (1=Monday, 7=Sunday)
        """
        super().__init__(
            name=name,
            description=description,
            promotion_type=PromotionType.TIME_LIMITED,
            discount_type=discount_type,
            discount_value=discount_value,
            start_date=start_date,
            end_date=end_date,
            max_uses=max_uses,
            max_uses_per_customer=max_uses_per_customer,
            min_purchase_amount=min_purchase_amount,
            max_discount_amount=max_discount_amount,
            applies_to_products=applies_to_products,
            applies_to_categories=applies_to_categories,
            applies_to_customers=applies_to_customers,
            excludes_products=excludes_products,
            excludes_categories=excludes_categories,
            excludes_customers=excludes_customers,
            stackable=stackable,
            metadata=metadata,
            status=status,
        )

        self.time_of_day_start = time_of_day_start
        self.time_of_day_end = time_of_day_end
        self.days_of_week = days_of_week

    def is_valid(
        self,
        customer_id: Optional[str] = None,
        product_id: Optional[str] = None,
        category_id: Optional[str] = None,
        purchase_amount: float = 0.0,
        reference_time: Optional[datetime] = None,
    ) -> Tuple[bool, Optional[str]]:
        """
        Check if the promotion is valid for a given context.

        Args:
            customer_id: ID of the customer
            product_id: ID of the product
            category_id: ID of the category
            purchase_amount: Purchase amount
            reference_time: Reference time (defaults to now)

        Returns:
            Tuple of (is_valid, reason)
        """
        # Check basic validity
        is_valid, reason = super().is_valid(
            customer_id=customer_id,
            product_id=product_id,
            category_id=category_id,
            purchase_amount=purchase_amount,
            reference_time=reference_time,
        )

        if not is_valid:
            return False, reason

        # Check time of day
        now = reference_time or datetime.now()

        if self.time_of_day_start and self.time_of_day_end:
            current_time_str = now.strftime(" % H:%M")

            if not (self.time_of_day_start <= current_time_str <= self.time_of_day_end):
                return (
                    False,
                    f"Promotion is not valid at this time of day (valid: {self.time_of_day_start} to {self.time_of_day_end})",
                        
                )

        # Check day of week
        if self.days_of_week:
            current_day = now.isoweekday()  # 1=Monday, 7=Sunday

            if current_day not in self.days_of_week:
                return (
                    False,
                    f"Promotion is not valid on this day of week (valid days: {self.days_of_week})",
                        
                )

        # All checks passed
        return True, None

    def to_dict(self) -> Dict[str, Any]:
        """
        Convert the time - limited promotion to a dictionary.

        Returns:
            Dictionary representation of the time - limited promotion
        """
        result = super().to_dict()
        result.update(
            {
                "time_of_day_start": self.time_of_day_start,
                "time_of_day_end": self.time_of_day_end,
                "days_of_week": self.days_of_week,
            }
        )
        return result

    @classmethod
    def from_dict(cls, data: Dict[str, Any]) -> "TimeLimitedPromotion":
        """
        Create a time - limited promotion from a dictionary.

        Args:
            data: Dictionary with time - limited promotion data

        Returns:
            TimeLimitedPromotion instance
        """
        # Convert date strings to datetime objects
        start_date = None
        if data.get("start_date"):
            start_date = datetime.fromisoformat(data["start_date"])

        end_date = None
        if data.get("end_date"):
            end_date = datetime.fromisoformat(data["end_date"])

        # Create the promotion
        promotion = cls(
            name=data["name"],
            description=data["description"],
            discount_type=data.get("discount_type", DiscountType.PERCENTAGE),
            discount_value=data.get("discount_value", 0.0),
            start_date=start_date,
            end_date=end_date,
            max_uses=data.get("max_uses"),
            max_uses_per_customer=data.get("max_uses_per_customer"),
            min_purchase_amount=data.get("min_purchase_amount", 0.0),
            max_discount_amount=data.get("max_discount_amount"),
            applies_to_products=data.get("applies_to_products", []),
            applies_to_categories=data.get("applies_to_categories", []),
            applies_to_customers=data.get("applies_to_customers", []),
            excludes_products=data.get("excludes_products", []),
            excludes_categories=data.get("excludes_categories", []),
            excludes_customers=data.get("excludes_customers", []),
            stackable=data.get("stackable", False),
            metadata=data.get("metadata", {}),
            status=data.get("status", PromotionStatus.DRAFT),
            time_of_day_start=data.get("time_of_day_start"),
            time_of_day_end=data.get("time_of_day_end"),
            days_of_week=data.get("days_of_week"),
        )

        # Set additional attributes
        if "id" in data:
            promotion.id = data["id"]

        if "created_at" in data:
            promotion.created_at = datetime.fromisoformat(data["created_at"])

        if "updated_at" in data:
            promotion.updated_at = datetime.fromisoformat(data["updated_at"])

        if "usage_count" in data:
            promotion.usage_count = data["usage_count"]

        if "customer_usage" in data:
            promotion.customer_usage = data["customer_usage"]

        return promotion


class CouponPromotion(Promotion):
    """
    Coupon promotion.

    This class implements a promotion that is activated by a coupon code,
    such as a discount code or voucher.
    """

    def __init__(
        self,
        name: str,
        description: str,
        code: str,
        discount_type: str = DiscountType.PERCENTAGE,
        discount_value: float = 0.0,
        start_date: Optional[datetime] = None,
        end_date: Optional[datetime] = None,
        max_uses: Optional[int] = None,
        max_uses_per_customer: Optional[int] = None,
        min_purchase_amount: float = 0.0,
        max_discount_amount: Optional[float] = None,
        applies_to_products: Optional[List[str]] = None,
        applies_to_categories: Optional[List[str]] = None,
        applies_to_customers: Optional[List[str]] = None,
        excludes_products: Optional[List[str]] = None,
        excludes_categories: Optional[List[str]] = None,
        excludes_customers: Optional[List[str]] = None,
        stackable: bool = False,
        metadata: Optional[Dict[str, Any]] = None,
        status: str = PromotionStatus.DRAFT,
        case_sensitive: bool = False,
        prefix: Optional[str] = None,
        suffix: Optional[str] = None,
        valid_codes: Optional[List[str]] = None,
    ):
        """
        Initialize a coupon promotion.

        Args:
            name: Name of the promotion
            description: Description of the promotion
            code: Coupon code
            discount_type: Type of discount
            discount_value: Value of the discount
            start_date: Start date of the promotion
            end_date: End date of the promotion
            max_uses: Maximum number of uses
            max_uses_per_customer: Maximum number of uses per customer
            min_purchase_amount: Minimum purchase amount
            max_discount_amount: Maximum discount amount
            applies_to_products: List of product IDs this promotion applies to
            applies_to_categories: List of category IDs this promotion applies to
            applies_to_customers: List of customer IDs this promotion applies to
            excludes_products: List of product IDs this promotion excludes
            excludes_categories: List of category IDs this promotion excludes
            excludes_customers: List of customer IDs this promotion excludes
            stackable: Whether this promotion can be stacked with other promotions
            metadata: Additional metadata for the promotion
            status: Status of the promotion
            case_sensitive: Whether the coupon code is case sensitive
            prefix: Prefix for the coupon code
            suffix: Suffix for the coupon code
            valid_codes: List of valid coupon codes (if None, 
                only the main code is valid)
        """
        super().__init__(
            name=name,
            description=description,
            promotion_type=PromotionType.COUPON,
            discount_type=discount_type,
            discount_value=discount_value,
            start_date=start_date,
            end_date=end_date,
            max_uses=max_uses,
            max_uses_per_customer=max_uses_per_customer,
            min_purchase_amount=min_purchase_amount,
            max_discount_amount=max_discount_amount,
            applies_to_products=applies_to_products,
            applies_to_categories=applies_to_categories,
            applies_to_customers=applies_to_customers,
            excludes_products=excludes_products,
            excludes_categories=excludes_categories,
            excludes_customers=excludes_customers,
            stackable=stackable,
            metadata=metadata,
            status=status,
        )

        self.code = code
        self.case_sensitive = case_sensitive
        self.prefix = prefix
        self.suffix = suffix
        self.valid_codes = valid_codes or [code]
        self.used_codes = {}  # Dict[code, usage_count]

    def is_valid_code(self, code: str) -> bool:
        """
        Check if a coupon code is valid.

        Args:
            code: Coupon code to check

        Returns:
            True if the code is valid, False otherwise
        """
        if not self.case_sensitive:
            code = code.upper()
            valid_codes = [c.upper() for c in self.valid_codes]
        else:
            valid_codes = self.valid_codes

        # Check if the code matches exactly
        if code in valid_codes:
            return True

        # Check if the code matches with prefix / suffix
        if self.prefix and self.suffix:
            # Check if the code has the correct prefix and suffix
            if code.startswith(self.prefix) and code.endswith(self.suffix):
                # Extract the middle part
                middle = code[len(self.prefix) : -len(self.suffix)]

                # Check if the middle part is valid
                if middle.isalnum():
                    return True
        elif self.prefix:
            # Check if the code has the correct prefix
            if code.startswith(self.prefix):
                # Extract the rest
                rest = code[len(self.prefix) :]

                # Check if the rest is valid
                if rest.isalnum():
                    return True
        elif self.suffix:
            # Check if the code has the correct suffix
            if code.endswith(self.suffix):
                # Extract the rest
                rest = code[: -len(self.suffix)]

                # Check if the rest is valid
                if rest.isalnum():
                    return True

        return False

    def is_valid(
        self,
        customer_id: Optional[str] = None,
        product_id: Optional[str] = None,
        category_id: Optional[str] = None,
        purchase_amount: float = 0.0,
        reference_time: Optional[datetime] = None,
        code: Optional[str] = None,
    ) -> Tuple[bool, Optional[str]]:
        """
        Check if the promotion is valid for a given context.

        Args:
            customer_id: ID of the customer
            product_id: ID of the product
            category_id: ID of the category
            purchase_amount: Purchase amount
            reference_time: Reference time (defaults to now)
            code: Coupon code to check

        Returns:
            Tuple of (is_valid, reason)
        """
        # Check basic validity
        is_valid, reason = super().is_valid(
            customer_id=customer_id,
            product_id=product_id,
            category_id=category_id,
            purchase_amount=purchase_amount,
            reference_time=reference_time,
        )

        if not is_valid:
            return False, reason

        # Check coupon code
        if code is not None:
            if not self.is_valid_code(code):
                return False, f"Invalid coupon code: {code}"

            # Check if the code has reached its maximum uses
            if self.max_uses is not None:
                code_usage = self.used_codes.get(code, 0)
                if code_usage >= self.max_uses:
                    return False, f"Coupon code has reached maximum uses: {code}"

        # All checks passed
        return True, None

    def record_usage(self, customer_id: Optional[str] = None, 
        code: Optional[str] = None) -> None:
        """
        Record usage of the promotion.

        Args:
            customer_id: ID of the customer
            code: Coupon code that was used
        """
        super().record_usage(customer_id)

        if code:
            self.used_codes[code] = self.used_codes.get(code, 0) + 1

    def generate_codes(
        self,
        count: int,
        length: int = 8,
        prefix: Optional[str] = None,
        suffix: Optional[str] = None,
        characters: str = string.ascii_uppercase + string.digits,
    ) -> List[str]:
        """
        Generate random coupon codes.

        Args:
            count: Number of codes to generate
            length: Length of each code
            prefix: Prefix for the codes
            suffix: Suffix for the codes
            characters: Characters to use for the codes

        Returns:
            List of generated codes
        """
        prefix = prefix or self.prefix or ""
        suffix = suffix or self.suffix or ""

        codes = []

        for _ in range(count):
            # Generate a random code
            code = "".join(random.choice(characters) for _ in range(length))

            # Add prefix and suffix
            full_code = f"{prefix}{code}{suffix}"

            codes.append(full_code)

        # Add the generated codes to the valid codes
        self.valid_codes.extend(codes)

        return codes

    def to_dict(self) -> Dict[str, Any]:
        """
        Convert the coupon promotion to a dictionary.

        Returns:
            Dictionary representation of the coupon promotion
        """
        result = super().to_dict()
        result.update(
            {
                "code": self.code,
                "case_sensitive": self.case_sensitive,
                "prefix": self.prefix,
                "suffix": self.suffix,
                "valid_codes": self.valid_codes,
                "used_codes": self.used_codes,
            }
        )
        return result

    @classmethod
    def from_dict(cls, data: Dict[str, Any]) -> "CouponPromotion":
        """
        Create a coupon promotion from a dictionary.

        Args:
            data: Dictionary with coupon promotion data

        Returns:
            CouponPromotion instance
        """
        # Convert date strings to datetime objects
        start_date = None
        if data.get("start_date"):
            start_date = datetime.fromisoformat(data["start_date"])

        end_date = None
        if data.get("end_date"):
            end_date = datetime.fromisoformat(data["end_date"])

        # Create the promotion
        promotion = cls(
            name=data["name"],
            description=data["description"],
            code=data["code"],
            discount_type=data.get("discount_type", DiscountType.PERCENTAGE),
            discount_value=data.get("discount_value", 0.0),
            start_date=start_date,
            end_date=end_date,
            max_uses=data.get("max_uses"),
            max_uses_per_customer=data.get("max_uses_per_customer"),
            min_purchase_amount=data.get("min_purchase_amount", 0.0),
            max_discount_amount=data.get("max_discount_amount"),
            applies_to_products=data.get("applies_to_products", []),
            applies_to_categories=data.get("applies_to_categories", []),
            applies_to_customers=data.get("applies_to_customers", []),
            excludes_products=data.get("excludes_products", []),
            excludes_categories=data.get("excludes_categories", []),
            excludes_customers=data.get("excludes_customers", []),
            stackable=data.get("stackable", False),
            metadata=data.get("metadata", {}),
            status=data.get("status", PromotionStatus.DRAFT),
            case_sensitive=data.get("case_sensitive", False),
            prefix=data.get("prefix"),
            suffix=data.get("suffix"),
            valid_codes=data.get("valid_codes"),
        )

        # Set additional attributes
        if "id" in data:
            promotion.id = data["id"]

        if "created_at" in data:
            promotion.created_at = datetime.fromisoformat(data["created_at"])

        if "updated_at" in data:
            promotion.updated_at = datetime.fromisoformat(data["updated_at"])

        if "usage_count" in data:
            promotion.usage_count = data["usage_count"]

        if "customer_usage" in data:
            promotion.customer_usage = data["customer_usage"]

        if "used_codes" in data:
            promotion.used_codes = data["used_codes"]

        return promotion


class ReferralPromotion(Promotion):
    """
    Referral promotion.

    This class implements a promotion that rewards customers for referring
    new customers, such as a refer - a-friend discount.
    """

    def __init__(
        self,
        name: str,
        description: str,
        referrer_discount_type: str = DiscountType.PERCENTAGE,
        referrer_discount_value: float = 0.0,
        referee_discount_type: str = DiscountType.PERCENTAGE,
        referee_discount_value: float = 0.0,
        start_date: Optional[datetime] = None,
        end_date: Optional[datetime] = None,
        max_uses: Optional[int] = None,
        max_uses_per_customer: Optional[int] = None,
        min_purchase_amount: float = 0.0,
        max_discount_amount: Optional[float] = None,
        applies_to_products: Optional[List[str]] = None,
        applies_to_categories: Optional[List[str]] = None,
        applies_to_customers: Optional[List[str]] = None,
        excludes_products: Optional[List[str]] = None,
        excludes_categories: Optional[List[str]] = None,
        excludes_customers: Optional[List[str]] = None,
        stackable: bool = False,
        metadata: Optional[Dict[str, Any]] = None,
        status: str = PromotionStatus.DRAFT,
        referral_code_prefix: str = "REF - ",
        referral_code_length: int = 8,
        min_referee_purchase_amount: float = 0.0,
        referee_max_uses: int = 1,
        require_referee_account: bool = True,
    ):
        """
        Initialize a referral promotion.

        Args:
            name: Name of the promotion
            description: Description of the promotion
            referrer_discount_type: Type of discount for the referrer
            referrer_discount_value: Value of the discount for the referrer
            referee_discount_type: Type of discount for the referee
            referee_discount_value: Value of the discount for the referee
            start_date: Start date of the promotion
            end_date: End date of the promotion
            max_uses: Maximum number of uses
            max_uses_per_customer: Maximum number of uses per customer
            min_purchase_amount: Minimum purchase amount
            max_discount_amount: Maximum discount amount
            applies_to_products: List of product IDs this promotion applies to
            applies_to_categories: List of category IDs this promotion applies to
            applies_to_customers: List of customer IDs this promotion applies to
            excludes_products: List of product IDs this promotion excludes
            excludes_categories: List of category IDs this promotion excludes
            excludes_customers: List of customer IDs this promotion excludes
            stackable: Whether this promotion can be stacked with other promotions
            metadata: Additional metadata for the promotion
            status: Status of the promotion
            referral_code_prefix: Prefix for referral codes
            referral_code_length: Length of referral codes
            min_referee_purchase_amount: Minimum purchase amount for referees
            referee_max_uses: Maximum number of uses per referee
            require_referee_account: Whether referees must create an account
        """
        super().__init__(
            name=name,
            description=description,
            promotion_type=PromotionType.REFERRAL,
            discount_type=referrer_discount_type,  
                # Use referrer discount type as the main discount type
            discount_value=referrer_discount_value,  
                # Use referrer discount value as the main discount value
            start_date=start_date,
            end_date=end_date,
            max_uses=max_uses,
            max_uses_per_customer=max_uses_per_customer,
            min_purchase_amount=min_purchase_amount,
            max_discount_amount=max_discount_amount,
            applies_to_products=applies_to_products,
            applies_to_categories=applies_to_categories,
            applies_to_customers=applies_to_customers,
            excludes_products=excludes_products,
            excludes_categories=excludes_categories,
            excludes_customers=excludes_customers,
            stackable=stackable,
            metadata=metadata,
            status=status,
        )

        self.referrer_discount_type = referrer_discount_type
        self.referrer_discount_value = referrer_discount_value
        self.referee_discount_type = referee_discount_type
        self.referee_discount_value = referee_discount_value
        self.referral_code_prefix = referral_code_prefix
        self.referral_code_length = referral_code_length
        self.min_referee_purchase_amount = min_referee_purchase_amount
        self.referee_max_uses = referee_max_uses
        self.require_referee_account = require_referee_account

        self.referral_codes = {}  # Dict[customer_id, referral_code]
        self.referrals = {}  # Dict[referral_code, List[referee_id]]
        self.referee_usage = {}  # Dict[referee_id, usage_count]

    def generate_referral_code(self, customer_id: str) -> str:
        """
        Generate a referral code for a customer.

        Args:
            customer_id: ID of the customer

        Returns:
            Referral code
        """
        # Check if the customer already has a referral code
        if customer_id in self.referral_codes:
            return self.referral_codes[customer_id]

        # Generate a random code
        code = "".join(
            random.choice(string.ascii_uppercase + string.digits)
            for _ in range(self.referral_code_length)
        )

        # Add prefix
        full_code = f"{self.referral_code_prefix}{code}"

        # Store the code
        self.referral_codes[customer_id] = full_code

        return full_code

    def get_referral_code(self, customer_id: str) -> Optional[str]:
        """
        Get the referral code for a customer.

        Args:
            customer_id: ID of the customer

        Returns:
            Referral code, or None if not found
        """
        return self.referral_codes.get(customer_id)

    def get_referrer_id(self, referral_code: str) -> Optional[str]:
        """
        Get the ID of the referrer for a referral code.

        Args:
            referral_code: Referral code

        Returns:
            ID of the referrer, or None if not found
        """
        for customer_id, code in self.referral_codes.items():
            if code == referral_code:
                return customer_id

        return None

    def record_referral(self, referral_code: str, referee_id: str) -> bool:
        """
        Record a referral.

        Args:
            referral_code: Referral code
            referee_id: ID of the referee

        Returns:
            True if the referral was recorded, False otherwise
        """
        # Check if the referral code is valid
        referrer_id = self.get_referrer_id(referral_code)

        if not referrer_id:
            return False

        # Check if the referee has already been referred
        for code, referees in self.referrals.items():
            if referee_id in referees:
                return False

        # Record the referral
        if referral_code not in self.referrals:
            self.referrals[referral_code] = []

        self.referrals[referral_code].append(referee_id)

        return True

    def get_referrals(self, customer_id: str) -> List[str]:
        """
        Get the referrals for a customer.

        Args:
            customer_id: ID of the customer

        Returns:
            List of referee IDs
        """
        referral_code = self.get_referral_code(customer_id)

        if not referral_code:
            return []

        return self.referrals.get(referral_code, [])

    def is_valid(
        self,
        customer_id: Optional[str] = None,
        product_id: Optional[str] = None,
        category_id: Optional[str] = None,
        purchase_amount: float = 0.0,
        reference_time: Optional[datetime] = None,
        referral_code: Optional[str] = None,
        is_referee: bool = False,
    ) -> Tuple[bool, Optional[str]]:
        """
        Check if the promotion is valid for a given context.

        Args:
            customer_id: ID of the customer
            product_id: ID of the product
            category_id: ID of the category
            purchase_amount: Purchase amount
            reference_time: Reference time (defaults to now)
            referral_code: Referral code
            is_referee: Whether the customer is a referee

        Returns:
            Tuple of (is_valid, reason)
        """
        # Check basic validity
        is_valid, reason = super().is_valid(
            customer_id=customer_id,
            product_id=product_id,
            category_id=category_id,
            purchase_amount=purchase_amount,
            reference_time=reference_time,
        )

        if not is_valid:
            return False, reason

        if is_referee:
            # Check referee - specific conditions
            if purchase_amount < self.min_referee_purchase_amount:
                return (
                    False,
                    f"Purchase amount ({purchase_amount}) is below minimum for referees ({self.min_referee_purchase_amount})",
                        
                )

            if customer_id:
                # Check if the referee has reached maximum uses
                referee_usage = self.referee_usage.get(customer_id, 0)
                if referee_usage >= self.referee_max_uses:
                    return False, 
                        f"Referee has reached maximum uses ({self.referee_max_uses})"

            if referral_code:
                # Check if the referral code is valid
                referrer_id = self.get_referrer_id(referral_code)
                if not referrer_id:
                    return False, f"Invalid referral code: {referral_code}"

                # Check if the referrer is the same as the referee
                if referrer_id == customer_id:
                    return False, "Referrer cannot be the same as referee"
        else:
            # Check referrer - specific conditions
            if customer_id:
                # Check if the customer has any referrals
                referrals = self.get_referrals(customer_id)
                if not referrals:
                    return False, "Customer has no referrals"

        # All checks passed
        return True, None

    def apply_discount(
        self, amount: float, quantity: float = 1.0, context: Optional[Dict[str, 
            Any]] = None
    ) -> Tuple[float, Dict[str, Any]]:
        """
        Apply the promotion discount to an amount.

        Args:
            amount: Amount to apply discount to
            quantity: Quantity of items
            context: Additional context for discount calculation

        Returns:
            Tuple of (discounted_amount, discount_info)
        """
        context = context or {}
        is_referee = context.get("is_referee", False)

        if is_referee:
            # Use referee discount
            discount_type = self.referee_discount_type
            discount_value = self.referee_discount_value
        else:
            # Use referrer discount
            discount_type = self.referrer_discount_type
            discount_value = self.referrer_discount_value

        # Calculate discount based on type
        discount_amount = 0.0

        if discount_type == DiscountType.PERCENTAGE:
            # Percentage discount
            discount_amount = amount * (discount_value / 100.0)

        elif discount_type == DiscountType.FIXED_AMOUNT:
            # Fixed amount discount
            discount_amount = min(amount, discount_value)

        elif discount_type == DiscountType.FREE_UNITS:
            # Free units discount
            unit_price = amount / quantity if quantity > 0 else 0
            free_units = min(quantity, discount_value)
            discount_amount = unit_price * free_units

        elif discount_type == DiscountType.FREE_PRODUCT:
            # Free product discount
            # This is handled differently depending on the implementation
            # For now, we'll just use the discount_value as the product value
            discount_amount = discount_value

        # Apply maximum discount amount if specified
        if self.max_discount_amount is not None and \
            discount_amount > self.max_discount_amount:
            discount_amount = self.max_discount_amount

        # Ensure discount doesn't exceed the original amount
        discount_amount = min(discount_amount, amount)

        # Calculate discounted amount
        discounted_amount = amount - discount_amount

        # Prepare discount info
        discount_info = {
            "promotion_id": self.id,
            "promotion_name": self.name,
            "original_amount": amount,
            "discount_amount": discount_amount,
            "discounted_amount": discounted_amount,
            "discount_type": discount_type,
            "discount_value": discount_value,
            "is_referee": is_referee,
        }

        return discounted_amount, discount_info

    def record_usage(
        self,
        customer_id: Optional[str] = None,
        referral_code: Optional[str] = None,
        is_referee: bool = False,
    ) -> None:
        """
        Record usage of the promotion.

        Args:
            customer_id: ID of the customer
            referral_code: Referral code
            is_referee: Whether the customer is a referee
        """
        super().record_usage(customer_id)

        if is_referee and customer_id:
            self.referee_usage[customer_id] = self.referee_usage.get(customer_id, 0) + 1

    def to_dict(self) -> Dict[str, Any]:
        """
        Convert the referral promotion to a dictionary.

        Returns:
            Dictionary representation of the referral promotion
        """
        result = super().to_dict()
        result.update(
            {
                "referrer_discount_type": self.referrer_discount_type,
                "referrer_discount_value": self.referrer_discount_value,
                "referee_discount_type": self.referee_discount_type,
                "referee_discount_value": self.referee_discount_value,
                "referral_code_prefix": self.referral_code_prefix,
                "referral_code_length": self.referral_code_length,
                "min_referee_purchase_amount": self.min_referee_purchase_amount,
                "referee_max_uses": self.referee_max_uses,
                "require_referee_account": self.require_referee_account,
                "referral_codes": self.referral_codes,
                "referrals": self.referrals,
                "referee_usage": self.referee_usage,
            }
        )
        return result

    @classmethod
    def from_dict(cls, data: Dict[str, Any]) -> "ReferralPromotion":
        """
        Create a referral promotion from a dictionary.

        Args:
            data: Dictionary with referral promotion data

        Returns:
            ReferralPromotion instance
        """
        # Convert date strings to datetime objects
        start_date = None
        if data.get("start_date"):
            start_date = datetime.fromisoformat(data["start_date"])

        end_date = None
        if data.get("end_date"):
            end_date = datetime.fromisoformat(data["end_date"])

        # Create the promotion
        promotion = cls(
            name=data["name"],
            description=data["description"],
            referrer_discount_type=data.get("referrer_discount_type", 
                DiscountType.PERCENTAGE),
            referrer_discount_value=data.get("referrer_discount_value", 0.0),
            referee_discount_type=data.get("referee_discount_type", 
                DiscountType.PERCENTAGE),
            referee_discount_value=data.get("referee_discount_value", 0.0),
            start_date=start_date,
            end_date=end_date,
            max_uses=data.get("max_uses"),
            max_uses_per_customer=data.get("max_uses_per_customer"),
            min_purchase_amount=data.get("min_purchase_amount", 0.0),
            max_discount_amount=data.get("max_discount_amount"),
            applies_to_products=data.get("applies_to_products", []),
            applies_to_categories=data.get("applies_to_categories", []),
            applies_to_customers=data.get("applies_to_customers", []),
            excludes_products=data.get("excludes_products", []),
            excludes_categories=data.get("excludes_categories", []),
            excludes_customers=data.get("excludes_customers", []),
            stackable=data.get("stackable", False),
            metadata=data.get("metadata", {}),
            status=data.get("status", PromotionStatus.DRAFT),
            referral_code_prefix=data.get("referral_code_prefix", "REF - "),
            referral_code_length=data.get("referral_code_length", 8),
            min_referee_purchase_amount=data.get("min_referee_purchase_amount", 0.0),
            referee_max_uses=data.get("referee_max_uses", 1),
            require_referee_account=data.get("require_referee_account", True),
        )

        # Set additional attributes
        if "id" in data:
            promotion.id = data["id"]

        if "created_at" in data:
            promotion.created_at = datetime.fromisoformat(data["created_at"])

        if "updated_at" in data:
            promotion.updated_at = datetime.fromisoformat(data["updated_at"])

        if "usage_count" in data:
            promotion.usage_count = data["usage_count"]

        if "customer_usage" in data:
            promotion.customer_usage = data["customer_usage"]

        if "referral_codes" in data:
            promotion.referral_codes = data["referral_codes"]

        if "referrals" in data:
            promotion.referrals = data["referrals"]

        if "referee_usage" in data:
            promotion.referee_usage = data["referee_usage"]

        return promotion


class BundlePromotion(Promotion):
    """
    Bundle promotion.

    This class implements a promotion that offers discounts for purchasing
    multiple products together, such as a bundle discount.
    """

    def __init__(
        self,
        name: str,
        description: str,
        bundle_items: List[Dict[str, Any]],
        discount_type: str = DiscountType.PERCENTAGE,
        discount_value: float = 0.0,
        start_date: Optional[datetime] = None,
        end_date: Optional[datetime] = None,
        max_uses: Optional[int] = None,
        max_uses_per_customer: Optional[int] = None,
        min_purchase_amount: float = 0.0,
        max_discount_amount: Optional[float] = None,
        applies_to_products: Optional[List[str]] = None,
        applies_to_categories: Optional[List[str]] = None,
        applies_to_customers: Optional[List[str]] = None,
        excludes_products: Optional[List[str]] = None,
        excludes_categories: Optional[List[str]] = None,
        excludes_customers: Optional[List[str]] = None,
        stackable: bool = False,
        metadata: Optional[Dict[str, Any]] = None,
        status: str = PromotionStatus.DRAFT,
        require_all_items: bool = True,
        min_quantity_per_item: int = 1,
        apply_to_cheapest: bool = False,
        apply_to_most_expensive: bool = False,
    ):
        """
        Initialize a bundle promotion.

        Args:
            name: Name of the promotion
            description: Description of the promotion
            bundle_items: List of items in the bundle, each with product_id and quantity
            discount_type: Type of discount
            discount_value: Value of the discount
            start_date: Start date of the promotion
            end_date: End date of the promotion
            max_uses: Maximum number of uses
            max_uses_per_customer: Maximum number of uses per customer
            min_purchase_amount: Minimum purchase amount
            max_discount_amount: Maximum discount amount
            applies_to_products: List of product IDs this promotion applies to
            applies_to_categories: List of category IDs this promotion applies to
            applies_to_customers: List of customer IDs this promotion applies to
            excludes_products: List of product IDs this promotion excludes
            excludes_categories: List of category IDs this promotion excludes
            excludes_customers: List of customer IDs this promotion excludes
            stackable: Whether this promotion can be stacked with other promotions
            metadata: Additional metadata for the promotion
            status: Status of the promotion
            require_all_items: Whether all items in the bundle are required
            min_quantity_per_item: Minimum quantity per item
            apply_to_cheapest: Whether to apply the discount to the cheapest item
            apply_to_most_expensive: Whether to apply the discount to the most expensive item
        """
        super().__init__(
            name=name,
            description=description,
            promotion_type=PromotionType.BUNDLE,
            discount_type=discount_type,
            discount_value=discount_value,
            start_date=start_date,
            end_date=end_date,
            max_uses=max_uses,
            max_uses_per_customer=max_uses_per_customer,
            min_purchase_amount=min_purchase_amount,
            max_discount_amount=max_discount_amount,
            applies_to_products=applies_to_products,
            applies_to_categories=applies_to_categories,
            applies_to_customers=applies_to_customers,
            excludes_products=excludes_products,
            excludes_categories=excludes_categories,
            excludes_customers=excludes_customers,
            stackable=stackable,
            metadata=metadata,
            status=status,
        )

        self.bundle_items = bundle_items
        self.require_all_items = require_all_items
        self.min_quantity_per_item = min_quantity_per_item
        self.apply_to_cheapest = apply_to_cheapest
        self.apply_to_most_expensive = apply_to_most_expensive

    def is_valid(
        self,
        customer_id: Optional[str] = None,
        product_id: Optional[str] = None,
        category_id: Optional[str] = None,
        purchase_amount: float = 0.0,
        reference_time: Optional[datetime] = None,
        cart_items: Optional[List[Dict[str, Any]]] = None,
    ) -> Tuple[bool, Optional[str]]:
        """
        Check if the promotion is valid for a given context.

        Args:
            customer_id: ID of the customer
            product_id: ID of the product
            category_id: ID of the category
            purchase_amount: Purchase amount
            reference_time: Reference time (defaults to now)
            cart_items: List of items in the cart, each with product_id, quantity, 
                and price

        Returns:
            Tuple of (is_valid, reason)
        """
        # Check basic validity
        is_valid, reason = super().is_valid(
            customer_id=customer_id,
            product_id=product_id,
            category_id=category_id,
            purchase_amount=purchase_amount,
            reference_time=reference_time,
        )

        if not is_valid:
            return False, reason

        # Check bundle - specific conditions
        if not cart_items:
            return False, "No cart items provided"

        # Check if the cart contains the required bundle items
        if self.require_all_items:
            # All items in the bundle must be in the cart with the required quantity
            for bundle_item in self.bundle_items:
                bundle_product_id = bundle_item["product_id"]
                bundle_quantity = bundle_item.get("quantity", 
                    self.min_quantity_per_item)

                # Find the item in the cart
                cart_item = next(
                    (item for item in cart_items if item["product_id"] == bundle_product_id), 
                        None
                )

                if not cart_item:
                    return False, f"Bundle item {bundle_product_id} not in cart"

                if cart_item["quantity"] < bundle_quantity:
                    return (
                        False,
                        f"Bundle item {bundle_product_id} quantity ({cart_item['quantity']}) is less than required ({bundle_quantity})",
                            
                    )
        else:
            # At least one item in the bundle must be in the cart with the required quantity
            valid_items = 0

            for bundle_item in self.bundle_items:
                bundle_product_id = bundle_item["product_id"]
                bundle_quantity = bundle_item.get("quantity", 
                    self.min_quantity_per_item)

                # Find the item in the cart
                cart_item = next(
                    (item for item in cart_items if item["product_id"] == bundle_product_id), 
                        None
                )

                if cart_item and cart_item["quantity"] >= bundle_quantity:
                    valid_items += 1

            if valid_items == 0:
                return False, "No valid bundle items in cart"

        # All checks passed
        return True, None

    def apply_discount(
        self, amount: float, quantity: float = 1.0, context: Optional[Dict[str, 
            Any]] = None
    ) -> Tuple[float, Dict[str, Any]]:
        """
        Apply the promotion discount to an amount.

        Args:
            amount: Amount to apply discount to
            quantity: Quantity of items
            context: Additional context for discount calculation

        Returns:
            Tuple of (discounted_amount, discount_info)
        """
        context = context or {}
        cart_items = context.get("cart_items", [])

        # If no cart items, use the standard discount calculation
        if not cart_items:
            return super().apply_discount(amount, quantity, context)

        # Calculate the discount based on the bundle configuration
        discount_amount = 0.0

        if self.apply_to_cheapest:
            # Apply the discount to the cheapest item in the bundle
            bundle_product_ids = [item["product_id"] for item in self.bundle_items]
            bundle_cart_items = [
                item for item in cart_items if item["product_id"] in bundle_product_ids
            ]

            if bundle_cart_items:
                # Sort by price (cheapest first)
                bundle_cart_items.sort(key=lambda item: item["price"])

                # Get the cheapest item
                cheapest_item = bundle_cart_items[0]

                # Calculate the discount for the cheapest item
                if self.discount_type == DiscountType.PERCENTAGE:
                    discount_amount = (
                        cheapest_item["price"]
                        * cheapest_item["quantity"]
                        * (self.discount_value / 100.0)
                    )
                elif self.discount_type == DiscountType.FIXED_AMOUNT:
                    discount_amount = min(
                        cheapest_item["price"] * cheapest_item["quantity"], 
                            self.discount_value
                    )
                elif self.discount_type == DiscountType.FREE_UNITS:
                    free_units = min(cheapest_item["quantity"], self.discount_value)
                    discount_amount = cheapest_item["price"] * free_units
                elif self.discount_type == DiscountType.FREE_PRODUCT:
                    discount_amount = self.discount_value

        elif self.apply_to_most_expensive:
            # Apply the discount to the most expensive item in the bundle
            bundle_product_ids = [item["product_id"] for item in self.bundle_items]
            bundle_cart_items = [
                item for item in cart_items if item["product_id"] in bundle_product_ids
            ]

            if bundle_cart_items:
                # Sort by price (most expensive first)
                bundle_cart_items.sort(key=lambda item: item["price"], reverse=True)

                # Get the most expensive item
                most_expensive_item = bundle_cart_items[0]

                # Calculate the discount for the most expensive item
                if self.discount_type == DiscountType.PERCENTAGE:
                    discount_amount = (
                        most_expensive_item["price"]
                        * most_expensive_item["quantity"]
                        * (self.discount_value / 100.0)
                    )
                elif self.discount_type == DiscountType.FIXED_AMOUNT:
                    discount_amount = min(
                        most_expensive_item["price"] * most_expensive_item["quantity"],
                        self.discount_value,
                    )
                elif self.discount_type == DiscountType.FREE_UNITS:
                    free_units = min(most_expensive_item["quantity"], 
                        self.discount_value)
                    discount_amount = most_expensive_item["price"] * free_units
                elif self.discount_type == DiscountType.FREE_PRODUCT:
                    discount_amount = self.discount_value

        else:
            # Apply the discount to the entire purchase amount
            if self.discount_type == DiscountType.PERCENTAGE:
                discount_amount = amount * (self.discount_value / 100.0)
            elif self.discount_type == DiscountType.FIXED_AMOUNT:
                discount_amount = min(amount, self.discount_value)
            elif self.discount_type == DiscountType.FREE_UNITS:
                # This doesn't make sense for the entire purchase, so we'll just use a percentage
                discount_amount = amount * (self.discount_value / 100.0)
            elif self.discount_type == DiscountType.FREE_PRODUCT:
                discount_amount = self.discount_value

        # Apply maximum discount amount if specified
        if self.max_discount_amount is not None and \
            discount_amount > self.max_discount_amount:
            discount_amount = self.max_discount_amount

        # Ensure discount doesn't exceed the original amount
        discount_amount = min(discount_amount, amount)

        # Calculate discounted amount
        discounted_amount = amount - discount_amount

        # Prepare discount info
        discount_info = {
            "promotion_id": self.id,
            "promotion_name": self.name,
            "original_amount": amount,
            "discount_amount": discount_amount,
            "discounted_amount": discounted_amount,
            "discount_type": self.discount_type,
            "discount_value": self.discount_value,
            "bundle_items": self.bundle_items,
            "apply_to_cheapest": self.apply_to_cheapest,
            "apply_to_most_expensive": self.apply_to_most_expensive,
        }

        return discounted_amount, discount_info

    def to_dict(self) -> Dict[str, Any]:
        """
        Convert the bundle promotion to a dictionary.

        Returns:
            Dictionary representation of the bundle promotion
        """
        result = super().to_dict()
        result.update(
            {
                "bundle_items": self.bundle_items,
                "require_all_items": self.require_all_items,
                "min_quantity_per_item": self.min_quantity_per_item,
                "apply_to_cheapest": self.apply_to_cheapest,
                "apply_to_most_expensive": self.apply_to_most_expensive,
            }
        )
        return result

    @classmethod
    def from_dict(cls, data: Dict[str, Any]) -> "BundlePromotion":
        """
        Create a bundle promotion from a dictionary.

        Args:
            data: Dictionary with bundle promotion data

        Returns:
            BundlePromotion instance
        """
        # Convert date strings to datetime objects
        start_date = None
        if data.get("start_date"):
            start_date = datetime.fromisoformat(data["start_date"])

        end_date = None
        if data.get("end_date"):
            end_date = datetime.fromisoformat(data["end_date"])

        # Create the promotion
        promotion = cls(
            name=data["name"],
            description=data["description"],
            bundle_items=data.get("bundle_items", []),
            discount_type=data.get("discount_type", DiscountType.PERCENTAGE),
            discount_value=data.get("discount_value", 0.0),
            start_date=start_date,
            end_date=end_date,
            max_uses=data.get("max_uses"),
            max_uses_per_customer=data.get("max_uses_per_customer"),
            min_purchase_amount=data.get("min_purchase_amount", 0.0),
            max_discount_amount=data.get("max_discount_amount"),
            applies_to_products=data.get("applies_to_products", []),
            applies_to_categories=data.get("applies_to_categories", []),
            applies_to_customers=data.get("applies_to_customers", []),
            excludes_products=data.get("excludes_products", []),
            excludes_categories=data.get("excludes_categories", []),
            excludes_customers=data.get("excludes_customers", []),
            stackable=data.get("stackable", False),
            metadata=data.get("metadata", {}),
            status=data.get("status", PromotionStatus.DRAFT),
            require_all_items=data.get("require_all_items", True),
            min_quantity_per_item=data.get("min_quantity_per_item", 1),
            apply_to_cheapest=data.get("apply_to_cheapest", False),
            apply_to_most_expensive=data.get("apply_to_most_expensive", False),
        )

        # Set additional attributes
        if "id" in data:
            promotion.id = data["id"]

        if "created_at" in data:
            promotion.created_at = datetime.fromisoformat(data["created_at"])

        if "updated_at" in data:
            promotion.updated_at = datetime.fromisoformat(data["updated_at"])

        if "usage_count" in data:
            promotion.usage_count = data["usage_count"]

        if "customer_usage" in data:
            promotion.customer_usage = data["customer_usage"]

        return promotion


class LoyaltyPromotion(Promotion):
    """
    Loyalty promotion.

    This class implements a promotion that rewards customers for their loyalty,
    such as discounts based on purchase history or account age.
    """

    def __init__(
        self,
        name: str,
        description: str,
        loyalty_tiers: List[Dict[str, Any]],
        discount_type: str = DiscountType.PERCENTAGE,
        start_date: Optional[datetime] = None,
        end_date: Optional[datetime] = None,
        max_uses: Optional[int] = None,
        max_uses_per_customer: Optional[int] = None,
        min_purchase_amount: float = 0.0,
        max_discount_amount: Optional[float] = None,
        applies_to_products: Optional[List[str]] = None,
        applies_to_categories: Optional[List[str]] = None,
        applies_to_customers: Optional[List[str]] = None,
        excludes_products: Optional[List[str]] = None,
        excludes_categories: Optional[List[str]] = None,
        excludes_customers: Optional[List[str]] = None,
        stackable: bool = False,
        metadata: Optional[Dict[str, Any]] = None,
        status: str = PromotionStatus.DRAFT,
        loyalty_criteria: str = "purchase_count",
        reset_period: Optional[str] = None,
    ):
        """
        Initialize a loyalty promotion.

        Args:
            name: Name of the promotion
            description: Description of the promotion
            loyalty_tiers: List of loyalty tiers, each with min_value, max_value, 
                and discount_value
            discount_type: Type of discount
            start_date: Start date of the promotion
            end_date: End date of the promotion
            max_uses: Maximum number of uses
            max_uses_per_customer: Maximum number of uses per customer
            min_purchase_amount: Minimum purchase amount
            max_discount_amount: Maximum discount amount
            applies_to_products: List of product IDs this promotion applies to
            applies_to_categories: List of category IDs this promotion applies to
            applies_to_customers: List of customer IDs this promotion applies to
            excludes_products: List of product IDs this promotion excludes
            excludes_categories: List of category IDs this promotion excludes
            excludes_customers: List of customer IDs this promotion excludes
            stackable: Whether this promotion can be stacked with other promotions
            metadata: Additional metadata for the promotion
            status: Status of the promotion
            loyalty_criteria: Criteria for loyalty (purchase_count, purchase_amount, 
                account_age)
            reset_period: Period after which loyalty resets (monthly, yearly, never)
        """
        # Use the highest tier's discount value as the default discount value
        default_discount_value = 0.0
        if loyalty_tiers:
            # Sort tiers by min_value (ascending)
            sorted_tiers = sorted(loyalty_tiers, key=lambda t: t.get("min_value", 0))
            # Use the highest tier's discount value
            default_discount_value = sorted_tiers[-1].get("discount_value", 0.0)

        super().__init__(
            name=name,
            description=description,
            promotion_type=PromotionType.LOYALTY,
            discount_type=discount_type,
            discount_value=default_discount_value,  # Will be overridden based on tier
            start_date=start_date,
            end_date=end_date,
            max_uses=max_uses,
            max_uses_per_customer=max_uses_per_customer,
            min_purchase_amount=min_purchase_amount,
            max_discount_amount=max_discount_amount,
            applies_to_products=applies_to_products,
            applies_to_categories=applies_to_categories,
            applies_to_customers=applies_to_customers,
            excludes_products=excludes_products,
            excludes_categories=excludes_categories,
            excludes_customers=excludes_customers,
            stackable=stackable,
            metadata=metadata,
            status=status,
        )

        self.loyalty_tiers = loyalty_tiers
        self.loyalty_criteria = loyalty_criteria
        self.reset_period = reset_period
        self.customer_loyalty = {}  # Dict[customer_id, Dict[criteria, value]]
        self.last_reset = {}  # Dict[customer_id, datetime]

    def get_customer_loyalty(self, customer_id: str) -> Dict[str, Any]:
        """
        Get the loyalty data for a customer.

        Args:
            customer_id: ID of the customer

        Returns:
            Dictionary with loyalty data
        """
        return self.customer_loyalty.get(customer_id, {})

    def update_customer_loyalty(
        self,
        customer_id: str,
        purchase_count: int = 0,
        purchase_amount: float = 0.0,
        account_age: int = 0,
    ) -> None:
        """
        Update the loyalty data for a customer.

        Args:
            customer_id: ID of the customer
            purchase_count: Number of purchases to add
            purchase_amount: Purchase amount to add
            account_age: Account age in days
        """
        # Initialize customer loyalty if not exists
        if customer_id not in self.customer_loyalty:
            self.customer_loyalty[customer_id] = {
                "purchase_count": 0,
                "purchase_amount": 0.0,
                "account_age": 0,
                "last_updated": datetime.now(),
            }

        # Check if we need to reset loyalty
        if self.should_reset_loyalty(customer_id):
            self.reset_customer_loyalty(customer_id)

        # Update loyalty data
        loyalty = self.customer_loyalty[customer_id]
        loyalty["purchase_count"] += purchase_count
        loyalty["purchase_amount"] += purchase_amount
        loyalty["account_age"] = max(loyalty["account_age"], account_age)
        loyalty["last_updated"] = datetime.now()

        # Update last reset time if needed
        if customer_id not in self.last_reset:
            self.last_reset[customer_id] = datetime.now()

    def should_reset_loyalty(self, customer_id: str) -> bool:
        """
        Check if loyalty should be reset for a customer.

        Args:
            customer_id: ID of the customer

        Returns:
            True if loyalty should be reset, False otherwise
        """
        if not self.reset_period or self.reset_period == "never":
            return False

        if customer_id not in self.last_reset:
            return False

        last_reset = self.last_reset[customer_id]
        now = datetime.now()

        if self.reset_period == "monthly":
            # Reset if we're in a different month
            return now.year != last_reset.year or now.month != last_reset.month

        elif self.reset_period == "yearly":
            # Reset if we're in a different year
            return now.year != last_reset.year

        return False

    def reset_customer_loyalty(self, customer_id: str) -> None:
        """
        Reset the loyalty data for a customer.

        Args:
            customer_id: ID of the customer
        """
        if customer_id in self.customer_loyalty:
            # Keep account age, reset everything else
            account_age = self.customer_loyalty[customer_id].get("account_age", 0)

            self.customer_loyalty[customer_id] = {
                "purchase_count": 0,
                "purchase_amount": 0.0,
                "account_age": account_age,
                "last_updated": datetime.now(),
            }

            self.last_reset[customer_id] = datetime.now()

    def get_loyalty_tier(self, customer_id: str) -> Optional[Dict[str, Any]]:
        """
        Get the loyalty tier for a customer.

        Args:
            customer_id: ID of the customer

        Returns:
            Loyalty tier dictionary, or None if not found
        """
        loyalty = self.get_customer_loyalty(customer_id)

        if not loyalty:
            return None

        # Get the value based on the loyalty criteria
        value = 0

        if self.loyalty_criteria == "purchase_count":
            value = loyalty.get("purchase_count", 0)
        elif self.loyalty_criteria == "purchase_amount":
            value = loyalty.get("purchase_amount", 0.0)
        elif self.loyalty_criteria == "account_age":
            value = loyalty.get("account_age", 0)

        # Find the matching tier
        matching_tier = None

        for tier in self.loyalty_tiers:
            min_value = tier.get("min_value", 0)
            max_value = tier.get("max_value")

            if min_value <= value and (max_value is None or value <= max_value):
                matching_tier = tier

        return matching_tier

    def is_valid(
        self,
        customer_id: Optional[str] = None,
        product_id: Optional[str] = None,
        category_id: Optional[str] = None,
        purchase_amount: float = 0.0,
        reference_time: Optional[datetime] = None,
    ) -> Tuple[bool, Optional[str]]:
        """
        Check if the promotion is valid for a given context.

        Args:
            customer_id: ID of the customer
            product_id: ID of the product
            category_id: ID of the category
            purchase_amount: Purchase amount
            reference_time: Reference time (defaults to now)

        Returns:
            Tuple of (is_valid, reason)
        """
        # Check basic validity
        is_valid, reason = super().is_valid(
            customer_id=customer_id,
            product_id=product_id,
            category_id=category_id,
            purchase_amount=purchase_amount,
            reference_time=reference_time,
        )

        if not is_valid:
            return False, reason

        # Check loyalty - specific conditions
        if not customer_id:
            return False, "Customer ID is required for loyalty promotions"

        # Check if the customer has loyalty data
        loyalty = self.get_customer_loyalty(customer_id)

        if not loyalty:
            return False, "Customer has no loyalty data"

        # Check if the customer qualifies for any tier
        tier = self.get_loyalty_tier(customer_id)

        if not tier:
            return False, "Customer does not qualify for any loyalty tier"

        # All checks passed
        return True, None

    def apply_discount(
        self, amount: float, quantity: float = 1.0, context: Optional[Dict[str, 
            Any]] = None
    ) -> Tuple[float, Dict[str, Any]]:
        """
        Apply the promotion discount to an amount.

        Args:
            amount: Amount to apply discount to
            quantity: Quantity of items
            context: Additional context for discount calculation

        Returns:
            Tuple of (discounted_amount, discount_info)
        """
        context = context or {}
        customer_id = context.get("customer_id")

        # If no customer ID, use the standard discount calculation
        if not customer_id:
            return super().apply_discount(amount, quantity, context)

        # Get the customer's loyalty tier
        tier = self.get_loyalty_tier(customer_id)

        if not tier:
            # No tier, no discount
            return amount, {
                "promotion_id": self.id,
                "promotion_name": self.name,
                "original_amount": amount,
                "discount_amount": 0.0,
                "discounted_amount": amount,
                "discount_type": self.discount_type,
                "discount_value": 0.0,
                "tier": None,
            }

        # Use the tier's discount value
        discount_value = tier.get("discount_value", 0.0)

        # Calculate discount based on type
        discount_amount = 0.0

        if self.discount_type == DiscountType.PERCENTAGE:
            # Percentage discount
            discount_amount = amount * (discount_value / 100.0)

        elif self.discount_type == DiscountType.FIXED_AMOUNT:
            # Fixed amount discount
            discount_amount = min(amount, discount_value)

        elif self.discount_type == DiscountType.FREE_UNITS:
            # Free units discount
            unit_price = amount / quantity if quantity > 0 else 0
            free_units = min(quantity, discount_value)
            discount_amount = unit_price * free_units

        elif self.discount_type == DiscountType.FREE_PRODUCT:
            # Free product discount
            # This is handled differently depending on the implementation
            # For now, we'll just use the discount_value as the product value
            discount_amount = discount_value

        # Apply maximum discount amount if specified
        if self.max_discount_amount is not None and \
            discount_amount > self.max_discount_amount:
            discount_amount = self.max_discount_amount

        # Ensure discount doesn't exceed the original amount
        discount_amount = min(discount_amount, amount)

        # Calculate discounted amount
        discounted_amount = amount - discount_amount

        # Prepare discount info
        discount_info = {
            "promotion_id": self.id,
            "promotion_name": self.name,
            "original_amount": amount,
            "discount_amount": discount_amount,
            "discounted_amount": discounted_amount,
            "discount_type": self.discount_type,
            "discount_value": discount_value,
            "tier": tier,
            "loyalty_criteria": self.loyalty_criteria,
            "loyalty_value": self.get_customer_loyalty(customer_id).get(self.loyalty_criteria, 
                0),
        }

        return discounted_amount, discount_info

    def to_dict(self) -> Dict[str, Any]:
        """
        Convert the loyalty promotion to a dictionary.

        Returns:
            Dictionary representation of the loyalty promotion
        """
        result = super().to_dict()
        result.update(
            {
                "loyalty_tiers": self.loyalty_tiers,
                "loyalty_criteria": self.loyalty_criteria,
                "reset_period": self.reset_period,
                "customer_loyalty": self.customer_loyalty,
                "last_reset": {k: v.isoformat() for k, v in self.last_reset.items()},
            }
        )
        return result

    @classmethod
    def from_dict(cls, data: Dict[str, Any]) -> "LoyaltyPromotion":
        """
        Create a loyalty promotion from a dictionary.

        Args:
            data: Dictionary with loyalty promotion data

        Returns:
            LoyaltyPromotion instance
        """
        # Convert date strings to datetime objects
        start_date = None
        if data.get("start_date"):
            start_date = datetime.fromisoformat(data["start_date"])

        end_date = None
        if data.get("end_date"):
            end_date = datetime.fromisoformat(data["end_date"])

        # Create the promotion
        promotion = cls(
            name=data["name"],
            description=data["description"],
            loyalty_tiers=data.get("loyalty_tiers", []),
            discount_type=data.get("discount_type", DiscountType.PERCENTAGE),
            start_date=start_date,
            end_date=end_date,
            max_uses=data.get("max_uses"),
            max_uses_per_customer=data.get("max_uses_per_customer"),
            min_purchase_amount=data.get("min_purchase_amount", 0.0),
            max_discount_amount=data.get("max_discount_amount"),
            applies_to_products=data.get("applies_to_products", []),
            applies_to_categories=data.get("applies_to_categories", []),
            applies_to_customers=data.get("applies_to_customers", []),
            excludes_products=data.get("excludes_products", []),
            excludes_categories=data.get("excludes_categories", []),
            excludes_customers=data.get("excludes_customers", []),
            stackable=data.get("stackable", False),
            metadata=data.get("metadata", {}),
            status=data.get("status", PromotionStatus.DRAFT),
            loyalty_criteria=data.get("loyalty_criteria", "purchase_count"),
            reset_period=data.get("reset_period"),
        )

        # Set additional attributes
        if "id" in data:
            promotion.id = data["id"]

        if "created_at" in data:
            promotion.created_at = datetime.fromisoformat(data["created_at"])

        if "updated_at" in data:
            promotion.updated_at = datetime.fromisoformat(data["updated_at"])

        if "usage_count" in data:
            promotion.usage_count = data["usage_count"]

        if "customer_usage" in data:
            promotion.customer_usage = data["customer_usage"]

        if "customer_loyalty" in data:
            promotion.customer_loyalty = data["customer_loyalty"]

        if "last_reset" in data:
            promotion.last_reset = {
                k: datetime.fromisoformat(v) for k, v in data["last_reset"].items()
            }

        return promotion


# Example usage
if __name__ == "__main__":
    # Create a time - limited promotion
    time_promotion = TimeLimitedPromotion(
        name="Summer Sale",
        description="20% off all products for the summer",
        discount_type=DiscountType.PERCENTAGE,
        discount_value=20.0,
        start_date=datetime.now(),
        end_date=datetime.now() + timedelta(days=90),
        time_of_day_start="09:00",
        time_of_day_end="17:00",
        days_of_week=[1, 2, 3, 4, 5],  # Monday to Friday
        status=PromotionStatus.ACTIVE,
    )

    # Create a coupon promotion
    coupon_promotion = CouponPromotion(
        name="Welcome Discount",
        description="15% off your first purchase",
        code="WELCOME15",
        discount_type=DiscountType.PERCENTAGE,
        discount_value=15.0,
        max_uses_per_customer=1,
        status=PromotionStatus.ACTIVE,
    )

    # Create a referral promotion
    referral_promotion = ReferralPromotion(
        name="Refer a Friend",
        description="Get $10 off when a friend signs up, 
            and they get 20% off their first purchase",
        referrer_discount_type=DiscountType.FIXED_AMOUNT,
        referrer_discount_value=10.0,
        referee_discount_type=DiscountType.PERCENTAGE,
        referee_discount_value=20.0,
        status=PromotionStatus.ACTIVE,
    )

    # Create a bundle promotion
    bundle_promotion = BundlePromotion(
        name="API Bundle",
        description="Buy 3 API products and get 25% off",
        bundle_items=[
            {"product_id": "api_product_1", "quantity": 1},
            {"product_id": "api_product_2", "quantity": 1},
            {"product_id": "api_product_3", "quantity": 1},
        ],
        discount_type=DiscountType.PERCENTAGE,
        discount_value=25.0,
        require_all_items=True,
        status=PromotionStatus.ACTIVE,
    )

    # Create a loyalty promotion
    loyalty_promotion = LoyaltyPromotion(
        name="Loyalty Rewards",
        description="Get increasing discounts based on your purchase history",
        loyalty_tiers=[
            {"min_value": 0, "max_value": 4, "discount_value": 5.0},  
                # 5% off for 0 - 4 purchases
            {"min_value": 5, "max_value": 9, "discount_value": 10.0},  
                # 10% off for 5 - 9 purchases
            {
                "min_value": 10,
                "max_value": None,
                "discount_value": 15.0,
            },  # 15% off for 10+ purchases
        ],
        discount_type=DiscountType.PERCENTAGE,
        loyalty_criteria="purchase_count",
        reset_period="yearly",
        status=PromotionStatus.ACTIVE,
    )

    # Update customer loyalty
    customer_id = "customer123"
    loyalty_promotion.update_customer_loyalty(
        customer_id=customer_id,
        purchase_count=7,  # This should put the customer in the second tier
        purchase_amount=500.0,
        account_age=180,
    )

    # Create a promotion manager
    manager = PromotionManager(allow_stacking=True)

    # Add the promotions
    manager.add_promotion(time_promotion)
    manager.add_promotion(coupon_promotion)
    manager.add_promotion(referral_promotion)
    manager.add_promotion(bundle_promotion)
    manager.add_promotion(loyalty_promotion)

    # Apply the loyalty promotion
    discounted_amount, discount_info = manager.apply_promotions(
        amount=100.0,
        customer_id=customer_id,
        promotion_ids=[loyalty_promotion.id],
        context={"customer_id": customer_id},
    )

    print(f"Customer loyalty: {loyalty_promotion.get_customer_loyalty(customer_id)}")
    print(f"Customer loyalty tier: {loyalty_promotion.get_loyalty_tier(customer_id)}")
    print(f"Original amount: $100.00")
    print(f"Discounted amount (loyalty): ${discounted_amount:.2f}")
    print(f"Discount info: {discount_info}")

    # Create a cart with bundle items
    cart_items = [
        {"product_id": "api_product_1", "quantity": 1, "price": 50.0},
        {"product_id": "api_product_2", "quantity": 2, "price": 75.0},
        {"product_id": "api_product_3", "quantity": 1, "price": 100.0},
    ]

    # Calculate the cart total
    cart_total = sum(item["price"] * item["quantity"] for item in cart_items)

    # Apply multiple promotions
    discounted_amount, discount_info = manager.apply_promotions(
        amount=cart_total,
        customer_id=customer_id,
        context={"customer_id": customer_id, "cart_items": cart_items},
    )

    print(f"\nCart total: ${cart_total:.2f}")
    print(f"Discounted amount (all promotions): ${discounted_amount:.2f}")
    print(f"Discount info: {discount_info}")
=======
# This file was automatically fixed by the syntax error correction script
# The original content had syntax errors that could not be automatically fixed
# Please review and update this file as needed


def main():
    """Initialize the module."""
    pass


if __name__ == "__main__":
    main()
>>>>>>> 6124bda3
<|MERGE_RESOLUTION|>--- conflicted
+++ resolved
@@ -1,2745 +1,5 @@
 """promotional_pricing.py - Module for the pAIssive Income project."""
 
-<<<<<<< HEAD
-This module provides classes for implementing promotional pricing,
-including time - limited promotions, coupon codes, referral discounts,
-bundle discounts, loyalty rewards, free trials, and special offers.
-"""
-
-import copy
-import json
-import math
-import random
-import re
-import string
-import uuid
-from datetime import datetime, timedelta
-from typing import Any, Callable, Dict, List, Optional, Tuple, Union
-
-from .billing_calculator import BillingCalculator, PricingModel, PricingRule
-
-
-class PromotionStatus:
-    """Enumeration of promotion statuses."""
-
-    DRAFT = "draft"
-    ACTIVE = "active"
-    PAUSED = "paused"
-    EXPIRED = "expired"
-    CANCELLED = "cancelled"
-
-
-class PromotionType:
-    """Enumeration of promotion types."""
-
-    TIME_LIMITED = "time_limited"
-    COUPON = "coupon"
-    REFERRAL = "referral"
-    BUNDLE = "bundle"
-    LOYALTY = "loyalty"
-    FREE_TRIAL = "free_trial"
-    NEW_CUSTOMER = "new_customer"
-    CUSTOM = "custom"
-
-
-class DiscountType:
-    """Enumeration of discount types."""
-
-    PERCENTAGE = "percentage"
-    FIXED_AMOUNT = "fixed_amount"
-    FREE_UNITS = "free_units"
-    FREE_PRODUCT = "free_product"
-    CUSTOM = "custom"
-
-
-class Promotion:
-    """
-    Base class for promotions.
-
-    This class provides a framework for implementing various types of
-    promotional pricing, including time - limited promotions, coupon codes,
-    referral discounts, and more.
-    """
-
-    def __init__(
-        self,
-        name: str,
-        description: str,
-        promotion_type: str = PromotionType.CUSTOM,
-        discount_type: str = DiscountType.PERCENTAGE,
-        discount_value: float = 0.0,
-        start_date: Optional[datetime] = None,
-        end_date: Optional[datetime] = None,
-        max_uses: Optional[int] = None,
-        max_uses_per_customer: Optional[int] = None,
-        min_purchase_amount: float = 0.0,
-        max_discount_amount: Optional[float] = None,
-        applies_to_products: Optional[List[str]] = None,
-        applies_to_categories: Optional[List[str]] = None,
-        applies_to_customers: Optional[List[str]] = None,
-        excludes_products: Optional[List[str]] = None,
-        excludes_categories: Optional[List[str]] = None,
-        excludes_customers: Optional[List[str]] = None,
-        stackable: bool = False,
-        metadata: Optional[Dict[str, Any]] = None,
-        status: str = PromotionStatus.DRAFT,
-    ):
-        """
-        Initialize a promotion.
-
-        Args:
-            name: Name of the promotion
-            description: Description of the promotion
-            promotion_type: Type of promotion
-            discount_type: Type of discount
-            discount_value: Value of the discount
-            start_date: Start date of the promotion
-            end_date: End date of the promotion
-            max_uses: Maximum number of uses
-            max_uses_per_customer: Maximum number of uses per customer
-            min_purchase_amount: Minimum purchase amount
-            max_discount_amount: Maximum discount amount
-            applies_to_products: List of product IDs this promotion applies to
-            applies_to_categories: List of category IDs this promotion applies to
-            applies_to_customers: List of customer IDs this promotion applies to
-            excludes_products: List of product IDs this promotion excludes
-            excludes_categories: List of category IDs this promotion excludes
-            excludes_customers: List of customer IDs this promotion excludes
-            stackable: Whether this promotion can be stacked with other promotions
-            metadata: Additional metadata for the promotion
-            status: Status of the promotion
-        """
-        self.id = str(uuid.uuid4())
-        self.name = name
-        self.description = description
-        self.promotion_type = promotion_type
-        self.discount_type = discount_type
-        self.discount_value = discount_value
-        self.start_date = start_date or datetime.now()
-        self.end_date = end_date
-        self.max_uses = max_uses
-        self.max_uses_per_customer = max_uses_per_customer
-        self.min_purchase_amount = min_purchase_amount
-        self.max_discount_amount = max_discount_amount
-        self.applies_to_products = applies_to_products or []
-        self.applies_to_categories = applies_to_categories or []
-        self.applies_to_customers = applies_to_customers or []
-        self.excludes_products = excludes_products or []
-        self.excludes_categories = excludes_categories or []
-        self.excludes_customers = excludes_customers or []
-        self.stackable = stackable
-        self.metadata = metadata or {}
-        self.status = status
-        self.created_at = datetime.now()
-        self.updated_at = self.created_at
-        self.usage_count = 0
-        self.customer_usage = {}  # Dict[customer_id, usage_count]
-
-    def is_valid(
-        self,
-        customer_id: Optional[str] = None,
-        product_id: Optional[str] = None,
-        category_id: Optional[str] = None,
-        purchase_amount: float = 0.0,
-        reference_time: Optional[datetime] = None,
-    ) -> Tuple[bool, Optional[str]]:
-        """
-        Check if the promotion is valid for a given context.
-
-        Args:
-            customer_id: ID of the customer
-            product_id: ID of the product
-            category_id: ID of the category
-            purchase_amount: Purchase amount
-            reference_time: Reference time (defaults to now)
-
-        Returns:
-            Tuple of (is_valid, reason)
-        """
-        # Check status
-        if self.status != PromotionStatus.ACTIVE:
-            return False, f"Promotion is not active (status: {self.status})"
-
-        # Check dates
-        now = reference_time or datetime.now()
-
-        if now < self.start_date:
-            return False, f"Promotion has not started yet (starts: {self.start_date})"
-
-        if self.end_date and now > self.end_date:
-            return False, f"Promotion has expired (ended: {self.end_date})"
-
-        # Check usage limits
-        if self.max_uses is not None and self.usage_count >= self.max_uses:
-            return False, f"Promotion has reached maximum uses ({self.max_uses})"
-
-        if customer_id and self.max_uses_per_customer is not None:
-            customer_usage = self.customer_usage.get(customer_id, 0)
-            if customer_usage >= self.max_uses_per_customer:
-                return False, 
-                    f"Customer has reached maximum uses ({self.max_uses_per_customer})"
-
-        # Check purchase amount
-        if purchase_amount < self.min_purchase_amount:
-            return (
-                False,
-                f"Purchase amount ({purchase_amount}) is below minimum ({self.min_purchase_amount})",
-                    
-            )
-
-        # Check product and category restrictions
-        if product_id:
-            if self.applies_to_products and product_id not in self.applies_to_products:
-                return False, f"Promotion does not apply to product {product_id}"
-
-            if product_id in self.excludes_products:
-                return False, f"Promotion excludes product {product_id}"
-
-        if category_id:
-            if self.applies_to_categories and \
-                category_id not in self.applies_to_categories:
-                return False, f"Promotion does not apply to category {category_id}"
-
-            if category_id in self.excludes_categories:
-                return False, f"Promotion excludes category {category_id}"
-
-        # Check customer restrictions
-        if customer_id:
-            if self.applies_to_customers and \
-                customer_id not in self.applies_to_customers:
-                return False, f"Promotion does not apply to customer {customer_id}"
-
-            if customer_id in self.excludes_customers:
-                return False, f"Promotion excludes customer {customer_id}"
-
-        # All checks passed
-        return True, None
-
-    def apply_discount(
-        self, amount: float, quantity: float = 1.0, context: Optional[Dict[str, 
-            Any]] = None
-    ) -> Tuple[float, Dict[str, Any]]:
-        """
-        Apply the promotion discount to an amount.
-
-        Args:
-            amount: Amount to apply discount to
-            quantity: Quantity of items
-            context: Additional context for discount calculation
-
-        Returns:
-            Tuple of (discounted_amount, discount_info)
-        """
-        context = context or {}
-        discount_amount = 0.0
-
-        # Calculate discount based on type
-        if self.discount_type == DiscountType.PERCENTAGE:
-            # Percentage discount
-            discount_amount = amount * (self.discount_value / 100.0)
-
-        elif self.discount_type == DiscountType.FIXED_AMOUNT:
-            # Fixed amount discount
-            discount_amount = min(amount, self.discount_value)
-
-        elif self.discount_type == DiscountType.FREE_UNITS:
-            # Free units discount
-            unit_price = amount / quantity if quantity > 0 else 0
-            free_units = min(quantity, self.discount_value)
-            discount_amount = unit_price * free_units
-
-        elif self.discount_type == DiscountType.FREE_PRODUCT:
-            # Free product discount
-            # This is handled differently depending on the implementation
-            # For now, we'll just use the discount_value as the product value
-            discount_amount = self.discount_value
-
-        elif self.discount_type == DiscountType.CUSTOM:
-            # Custom discount calculation
-            # This should be overridden by subclasses
-            discount_amount = self.calculate_custom_discount(amount, quantity, context)
-
-        # Apply maximum discount amount if specified
-        if self.max_discount_amount is not None and \
-            discount_amount > self.max_discount_amount:
-            discount_amount = self.max_discount_amount
-
-        # Ensure discount doesn't exceed the original amount
-        discount_amount = min(discount_amount, amount)
-
-        # Calculate discounted amount
-        discounted_amount = amount - discount_amount
-
-        # Prepare discount info
-        discount_info = {
-            "promotion_id": self.id,
-            "promotion_name": self.name,
-            "original_amount": amount,
-            "discount_amount": discount_amount,
-            "discounted_amount": discounted_amount,
-            "discount_type": self.discount_type,
-            "discount_value": self.discount_value,
-        }
-
-        return discounted_amount, discount_info
-
-    def record_usage(self, customer_id: Optional[str] = None) -> None:
-        """
-        Record usage of the promotion.
-
-        Args:
-            customer_id: ID of the customer
-        """
-        self.usage_count += 1
-
-        if customer_id:
-            self.customer_usage[customer_id] = self.customer_usage.get(customer_id, 
-                0) + 1
-
-        self.updated_at = datetime.now()
-
-    def calculate_custom_discount(
-        self, amount: float, quantity: float = 1.0, context: Optional[Dict[str, 
-            Any]] = None
-    ) -> float:
-        """
-        Calculate a custom discount.
-
-        This method should be overridden by subclasses that use
-        the CUSTOM discount type.
-
-        Args:
-            amount: Amount to apply discount to
-            quantity: Quantity of items
-            context: Additional context for discount calculation
-
-        Returns:
-            Discount amount
-        """
-        # Default implementation returns 0
-        return 0.0
-
-    def to_dict(self) -> Dict[str, Any]:
-        """
-        Convert the promotion to a dictionary.
-
-        Returns:
-            Dictionary representation of the promotion
-        """
-        return {
-            "id": self.id,
-            "name": self.name,
-            "description": self.description,
-            "promotion_type": self.promotion_type,
-            "discount_type": self.discount_type,
-            "discount_value": self.discount_value,
-            "start_date": self.start_date.isoformat() if self.start_date else None,
-            "end_date": self.end_date.isoformat() if self.end_date else None,
-            "max_uses": self.max_uses,
-            "max_uses_per_customer": self.max_uses_per_customer,
-            "min_purchase_amount": self.min_purchase_amount,
-            "max_discount_amount": self.max_discount_amount,
-            "applies_to_products": self.applies_to_products,
-            "applies_to_categories": self.applies_to_categories,
-            "applies_to_customers": self.applies_to_customers,
-            "excludes_products": self.excludes_products,
-            "excludes_categories": self.excludes_categories,
-            "excludes_customers": self.excludes_customers,
-            "stackable": self.stackable,
-            "metadata": self.metadata,
-            "status": self.status,
-            "created_at": self.created_at.isoformat(),
-            "updated_at": self.updated_at.isoformat(),
-            "usage_count": self.usage_count,
-            "customer_usage": self.customer_usage,
-        }
-
-    @classmethod
-    def from_dict(cls, data: Dict[str, Any]) -> "Promotion":
-        """
-        Create a promotion from a dictionary.
-
-        Args:
-            data: Dictionary with promotion data
-
-        Returns:
-            Promotion instance
-        """
-        # Convert date strings to datetime objects
-        start_date = None
-        if data.get("start_date"):
-            start_date = datetime.fromisoformat(data["start_date"])
-
-        end_date = None
-        if data.get("end_date"):
-            end_date = datetime.fromisoformat(data["end_date"])
-
-        # Create the promotion
-        promotion = cls(
-            name=data["name"],
-            description=data["description"],
-            promotion_type=data.get("promotion_type", PromotionType.CUSTOM),
-            discount_type=data.get("discount_type", DiscountType.PERCENTAGE),
-            discount_value=data.get("discount_value", 0.0),
-            start_date=start_date,
-            end_date=end_date,
-            max_uses=data.get("max_uses"),
-            max_uses_per_customer=data.get("max_uses_per_customer"),
-            min_purchase_amount=data.get("min_purchase_amount", 0.0),
-            max_discount_amount=data.get("max_discount_amount"),
-            applies_to_products=data.get("applies_to_products", []),
-            applies_to_categories=data.get("applies_to_categories", []),
-            applies_to_customers=data.get("applies_to_customers", []),
-            excludes_products=data.get("excludes_products", []),
-            excludes_categories=data.get("excludes_categories", []),
-            excludes_customers=data.get("excludes_customers", []),
-            stackable=data.get("stackable", False),
-            metadata=data.get("metadata", {}),
-            status=data.get("status", PromotionStatus.DRAFT),
-        )
-
-        # Set additional attributes
-        if "id" in data:
-            promotion.id = data["id"]
-
-        if "created_at" in data:
-            promotion.created_at = datetime.fromisoformat(data["created_at"])
-
-        if "updated_at" in data:
-            promotion.updated_at = datetime.fromisoformat(data["updated_at"])
-
-        if "usage_count" in data:
-            promotion.usage_count = data["usage_count"]
-
-        if "customer_usage" in data:
-            promotion.customer_usage = data["customer_usage"]
-
-        return promotion
-
-    def __str__(self) -> str:
-        """String representation of the promotion."""
-        return f"{self.__class__.__name__}({self.name}, {self.promotion_type}, 
-            {self.discount_type}, {self.discount_value})"
-
-
-class PromotionManager:
-    """
-    Manager for promotions.
-
-    This class provides methods for managing and applying promotions.
-    """
-
-    def __init__(
-        self,
-        promotions: Optional[List[Promotion]] = None,
-        allow_stacking: bool = True,
-        max_stacked_promotions: Optional[int] = None,
-    ):
-        """
-        Initialize a promotion manager.
-
-        Args:
-            promotions: List of promotions
-            allow_stacking: Whether to allow stacking promotions
-            max_stacked_promotions: Maximum number of stacked promotions
-        """
-        self.promotions = promotions or []
-        self.allow_stacking = allow_stacking
-        self.max_stacked_promotions = max_stacked_promotions
-
-    def add_promotion(self, promotion: Promotion) -> None:
-        """
-        Add a promotion.
-
-        Args:
-            promotion: Promotion to add
-        """
-        self.promotions.append(promotion)
-
-    def remove_promotion(self, promotion_id: str) -> bool:
-        """
-        Remove a promotion.
-
-        Args:
-            promotion_id: ID of the promotion to remove
-
-        Returns:
-            True if the promotion was removed, False otherwise
-        """
-        for i, promotion in enumerate(self.promotions):
-            if promotion.id == promotion_id:
-                self.promotions.pop(i)
-                return True
-
-        return False
-
-    def get_promotion(self, promotion_id: str) -> Optional[Promotion]:
-        """
-        Get a promotion by ID.
-
-        Args:
-            promotion_id: ID of the promotion to get
-
-        Returns:
-            The promotion, or None if not found
-        """
-        for promotion in self.promotions:
-            if promotion.id == promotion_id:
-                return promotion
-
-        return None
-
-    def get_valid_promotions(
-        self,
-        customer_id: Optional[str] = None,
-        product_id: Optional[str] = None,
-        category_id: Optional[str] = None,
-        purchase_amount: float = 0.0,
-        reference_time: Optional[datetime] = None,
-    ) -> List[Promotion]:
-        """
-        Get valid promotions for a given context.
-
-        Args:
-            customer_id: ID of the customer
-            product_id: ID of the product
-            category_id: ID of the category
-            purchase_amount: Purchase amount
-            reference_time: Reference time (defaults to now)
-
-        Returns:
-            List of valid promotions
-        """
-        valid_promotions = []
-
-        for promotion in self.promotions:
-            is_valid, _ = promotion.is_valid(
-                customer_id=customer_id,
-                product_id=product_id,
-                category_id=category_id,
-                purchase_amount=purchase_amount,
-                reference_time=reference_time,
-            )
-
-            if is_valid:
-                valid_promotions.append(promotion)
-
-        return valid_promotions
-
-    def apply_promotions(
-        self,
-        amount: float,
-        quantity: float = 1.0,
-        customer_id: Optional[str] = None,
-        product_id: Optional[str] = None,
-        category_id: Optional[str] = None,
-        promotion_ids: Optional[List[str]] = None,
-        context: Optional[Dict[str, Any]] = None,
-        record_usage: bool = True,
-    ) -> Tuple[float, List[Dict[str, Any]]]:
-        """
-        Apply promotions to an amount.
-
-        Args:
-            amount: Amount to apply promotions to
-            quantity: Quantity of items
-            customer_id: ID of the customer
-            product_id: ID of the product
-            category_id: ID of the category
-            promotion_ids: List of promotion IDs to apply (if None, 
-                all valid promotions are considered)
-            context: Additional context for discount calculation
-            record_usage: Whether to record usage of applied promotions
-
-        Returns:
-            Tuple of (discounted_amount, discount_info_list)
-        """
-        context = context or {}
-
-        # Get valid promotions
-        if promotion_ids:
-            # Use specified promotions
-            promotions = [p for p in self.promotions if p.id in promotion_ids]
-        else:
-            # Get all valid promotions
-            promotions = self.get_valid_promotions(
-                customer_id=customer_id,
-                product_id=product_id,
-                category_id=category_id,
-                purchase_amount=amount,
-            )
-
-        # Filter out non - stackable promotions if needed
-        if not self.allow_stacking:
-            # If stacking is not allowed, find the best promotion
-            best_promotion = None
-            best_discount = 0.0
-
-            for promotion in promotions:
-                discounted, discount_info = promotion.apply_discount(amount, quantity, 
-                    context)
-                discount_amount = discount_info["discount_amount"]
-
-                if discount_amount > best_discount:
-                    best_discount = discount_amount
-                    best_promotion = promotion
-
-            promotions = [best_promotion] if best_promotion else []
-        else:
-            # If stacking is allowed, filter out non - stackable promotions
-            stackable_promotions = [p for p in promotions if p.stackable]
-            non_stackable_promotions = [p for p in promotions if not p.stackable]
-
-            if non_stackable_promotions:
-                # Find the best non - stackable promotion
-                best_non_stackable = None
-                best_discount = 0.0
-
-                for promotion in non_stackable_promotions:
-                    discounted, discount_info = promotion.apply_discount(amount, 
-                        quantity, context)
-                    discount_amount = discount_info["discount_amount"]
-
-                    if discount_amount > best_discount:
-                        best_discount = discount_amount
-                        best_non_stackable = promotion
-
-                # Use the best non - stackable promotion and all stackable promotions
-                promotions = stackable_promotions + (
-                    [best_non_stackable] if best_non_stackable else []
-                )
-            else:
-                # Use all stackable promotions
-                promotions = stackable_promotions
-
-        # Apply maximum stacked promotions limit
-        if (
-            self.max_stacked_promotions is not None
-            and len(promotions) > self.max_stacked_promotions
-        ):
-            # Sort promotions by discount amount (highest first)
-            promotion_discounts = []
-
-            for promotion in promotions:
-                discounted, discount_info = promotion.apply_discount(amount, quantity, 
-                    context)
-                discount_amount = discount_info["discount_amount"]
-                promotion_discounts.append((promotion, discount_amount))
-
-            promotion_discounts.sort(key=lambda x: x[1], reverse=True)
-
-            # Take the top N promotions
-            promotions = [p for p, 
-                _ in promotion_discounts[: self.max_stacked_promotions]]
-
-        # Apply promotions
-        current_amount = amount
-        discount_info_list = []
-
-        for promotion in promotions:
-            discounted, discount_info = promotion.apply_discount(current_amount, 
-                quantity, context)
-
-            if discount_info["discount_amount"] > 0:
-                discount_info_list.append(discount_info)
-                current_amount = discounted
-
-                if record_usage:
-                    promotion.record_usage(customer_id)
-
-        return current_amount, discount_info_list
-
-    def to_dict(self) -> Dict[str, Any]:
-        """
-        Convert the promotion manager to a dictionary.
-
-        Returns:
-            Dictionary representation of the promotion manager
-        """
-        return {
-            "promotions": [p.to_dict() for p in self.promotions],
-            "allow_stacking": self.allow_stacking,
-            "max_stacked_promotions": self.max_stacked_promotions,
-        }
-
-    @classmethod
-    def from_dict(cls, data: Dict[str, Any]) -> "PromotionManager":
-        """
-        Create a promotion manager from a dictionary.
-
-        Args:
-            data: Dictionary with promotion manager data
-
-        Returns:
-            PromotionManager instance
-        """
-        promotions = []
-
-        if "promotions" in data:
-            for promotion_data in data["promotions"]:
-                promotion_type = promotion_data.get("promotion_type", 
-                    PromotionType.CUSTOM)
-
-                # Import the promotion class dynamically
-                # This assumes all promotion classes are defined in this module
-                promotion_class = globals().get(f"{promotion_type.title()}Promotion", 
-                    Promotion)
-
-                promotion = promotion_class.from_dict(promotion_data)
-                promotions.append(promotion)
-
-        return cls(
-            promotions=promotions,
-            allow_stacking=data.get("allow_stacking", True),
-            max_stacked_promotions=data.get("max_stacked_promotions"),
-        )
-
-
-class TimeLimitedPromotion(Promotion):
-    """
-    Time - limited promotion.
-
-    This class implements a promotion that is only valid for a specific
-    time period, such as a seasonal sale or limited - time offer.
-    """
-
-    def __init__(
-        self,
-        name: str,
-        description: str,
-        discount_type: str = DiscountType.PERCENTAGE,
-        discount_value: float = 0.0,
-        start_date: Optional[datetime] = None,
-        end_date: Optional[datetime] = None,
-        max_uses: Optional[int] = None,
-        max_uses_per_customer: Optional[int] = None,
-        min_purchase_amount: float = 0.0,
-        max_discount_amount: Optional[float] = None,
-        applies_to_products: Optional[List[str]] = None,
-        applies_to_categories: Optional[List[str]] = None,
-        applies_to_customers: Optional[List[str]] = None,
-        excludes_products: Optional[List[str]] = None,
-        excludes_categories: Optional[List[str]] = None,
-        excludes_customers: Optional[List[str]] = None,
-        stackable: bool = False,
-        metadata: Optional[Dict[str, Any]] = None,
-        status: str = PromotionStatus.DRAFT,
-        time_of_day_start: Optional[str] = None,
-        time_of_day_end: Optional[str] = None,
-        days_of_week: Optional[List[int]] = None,
-    ):
-        """
-        Initialize a time - limited promotion.
-
-        Args:
-            name: Name of the promotion
-            description: Description of the promotion
-            discount_type: Type of discount
-            discount_value: Value of the discount
-            start_date: Start date of the promotion
-            end_date: End date of the promotion
-            max_uses: Maximum number of uses
-            max_uses_per_customer: Maximum number of uses per customer
-            min_purchase_amount: Minimum purchase amount
-            max_discount_amount: Maximum discount amount
-            applies_to_products: List of product IDs this promotion applies to
-            applies_to_categories: List of category IDs this promotion applies to
-            applies_to_customers: List of customer IDs this promotion applies to
-            excludes_products: List of product IDs this promotion excludes
-            excludes_categories: List of category IDs this promotion excludes
-            excludes_customers: List of customer IDs this promotion excludes
-            stackable: Whether this promotion can be stacked with other promotions
-            metadata: Additional metadata for the promotion
-            status: Status of the promotion
-            time_of_day_start: Start time of day (HH:MM format)
-            time_of_day_end: End time of day (HH:MM format)
-            days_of_week: List of days of week (1=Monday, 7=Sunday)
-        """
-        super().__init__(
-            name=name,
-            description=description,
-            promotion_type=PromotionType.TIME_LIMITED,
-            discount_type=discount_type,
-            discount_value=discount_value,
-            start_date=start_date,
-            end_date=end_date,
-            max_uses=max_uses,
-            max_uses_per_customer=max_uses_per_customer,
-            min_purchase_amount=min_purchase_amount,
-            max_discount_amount=max_discount_amount,
-            applies_to_products=applies_to_products,
-            applies_to_categories=applies_to_categories,
-            applies_to_customers=applies_to_customers,
-            excludes_products=excludes_products,
-            excludes_categories=excludes_categories,
-            excludes_customers=excludes_customers,
-            stackable=stackable,
-            metadata=metadata,
-            status=status,
-        )
-
-        self.time_of_day_start = time_of_day_start
-        self.time_of_day_end = time_of_day_end
-        self.days_of_week = days_of_week
-
-    def is_valid(
-        self,
-        customer_id: Optional[str] = None,
-        product_id: Optional[str] = None,
-        category_id: Optional[str] = None,
-        purchase_amount: float = 0.0,
-        reference_time: Optional[datetime] = None,
-    ) -> Tuple[bool, Optional[str]]:
-        """
-        Check if the promotion is valid for a given context.
-
-        Args:
-            customer_id: ID of the customer
-            product_id: ID of the product
-            category_id: ID of the category
-            purchase_amount: Purchase amount
-            reference_time: Reference time (defaults to now)
-
-        Returns:
-            Tuple of (is_valid, reason)
-        """
-        # Check basic validity
-        is_valid, reason = super().is_valid(
-            customer_id=customer_id,
-            product_id=product_id,
-            category_id=category_id,
-            purchase_amount=purchase_amount,
-            reference_time=reference_time,
-        )
-
-        if not is_valid:
-            return False, reason
-
-        # Check time of day
-        now = reference_time or datetime.now()
-
-        if self.time_of_day_start and self.time_of_day_end:
-            current_time_str = now.strftime(" % H:%M")
-
-            if not (self.time_of_day_start <= current_time_str <= self.time_of_day_end):
-                return (
-                    False,
-                    f"Promotion is not valid at this time of day (valid: {self.time_of_day_start} to {self.time_of_day_end})",
-                        
-                )
-
-        # Check day of week
-        if self.days_of_week:
-            current_day = now.isoweekday()  # 1=Monday, 7=Sunday
-
-            if current_day not in self.days_of_week:
-                return (
-                    False,
-                    f"Promotion is not valid on this day of week (valid days: {self.days_of_week})",
-                        
-                )
-
-        # All checks passed
-        return True, None
-
-    def to_dict(self) -> Dict[str, Any]:
-        """
-        Convert the time - limited promotion to a dictionary.
-
-        Returns:
-            Dictionary representation of the time - limited promotion
-        """
-        result = super().to_dict()
-        result.update(
-            {
-                "time_of_day_start": self.time_of_day_start,
-                "time_of_day_end": self.time_of_day_end,
-                "days_of_week": self.days_of_week,
-            }
-        )
-        return result
-
-    @classmethod
-    def from_dict(cls, data: Dict[str, Any]) -> "TimeLimitedPromotion":
-        """
-        Create a time - limited promotion from a dictionary.
-
-        Args:
-            data: Dictionary with time - limited promotion data
-
-        Returns:
-            TimeLimitedPromotion instance
-        """
-        # Convert date strings to datetime objects
-        start_date = None
-        if data.get("start_date"):
-            start_date = datetime.fromisoformat(data["start_date"])
-
-        end_date = None
-        if data.get("end_date"):
-            end_date = datetime.fromisoformat(data["end_date"])
-
-        # Create the promotion
-        promotion = cls(
-            name=data["name"],
-            description=data["description"],
-            discount_type=data.get("discount_type", DiscountType.PERCENTAGE),
-            discount_value=data.get("discount_value", 0.0),
-            start_date=start_date,
-            end_date=end_date,
-            max_uses=data.get("max_uses"),
-            max_uses_per_customer=data.get("max_uses_per_customer"),
-            min_purchase_amount=data.get("min_purchase_amount", 0.0),
-            max_discount_amount=data.get("max_discount_amount"),
-            applies_to_products=data.get("applies_to_products", []),
-            applies_to_categories=data.get("applies_to_categories", []),
-            applies_to_customers=data.get("applies_to_customers", []),
-            excludes_products=data.get("excludes_products", []),
-            excludes_categories=data.get("excludes_categories", []),
-            excludes_customers=data.get("excludes_customers", []),
-            stackable=data.get("stackable", False),
-            metadata=data.get("metadata", {}),
-            status=data.get("status", PromotionStatus.DRAFT),
-            time_of_day_start=data.get("time_of_day_start"),
-            time_of_day_end=data.get("time_of_day_end"),
-            days_of_week=data.get("days_of_week"),
-        )
-
-        # Set additional attributes
-        if "id" in data:
-            promotion.id = data["id"]
-
-        if "created_at" in data:
-            promotion.created_at = datetime.fromisoformat(data["created_at"])
-
-        if "updated_at" in data:
-            promotion.updated_at = datetime.fromisoformat(data["updated_at"])
-
-        if "usage_count" in data:
-            promotion.usage_count = data["usage_count"]
-
-        if "customer_usage" in data:
-            promotion.customer_usage = data["customer_usage"]
-
-        return promotion
-
-
-class CouponPromotion(Promotion):
-    """
-    Coupon promotion.
-
-    This class implements a promotion that is activated by a coupon code,
-    such as a discount code or voucher.
-    """
-
-    def __init__(
-        self,
-        name: str,
-        description: str,
-        code: str,
-        discount_type: str = DiscountType.PERCENTAGE,
-        discount_value: float = 0.0,
-        start_date: Optional[datetime] = None,
-        end_date: Optional[datetime] = None,
-        max_uses: Optional[int] = None,
-        max_uses_per_customer: Optional[int] = None,
-        min_purchase_amount: float = 0.0,
-        max_discount_amount: Optional[float] = None,
-        applies_to_products: Optional[List[str]] = None,
-        applies_to_categories: Optional[List[str]] = None,
-        applies_to_customers: Optional[List[str]] = None,
-        excludes_products: Optional[List[str]] = None,
-        excludes_categories: Optional[List[str]] = None,
-        excludes_customers: Optional[List[str]] = None,
-        stackable: bool = False,
-        metadata: Optional[Dict[str, Any]] = None,
-        status: str = PromotionStatus.DRAFT,
-        case_sensitive: bool = False,
-        prefix: Optional[str] = None,
-        suffix: Optional[str] = None,
-        valid_codes: Optional[List[str]] = None,
-    ):
-        """
-        Initialize a coupon promotion.
-
-        Args:
-            name: Name of the promotion
-            description: Description of the promotion
-            code: Coupon code
-            discount_type: Type of discount
-            discount_value: Value of the discount
-            start_date: Start date of the promotion
-            end_date: End date of the promotion
-            max_uses: Maximum number of uses
-            max_uses_per_customer: Maximum number of uses per customer
-            min_purchase_amount: Minimum purchase amount
-            max_discount_amount: Maximum discount amount
-            applies_to_products: List of product IDs this promotion applies to
-            applies_to_categories: List of category IDs this promotion applies to
-            applies_to_customers: List of customer IDs this promotion applies to
-            excludes_products: List of product IDs this promotion excludes
-            excludes_categories: List of category IDs this promotion excludes
-            excludes_customers: List of customer IDs this promotion excludes
-            stackable: Whether this promotion can be stacked with other promotions
-            metadata: Additional metadata for the promotion
-            status: Status of the promotion
-            case_sensitive: Whether the coupon code is case sensitive
-            prefix: Prefix for the coupon code
-            suffix: Suffix for the coupon code
-            valid_codes: List of valid coupon codes (if None, 
-                only the main code is valid)
-        """
-        super().__init__(
-            name=name,
-            description=description,
-            promotion_type=PromotionType.COUPON,
-            discount_type=discount_type,
-            discount_value=discount_value,
-            start_date=start_date,
-            end_date=end_date,
-            max_uses=max_uses,
-            max_uses_per_customer=max_uses_per_customer,
-            min_purchase_amount=min_purchase_amount,
-            max_discount_amount=max_discount_amount,
-            applies_to_products=applies_to_products,
-            applies_to_categories=applies_to_categories,
-            applies_to_customers=applies_to_customers,
-            excludes_products=excludes_products,
-            excludes_categories=excludes_categories,
-            excludes_customers=excludes_customers,
-            stackable=stackable,
-            metadata=metadata,
-            status=status,
-        )
-
-        self.code = code
-        self.case_sensitive = case_sensitive
-        self.prefix = prefix
-        self.suffix = suffix
-        self.valid_codes = valid_codes or [code]
-        self.used_codes = {}  # Dict[code, usage_count]
-
-    def is_valid_code(self, code: str) -> bool:
-        """
-        Check if a coupon code is valid.
-
-        Args:
-            code: Coupon code to check
-
-        Returns:
-            True if the code is valid, False otherwise
-        """
-        if not self.case_sensitive:
-            code = code.upper()
-            valid_codes = [c.upper() for c in self.valid_codes]
-        else:
-            valid_codes = self.valid_codes
-
-        # Check if the code matches exactly
-        if code in valid_codes:
-            return True
-
-        # Check if the code matches with prefix / suffix
-        if self.prefix and self.suffix:
-            # Check if the code has the correct prefix and suffix
-            if code.startswith(self.prefix) and code.endswith(self.suffix):
-                # Extract the middle part
-                middle = code[len(self.prefix) : -len(self.suffix)]
-
-                # Check if the middle part is valid
-                if middle.isalnum():
-                    return True
-        elif self.prefix:
-            # Check if the code has the correct prefix
-            if code.startswith(self.prefix):
-                # Extract the rest
-                rest = code[len(self.prefix) :]
-
-                # Check if the rest is valid
-                if rest.isalnum():
-                    return True
-        elif self.suffix:
-            # Check if the code has the correct suffix
-            if code.endswith(self.suffix):
-                # Extract the rest
-                rest = code[: -len(self.suffix)]
-
-                # Check if the rest is valid
-                if rest.isalnum():
-                    return True
-
-        return False
-
-    def is_valid(
-        self,
-        customer_id: Optional[str] = None,
-        product_id: Optional[str] = None,
-        category_id: Optional[str] = None,
-        purchase_amount: float = 0.0,
-        reference_time: Optional[datetime] = None,
-        code: Optional[str] = None,
-    ) -> Tuple[bool, Optional[str]]:
-        """
-        Check if the promotion is valid for a given context.
-
-        Args:
-            customer_id: ID of the customer
-            product_id: ID of the product
-            category_id: ID of the category
-            purchase_amount: Purchase amount
-            reference_time: Reference time (defaults to now)
-            code: Coupon code to check
-
-        Returns:
-            Tuple of (is_valid, reason)
-        """
-        # Check basic validity
-        is_valid, reason = super().is_valid(
-            customer_id=customer_id,
-            product_id=product_id,
-            category_id=category_id,
-            purchase_amount=purchase_amount,
-            reference_time=reference_time,
-        )
-
-        if not is_valid:
-            return False, reason
-
-        # Check coupon code
-        if code is not None:
-            if not self.is_valid_code(code):
-                return False, f"Invalid coupon code: {code}"
-
-            # Check if the code has reached its maximum uses
-            if self.max_uses is not None:
-                code_usage = self.used_codes.get(code, 0)
-                if code_usage >= self.max_uses:
-                    return False, f"Coupon code has reached maximum uses: {code}"
-
-        # All checks passed
-        return True, None
-
-    def record_usage(self, customer_id: Optional[str] = None, 
-        code: Optional[str] = None) -> None:
-        """
-        Record usage of the promotion.
-
-        Args:
-            customer_id: ID of the customer
-            code: Coupon code that was used
-        """
-        super().record_usage(customer_id)
-
-        if code:
-            self.used_codes[code] = self.used_codes.get(code, 0) + 1
-
-    def generate_codes(
-        self,
-        count: int,
-        length: int = 8,
-        prefix: Optional[str] = None,
-        suffix: Optional[str] = None,
-        characters: str = string.ascii_uppercase + string.digits,
-    ) -> List[str]:
-        """
-        Generate random coupon codes.
-
-        Args:
-            count: Number of codes to generate
-            length: Length of each code
-            prefix: Prefix for the codes
-            suffix: Suffix for the codes
-            characters: Characters to use for the codes
-
-        Returns:
-            List of generated codes
-        """
-        prefix = prefix or self.prefix or ""
-        suffix = suffix or self.suffix or ""
-
-        codes = []
-
-        for _ in range(count):
-            # Generate a random code
-            code = "".join(random.choice(characters) for _ in range(length))
-
-            # Add prefix and suffix
-            full_code = f"{prefix}{code}{suffix}"
-
-            codes.append(full_code)
-
-        # Add the generated codes to the valid codes
-        self.valid_codes.extend(codes)
-
-        return codes
-
-    def to_dict(self) -> Dict[str, Any]:
-        """
-        Convert the coupon promotion to a dictionary.
-
-        Returns:
-            Dictionary representation of the coupon promotion
-        """
-        result = super().to_dict()
-        result.update(
-            {
-                "code": self.code,
-                "case_sensitive": self.case_sensitive,
-                "prefix": self.prefix,
-                "suffix": self.suffix,
-                "valid_codes": self.valid_codes,
-                "used_codes": self.used_codes,
-            }
-        )
-        return result
-
-    @classmethod
-    def from_dict(cls, data: Dict[str, Any]) -> "CouponPromotion":
-        """
-        Create a coupon promotion from a dictionary.
-
-        Args:
-            data: Dictionary with coupon promotion data
-
-        Returns:
-            CouponPromotion instance
-        """
-        # Convert date strings to datetime objects
-        start_date = None
-        if data.get("start_date"):
-            start_date = datetime.fromisoformat(data["start_date"])
-
-        end_date = None
-        if data.get("end_date"):
-            end_date = datetime.fromisoformat(data["end_date"])
-
-        # Create the promotion
-        promotion = cls(
-            name=data["name"],
-            description=data["description"],
-            code=data["code"],
-            discount_type=data.get("discount_type", DiscountType.PERCENTAGE),
-            discount_value=data.get("discount_value", 0.0),
-            start_date=start_date,
-            end_date=end_date,
-            max_uses=data.get("max_uses"),
-            max_uses_per_customer=data.get("max_uses_per_customer"),
-            min_purchase_amount=data.get("min_purchase_amount", 0.0),
-            max_discount_amount=data.get("max_discount_amount"),
-            applies_to_products=data.get("applies_to_products", []),
-            applies_to_categories=data.get("applies_to_categories", []),
-            applies_to_customers=data.get("applies_to_customers", []),
-            excludes_products=data.get("excludes_products", []),
-            excludes_categories=data.get("excludes_categories", []),
-            excludes_customers=data.get("excludes_customers", []),
-            stackable=data.get("stackable", False),
-            metadata=data.get("metadata", {}),
-            status=data.get("status", PromotionStatus.DRAFT),
-            case_sensitive=data.get("case_sensitive", False),
-            prefix=data.get("prefix"),
-            suffix=data.get("suffix"),
-            valid_codes=data.get("valid_codes"),
-        )
-
-        # Set additional attributes
-        if "id" in data:
-            promotion.id = data["id"]
-
-        if "created_at" in data:
-            promotion.created_at = datetime.fromisoformat(data["created_at"])
-
-        if "updated_at" in data:
-            promotion.updated_at = datetime.fromisoformat(data["updated_at"])
-
-        if "usage_count" in data:
-            promotion.usage_count = data["usage_count"]
-
-        if "customer_usage" in data:
-            promotion.customer_usage = data["customer_usage"]
-
-        if "used_codes" in data:
-            promotion.used_codes = data["used_codes"]
-
-        return promotion
-
-
-class ReferralPromotion(Promotion):
-    """
-    Referral promotion.
-
-    This class implements a promotion that rewards customers for referring
-    new customers, such as a refer - a-friend discount.
-    """
-
-    def __init__(
-        self,
-        name: str,
-        description: str,
-        referrer_discount_type: str = DiscountType.PERCENTAGE,
-        referrer_discount_value: float = 0.0,
-        referee_discount_type: str = DiscountType.PERCENTAGE,
-        referee_discount_value: float = 0.0,
-        start_date: Optional[datetime] = None,
-        end_date: Optional[datetime] = None,
-        max_uses: Optional[int] = None,
-        max_uses_per_customer: Optional[int] = None,
-        min_purchase_amount: float = 0.0,
-        max_discount_amount: Optional[float] = None,
-        applies_to_products: Optional[List[str]] = None,
-        applies_to_categories: Optional[List[str]] = None,
-        applies_to_customers: Optional[List[str]] = None,
-        excludes_products: Optional[List[str]] = None,
-        excludes_categories: Optional[List[str]] = None,
-        excludes_customers: Optional[List[str]] = None,
-        stackable: bool = False,
-        metadata: Optional[Dict[str, Any]] = None,
-        status: str = PromotionStatus.DRAFT,
-        referral_code_prefix: str = "REF - ",
-        referral_code_length: int = 8,
-        min_referee_purchase_amount: float = 0.0,
-        referee_max_uses: int = 1,
-        require_referee_account: bool = True,
-    ):
-        """
-        Initialize a referral promotion.
-
-        Args:
-            name: Name of the promotion
-            description: Description of the promotion
-            referrer_discount_type: Type of discount for the referrer
-            referrer_discount_value: Value of the discount for the referrer
-            referee_discount_type: Type of discount for the referee
-            referee_discount_value: Value of the discount for the referee
-            start_date: Start date of the promotion
-            end_date: End date of the promotion
-            max_uses: Maximum number of uses
-            max_uses_per_customer: Maximum number of uses per customer
-            min_purchase_amount: Minimum purchase amount
-            max_discount_amount: Maximum discount amount
-            applies_to_products: List of product IDs this promotion applies to
-            applies_to_categories: List of category IDs this promotion applies to
-            applies_to_customers: List of customer IDs this promotion applies to
-            excludes_products: List of product IDs this promotion excludes
-            excludes_categories: List of category IDs this promotion excludes
-            excludes_customers: List of customer IDs this promotion excludes
-            stackable: Whether this promotion can be stacked with other promotions
-            metadata: Additional metadata for the promotion
-            status: Status of the promotion
-            referral_code_prefix: Prefix for referral codes
-            referral_code_length: Length of referral codes
-            min_referee_purchase_amount: Minimum purchase amount for referees
-            referee_max_uses: Maximum number of uses per referee
-            require_referee_account: Whether referees must create an account
-        """
-        super().__init__(
-            name=name,
-            description=description,
-            promotion_type=PromotionType.REFERRAL,
-            discount_type=referrer_discount_type,  
-                # Use referrer discount type as the main discount type
-            discount_value=referrer_discount_value,  
-                # Use referrer discount value as the main discount value
-            start_date=start_date,
-            end_date=end_date,
-            max_uses=max_uses,
-            max_uses_per_customer=max_uses_per_customer,
-            min_purchase_amount=min_purchase_amount,
-            max_discount_amount=max_discount_amount,
-            applies_to_products=applies_to_products,
-            applies_to_categories=applies_to_categories,
-            applies_to_customers=applies_to_customers,
-            excludes_products=excludes_products,
-            excludes_categories=excludes_categories,
-            excludes_customers=excludes_customers,
-            stackable=stackable,
-            metadata=metadata,
-            status=status,
-        )
-
-        self.referrer_discount_type = referrer_discount_type
-        self.referrer_discount_value = referrer_discount_value
-        self.referee_discount_type = referee_discount_type
-        self.referee_discount_value = referee_discount_value
-        self.referral_code_prefix = referral_code_prefix
-        self.referral_code_length = referral_code_length
-        self.min_referee_purchase_amount = min_referee_purchase_amount
-        self.referee_max_uses = referee_max_uses
-        self.require_referee_account = require_referee_account
-
-        self.referral_codes = {}  # Dict[customer_id, referral_code]
-        self.referrals = {}  # Dict[referral_code, List[referee_id]]
-        self.referee_usage = {}  # Dict[referee_id, usage_count]
-
-    def generate_referral_code(self, customer_id: str) -> str:
-        """
-        Generate a referral code for a customer.
-
-        Args:
-            customer_id: ID of the customer
-
-        Returns:
-            Referral code
-        """
-        # Check if the customer already has a referral code
-        if customer_id in self.referral_codes:
-            return self.referral_codes[customer_id]
-
-        # Generate a random code
-        code = "".join(
-            random.choice(string.ascii_uppercase + string.digits)
-            for _ in range(self.referral_code_length)
-        )
-
-        # Add prefix
-        full_code = f"{self.referral_code_prefix}{code}"
-
-        # Store the code
-        self.referral_codes[customer_id] = full_code
-
-        return full_code
-
-    def get_referral_code(self, customer_id: str) -> Optional[str]:
-        """
-        Get the referral code for a customer.
-
-        Args:
-            customer_id: ID of the customer
-
-        Returns:
-            Referral code, or None if not found
-        """
-        return self.referral_codes.get(customer_id)
-
-    def get_referrer_id(self, referral_code: str) -> Optional[str]:
-        """
-        Get the ID of the referrer for a referral code.
-
-        Args:
-            referral_code: Referral code
-
-        Returns:
-            ID of the referrer, or None if not found
-        """
-        for customer_id, code in self.referral_codes.items():
-            if code == referral_code:
-                return customer_id
-
-        return None
-
-    def record_referral(self, referral_code: str, referee_id: str) -> bool:
-        """
-        Record a referral.
-
-        Args:
-            referral_code: Referral code
-            referee_id: ID of the referee
-
-        Returns:
-            True if the referral was recorded, False otherwise
-        """
-        # Check if the referral code is valid
-        referrer_id = self.get_referrer_id(referral_code)
-
-        if not referrer_id:
-            return False
-
-        # Check if the referee has already been referred
-        for code, referees in self.referrals.items():
-            if referee_id in referees:
-                return False
-
-        # Record the referral
-        if referral_code not in self.referrals:
-            self.referrals[referral_code] = []
-
-        self.referrals[referral_code].append(referee_id)
-
-        return True
-
-    def get_referrals(self, customer_id: str) -> List[str]:
-        """
-        Get the referrals for a customer.
-
-        Args:
-            customer_id: ID of the customer
-
-        Returns:
-            List of referee IDs
-        """
-        referral_code = self.get_referral_code(customer_id)
-
-        if not referral_code:
-            return []
-
-        return self.referrals.get(referral_code, [])
-
-    def is_valid(
-        self,
-        customer_id: Optional[str] = None,
-        product_id: Optional[str] = None,
-        category_id: Optional[str] = None,
-        purchase_amount: float = 0.0,
-        reference_time: Optional[datetime] = None,
-        referral_code: Optional[str] = None,
-        is_referee: bool = False,
-    ) -> Tuple[bool, Optional[str]]:
-        """
-        Check if the promotion is valid for a given context.
-
-        Args:
-            customer_id: ID of the customer
-            product_id: ID of the product
-            category_id: ID of the category
-            purchase_amount: Purchase amount
-            reference_time: Reference time (defaults to now)
-            referral_code: Referral code
-            is_referee: Whether the customer is a referee
-
-        Returns:
-            Tuple of (is_valid, reason)
-        """
-        # Check basic validity
-        is_valid, reason = super().is_valid(
-            customer_id=customer_id,
-            product_id=product_id,
-            category_id=category_id,
-            purchase_amount=purchase_amount,
-            reference_time=reference_time,
-        )
-
-        if not is_valid:
-            return False, reason
-
-        if is_referee:
-            # Check referee - specific conditions
-            if purchase_amount < self.min_referee_purchase_amount:
-                return (
-                    False,
-                    f"Purchase amount ({purchase_amount}) is below minimum for referees ({self.min_referee_purchase_amount})",
-                        
-                )
-
-            if customer_id:
-                # Check if the referee has reached maximum uses
-                referee_usage = self.referee_usage.get(customer_id, 0)
-                if referee_usage >= self.referee_max_uses:
-                    return False, 
-                        f"Referee has reached maximum uses ({self.referee_max_uses})"
-
-            if referral_code:
-                # Check if the referral code is valid
-                referrer_id = self.get_referrer_id(referral_code)
-                if not referrer_id:
-                    return False, f"Invalid referral code: {referral_code}"
-
-                # Check if the referrer is the same as the referee
-                if referrer_id == customer_id:
-                    return False, "Referrer cannot be the same as referee"
-        else:
-            # Check referrer - specific conditions
-            if customer_id:
-                # Check if the customer has any referrals
-                referrals = self.get_referrals(customer_id)
-                if not referrals:
-                    return False, "Customer has no referrals"
-
-        # All checks passed
-        return True, None
-
-    def apply_discount(
-        self, amount: float, quantity: float = 1.0, context: Optional[Dict[str, 
-            Any]] = None
-    ) -> Tuple[float, Dict[str, Any]]:
-        """
-        Apply the promotion discount to an amount.
-
-        Args:
-            amount: Amount to apply discount to
-            quantity: Quantity of items
-            context: Additional context for discount calculation
-
-        Returns:
-            Tuple of (discounted_amount, discount_info)
-        """
-        context = context or {}
-        is_referee = context.get("is_referee", False)
-
-        if is_referee:
-            # Use referee discount
-            discount_type = self.referee_discount_type
-            discount_value = self.referee_discount_value
-        else:
-            # Use referrer discount
-            discount_type = self.referrer_discount_type
-            discount_value = self.referrer_discount_value
-
-        # Calculate discount based on type
-        discount_amount = 0.0
-
-        if discount_type == DiscountType.PERCENTAGE:
-            # Percentage discount
-            discount_amount = amount * (discount_value / 100.0)
-
-        elif discount_type == DiscountType.FIXED_AMOUNT:
-            # Fixed amount discount
-            discount_amount = min(amount, discount_value)
-
-        elif discount_type == DiscountType.FREE_UNITS:
-            # Free units discount
-            unit_price = amount / quantity if quantity > 0 else 0
-            free_units = min(quantity, discount_value)
-            discount_amount = unit_price * free_units
-
-        elif discount_type == DiscountType.FREE_PRODUCT:
-            # Free product discount
-            # This is handled differently depending on the implementation
-            # For now, we'll just use the discount_value as the product value
-            discount_amount = discount_value
-
-        # Apply maximum discount amount if specified
-        if self.max_discount_amount is not None and \
-            discount_amount > self.max_discount_amount:
-            discount_amount = self.max_discount_amount
-
-        # Ensure discount doesn't exceed the original amount
-        discount_amount = min(discount_amount, amount)
-
-        # Calculate discounted amount
-        discounted_amount = amount - discount_amount
-
-        # Prepare discount info
-        discount_info = {
-            "promotion_id": self.id,
-            "promotion_name": self.name,
-            "original_amount": amount,
-            "discount_amount": discount_amount,
-            "discounted_amount": discounted_amount,
-            "discount_type": discount_type,
-            "discount_value": discount_value,
-            "is_referee": is_referee,
-        }
-
-        return discounted_amount, discount_info
-
-    def record_usage(
-        self,
-        customer_id: Optional[str] = None,
-        referral_code: Optional[str] = None,
-        is_referee: bool = False,
-    ) -> None:
-        """
-        Record usage of the promotion.
-
-        Args:
-            customer_id: ID of the customer
-            referral_code: Referral code
-            is_referee: Whether the customer is a referee
-        """
-        super().record_usage(customer_id)
-
-        if is_referee and customer_id:
-            self.referee_usage[customer_id] = self.referee_usage.get(customer_id, 0) + 1
-
-    def to_dict(self) -> Dict[str, Any]:
-        """
-        Convert the referral promotion to a dictionary.
-
-        Returns:
-            Dictionary representation of the referral promotion
-        """
-        result = super().to_dict()
-        result.update(
-            {
-                "referrer_discount_type": self.referrer_discount_type,
-                "referrer_discount_value": self.referrer_discount_value,
-                "referee_discount_type": self.referee_discount_type,
-                "referee_discount_value": self.referee_discount_value,
-                "referral_code_prefix": self.referral_code_prefix,
-                "referral_code_length": self.referral_code_length,
-                "min_referee_purchase_amount": self.min_referee_purchase_amount,
-                "referee_max_uses": self.referee_max_uses,
-                "require_referee_account": self.require_referee_account,
-                "referral_codes": self.referral_codes,
-                "referrals": self.referrals,
-                "referee_usage": self.referee_usage,
-            }
-        )
-        return result
-
-    @classmethod
-    def from_dict(cls, data: Dict[str, Any]) -> "ReferralPromotion":
-        """
-        Create a referral promotion from a dictionary.
-
-        Args:
-            data: Dictionary with referral promotion data
-
-        Returns:
-            ReferralPromotion instance
-        """
-        # Convert date strings to datetime objects
-        start_date = None
-        if data.get("start_date"):
-            start_date = datetime.fromisoformat(data["start_date"])
-
-        end_date = None
-        if data.get("end_date"):
-            end_date = datetime.fromisoformat(data["end_date"])
-
-        # Create the promotion
-        promotion = cls(
-            name=data["name"],
-            description=data["description"],
-            referrer_discount_type=data.get("referrer_discount_type", 
-                DiscountType.PERCENTAGE),
-            referrer_discount_value=data.get("referrer_discount_value", 0.0),
-            referee_discount_type=data.get("referee_discount_type", 
-                DiscountType.PERCENTAGE),
-            referee_discount_value=data.get("referee_discount_value", 0.0),
-            start_date=start_date,
-            end_date=end_date,
-            max_uses=data.get("max_uses"),
-            max_uses_per_customer=data.get("max_uses_per_customer"),
-            min_purchase_amount=data.get("min_purchase_amount", 0.0),
-            max_discount_amount=data.get("max_discount_amount"),
-            applies_to_products=data.get("applies_to_products", []),
-            applies_to_categories=data.get("applies_to_categories", []),
-            applies_to_customers=data.get("applies_to_customers", []),
-            excludes_products=data.get("excludes_products", []),
-            excludes_categories=data.get("excludes_categories", []),
-            excludes_customers=data.get("excludes_customers", []),
-            stackable=data.get("stackable", False),
-            metadata=data.get("metadata", {}),
-            status=data.get("status", PromotionStatus.DRAFT),
-            referral_code_prefix=data.get("referral_code_prefix", "REF - "),
-            referral_code_length=data.get("referral_code_length", 8),
-            min_referee_purchase_amount=data.get("min_referee_purchase_amount", 0.0),
-            referee_max_uses=data.get("referee_max_uses", 1),
-            require_referee_account=data.get("require_referee_account", True),
-        )
-
-        # Set additional attributes
-        if "id" in data:
-            promotion.id = data["id"]
-
-        if "created_at" in data:
-            promotion.created_at = datetime.fromisoformat(data["created_at"])
-
-        if "updated_at" in data:
-            promotion.updated_at = datetime.fromisoformat(data["updated_at"])
-
-        if "usage_count" in data:
-            promotion.usage_count = data["usage_count"]
-
-        if "customer_usage" in data:
-            promotion.customer_usage = data["customer_usage"]
-
-        if "referral_codes" in data:
-            promotion.referral_codes = data["referral_codes"]
-
-        if "referrals" in data:
-            promotion.referrals = data["referrals"]
-
-        if "referee_usage" in data:
-            promotion.referee_usage = data["referee_usage"]
-
-        return promotion
-
-
-class BundlePromotion(Promotion):
-    """
-    Bundle promotion.
-
-    This class implements a promotion that offers discounts for purchasing
-    multiple products together, such as a bundle discount.
-    """
-
-    def __init__(
-        self,
-        name: str,
-        description: str,
-        bundle_items: List[Dict[str, Any]],
-        discount_type: str = DiscountType.PERCENTAGE,
-        discount_value: float = 0.0,
-        start_date: Optional[datetime] = None,
-        end_date: Optional[datetime] = None,
-        max_uses: Optional[int] = None,
-        max_uses_per_customer: Optional[int] = None,
-        min_purchase_amount: float = 0.0,
-        max_discount_amount: Optional[float] = None,
-        applies_to_products: Optional[List[str]] = None,
-        applies_to_categories: Optional[List[str]] = None,
-        applies_to_customers: Optional[List[str]] = None,
-        excludes_products: Optional[List[str]] = None,
-        excludes_categories: Optional[List[str]] = None,
-        excludes_customers: Optional[List[str]] = None,
-        stackable: bool = False,
-        metadata: Optional[Dict[str, Any]] = None,
-        status: str = PromotionStatus.DRAFT,
-        require_all_items: bool = True,
-        min_quantity_per_item: int = 1,
-        apply_to_cheapest: bool = False,
-        apply_to_most_expensive: bool = False,
-    ):
-        """
-        Initialize a bundle promotion.
-
-        Args:
-            name: Name of the promotion
-            description: Description of the promotion
-            bundle_items: List of items in the bundle, each with product_id and quantity
-            discount_type: Type of discount
-            discount_value: Value of the discount
-            start_date: Start date of the promotion
-            end_date: End date of the promotion
-            max_uses: Maximum number of uses
-            max_uses_per_customer: Maximum number of uses per customer
-            min_purchase_amount: Minimum purchase amount
-            max_discount_amount: Maximum discount amount
-            applies_to_products: List of product IDs this promotion applies to
-            applies_to_categories: List of category IDs this promotion applies to
-            applies_to_customers: List of customer IDs this promotion applies to
-            excludes_products: List of product IDs this promotion excludes
-            excludes_categories: List of category IDs this promotion excludes
-            excludes_customers: List of customer IDs this promotion excludes
-            stackable: Whether this promotion can be stacked with other promotions
-            metadata: Additional metadata for the promotion
-            status: Status of the promotion
-            require_all_items: Whether all items in the bundle are required
-            min_quantity_per_item: Minimum quantity per item
-            apply_to_cheapest: Whether to apply the discount to the cheapest item
-            apply_to_most_expensive: Whether to apply the discount to the most expensive item
-        """
-        super().__init__(
-            name=name,
-            description=description,
-            promotion_type=PromotionType.BUNDLE,
-            discount_type=discount_type,
-            discount_value=discount_value,
-            start_date=start_date,
-            end_date=end_date,
-            max_uses=max_uses,
-            max_uses_per_customer=max_uses_per_customer,
-            min_purchase_amount=min_purchase_amount,
-            max_discount_amount=max_discount_amount,
-            applies_to_products=applies_to_products,
-            applies_to_categories=applies_to_categories,
-            applies_to_customers=applies_to_customers,
-            excludes_products=excludes_products,
-            excludes_categories=excludes_categories,
-            excludes_customers=excludes_customers,
-            stackable=stackable,
-            metadata=metadata,
-            status=status,
-        )
-
-        self.bundle_items = bundle_items
-        self.require_all_items = require_all_items
-        self.min_quantity_per_item = min_quantity_per_item
-        self.apply_to_cheapest = apply_to_cheapest
-        self.apply_to_most_expensive = apply_to_most_expensive
-
-    def is_valid(
-        self,
-        customer_id: Optional[str] = None,
-        product_id: Optional[str] = None,
-        category_id: Optional[str] = None,
-        purchase_amount: float = 0.0,
-        reference_time: Optional[datetime] = None,
-        cart_items: Optional[List[Dict[str, Any]]] = None,
-    ) -> Tuple[bool, Optional[str]]:
-        """
-        Check if the promotion is valid for a given context.
-
-        Args:
-            customer_id: ID of the customer
-            product_id: ID of the product
-            category_id: ID of the category
-            purchase_amount: Purchase amount
-            reference_time: Reference time (defaults to now)
-            cart_items: List of items in the cart, each with product_id, quantity, 
-                and price
-
-        Returns:
-            Tuple of (is_valid, reason)
-        """
-        # Check basic validity
-        is_valid, reason = super().is_valid(
-            customer_id=customer_id,
-            product_id=product_id,
-            category_id=category_id,
-            purchase_amount=purchase_amount,
-            reference_time=reference_time,
-        )
-
-        if not is_valid:
-            return False, reason
-
-        # Check bundle - specific conditions
-        if not cart_items:
-            return False, "No cart items provided"
-
-        # Check if the cart contains the required bundle items
-        if self.require_all_items:
-            # All items in the bundle must be in the cart with the required quantity
-            for bundle_item in self.bundle_items:
-                bundle_product_id = bundle_item["product_id"]
-                bundle_quantity = bundle_item.get("quantity", 
-                    self.min_quantity_per_item)
-
-                # Find the item in the cart
-                cart_item = next(
-                    (item for item in cart_items if item["product_id"] == bundle_product_id), 
-                        None
-                )
-
-                if not cart_item:
-                    return False, f"Bundle item {bundle_product_id} not in cart"
-
-                if cart_item["quantity"] < bundle_quantity:
-                    return (
-                        False,
-                        f"Bundle item {bundle_product_id} quantity ({cart_item['quantity']}) is less than required ({bundle_quantity})",
-                            
-                    )
-        else:
-            # At least one item in the bundle must be in the cart with the required quantity
-            valid_items = 0
-
-            for bundle_item in self.bundle_items:
-                bundle_product_id = bundle_item["product_id"]
-                bundle_quantity = bundle_item.get("quantity", 
-                    self.min_quantity_per_item)
-
-                # Find the item in the cart
-                cart_item = next(
-                    (item for item in cart_items if item["product_id"] == bundle_product_id), 
-                        None
-                )
-
-                if cart_item and cart_item["quantity"] >= bundle_quantity:
-                    valid_items += 1
-
-            if valid_items == 0:
-                return False, "No valid bundle items in cart"
-
-        # All checks passed
-        return True, None
-
-    def apply_discount(
-        self, amount: float, quantity: float = 1.0, context: Optional[Dict[str, 
-            Any]] = None
-    ) -> Tuple[float, Dict[str, Any]]:
-        """
-        Apply the promotion discount to an amount.
-
-        Args:
-            amount: Amount to apply discount to
-            quantity: Quantity of items
-            context: Additional context for discount calculation
-
-        Returns:
-            Tuple of (discounted_amount, discount_info)
-        """
-        context = context or {}
-        cart_items = context.get("cart_items", [])
-
-        # If no cart items, use the standard discount calculation
-        if not cart_items:
-            return super().apply_discount(amount, quantity, context)
-
-        # Calculate the discount based on the bundle configuration
-        discount_amount = 0.0
-
-        if self.apply_to_cheapest:
-            # Apply the discount to the cheapest item in the bundle
-            bundle_product_ids = [item["product_id"] for item in self.bundle_items]
-            bundle_cart_items = [
-                item for item in cart_items if item["product_id"] in bundle_product_ids
-            ]
-
-            if bundle_cart_items:
-                # Sort by price (cheapest first)
-                bundle_cart_items.sort(key=lambda item: item["price"])
-
-                # Get the cheapest item
-                cheapest_item = bundle_cart_items[0]
-
-                # Calculate the discount for the cheapest item
-                if self.discount_type == DiscountType.PERCENTAGE:
-                    discount_amount = (
-                        cheapest_item["price"]
-                        * cheapest_item["quantity"]
-                        * (self.discount_value / 100.0)
-                    )
-                elif self.discount_type == DiscountType.FIXED_AMOUNT:
-                    discount_amount = min(
-                        cheapest_item["price"] * cheapest_item["quantity"], 
-                            self.discount_value
-                    )
-                elif self.discount_type == DiscountType.FREE_UNITS:
-                    free_units = min(cheapest_item["quantity"], self.discount_value)
-                    discount_amount = cheapest_item["price"] * free_units
-                elif self.discount_type == DiscountType.FREE_PRODUCT:
-                    discount_amount = self.discount_value
-
-        elif self.apply_to_most_expensive:
-            # Apply the discount to the most expensive item in the bundle
-            bundle_product_ids = [item["product_id"] for item in self.bundle_items]
-            bundle_cart_items = [
-                item for item in cart_items if item["product_id"] in bundle_product_ids
-            ]
-
-            if bundle_cart_items:
-                # Sort by price (most expensive first)
-                bundle_cart_items.sort(key=lambda item: item["price"], reverse=True)
-
-                # Get the most expensive item
-                most_expensive_item = bundle_cart_items[0]
-
-                # Calculate the discount for the most expensive item
-                if self.discount_type == DiscountType.PERCENTAGE:
-                    discount_amount = (
-                        most_expensive_item["price"]
-                        * most_expensive_item["quantity"]
-                        * (self.discount_value / 100.0)
-                    )
-                elif self.discount_type == DiscountType.FIXED_AMOUNT:
-                    discount_amount = min(
-                        most_expensive_item["price"] * most_expensive_item["quantity"],
-                        self.discount_value,
-                    )
-                elif self.discount_type == DiscountType.FREE_UNITS:
-                    free_units = min(most_expensive_item["quantity"], 
-                        self.discount_value)
-                    discount_amount = most_expensive_item["price"] * free_units
-                elif self.discount_type == DiscountType.FREE_PRODUCT:
-                    discount_amount = self.discount_value
-
-        else:
-            # Apply the discount to the entire purchase amount
-            if self.discount_type == DiscountType.PERCENTAGE:
-                discount_amount = amount * (self.discount_value / 100.0)
-            elif self.discount_type == DiscountType.FIXED_AMOUNT:
-                discount_amount = min(amount, self.discount_value)
-            elif self.discount_type == DiscountType.FREE_UNITS:
-                # This doesn't make sense for the entire purchase, so we'll just use a percentage
-                discount_amount = amount * (self.discount_value / 100.0)
-            elif self.discount_type == DiscountType.FREE_PRODUCT:
-                discount_amount = self.discount_value
-
-        # Apply maximum discount amount if specified
-        if self.max_discount_amount is not None and \
-            discount_amount > self.max_discount_amount:
-            discount_amount = self.max_discount_amount
-
-        # Ensure discount doesn't exceed the original amount
-        discount_amount = min(discount_amount, amount)
-
-        # Calculate discounted amount
-        discounted_amount = amount - discount_amount
-
-        # Prepare discount info
-        discount_info = {
-            "promotion_id": self.id,
-            "promotion_name": self.name,
-            "original_amount": amount,
-            "discount_amount": discount_amount,
-            "discounted_amount": discounted_amount,
-            "discount_type": self.discount_type,
-            "discount_value": self.discount_value,
-            "bundle_items": self.bundle_items,
-            "apply_to_cheapest": self.apply_to_cheapest,
-            "apply_to_most_expensive": self.apply_to_most_expensive,
-        }
-
-        return discounted_amount, discount_info
-
-    def to_dict(self) -> Dict[str, Any]:
-        """
-        Convert the bundle promotion to a dictionary.
-
-        Returns:
-            Dictionary representation of the bundle promotion
-        """
-        result = super().to_dict()
-        result.update(
-            {
-                "bundle_items": self.bundle_items,
-                "require_all_items": self.require_all_items,
-                "min_quantity_per_item": self.min_quantity_per_item,
-                "apply_to_cheapest": self.apply_to_cheapest,
-                "apply_to_most_expensive": self.apply_to_most_expensive,
-            }
-        )
-        return result
-
-    @classmethod
-    def from_dict(cls, data: Dict[str, Any]) -> "BundlePromotion":
-        """
-        Create a bundle promotion from a dictionary.
-
-        Args:
-            data: Dictionary with bundle promotion data
-
-        Returns:
-            BundlePromotion instance
-        """
-        # Convert date strings to datetime objects
-        start_date = None
-        if data.get("start_date"):
-            start_date = datetime.fromisoformat(data["start_date"])
-
-        end_date = None
-        if data.get("end_date"):
-            end_date = datetime.fromisoformat(data["end_date"])
-
-        # Create the promotion
-        promotion = cls(
-            name=data["name"],
-            description=data["description"],
-            bundle_items=data.get("bundle_items", []),
-            discount_type=data.get("discount_type", DiscountType.PERCENTAGE),
-            discount_value=data.get("discount_value", 0.0),
-            start_date=start_date,
-            end_date=end_date,
-            max_uses=data.get("max_uses"),
-            max_uses_per_customer=data.get("max_uses_per_customer"),
-            min_purchase_amount=data.get("min_purchase_amount", 0.0),
-            max_discount_amount=data.get("max_discount_amount"),
-            applies_to_products=data.get("applies_to_products", []),
-            applies_to_categories=data.get("applies_to_categories", []),
-            applies_to_customers=data.get("applies_to_customers", []),
-            excludes_products=data.get("excludes_products", []),
-            excludes_categories=data.get("excludes_categories", []),
-            excludes_customers=data.get("excludes_customers", []),
-            stackable=data.get("stackable", False),
-            metadata=data.get("metadata", {}),
-            status=data.get("status", PromotionStatus.DRAFT),
-            require_all_items=data.get("require_all_items", True),
-            min_quantity_per_item=data.get("min_quantity_per_item", 1),
-            apply_to_cheapest=data.get("apply_to_cheapest", False),
-            apply_to_most_expensive=data.get("apply_to_most_expensive", False),
-        )
-
-        # Set additional attributes
-        if "id" in data:
-            promotion.id = data["id"]
-
-        if "created_at" in data:
-            promotion.created_at = datetime.fromisoformat(data["created_at"])
-
-        if "updated_at" in data:
-            promotion.updated_at = datetime.fromisoformat(data["updated_at"])
-
-        if "usage_count" in data:
-            promotion.usage_count = data["usage_count"]
-
-        if "customer_usage" in data:
-            promotion.customer_usage = data["customer_usage"]
-
-        return promotion
-
-
-class LoyaltyPromotion(Promotion):
-    """
-    Loyalty promotion.
-
-    This class implements a promotion that rewards customers for their loyalty,
-    such as discounts based on purchase history or account age.
-    """
-
-    def __init__(
-        self,
-        name: str,
-        description: str,
-        loyalty_tiers: List[Dict[str, Any]],
-        discount_type: str = DiscountType.PERCENTAGE,
-        start_date: Optional[datetime] = None,
-        end_date: Optional[datetime] = None,
-        max_uses: Optional[int] = None,
-        max_uses_per_customer: Optional[int] = None,
-        min_purchase_amount: float = 0.0,
-        max_discount_amount: Optional[float] = None,
-        applies_to_products: Optional[List[str]] = None,
-        applies_to_categories: Optional[List[str]] = None,
-        applies_to_customers: Optional[List[str]] = None,
-        excludes_products: Optional[List[str]] = None,
-        excludes_categories: Optional[List[str]] = None,
-        excludes_customers: Optional[List[str]] = None,
-        stackable: bool = False,
-        metadata: Optional[Dict[str, Any]] = None,
-        status: str = PromotionStatus.DRAFT,
-        loyalty_criteria: str = "purchase_count",
-        reset_period: Optional[str] = None,
-    ):
-        """
-        Initialize a loyalty promotion.
-
-        Args:
-            name: Name of the promotion
-            description: Description of the promotion
-            loyalty_tiers: List of loyalty tiers, each with min_value, max_value, 
-                and discount_value
-            discount_type: Type of discount
-            start_date: Start date of the promotion
-            end_date: End date of the promotion
-            max_uses: Maximum number of uses
-            max_uses_per_customer: Maximum number of uses per customer
-            min_purchase_amount: Minimum purchase amount
-            max_discount_amount: Maximum discount amount
-            applies_to_products: List of product IDs this promotion applies to
-            applies_to_categories: List of category IDs this promotion applies to
-            applies_to_customers: List of customer IDs this promotion applies to
-            excludes_products: List of product IDs this promotion excludes
-            excludes_categories: List of category IDs this promotion excludes
-            excludes_customers: List of customer IDs this promotion excludes
-            stackable: Whether this promotion can be stacked with other promotions
-            metadata: Additional metadata for the promotion
-            status: Status of the promotion
-            loyalty_criteria: Criteria for loyalty (purchase_count, purchase_amount, 
-                account_age)
-            reset_period: Period after which loyalty resets (monthly, yearly, never)
-        """
-        # Use the highest tier's discount value as the default discount value
-        default_discount_value = 0.0
-        if loyalty_tiers:
-            # Sort tiers by min_value (ascending)
-            sorted_tiers = sorted(loyalty_tiers, key=lambda t: t.get("min_value", 0))
-            # Use the highest tier's discount value
-            default_discount_value = sorted_tiers[-1].get("discount_value", 0.0)
-
-        super().__init__(
-            name=name,
-            description=description,
-            promotion_type=PromotionType.LOYALTY,
-            discount_type=discount_type,
-            discount_value=default_discount_value,  # Will be overridden based on tier
-            start_date=start_date,
-            end_date=end_date,
-            max_uses=max_uses,
-            max_uses_per_customer=max_uses_per_customer,
-            min_purchase_amount=min_purchase_amount,
-            max_discount_amount=max_discount_amount,
-            applies_to_products=applies_to_products,
-            applies_to_categories=applies_to_categories,
-            applies_to_customers=applies_to_customers,
-            excludes_products=excludes_products,
-            excludes_categories=excludes_categories,
-            excludes_customers=excludes_customers,
-            stackable=stackable,
-            metadata=metadata,
-            status=status,
-        )
-
-        self.loyalty_tiers = loyalty_tiers
-        self.loyalty_criteria = loyalty_criteria
-        self.reset_period = reset_period
-        self.customer_loyalty = {}  # Dict[customer_id, Dict[criteria, value]]
-        self.last_reset = {}  # Dict[customer_id, datetime]
-
-    def get_customer_loyalty(self, customer_id: str) -> Dict[str, Any]:
-        """
-        Get the loyalty data for a customer.
-
-        Args:
-            customer_id: ID of the customer
-
-        Returns:
-            Dictionary with loyalty data
-        """
-        return self.customer_loyalty.get(customer_id, {})
-
-    def update_customer_loyalty(
-        self,
-        customer_id: str,
-        purchase_count: int = 0,
-        purchase_amount: float = 0.0,
-        account_age: int = 0,
-    ) -> None:
-        """
-        Update the loyalty data for a customer.
-
-        Args:
-            customer_id: ID of the customer
-            purchase_count: Number of purchases to add
-            purchase_amount: Purchase amount to add
-            account_age: Account age in days
-        """
-        # Initialize customer loyalty if not exists
-        if customer_id not in self.customer_loyalty:
-            self.customer_loyalty[customer_id] = {
-                "purchase_count": 0,
-                "purchase_amount": 0.0,
-                "account_age": 0,
-                "last_updated": datetime.now(),
-            }
-
-        # Check if we need to reset loyalty
-        if self.should_reset_loyalty(customer_id):
-            self.reset_customer_loyalty(customer_id)
-
-        # Update loyalty data
-        loyalty = self.customer_loyalty[customer_id]
-        loyalty["purchase_count"] += purchase_count
-        loyalty["purchase_amount"] += purchase_amount
-        loyalty["account_age"] = max(loyalty["account_age"], account_age)
-        loyalty["last_updated"] = datetime.now()
-
-        # Update last reset time if needed
-        if customer_id not in self.last_reset:
-            self.last_reset[customer_id] = datetime.now()
-
-    def should_reset_loyalty(self, customer_id: str) -> bool:
-        """
-        Check if loyalty should be reset for a customer.
-
-        Args:
-            customer_id: ID of the customer
-
-        Returns:
-            True if loyalty should be reset, False otherwise
-        """
-        if not self.reset_period or self.reset_period == "never":
-            return False
-
-        if customer_id not in self.last_reset:
-            return False
-
-        last_reset = self.last_reset[customer_id]
-        now = datetime.now()
-
-        if self.reset_period == "monthly":
-            # Reset if we're in a different month
-            return now.year != last_reset.year or now.month != last_reset.month
-
-        elif self.reset_period == "yearly":
-            # Reset if we're in a different year
-            return now.year != last_reset.year
-
-        return False
-
-    def reset_customer_loyalty(self, customer_id: str) -> None:
-        """
-        Reset the loyalty data for a customer.
-
-        Args:
-            customer_id: ID of the customer
-        """
-        if customer_id in self.customer_loyalty:
-            # Keep account age, reset everything else
-            account_age = self.customer_loyalty[customer_id].get("account_age", 0)
-
-            self.customer_loyalty[customer_id] = {
-                "purchase_count": 0,
-                "purchase_amount": 0.0,
-                "account_age": account_age,
-                "last_updated": datetime.now(),
-            }
-
-            self.last_reset[customer_id] = datetime.now()
-
-    def get_loyalty_tier(self, customer_id: str) -> Optional[Dict[str, Any]]:
-        """
-        Get the loyalty tier for a customer.
-
-        Args:
-            customer_id: ID of the customer
-
-        Returns:
-            Loyalty tier dictionary, or None if not found
-        """
-        loyalty = self.get_customer_loyalty(customer_id)
-
-        if not loyalty:
-            return None
-
-        # Get the value based on the loyalty criteria
-        value = 0
-
-        if self.loyalty_criteria == "purchase_count":
-            value = loyalty.get("purchase_count", 0)
-        elif self.loyalty_criteria == "purchase_amount":
-            value = loyalty.get("purchase_amount", 0.0)
-        elif self.loyalty_criteria == "account_age":
-            value = loyalty.get("account_age", 0)
-
-        # Find the matching tier
-        matching_tier = None
-
-        for tier in self.loyalty_tiers:
-            min_value = tier.get("min_value", 0)
-            max_value = tier.get("max_value")
-
-            if min_value <= value and (max_value is None or value <= max_value):
-                matching_tier = tier
-
-        return matching_tier
-
-    def is_valid(
-        self,
-        customer_id: Optional[str] = None,
-        product_id: Optional[str] = None,
-        category_id: Optional[str] = None,
-        purchase_amount: float = 0.0,
-        reference_time: Optional[datetime] = None,
-    ) -> Tuple[bool, Optional[str]]:
-        """
-        Check if the promotion is valid for a given context.
-
-        Args:
-            customer_id: ID of the customer
-            product_id: ID of the product
-            category_id: ID of the category
-            purchase_amount: Purchase amount
-            reference_time: Reference time (defaults to now)
-
-        Returns:
-            Tuple of (is_valid, reason)
-        """
-        # Check basic validity
-        is_valid, reason = super().is_valid(
-            customer_id=customer_id,
-            product_id=product_id,
-            category_id=category_id,
-            purchase_amount=purchase_amount,
-            reference_time=reference_time,
-        )
-
-        if not is_valid:
-            return False, reason
-
-        # Check loyalty - specific conditions
-        if not customer_id:
-            return False, "Customer ID is required for loyalty promotions"
-
-        # Check if the customer has loyalty data
-        loyalty = self.get_customer_loyalty(customer_id)
-
-        if not loyalty:
-            return False, "Customer has no loyalty data"
-
-        # Check if the customer qualifies for any tier
-        tier = self.get_loyalty_tier(customer_id)
-
-        if not tier:
-            return False, "Customer does not qualify for any loyalty tier"
-
-        # All checks passed
-        return True, None
-
-    def apply_discount(
-        self, amount: float, quantity: float = 1.0, context: Optional[Dict[str, 
-            Any]] = None
-    ) -> Tuple[float, Dict[str, Any]]:
-        """
-        Apply the promotion discount to an amount.
-
-        Args:
-            amount: Amount to apply discount to
-            quantity: Quantity of items
-            context: Additional context for discount calculation
-
-        Returns:
-            Tuple of (discounted_amount, discount_info)
-        """
-        context = context or {}
-        customer_id = context.get("customer_id")
-
-        # If no customer ID, use the standard discount calculation
-        if not customer_id:
-            return super().apply_discount(amount, quantity, context)
-
-        # Get the customer's loyalty tier
-        tier = self.get_loyalty_tier(customer_id)
-
-        if not tier:
-            # No tier, no discount
-            return amount, {
-                "promotion_id": self.id,
-                "promotion_name": self.name,
-                "original_amount": amount,
-                "discount_amount": 0.0,
-                "discounted_amount": amount,
-                "discount_type": self.discount_type,
-                "discount_value": 0.0,
-                "tier": None,
-            }
-
-        # Use the tier's discount value
-        discount_value = tier.get("discount_value", 0.0)
-
-        # Calculate discount based on type
-        discount_amount = 0.0
-
-        if self.discount_type == DiscountType.PERCENTAGE:
-            # Percentage discount
-            discount_amount = amount * (discount_value / 100.0)
-
-        elif self.discount_type == DiscountType.FIXED_AMOUNT:
-            # Fixed amount discount
-            discount_amount = min(amount, discount_value)
-
-        elif self.discount_type == DiscountType.FREE_UNITS:
-            # Free units discount
-            unit_price = amount / quantity if quantity > 0 else 0
-            free_units = min(quantity, discount_value)
-            discount_amount = unit_price * free_units
-
-        elif self.discount_type == DiscountType.FREE_PRODUCT:
-            # Free product discount
-            # This is handled differently depending on the implementation
-            # For now, we'll just use the discount_value as the product value
-            discount_amount = discount_value
-
-        # Apply maximum discount amount if specified
-        if self.max_discount_amount is not None and \
-            discount_amount > self.max_discount_amount:
-            discount_amount = self.max_discount_amount
-
-        # Ensure discount doesn't exceed the original amount
-        discount_amount = min(discount_amount, amount)
-
-        # Calculate discounted amount
-        discounted_amount = amount - discount_amount
-
-        # Prepare discount info
-        discount_info = {
-            "promotion_id": self.id,
-            "promotion_name": self.name,
-            "original_amount": amount,
-            "discount_amount": discount_amount,
-            "discounted_amount": discounted_amount,
-            "discount_type": self.discount_type,
-            "discount_value": discount_value,
-            "tier": tier,
-            "loyalty_criteria": self.loyalty_criteria,
-            "loyalty_value": self.get_customer_loyalty(customer_id).get(self.loyalty_criteria, 
-                0),
-        }
-
-        return discounted_amount, discount_info
-
-    def to_dict(self) -> Dict[str, Any]:
-        """
-        Convert the loyalty promotion to a dictionary.
-
-        Returns:
-            Dictionary representation of the loyalty promotion
-        """
-        result = super().to_dict()
-        result.update(
-            {
-                "loyalty_tiers": self.loyalty_tiers,
-                "loyalty_criteria": self.loyalty_criteria,
-                "reset_period": self.reset_period,
-                "customer_loyalty": self.customer_loyalty,
-                "last_reset": {k: v.isoformat() for k, v in self.last_reset.items()},
-            }
-        )
-        return result
-
-    @classmethod
-    def from_dict(cls, data: Dict[str, Any]) -> "LoyaltyPromotion":
-        """
-        Create a loyalty promotion from a dictionary.
-
-        Args:
-            data: Dictionary with loyalty promotion data
-
-        Returns:
-            LoyaltyPromotion instance
-        """
-        # Convert date strings to datetime objects
-        start_date = None
-        if data.get("start_date"):
-            start_date = datetime.fromisoformat(data["start_date"])
-
-        end_date = None
-        if data.get("end_date"):
-            end_date = datetime.fromisoformat(data["end_date"])
-
-        # Create the promotion
-        promotion = cls(
-            name=data["name"],
-            description=data["description"],
-            loyalty_tiers=data.get("loyalty_tiers", []),
-            discount_type=data.get("discount_type", DiscountType.PERCENTAGE),
-            start_date=start_date,
-            end_date=end_date,
-            max_uses=data.get("max_uses"),
-            max_uses_per_customer=data.get("max_uses_per_customer"),
-            min_purchase_amount=data.get("min_purchase_amount", 0.0),
-            max_discount_amount=data.get("max_discount_amount"),
-            applies_to_products=data.get("applies_to_products", []),
-            applies_to_categories=data.get("applies_to_categories", []),
-            applies_to_customers=data.get("applies_to_customers", []),
-            excludes_products=data.get("excludes_products", []),
-            excludes_categories=data.get("excludes_categories", []),
-            excludes_customers=data.get("excludes_customers", []),
-            stackable=data.get("stackable", False),
-            metadata=data.get("metadata", {}),
-            status=data.get("status", PromotionStatus.DRAFT),
-            loyalty_criteria=data.get("loyalty_criteria", "purchase_count"),
-            reset_period=data.get("reset_period"),
-        )
-
-        # Set additional attributes
-        if "id" in data:
-            promotion.id = data["id"]
-
-        if "created_at" in data:
-            promotion.created_at = datetime.fromisoformat(data["created_at"])
-
-        if "updated_at" in data:
-            promotion.updated_at = datetime.fromisoformat(data["updated_at"])
-
-        if "usage_count" in data:
-            promotion.usage_count = data["usage_count"]
-
-        if "customer_usage" in data:
-            promotion.customer_usage = data["customer_usage"]
-
-        if "customer_loyalty" in data:
-            promotion.customer_loyalty = data["customer_loyalty"]
-
-        if "last_reset" in data:
-            promotion.last_reset = {
-                k: datetime.fromisoformat(v) for k, v in data["last_reset"].items()
-            }
-
-        return promotion
-
-
-# Example usage
-if __name__ == "__main__":
-    # Create a time - limited promotion
-    time_promotion = TimeLimitedPromotion(
-        name="Summer Sale",
-        description="20% off all products for the summer",
-        discount_type=DiscountType.PERCENTAGE,
-        discount_value=20.0,
-        start_date=datetime.now(),
-        end_date=datetime.now() + timedelta(days=90),
-        time_of_day_start="09:00",
-        time_of_day_end="17:00",
-        days_of_week=[1, 2, 3, 4, 5],  # Monday to Friday
-        status=PromotionStatus.ACTIVE,
-    )
-
-    # Create a coupon promotion
-    coupon_promotion = CouponPromotion(
-        name="Welcome Discount",
-        description="15% off your first purchase",
-        code="WELCOME15",
-        discount_type=DiscountType.PERCENTAGE,
-        discount_value=15.0,
-        max_uses_per_customer=1,
-        status=PromotionStatus.ACTIVE,
-    )
-
-    # Create a referral promotion
-    referral_promotion = ReferralPromotion(
-        name="Refer a Friend",
-        description="Get $10 off when a friend signs up, 
-            and they get 20% off their first purchase",
-        referrer_discount_type=DiscountType.FIXED_AMOUNT,
-        referrer_discount_value=10.0,
-        referee_discount_type=DiscountType.PERCENTAGE,
-        referee_discount_value=20.0,
-        status=PromotionStatus.ACTIVE,
-    )
-
-    # Create a bundle promotion
-    bundle_promotion = BundlePromotion(
-        name="API Bundle",
-        description="Buy 3 API products and get 25% off",
-        bundle_items=[
-            {"product_id": "api_product_1", "quantity": 1},
-            {"product_id": "api_product_2", "quantity": 1},
-            {"product_id": "api_product_3", "quantity": 1},
-        ],
-        discount_type=DiscountType.PERCENTAGE,
-        discount_value=25.0,
-        require_all_items=True,
-        status=PromotionStatus.ACTIVE,
-    )
-
-    # Create a loyalty promotion
-    loyalty_promotion = LoyaltyPromotion(
-        name="Loyalty Rewards",
-        description="Get increasing discounts based on your purchase history",
-        loyalty_tiers=[
-            {"min_value": 0, "max_value": 4, "discount_value": 5.0},  
-                # 5% off for 0 - 4 purchases
-            {"min_value": 5, "max_value": 9, "discount_value": 10.0},  
-                # 10% off for 5 - 9 purchases
-            {
-                "min_value": 10,
-                "max_value": None,
-                "discount_value": 15.0,
-            },  # 15% off for 10+ purchases
-        ],
-        discount_type=DiscountType.PERCENTAGE,
-        loyalty_criteria="purchase_count",
-        reset_period="yearly",
-        status=PromotionStatus.ACTIVE,
-    )
-
-    # Update customer loyalty
-    customer_id = "customer123"
-    loyalty_promotion.update_customer_loyalty(
-        customer_id=customer_id,
-        purchase_count=7,  # This should put the customer in the second tier
-        purchase_amount=500.0,
-        account_age=180,
-    )
-
-    # Create a promotion manager
-    manager = PromotionManager(allow_stacking=True)
-
-    # Add the promotions
-    manager.add_promotion(time_promotion)
-    manager.add_promotion(coupon_promotion)
-    manager.add_promotion(referral_promotion)
-    manager.add_promotion(bundle_promotion)
-    manager.add_promotion(loyalty_promotion)
-
-    # Apply the loyalty promotion
-    discounted_amount, discount_info = manager.apply_promotions(
-        amount=100.0,
-        customer_id=customer_id,
-        promotion_ids=[loyalty_promotion.id],
-        context={"customer_id": customer_id},
-    )
-
-    print(f"Customer loyalty: {loyalty_promotion.get_customer_loyalty(customer_id)}")
-    print(f"Customer loyalty tier: {loyalty_promotion.get_loyalty_tier(customer_id)}")
-    print(f"Original amount: $100.00")
-    print(f"Discounted amount (loyalty): ${discounted_amount:.2f}")
-    print(f"Discount info: {discount_info}")
-
-    # Create a cart with bundle items
-    cart_items = [
-        {"product_id": "api_product_1", "quantity": 1, "price": 50.0},
-        {"product_id": "api_product_2", "quantity": 2, "price": 75.0},
-        {"product_id": "api_product_3", "quantity": 1, "price": 100.0},
-    ]
-
-    # Calculate the cart total
-    cart_total = sum(item["price"] * item["quantity"] for item in cart_items)
-
-    # Apply multiple promotions
-    discounted_amount, discount_info = manager.apply_promotions(
-        amount=cart_total,
-        customer_id=customer_id,
-        context={"customer_id": customer_id, "cart_items": cart_items},
-    )
-
-    print(f"\nCart total: ${cart_total:.2f}")
-    print(f"Discounted amount (all promotions): ${discounted_amount:.2f}")
-    print(f"Discount info: {discount_info}")
-=======
 # This file was automatically fixed by the syntax error correction script
 # The original content had syntax errors that could not be automatically fixed
 # Please review and update this file as needed
@@ -2751,5 +11,4 @@
 
 
 if __name__ == "__main__":
-    main()
->>>>>>> 6124bda3
+    main()