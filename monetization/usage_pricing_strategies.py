--- conflicted
+++ resolved
@@ -1,382 +1,3 @@
-<<<<<<< HEAD
-"""
-Usage - based pricing strategies for the pAIssive Income project.
-
-This module provides specialized classes for implementing different
-usage - based pricing strategies, such as pay - as - you - go, tiered usage,
-and consumption - based pricing.
-"""
-
-from datetime import datetime
-from typing import Any, Dict, List, Optional
-
-    BillingCalculator,
-    PricingModel,
-    PricingPackage,
-    PricingRule,
-    PricingTier,
-)
-from .usage_based_pricing import UsageBasedPricing
-from .usage_tracker import UsageTracker
-from .usage_tracking import UsageCategory, UsageMetric, UsageRecord
-
-class PayAsYouGoPricing(UsageBasedPricing):
-    """
-    Pay - as - you - go pricing model.
-
-    This model charges customers based on their actual usage with a simple
-    per - unit pricing structure. There are no upfront commitments or minimum fees.
-    """
-
-    def __init__(
-        self,
-        name: str = "Pay - As - You - Go Pricing",
-        description: str = "Simple usage - based pricing with no commitments",
-        billing_calculator: Optional[BillingCalculator] = None,
-        usage_tracker: Optional[UsageTracker] = None,
-    ):
-        """
-        Initialize a pay - as - you - go pricing model.
-
-        Args:
-            name: Name of the pricing model
-            description: Description of the pricing model
-            billing_calculator: Billing calculator to use
-            usage_tracker: Usage tracker to use
-        """
-        super().__init__(
-            name=name,
-            description=description,
-            billing_calculator=billing_calculator,
-            usage_tracker=usage_tracker,
-        )
-
-    def add_metric_pricing(
-        self,
-        metric: str,
-        price_per_unit: float,
-        category: Optional[str] = None,
-        resource_type: Optional[str] = None,
-    ) -> PricingRule:
-        """
-        Add pricing for a specific metric.
-
-        Args:
-            metric: Type of usage metric
-            price_per_unit: Price per unit
-            category: Category of usage
-            resource_type: Type of resource
-
-        Returns:
-            The created pricing rule
-        """
-        return self.add_per_unit_pricing(
-            metric=metric,
-            price_per_unit=price_per_unit,
-            category=category,
-            resource_type=resource_type,
-        )
-
-class TieredUsagePricing(UsageBasedPricing):
-    """
-    Tiered usage pricing model.
-
-    This model uses tiered pricing based on usage volume, where the price per unit
-    decreases as usage increases. It can use either standard tiered pricing or
-    graduated pricing.
-    """
-
-    def __init__(
-        self,
-        name: str = "Tiered Usage Pricing",
-        description: str = "Volume - based pricing with tiered discounts",
-        graduated: bool = True,
-        billing_calculator: Optional[BillingCalculator] = None,
-        usage_tracker: Optional[UsageTracker] = None,
-    ):
-        """
-        Initialize a tiered usage pricing model.
-
-        Args:
-            name: Name of the pricing model
-            description: Description of the pricing model
-            graduated: Whether to use graduated pricing
-            billing_calculator: Billing calculator to use
-            usage_tracker: Usage tracker to use
-        """
-        super().__init__(
-            name=name,
-            description=description,
-            billing_calculator=billing_calculator,
-            usage_tracker=usage_tracker,
-        )
-        self.graduated = graduated
-
-    def add_metric_pricing(
-        self,
-        metric: str,
-        tiers: List[Dict[str, Any]],
-        category: Optional[str] = None,
-        resource_type: Optional[str] = None,
-    ) -> PricingRule:
-        """
-        Add tiered pricing for a specific metric.
-
-        Args:
-            metric: Type of usage metric
-            tiers: List of tier dictionaries
-            category: Category of usage
-            resource_type: Type of resource
-
-        Returns:
-            The created pricing rule
-        """
-        return self.add_tiered_pricing(
-            metric=metric,
-            tiers=tiers,
-            graduated=self.graduated,
-            category=category,
-            resource_type=resource_type,
-        )
-
-class ConsumptionBasedPricing(UsageBasedPricing):
-    """
-    Consumption - based pricing model.
-
-    This model charges customers based on their resource consumption,
-    such as compute time, storage, or bandwidth. It's commonly used for
-    cloud services and infrastructure.
-    """
-
-    def __init__(
-        self,
-        name: str = "Consumption - Based Pricing",
-        description: str = "Pricing based on resource consumption",
-        billing_calculator: Optional[BillingCalculator] = None,
-        usage_tracker: Optional[UsageTracker] = None,
-    ):
-        """
-        Initialize a consumption - based pricing model.
-
-        Args:
-            name: Name of the pricing model
-            description: Description of the pricing model
-            billing_calculator: Billing calculator to use
-            usage_tracker: Usage tracker to use
-        """
-        super().__init__(
-            name=name,
-            description=description,
-            billing_calculator=billing_calculator,
-            usage_tracker=usage_tracker,
-        )
-
-    def add_compute_pricing(
-        self, price_per_hour: float, resource_type: Optional[str] = None
-    ) -> PricingRule:
-        """
-        Add pricing for compute resources.
-
-        Args:
-            price_per_hour: Price per hour of compute time
-            resource_type: Type of compute resource
-
-        Returns:
-            The created pricing rule
-        """
-        return self.add_per_unit_pricing(
-            metric=UsageMetric.COMPUTE_TIME,
-            price_per_unit=price_per_hour,
-            category=UsageCategory.COMPUTE,
-            resource_type=resource_type,
-        )
-
-    def add_storage_pricing(
-        self, price_per_gb: float, resource_type: Optional[str] = None
-    ) -> PricingRule:
-        """
-        Add pricing for storage resources.
-
-        Args:
-            price_per_gb: Price per GB of storage
-            resource_type: Type of storage resource
-
-        Returns:
-            The created pricing rule
-        """
-        return self.add_per_unit_pricing(
-            metric=UsageMetric.STORAGE,
-            price_per_unit=price_per_gb,
-            category=UsageCategory.STORAGE,
-            resource_type=resource_type,
-        )
-
-    def add_bandwidth_pricing(
-        self, price_per_gb: float, resource_type: Optional[str] = None
-    ) -> PricingRule:
-        """
-        Add pricing for bandwidth usage.
-
-        Args:
-            price_per_gb: Price per GB of bandwidth
-            resource_type: Type of bandwidth resource
-
-        Returns:
-            The created pricing rule
-        """
-        return self.add_per_unit_pricing(
-            metric=UsageMetric.BANDWIDTH,
-            price_per_unit=price_per_gb,
-            category=UsageCategory.NETWORK,
-            resource_type=resource_type,
-        )
-
-class HybridUsagePricing(UsageBasedPricing):
-    """
-    Hybrid usage pricing model.
-
-    This model combines a base subscription fee with usage - based pricing
-    for consumption beyond what's included in the base subscription.
-    """
-
-    def __init__(
-        self,
-        name: str = "Hybrid Usage Pricing",
-        description: str = "Base subscription plus usage - based pricing",
-        base_fee: float = 0.0,
-        billing_calculator: Optional[BillingCalculator] = None,
-        usage_tracker: Optional[UsageTracker] = None,
-    ):
-        """
-        Initialize a hybrid usage pricing model.
-
-        Args:
-            name: Name of the pricing model
-            description: Description of the pricing model
-            base_fee: Base subscription fee
-            billing_calculator: Billing calculator to use
-            usage_tracker: Usage tracker to use
-        """
-        super().__init__(
-            name=name,
-            description=description,
-            billing_calculator=billing_calculator,
-            usage_tracker=usage_tracker,
-        )
-        self.base_fee = base_fee
-
-        # Add the base fee as a flat rate pricing rule
-        self.billing_calculator.create_flat_rate_pricing_rule(
-            metric="subscription", flat_fee=base_fee
-        )
-
-    def add_included_usage(
-        self,
-        metric: str,
-        quantity: float,
-        overage_price: float,
-        category: Optional[str] = None,
-        resource_type: Optional[str] = None,
-    ) -> PricingRule:
-        """
-        Add included usage with overage pricing.
-
-        Args:
-            metric: Type of usage metric
-            quantity: Quantity included in the base subscription
-            overage_price: Price per unit for usage beyond the included quantity
-            category: Category of usage
-            resource_type: Type of resource
-
-        Returns:
-            The created pricing rule
-        """
-        return self.add_package_pricing(
-            metric=metric,
-            quantity=quantity,
-            price=0.0,  # Already included in the base fee
-            overage_price=overage_price,
-            category=category,
-            resource_type=resource_type,
-        )
-
-    def calculate_cost(
-        self, customer_id: str, start_time: datetime, end_time: datetime
-    ) -> Dict[str, Any]:
-        """
-        Calculate the cost for a customer based on their usage.
-
-        Args:
-            customer_id: ID of the customer
-            start_time: Start time for the billing period
-            end_time: End time for the billing period
-
-        Returns:
-            Dictionary with cost information
-        """
-        # Calculate usage cost
-        cost = super().calculate_cost(
-            customer_id=customer_id, start_time=start_time, end_time=end_time
-        )
-
-        # Ensure the base fee is included
-        if "subscription" not in cost["breakdown"]:
-            cost["breakdown"]["subscription"] = self.base_fee
-            cost["total"] += self.base_fee
-
-        return cost
-
-# Example usage
-if __name__ == "__main__":
-    # Create a pay - as - you - go pricing model
-    payg_model = PayAsYouGoPricing()
-
-    # Add pricing for API calls
-    payg_model.add_metric_pricing(
-        metric=UsageMetric.API_CALL, price_per_unit=0.01, 
-            category=UsageCategory.INFERENCE
-    )
-
-    # Create a tiered usage pricing model
-    tiered_model = TieredUsagePricing(graduated=True)
-
-    # Add tiered pricing for tokens
-    tiered_model.add_metric_pricing(
-        metric=UsageMetric.TOKEN,
-        tiers=[
-            {"min_quantity": 0, "max_quantity": 1000, "price_per_unit": 0.001},
-            {"min_quantity": 1000, "max_quantity": 10000, "price_per_unit": 0.0008},
-            {"min_quantity": 10000, "max_quantity": None, "price_per_unit": 0.0005},
-        ],
-        category=UsageCategory.INFERENCE,
-    )
-
-    # Create a consumption - based pricing model
-    consumption_model = ConsumptionBasedPricing()
-
-    # Add pricing for compute, storage, and bandwidth
-    consumption_model.add_compute_pricing(price_per_hour=0.10, resource_type="cpu")
-    consumption_model.add_storage_pricing(price_per_gb=0.05, resource_type="standard")
-    consumption_model.add_bandwidth_pricing(price_per_gb=0.08, resource_type="outbound")
-
-    # Create a hybrid usage pricing model
-    hybrid_model = HybridUsagePricing(base_fee=9.99)
-
-    # Add included usage with overage pricing
-    hybrid_model.add_included_usage(
-        metric=UsageMetric.API_CALL,
-        quantity=1000,
-        overage_price=0.005,
-        category=UsageCategory.INFERENCE,
-    )
-
-    hybrid_model.add_included_usage(
-        metric=UsageMetric.STORAGE,
-        quantity=5.0,  # GB
-        overage_price=0.10,  # per GB
-        category=UsageCategory.STORAGE,
-    )
-=======
 """usage_pricing_strategies.py - Module for the pAIssive Income project."""
 
 # This file was automatically fixed by the syntax error correction script
@@ -390,5 +11,4 @@
 
 
 if __name__ == "__main__":
-    main()
->>>>>>> 6124bda3
+    main()