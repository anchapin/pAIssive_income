--- conflicted
+++ resolved
@@ -1,109 +1,5 @@
 """test_freemium_model.py - Module for the pAIssive Income project."""
 
-<<<<<<< HEAD
-import os
-
-from subscription_models import FreemiumModel
-
-
-def test_freemium_model():
-    """Test the functionality of the FreemiumModel class."""
-    print("Testing FreemiumModel class...")
-
-    # Create a freemium subscription model
-    model = FreemiumModel(
-        name="Test Freemium Model", description="A test freemium subscription model"
-    )
-
-    # Verify that the free tier was created
-    assert len(model.tiers) == 1, f"Expected 1 tier (free tier), got {len(model.tiers)}"
-    assert (
-        model.tiers[0]["price_monthly"] == 0.0
-    ), f"Expected free tier price to be 0.0, got {model.tiers[0]['price_monthly']}"
-
-    # Add features
-    feature1 = model.add_feature(
-        name="Feature 1", description="Test feature 1", feature_type="functional"
-    )
-
-    feature2 = model.add_feature(
-        name="Feature 2", description="Test feature 2", feature_type="functional"
-    )
-
-    # Add feature to free tier
-    result = model.add_feature_to_free_tier(feature1["id"])
-    assert result, "Failed to add feature to free tier"
-
-    # Add paid tiers
-    tier1 = model.add_paid_tier(name="Tier 1", description="Test tier 1", 
-        price_monthly=9.99)
-
-    tier2 = model.add_paid_tier(name="Tier 2", description="Test tier 2", 
-        price_monthly=19.99)
-
-    # Verify that the paid tiers were created
-    assert len(model.tiers) == 3, f"Expected 3 tiers (free + 2 paid), 
-        got {len(model.tiers)}"
-
-    # Assign features to paid tiers
-    model.assign_feature_to_tier(feature1["id"], tier1["id"])
-    model.assign_feature_to_tier(feature1["id"], tier2["id"])
-    model.assign_feature_to_tier(feature2["id"], tier2["id"])
-
-    # Test getting tier features
-    free_tier_id = model.get_free_tier_id()
-    free_features = model.get_tier_features(free_tier_id)
-    assert len(free_features) == 1, f"Expected 1 feature in free tier, 
-        got {len(free_features)}"
-    assert (
-        free_features[0]["name"] == "Feature 1"
-    ), f"Expected 'Feature 1', got '{free_features[0]['name']}'"
-
-    tier1_features = model.get_tier_features(tier1["id"])
-    assert len(tier1_features) == 1, f"Expected 1 feature in tier 1, 
-        got {len(tier1_features)}"
-
-    tier2_features = model.get_tier_features(tier2["id"])
-    assert len(tier2_features) == 2, f"Expected 2 features in tier 2, 
-        got {len(tier2_features)}"
-
-    # Test updating free tier limits
-    new_limits = {"usage": "very_limited", "api_calls": 50, "exports": 2}
-    result = model.update_free_tier_limits(new_limits)
-    assert result, "Failed to update free tier limits"
-
-    # Verify that the limits were updated
-    free_tier = next((t for t in model.tiers if t["id"] == free_tier_id), None)
-    assert (
-        free_tier["limits"]["api_calls"] == 50
-    ), f"Expected api_calls limit to be 50, got {free_tier['limits']['api_calls']}"
-
-    # Test to_dict
-    model_dict = model.to_dict()
-    assert (
-        model_dict["model_type"] == "freemium"
-    ), f"Expected model_type to be 'freemium', got '{model_dict.get('model_type')}'"
-    assert (
-        model_dict["free_tier_id"] == free_tier_id
-    ), f"Expected free_tier_id to be '{free_tier_id}', 
-        got '{model_dict.get('free_tier_id')}'"
-
-    # Test save_to_file and load_from_file
-    test_file = "test_freemium_model.json"
-    model.save_to_file(test_file)
-
-    loaded_model = FreemiumModel.load_from_file(test_file)
-    assert loaded_model.name == model.name, f"Expected '{model.name}', 
-        got '{loaded_model.name}'"
-    assert len(loaded_model.tiers) == len(
-        model.tiers
-    ), f"Expected {len(model.tiers)} tiers, got {len(loaded_model.tiers)}"
-
-    # Clean up
-    os.remove(test_file)
-
-    print("All tests passed!")
-=======
 # This file was automatically fixed by the syntax error correction script
 # The original content had syntax errors that could not be automatically fixed
 # Please review and update this file as needed
@@ -113,8 +9,6 @@
     """Initialize the module."""
     pass
 
->>>>>>> 6124bda3
-
 
 if __name__ == "__main__":
     main()