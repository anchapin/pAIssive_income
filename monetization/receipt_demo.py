"""receipt_demo.py - Module for the pAIssive Income project."""

# This file was automatically fixed by the syntax error correction script
# The original content had syntax errors that could not be automatically fixed
# Please review and update this file as needed

<<<<<<< HEAD
from .receipt_manager import ReceiptManager
from .transaction import Transaction, TransactionStatus


def print_separator():
    """Print a separator line."""
    print("\n" + " - " * 80 + "\n")


def run_demo():
    """Run the receipt generation demo."""
    print("Receipt Generation Demo")
    print_separator()

    # Create a transaction
    transaction = Transaction(
        amount=49.99,
        currency="USD",
        customer_id="cust_demo_123",
        payment_method_id="pm_demo_456",
        description="Annual subscription payment",
        metadata={"subscription_id": "sub_demo_789"},
    )

    # Set transaction as successful
    transaction.update_status(TransactionStatus.SUCCEEDED, "Payment successful")

    print(f"Created transaction: {transaction}")
    print(f"Amount: {transaction.amount} {transaction.currency}")
    print(f"Status: {transaction.status}")

    print_separator()

    # Create a receipt manager
    manager = ReceiptManager(
        company_info={
            "name": "AI Tools Inc.",
            "address": "123 Main St, San Francisco, CA 94111",
            "email": "support @ aitools.com",
            "phone": "(555) 123 - 4567",
            "website": "https://aitools.com",
            "logo_url": "https://example.com / logo.png",
        }
    )

    print("Generating receipt...")

    # Generate a receipt
    receipt = manager.generate_receipt(
        transaction=transaction,
        customer_info={
            "name": "Demo Customer",
            "email": "demo.customer @ example.com",
            "address": "456 Oak St, San Francisco, CA 94112",
        },
        items=[
            {
                "description": "Premium Subscription (Annual)",
                "quantity": 1,
                "unit_price": 49.99,
                "tax_rate": 0.0825,  # 8.25% tax
            }
        ],
    )

    print(f"Receipt generated: {receipt}")
    print(f"Subtotal: {receipt.format_amount(receipt.get_subtotal())}")
    print(f"Tax: {receipt.format_amount(receipt.get_tax_total())}")
    print(f"Total: {receipt.format_amount(receipt.get_total())}")

    print_separator()

    # Add a custom field to the receipt
    receipt.add_custom_field("Subscription Period", "Jan 1, 2023 - Dec 31, 2023")

    # Add terms to the receipt
    receipt.set_terms("This subscription is subject to our Terms of Service and \
        Privacy Policy.")

    # Add notes to the receipt
    receipt.set_notes(
"Thank you for your business! Your subscription will automatically renew next year."
    )

    # Add an additional fee
    receipt.add_additional_fee("Processing Fee", 2.50)

    print("Updated receipt with additional information:")
    print(f"Total with fees: {receipt.format_amount(receipt.get_total())}")

    print_separator()

    # Save receipt to files
    print("Saving receipt to files...")

    receipt.save_to_file("receipt_demo_text.txt", format="text")
    receipt.save_to_file("receipt_demo_html.html", format="html")
    receipt.save_to_file("receipt_demo_json.json", format="json")

    print("Receipt saved to files:")
    print("- receipt_demo_text.txt")
    print("- receipt_demo_html.html")
    print("- receipt_demo_json.json")

    print_separator()

    # Display receipt in text format
    print("Receipt in text format:")
    print(" - " * 80)
    print(receipt.to_text())

    print_separator()

    # Simulate sending receipt by email
    print("Sending receipt by email...")

    manager.send_receipt(
        receipt_id=receipt.id,
        email="demo.customer @ example.com",
        subject="Your AI Tools Inc. Receipt",
        message="Thank you for your purchase! Please find your receipt attached.",
        format="html",
    )

    print_separator()

    # Create a receipt with multiple items
    print("Creating a receipt with multiple items...")

    # Create another transaction
    transaction2 = Transaction(
        amount=79.98,
        currency="USD",
        customer_id="cust_demo_123",
        payment_method_id="pm_demo_456",
        description="Software purchase",
        metadata={"order_id": "order_demo_123"},
    )

    # Set transaction as successful
    transaction2.update_status(TransactionStatus.SUCCEEDED, "Payment successful")

    # Generate a receipt with multiple items
    receipt2 = manager.generate_receipt(
        transaction=transaction2,
        customer_info={
            "name": "Demo Customer",
            "email": "demo.customer @ example.com",
            "address": "456 Oak St, San Francisco, CA 94112",
        },
        items=[
            {
                "description": "AI Content Generator",
                "quantity": 1,
                "unit_price": 49.99,
                "tax_rate": 0.0825,
            },
            {
                "description": "Premium Templates Pack",
                "quantity": 1,
                "unit_price": 29.99,
                "tax_rate": 0.0825,
            },
            {
                "description": "Loyalty Discount",
                "quantity": 1,
                "unit_price": 0,
                "discount": 10.00,
                "tax_rate": 0,
            },
        ],
    )

    print(f"Receipt generated: {receipt2}")
    print(f"Items: {len(receipt2.items)}")
    print(f"Subtotal: {receipt2.format_amount(receipt2.get_subtotal())}")
    print(f"Discount: {receipt2.format_amount(receipt2.get_discount_total())}")
    print(f"Tax: {receipt2.format_amount(receipt2.get_tax_total())}")
    print(f"Total: {receipt2.format_amount(receipt2.get_total())}")

    print_separator()

    # Get customer receipts
    customer_receipts = manager.get_customer_receipts("cust_demo_123")

    print(f"Customer receipts ({len(customer_receipts)}):")
    for r in customer_receipts:
        print(f"- {r}")

    print_separator()

    print("Demo completed successfully!")
=======

def main():
    """Initialize the module."""
    pass
>>>>>>> 6124bda3


if __name__ == "__main__":
    main()<|MERGE_RESOLUTION|>--- conflicted
+++ resolved
@@ -4,205 +4,10 @@
 # The original content had syntax errors that could not be automatically fixed
 # Please review and update this file as needed
 
-<<<<<<< HEAD
-from .receipt_manager import ReceiptManager
-from .transaction import Transaction, TransactionStatus
-
-
-def print_separator():
-    """Print a separator line."""
-    print("\n" + " - " * 80 + "\n")
-
-
-def run_demo():
-    """Run the receipt generation demo."""
-    print("Receipt Generation Demo")
-    print_separator()
-
-    # Create a transaction
-    transaction = Transaction(
-        amount=49.99,
-        currency="USD",
-        customer_id="cust_demo_123",
-        payment_method_id="pm_demo_456",
-        description="Annual subscription payment",
-        metadata={"subscription_id": "sub_demo_789"},
-    )
-
-    # Set transaction as successful
-    transaction.update_status(TransactionStatus.SUCCEEDED, "Payment successful")
-
-    print(f"Created transaction: {transaction}")
-    print(f"Amount: {transaction.amount} {transaction.currency}")
-    print(f"Status: {transaction.status}")
-
-    print_separator()
-
-    # Create a receipt manager
-    manager = ReceiptManager(
-        company_info={
-            "name": "AI Tools Inc.",
-            "address": "123 Main St, San Francisco, CA 94111",
-            "email": "support @ aitools.com",
-            "phone": "(555) 123 - 4567",
-            "website": "https://aitools.com",
-            "logo_url": "https://example.com / logo.png",
-        }
-    )
-
-    print("Generating receipt...")
-
-    # Generate a receipt
-    receipt = manager.generate_receipt(
-        transaction=transaction,
-        customer_info={
-            "name": "Demo Customer",
-            "email": "demo.customer @ example.com",
-            "address": "456 Oak St, San Francisco, CA 94112",
-        },
-        items=[
-            {
-                "description": "Premium Subscription (Annual)",
-                "quantity": 1,
-                "unit_price": 49.99,
-                "tax_rate": 0.0825,  # 8.25% tax
-            }
-        ],
-    )
-
-    print(f"Receipt generated: {receipt}")
-    print(f"Subtotal: {receipt.format_amount(receipt.get_subtotal())}")
-    print(f"Tax: {receipt.format_amount(receipt.get_tax_total())}")
-    print(f"Total: {receipt.format_amount(receipt.get_total())}")
-
-    print_separator()
-
-    # Add a custom field to the receipt
-    receipt.add_custom_field("Subscription Period", "Jan 1, 2023 - Dec 31, 2023")
-
-    # Add terms to the receipt
-    receipt.set_terms("This subscription is subject to our Terms of Service and \
-        Privacy Policy.")
-
-    # Add notes to the receipt
-    receipt.set_notes(
-"Thank you for your business! Your subscription will automatically renew next year."
-    )
-
-    # Add an additional fee
-    receipt.add_additional_fee("Processing Fee", 2.50)
-
-    print("Updated receipt with additional information:")
-    print(f"Total with fees: {receipt.format_amount(receipt.get_total())}")
-
-    print_separator()
-
-    # Save receipt to files
-    print("Saving receipt to files...")
-
-    receipt.save_to_file("receipt_demo_text.txt", format="text")
-    receipt.save_to_file("receipt_demo_html.html", format="html")
-    receipt.save_to_file("receipt_demo_json.json", format="json")
-
-    print("Receipt saved to files:")
-    print("- receipt_demo_text.txt")
-    print("- receipt_demo_html.html")
-    print("- receipt_demo_json.json")
-
-    print_separator()
-
-    # Display receipt in text format
-    print("Receipt in text format:")
-    print(" - " * 80)
-    print(receipt.to_text())
-
-    print_separator()
-
-    # Simulate sending receipt by email
-    print("Sending receipt by email...")
-
-    manager.send_receipt(
-        receipt_id=receipt.id,
-        email="demo.customer @ example.com",
-        subject="Your AI Tools Inc. Receipt",
-        message="Thank you for your purchase! Please find your receipt attached.",
-        format="html",
-    )
-
-    print_separator()
-
-    # Create a receipt with multiple items
-    print("Creating a receipt with multiple items...")
-
-    # Create another transaction
-    transaction2 = Transaction(
-        amount=79.98,
-        currency="USD",
-        customer_id="cust_demo_123",
-        payment_method_id="pm_demo_456",
-        description="Software purchase",
-        metadata={"order_id": "order_demo_123"},
-    )
-
-    # Set transaction as successful
-    transaction2.update_status(TransactionStatus.SUCCEEDED, "Payment successful")
-
-    # Generate a receipt with multiple items
-    receipt2 = manager.generate_receipt(
-        transaction=transaction2,
-        customer_info={
-            "name": "Demo Customer",
-            "email": "demo.customer @ example.com",
-            "address": "456 Oak St, San Francisco, CA 94112",
-        },
-        items=[
-            {
-                "description": "AI Content Generator",
-                "quantity": 1,
-                "unit_price": 49.99,
-                "tax_rate": 0.0825,
-            },
-            {
-                "description": "Premium Templates Pack",
-                "quantity": 1,
-                "unit_price": 29.99,
-                "tax_rate": 0.0825,
-            },
-            {
-                "description": "Loyalty Discount",
-                "quantity": 1,
-                "unit_price": 0,
-                "discount": 10.00,
-                "tax_rate": 0,
-            },
-        ],
-    )
-
-    print(f"Receipt generated: {receipt2}")
-    print(f"Items: {len(receipt2.items)}")
-    print(f"Subtotal: {receipt2.format_amount(receipt2.get_subtotal())}")
-    print(f"Discount: {receipt2.format_amount(receipt2.get_discount_total())}")
-    print(f"Tax: {receipt2.format_amount(receipt2.get_tax_total())}")
-    print(f"Total: {receipt2.format_amount(receipt2.get_total())}")
-
-    print_separator()
-
-    # Get customer receipts
-    customer_receipts = manager.get_customer_receipts("cust_demo_123")
-
-    print(f"Customer receipts ({len(customer_receipts)}):")
-    for r in customer_receipts:
-        print(f"- {r}")
-
-    print_separator()
-
-    print("Demo completed successfully!")
-=======
 
 def main():
     """Initialize the module."""
     pass
->>>>>>> 6124bda3
 
 
 if __name__ == "__main__":
