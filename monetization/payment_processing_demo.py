--- conflicted
+++ resolved
@@ -4,161 +4,10 @@
 # The original content had syntax errors that could not be automatically fixed
 # Please review and update this file as needed
 
-<<<<<<< HEAD
-from .payment_processor_factory import factory
-
-
-def print_separator():
-    """Print a separator line."""
-    print("\n" + " - " * 80 + "\n")
-
-
-def run_demo():
-    """Run the payment processing demo."""
-    print("Payment Processing Demo")
-    print_separator()
-
-    # Create a mock payment processor
-    processor = factory.create_processor(
-        processor_type="mock",
-        processor_id="demo",
-        config={
-            "name": "Demo Payment Processor",
-            "success_rate": 1.0,  # Always succeed for demo
-            "simulate_network_errors": False,
-        },
-    )
-
-    print(f"Created payment processor: {processor}")
-    print_separator()
-
-    # Create a customer
-    print("Creating customer...")
-    customer = processor.create_customer(
-        email="customer @ example.com", name="Demo Customer", 
-            metadata={"source": "demo"}
-    )
-
-    print(f"Customer created: {customer['id']}")
-    print(f"Name: {customer['name']}")
-    print(f"Email: {customer['email']}")
-    print_separator()
-
-    # Create a payment method
-    print("Creating payment method...")
-    payment_method = processor.create_payment_method(
-        customer_id=customer["id"],
-        payment_type="card",
-        payment_details={
-            "number": "4242424242424242",  # Valid test card number
-            "exp_month": 12,
-            "exp_year": 2030,
-            "cvc": "123",
-        },
-    )
-
-    print(f"Payment method created: {payment_method['id']}")
-    print(f"Type: {payment_method['type']}")
-    print(
-        f"Card: {payment_method['details']['masked_number']} (
-            {payment_method['details']['brand']})"
-    )
-    print(
-        f"Expiration: {payment_method['details']['exp_month']}/{payment_method['details']['exp_year']}"
-    )
-    print_separator()
-
-    # Process a payment
-    print("Processing payment...")
-    try:
-        payment = processor.process_payment(
-            amount=19.99,
-            currency="USD",
-            payment_method_id=payment_method["id"],
-            description="Monthly subscription payment",
-            metadata={"subscription_id": "sub_123"},
-        )
-
-        print(f"Payment processed: {payment['id']}")
-        print(f"Amount: {processor.format_amount(payment['amount'], 
-            payment['currency'])}")
-        print(f"Status: {payment['status']}")
-        print(f"Description: {payment['description']}")
-    except ValueError as e:
-        print(f"Payment failed: {e}")
-
-    print_separator()
-
-    # Create a subscription
-    print("Creating subscription...")
-    subscription = processor.create_subscription(
-        customer_id=customer["id"],
-        plan_id="plan_premium",
-        payment_method_id=payment_method["id"],
-        metadata={"promotion_code": "WELCOME"},
-    )
-
-    print(f"Subscription created: {subscription['id']}")
-    print(f"Status: {subscription['status']}")
-    print(
-        f"Current period: {subscription['current_period_start']} to {subscription['current_period_end']}"
-    )
-    print_separator()
-
-    # Update subscription
-    print("Updating subscription...")
-    updated_subscription = processor.update_subscription(
-        subscription_id=subscription["id"],
-        plan_id="plan_enterprise",
-        metadata={"updated_by": "demo"},
-    )
-
-    print(f"Subscription updated: {updated_subscription['id']}")
-    print(f"New plan: {updated_subscription['plan_id']}")
-    print_separator()
-
-    # Cancel subscription
-    print("Canceling subscription...")
-    canceled_subscription = processor.cancel_subscription(
-        subscription_id=subscription["id"], cancel_at_period_end=True
-    )
-
-    print(f"Subscription canceled: {canceled_subscription['id']}")
-    print(f"Cancel at period end: {canceled_subscription['cancel_at_period_end']}")
-    print(f"Canceled at: {canceled_subscription['canceled_at']}")
-    print_separator()
-
-    # List payments
-    print("Listing payments...")
-    payments = processor.list_payments(customer_id=customer["id"])
-
-    print(f"Found {len(payments)} payments:")
-    for payment in payments:
-        print(
-            f"- {payment['id']}: {processor.format_amount(payment['amount'], 
-                payment['currency'])} ({payment['status']})"
-        )
-
-    print_separator()
-
-    # List subscriptions
-    print("Listing subscriptions...")
-    subscriptions = processor.list_subscriptions(customer_id=customer["id"])
-
-    print(f"Found {len(subscriptions)} subscriptions:")
-    for subscription in subscriptions:
-        print(
-            f"- {subscription['id']}: {subscription['plan_id']} ({subscription['status']})")
-
-    print_separator()
-
-    print("Demo completed successfully!")
-=======
 
 def main():
     """Initialize the module."""
     pass
->>>>>>> 6124bda3
 
 
 if __name__ == "__main__":
