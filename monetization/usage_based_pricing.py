--- conflicted
+++ resolved
@@ -1,284 +1,3 @@
-<<<<<<< HEAD
-"""
-Usage - based pricing for the pAIssive Income project.
-
-This module provides classes for implementing usage - based pricing models,
-where customers are charged based on their actual usage of a service.
-"""
-
-import uuid
-from datetime import datetime, timedelta
-from typing import Any, Dict, List, Optional
-
-    BillingCalculator,
-    PricingModel,
-    PricingPackage,
-    PricingRule,
-    PricingTier,
-)
-from .usage_tracker import UsageTracker
-from .usage_tracking import UsageCategory, UsageMetric, UsageRecord
-
-class UsageBasedPricing:
-    """
-    Class for implementing usage - based pricing models.
-
-    This class provides methods for creating and managing usage - based pricing models,
-    where customers are charged based on their actual usage of a service.
-    """
-
-    def __init__(
-        self,
-        name: str,
-        description: str = "",
-        billing_calculator: Optional[BillingCalculator] = None,
-        usage_tracker: Optional[UsageTracker] = None,
-    ):
-        """
-        Initialize a usage - based pricing model.
-
-        Args:
-            name: Name of the pricing model
-            description: Description of the pricing model
-            billing_calculator: Billing calculator to use
-            usage_tracker: Usage tracker to use
-        """
-        self.id = str(uuid.uuid4())
-        self.name = name
-        self.description = description
-        self.billing_calculator = billing_calculator or BillingCalculator()
-        self.usage_tracker = usage_tracker or UsageTracker()
-        self.created_at = datetime.now().isoformat()
-        self.updated_at = self.created_at
-
-    def add_per_unit_pricing(
-        self,
-        metric: str,
-        price_per_unit: float,
-        category: Optional[str] = None,
-        resource_type: Optional[str] = None,
-        minimum_cost: float = 0.0,
-        maximum_cost: Optional[float] = None,
-    ) -> PricingRule:
-        """
-        Add a per - unit pricing rule to the model.
-
-        Args:
-            metric: Type of usage metric
-            price_per_unit: Price per unit
-            category: Category of usage
-            resource_type: Type of resource
-            minimum_cost: Minimum cost
-            maximum_cost: Maximum cost
-
-        Returns:
-            The created pricing rule
-        """
-        return self.billing_calculator.create_per_unit_pricing_rule(
-            metric=metric,
-            price_per_unit=price_per_unit,
-            category=category,
-            resource_type=resource_type,
-            minimum_cost=minimum_cost,
-            maximum_cost=maximum_cost,
-        )
-
-    def add_tiered_pricing(
-        self,
-        metric: str,
-        tiers: List[Dict[str, Any]],
-        graduated: bool = False,
-        category: Optional[str] = None,
-        resource_type: Optional[str] = None,
-        minimum_cost: float = 0.0,
-        maximum_cost: Optional[float] = None,
-    ) -> PricingRule:
-        """
-        Add a tiered pricing rule to the model.
-
-        Args:
-            metric: Type of usage metric
-            tiers: List of tier dictionaries
-            graduated: Whether to use graduated pricing
-            category: Category of usage
-            resource_type: Type of resource
-            minimum_cost: Minimum cost
-            maximum_cost: Maximum cost
-
-        Returns:
-            The created pricing rule
-        """
-        return self.billing_calculator.create_tiered_pricing_rule(
-            metric=metric,
-            tiers=tiers,
-            graduated=graduated,
-            category=category,
-            resource_type=resource_type,
-            minimum_cost=minimum_cost,
-            maximum_cost=maximum_cost,
-        )
-
-    def add_package_pricing(
-        self,
-        metric: str,
-        quantity: float,
-        price: float,
-        overage_price: Optional[float] = None,
-        category: Optional[str] = None,
-        resource_type: Optional[str] = None,
-        minimum_cost: float = 0.0,
-        maximum_cost: Optional[float] = None,
-    ) -> PricingRule:
-        """
-        Add a package pricing rule to the model.
-
-        Args:
-            metric: Type of usage metric
-            quantity: Quantity included in the package
-            price: Price for the package
-            overage_price: Price per unit for usage beyond the package quantity
-            category: Category of usage
-            resource_type: Type of resource
-            minimum_cost: Minimum cost
-            maximum_cost: Maximum cost
-
-        Returns:
-            The created pricing rule
-        """
-        return self.billing_calculator.create_package_pricing_rule(
-            metric=metric,
-            quantity=quantity,
-            price=price,
-            overage_price=overage_price,
-            category=category,
-            resource_type=resource_type,
-            minimum_cost=minimum_cost,
-            maximum_cost=maximum_cost,
-        )
-
-    def calculate_cost(
-        self, customer_id: str, start_time: datetime, end_time: datetime
-    ) -> Dict[str, Any]:
-        """
-        Calculate the cost for a customer based on their usage.
-
-        Args:
-            customer_id: ID of the customer
-            start_time: Start time for the billing period
-            end_time: End time for the billing period
-
-        Returns:
-            Dictionary with cost information
-        """
-        return self.billing_calculator.calculate_usage_cost(
-            customer_id=customer_id, start_time=start_time, end_time=end_time
-        )
-
-    def get_usage_summary(
-        self, customer_id: str, start_time: datetime, end_time: datetime
-    ) -> Dict[str, Any]:
-        """
-        Get a summary of usage for a customer.
-
-        Args:
-            customer_id: ID of the customer
-            start_time: Start time for the period
-            end_time: End time for the period
-
-        Returns:
-            Dictionary with usage summary
-        """
-        return self.usage_tracker.get_usage_summary(
-            customer_id=customer_id, start_time=start_time, end_time=end_time
-        )
-
-    def to_dict(self) -> Dict[str, Any]:
-        """
-        Convert the usage - based pricing model to a dictionary.
-
-        Returns:
-            Dictionary representation of the model
-        """
-        return {
-            "id": self.id,
-            "name": self.name,
-            "description": self.description,
-            "created_at": self.created_at,
-            "updated_at": self.updated_at,
-        }
-
-    @classmethod
-    def from_dict(
-        cls,
-        data: Dict[str, Any],
-        billing_calculator: Optional[BillingCalculator] = None,
-        usage_tracker: Optional[UsageTracker] = None,
-    ) -> "UsageBasedPricing":
-        """
-        Create a usage - based pricing model from a dictionary.
-
-        Args:
-            data: Dictionary with model data
-            billing_calculator: Billing calculator to use
-            usage_tracker: Usage tracker to use
-
-        Returns:
-            UsageBasedPricing instance
-        """
-        model = cls(
-            name=data["name"],
-            description=data.get("description", ""),
-            billing_calculator=billing_calculator,
-            usage_tracker=usage_tracker,
-        )
-
-        model.id = data.get("id", model.id)
-        model.created_at = data.get("created_at", model.created_at)
-        model.updated_at = data.get("updated_at", model.updated_at)
-
-        return model
-
-# Example usage
-if __name__ == "__main__":
-    # Create a usage - based pricing model
-    model = UsageBasedPricing(name="API Usage Pricing", 
-        description="Pricing model for API usage")
-
-    # Add pricing rules
-    model.add_per_unit_pricing(
-        metric=UsageMetric.API_CALL, price_per_unit=0.01, 
-            category=UsageCategory.INFERENCE
-    )
-
-    model.add_tiered_pricing(
-        metric=UsageMetric.TOKEN,
-        tiers=[
-            {"min_quantity": 0, "max_quantity": 1000, "price_per_unit": 0.001},
-            {"min_quantity": 1000, "max_quantity": 10000, "price_per_unit": 0.0008},
-            {"min_quantity": 10000, "max_quantity": None, "price_per_unit": 0.0005},
-        ],
-        graduated=True,
-        category=UsageCategory.INFERENCE,
-    )
-
-    model.add_package_pricing(
-        metric=UsageMetric.STORAGE,
-        quantity=10.0,  # GB
-        price=5.0,
-        overage_price=0.5,  # per GB
-        category=UsageCategory.STORAGE,
-    )
-
-    # Calculate cost for a customer
-    cost = model.calculate_cost(
-        customer_id="customer123",
-        start_time=datetime.now() - timedelta(days=30),
-        end_time=datetime.now(),
-    )
-
-    print(f"Total cost: ${cost['total']:.2f}")
-    print(f"Cost breakdown: {cost['breakdown']}")
-=======
 """usage_based_pricing.py - Module for the pAIssive Income project."""
 
 # This file was automatically fixed by the syntax error correction script
@@ -292,5 +11,4 @@
 
 
 if __name__ == "__main__":
-    main()
->>>>>>> 6124bda3
+    main()