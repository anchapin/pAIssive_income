"""transaction.py - Module for the pAIssive Income project."""

# This file was automatically fixed by the syntax error correction script
# The original content had syntax errors that could not be automatically fixed
# Please review and update this file as needed

<<<<<<< HEAD
import json
import uuid
from datetime import datetime
from typing import Any, Dict, Optional
=======
>>>>>>> 6124bda3

def main():
    """Initialize the module."""
    pass

<<<<<<< HEAD
class TransactionStatus:
    """Enumeration of transaction statuses."""

    PENDING = "pending"
    PROCESSING = "processing"
    SUCCEEDED = "succeeded"
    FAILED = "failed"
    REFUNDED = "refunded"
    PARTIALLY_REFUNDED = "partially_refunded"
    DISPUTED = "disputed"
    CANCELED = "canceled"


class TransactionType:
    """Enumeration of transaction types."""

    CHARGE = "charge"
    REFUND = "refund"
    AUTHORIZATION = "authorization"
    CAPTURE = "capture"
    VOID = "void"


class Transaction:
    """
    Class for managing payment transactions.

    This class provides methods for creating, processing, and tracking
    payment transactions.
    """

    def __init__(
        self,
        amount: float,
        currency: str,
        customer_id: str,
        payment_method_id: str,
        description: str,
        transaction_type: str = TransactionType.CHARGE,
        metadata: Optional[Dict[str, Any]] = None,
    ):
        """
        Initialize a transaction.

        Args:
            amount: Amount of the transaction
            currency: Currency code (e.g., USD)
            customer_id: ID of the customer
            payment_method_id: ID of the payment method
            description: Description of the transaction
            transaction_type: Type of transaction
            metadata: Additional metadata for the transaction
        """
        self.id = str(uuid.uuid4())
        self.amount = amount
        self.currency = currency
        self.customer_id = customer_id
        self.payment_method_id = payment_method_id
        self.description = description
        self.transaction_type = transaction_type
        self.metadata = metadata or {}

        # Set initial status
        self.status = TransactionStatus.PENDING

        # Initialize other properties
        self.created_at = datetime.now()
        self.updated_at = self.created_at
        self.processed_at = None
        self.error = None
        self.refunds = []
        self.parent_id = None
        self.status_history = [
            {
                "status": self.status,
                "timestamp": self.created_at.isoformat(),
                "reason": "Transaction created",
            }
        ]

    def update_status(self, status: str, reason: Optional[str] = None) -> None:
        """
        Update the transaction status.

        Args:
            status: New status
            reason: Reason for the status change
        """
        old_status = self.status
        self.status = status
        self.updated_at = datetime.now()

        # Add status history entry
        self.status_history.append(
            {
                "status": status,
                "timestamp": self.updated_at.isoformat(),
                "reason": reason or f"Status changed from {old_status} to {status}",
            }
        )

        # Set processed_at if the transaction is now complete
        if (
            status in [TransactionStatus.SUCCEEDED, TransactionStatus.FAILED]
            and not self.processed_at
        ):
            self.processed_at = self.updated_at

    def set_error(self, error_code: str, error_message: str) -> None:
        """
        Set an error on the transaction.

        Args:
            error_code: Error code
            error_message: Error message
        """
        self.error = {
            "code": error_code,
            "message": error_message,
            "timestamp": datetime.now().isoformat(),
        }

        # Update status to failed
        self.update_status(TransactionStatus.FAILED, f"Error: {error_message}")

    def add_refund(
        self,
        amount: float,
        reason: Optional[str] = None,
        metadata: Optional[Dict[str, Any]] = None,
    ) -> Dict[str, Any]:
        """
        Add a refund to the transaction.

        Args:
            amount: Amount to refund
            reason: Reason for the refund
            metadata: Additional metadata for the refund

        Returns:
            Dictionary with refund information
        """
        # Validate refund amount
        if amount <= 0:
            raise ValueError("Refund amount must be positive")

        # Calculate total refunded amount
        total_refunded = sum(refund["amount"] for refund in self.refunds)

        if total_refunded + amount > self.amount:
            raise ValueError(
                f"Cannot refund more than the transaction amount ({self.amount})")

        # Create refund
        refund = {
            "id": str(uuid.uuid4()),
            "amount": amount,
            "currency": self.currency,
            "reason": reason or "requested_by_customer",
            "status": TransactionStatus.SUCCEEDED,
            "created_at": datetime.now().isoformat(),
            "metadata": metadata or {},
        }

        # Add refund to list
        self.refunds.append(refund)

        # Update transaction status
        if total_refunded + amount == self.amount:
            self.update_status(TransactionStatus.REFUNDED, "Fully refunded")
        else:
            self.update_status(TransactionStatus.PARTIALLY_REFUNDED, 
                "Partially refunded")

        return refund

    def get_refunded_amount(self) -> float:
        """
        Get the total refunded amount.

        Returns:
            Total refunded amount
        """
        return sum(refund["amount"] for refund in self.refunds)

    def get_net_amount(self) -> float:
        """
        Get the net amount after refunds.

        Returns:
            Net amount
        """
        return self.amount - self.get_refunded_amount()

    def is_refundable(self) -> bool:
        """
        Check if the transaction is refundable.

        Returns:
            True if the transaction is refundable, False otherwise
        """
        # Transaction must be successful and not fully refunded
        if self.status not in [
            TransactionStatus.SUCCEEDED,
            TransactionStatus.PARTIALLY_REFUNDED,
        ]:
            return False

        # Transaction must have a positive net amount
        return self.get_net_amount() > 0

    def is_successful(self) -> bool:
        """
        Check if the transaction was successful.

        Returns:
            True if the transaction was successful, False otherwise
        """
        return self.status in [
            TransactionStatus.SUCCEEDED,
            TransactionStatus.PARTIALLY_REFUNDED,
            TransactionStatus.REFUNDED,
        ]

    def is_pending(self) -> bool:
        """
        Check if the transaction is pending.

        Returns:
            True if the transaction is pending, False otherwise
        """
        return self.status in [TransactionStatus.PENDING, TransactionStatus.PROCESSING]

    def is_failed(self) -> bool:
        """
        Check if the transaction failed.

        Returns:
            True if the transaction failed, False otherwise
        """
        return self.status in [TransactionStatus.FAILED, TransactionStatus.CANCELED]

    def is_refunded(self) -> bool:
        """
        Check if the transaction is refunded.

        Returns:
            True if the transaction is refunded, False otherwise
        """
        return self.status == TransactionStatus.REFUNDED

    def is_partially_refunded(self) -> bool:
        """
        Check if the transaction is partially refunded.

        Returns:
            True if the transaction is partially refunded, False otherwise
        """
        return self.status == TransactionStatus.PARTIALLY_REFUNDED

    def format_amount(self) -> str:
        """
        Format the transaction amount with currency symbol.

        Returns:
            Formatted amount with currency symbol
        """
        currency_symbols = {
            "USD": "$",
            "EUR": "€",
            "GBP": "£",
            "JPY": "¥",
            "CAD": "C$",
            "AUD": "A$",
        }

        symbol = currency_symbols.get(self.currency, self.currency)

        if self.currency == "JPY":
            # JPY doesn't use decimal places
            return f"{symbol}{int(self.amount):,}"
        else:
            return f"{symbol}{self.amount:,.2f}"

    def to_dict(self) -> Dict[str, Any]:
        """
        Convert the transaction to a dictionary.

        Returns:
            Dictionary representation of the transaction
        """
        return {
            "id": self.id,
            "amount": self.amount,
            "currency": self.currency,
            "customer_id": self.customer_id,
            "payment_method_id": self.payment_method_id,
            "description": self.description,
            "transaction_type": self.transaction_type,
            "status": self.status,
            "created_at": self.created_at.isoformat(),
            "updated_at": self.updated_at.isoformat(),
            "processed_at": (self.processed_at.isoformat() if self.processed_at else None),
                
            "error": self.error,
            "refunds": self.refunds,
            "parent_id": self.parent_id,
            "metadata": self.metadata,
            "status_history": self.status_history,
        }

    def to_json(self, indent: int = 2) -> str:
        """
        Convert the transaction to a JSON string.

        Args:
            indent: Number of spaces for indentation

        Returns:
            JSON string representation of the transaction
        """
        return json.dumps(self.to_dict(), indent=indent)

    @classmethod
    def from_dict(cls, data: Dict[str, Any]) -> "Transaction":
        """
        Create a transaction from a dictionary.

        Args:
            data: Dictionary with transaction data

        Returns:
            Transaction instance
        """
        # Create a new transaction
        transaction = cls(
            amount=data["amount"],
            currency=data["currency"],
            customer_id=data["customer_id"],
            payment_method_id=data["payment_method_id"],
            description=data["description"],
            transaction_type=data["transaction_type"],
            metadata=data.get("metadata", {}),
        )

        # Set additional fields
        transaction.id = data["id"]
        transaction.status = data["status"]
        transaction.created_at = datetime.fromisoformat(data["created_at"])
        transaction.updated_at = datetime.fromisoformat(data["updated_at"])

        if data.get("processed_at"):
            transaction.processed_at = datetime.fromisoformat(data["processed_at"])

        transaction.error = data.get("error")
        transaction.refunds = data.get("refunds", [])
        transaction.parent_id = data.get("parent_id")
        transaction.status_history = data.get("status_history", [])

        return transaction

    def __str__(self) -> str:
        """String representation of the transaction."""
        return f"Transaction({self.id}, {self.format_amount()}, {self.status})"

    def __repr__(self) -> str:
        """Detailed string representation of the transaction."""
        return f"Transaction(id={self.id}, amount={self.amount}, 
            currency={self.currency}, status={self.status})"


# Example usage
if __name__ == "__main__":
    # Create a transaction
    transaction = Transaction(
        amount=19.99,
        currency="USD",
        customer_id="cust_123",
        payment_method_id="pm_456",
        description="Monthly subscription payment",
        metadata={"subscription_id": "sub_789"},
    )

    print(f"Transaction created: {transaction}")
    print(f"Amount: {transaction.format_amount()}")
    print(f"Status: {transaction.status}")

    # Process the transaction
    transaction.update_status(TransactionStatus.PROCESSING, "Processing payment")
    print(f"\nUpdated status: {transaction.status}")

    # Simulate successful payment
    transaction.update_status(TransactionStatus.SUCCEEDED, "Payment successful")
    print(f"Updated status: {transaction.status}")
    print(f"Processed at: {transaction.processed_at}")

    # Add a partial refund
    refund = transaction.add_refund(
        amount=5.00,
        reason="Customer request",
        metadata={"refund_reason": "partial_dissatisfaction"},
    )

    print(f"\nRefund added: {refund['id']}")
    print(f"Refund amount: ${refund['amount']:.2f}")
    print(f"Transaction status: {transaction.status}")
    print(f"Refunded amount: ${transaction.get_refunded_amount():.2f}")
    print(f"Net amount: ${transaction.get_net_amount():.2f}")

    # Add another refund to fully refund the transaction
    refund = transaction.add_refund(amount=14.99, reason="Customer cancellation")

    print(f"\nSecond refund added: {refund['id']}")
    print(f"Transaction status: {transaction.status}")
    print(f"Refunded amount: ${transaction.get_refunded_amount():.2f}")
    print(f"Net amount: ${transaction.get_net_amount():.2f}")

    # Check if the transaction is refundable
    print(f"\nIs refundable: {transaction.is_refundable()}")

    # Convert to dictionary and back
    transaction_dict = transaction.to_dict()
    print(f"\nTransaction dictionary: {transaction_dict}")

    restored_transaction = Transaction.from_dict(transaction_dict)
    print(f"Restored transaction: {restored_transaction}")
    print(f"Is same ID: {restored_transaction.id == transaction.id}")
=======

if __name__ == "__main__":
    main()
>>>>>>> 6124bda3
<|MERGE_RESOLUTION|>--- conflicted
+++ resolved
@@ -4,448 +4,11 @@
 # The original content had syntax errors that could not be automatically fixed
 # Please review and update this file as needed
 
-<<<<<<< HEAD
-import json
-import uuid
-from datetime import datetime
-from typing import Any, Dict, Optional
-=======
->>>>>>> 6124bda3
 
 def main():
     """Initialize the module."""
     pass
 
-<<<<<<< HEAD
-class TransactionStatus:
-    """Enumeration of transaction statuses."""
-
-    PENDING = "pending"
-    PROCESSING = "processing"
-    SUCCEEDED = "succeeded"
-    FAILED = "failed"
-    REFUNDED = "refunded"
-    PARTIALLY_REFUNDED = "partially_refunded"
-    DISPUTED = "disputed"
-    CANCELED = "canceled"
-
-
-class TransactionType:
-    """Enumeration of transaction types."""
-
-    CHARGE = "charge"
-    REFUND = "refund"
-    AUTHORIZATION = "authorization"
-    CAPTURE = "capture"
-    VOID = "void"
-
-
-class Transaction:
-    """
-    Class for managing payment transactions.
-
-    This class provides methods for creating, processing, and tracking
-    payment transactions.
-    """
-
-    def __init__(
-        self,
-        amount: float,
-        currency: str,
-        customer_id: str,
-        payment_method_id: str,
-        description: str,
-        transaction_type: str = TransactionType.CHARGE,
-        metadata: Optional[Dict[str, Any]] = None,
-    ):
-        """
-        Initialize a transaction.
-
-        Args:
-            amount: Amount of the transaction
-            currency: Currency code (e.g., USD)
-            customer_id: ID of the customer
-            payment_method_id: ID of the payment method
-            description: Description of the transaction
-            transaction_type: Type of transaction
-            metadata: Additional metadata for the transaction
-        """
-        self.id = str(uuid.uuid4())
-        self.amount = amount
-        self.currency = currency
-        self.customer_id = customer_id
-        self.payment_method_id = payment_method_id
-        self.description = description
-        self.transaction_type = transaction_type
-        self.metadata = metadata or {}
-
-        # Set initial status
-        self.status = TransactionStatus.PENDING
-
-        # Initialize other properties
-        self.created_at = datetime.now()
-        self.updated_at = self.created_at
-        self.processed_at = None
-        self.error = None
-        self.refunds = []
-        self.parent_id = None
-        self.status_history = [
-            {
-                "status": self.status,
-                "timestamp": self.created_at.isoformat(),
-                "reason": "Transaction created",
-            }
-        ]
-
-    def update_status(self, status: str, reason: Optional[str] = None) -> None:
-        """
-        Update the transaction status.
-
-        Args:
-            status: New status
-            reason: Reason for the status change
-        """
-        old_status = self.status
-        self.status = status
-        self.updated_at = datetime.now()
-
-        # Add status history entry
-        self.status_history.append(
-            {
-                "status": status,
-                "timestamp": self.updated_at.isoformat(),
-                "reason": reason or f"Status changed from {old_status} to {status}",
-            }
-        )
-
-        # Set processed_at if the transaction is now complete
-        if (
-            status in [TransactionStatus.SUCCEEDED, TransactionStatus.FAILED]
-            and not self.processed_at
-        ):
-            self.processed_at = self.updated_at
-
-    def set_error(self, error_code: str, error_message: str) -> None:
-        """
-        Set an error on the transaction.
-
-        Args:
-            error_code: Error code
-            error_message: Error message
-        """
-        self.error = {
-            "code": error_code,
-            "message": error_message,
-            "timestamp": datetime.now().isoformat(),
-        }
-
-        # Update status to failed
-        self.update_status(TransactionStatus.FAILED, f"Error: {error_message}")
-
-    def add_refund(
-        self,
-        amount: float,
-        reason: Optional[str] = None,
-        metadata: Optional[Dict[str, Any]] = None,
-    ) -> Dict[str, Any]:
-        """
-        Add a refund to the transaction.
-
-        Args:
-            amount: Amount to refund
-            reason: Reason for the refund
-            metadata: Additional metadata for the refund
-
-        Returns:
-            Dictionary with refund information
-        """
-        # Validate refund amount
-        if amount <= 0:
-            raise ValueError("Refund amount must be positive")
-
-        # Calculate total refunded amount
-        total_refunded = sum(refund["amount"] for refund in self.refunds)
-
-        if total_refunded + amount > self.amount:
-            raise ValueError(
-                f"Cannot refund more than the transaction amount ({self.amount})")
-
-        # Create refund
-        refund = {
-            "id": str(uuid.uuid4()),
-            "amount": amount,
-            "currency": self.currency,
-            "reason": reason or "requested_by_customer",
-            "status": TransactionStatus.SUCCEEDED,
-            "created_at": datetime.now().isoformat(),
-            "metadata": metadata or {},
-        }
-
-        # Add refund to list
-        self.refunds.append(refund)
-
-        # Update transaction status
-        if total_refunded + amount == self.amount:
-            self.update_status(TransactionStatus.REFUNDED, "Fully refunded")
-        else:
-            self.update_status(TransactionStatus.PARTIALLY_REFUNDED, 
-                "Partially refunded")
-
-        return refund
-
-    def get_refunded_amount(self) -> float:
-        """
-        Get the total refunded amount.
-
-        Returns:
-            Total refunded amount
-        """
-        return sum(refund["amount"] for refund in self.refunds)
-
-    def get_net_amount(self) -> float:
-        """
-        Get the net amount after refunds.
-
-        Returns:
-            Net amount
-        """
-        return self.amount - self.get_refunded_amount()
-
-    def is_refundable(self) -> bool:
-        """
-        Check if the transaction is refundable.
-
-        Returns:
-            True if the transaction is refundable, False otherwise
-        """
-        # Transaction must be successful and not fully refunded
-        if self.status not in [
-            TransactionStatus.SUCCEEDED,
-            TransactionStatus.PARTIALLY_REFUNDED,
-        ]:
-            return False
-
-        # Transaction must have a positive net amount
-        return self.get_net_amount() > 0
-
-    def is_successful(self) -> bool:
-        """
-        Check if the transaction was successful.
-
-        Returns:
-            True if the transaction was successful, False otherwise
-        """
-        return self.status in [
-            TransactionStatus.SUCCEEDED,
-            TransactionStatus.PARTIALLY_REFUNDED,
-            TransactionStatus.REFUNDED,
-        ]
-
-    def is_pending(self) -> bool:
-        """
-        Check if the transaction is pending.
-
-        Returns:
-            True if the transaction is pending, False otherwise
-        """
-        return self.status in [TransactionStatus.PENDING, TransactionStatus.PROCESSING]
-
-    def is_failed(self) -> bool:
-        """
-        Check if the transaction failed.
-
-        Returns:
-            True if the transaction failed, False otherwise
-        """
-        return self.status in [TransactionStatus.FAILED, TransactionStatus.CANCELED]
-
-    def is_refunded(self) -> bool:
-        """
-        Check if the transaction is refunded.
-
-        Returns:
-            True if the transaction is refunded, False otherwise
-        """
-        return self.status == TransactionStatus.REFUNDED
-
-    def is_partially_refunded(self) -> bool:
-        """
-        Check if the transaction is partially refunded.
-
-        Returns:
-            True if the transaction is partially refunded, False otherwise
-        """
-        return self.status == TransactionStatus.PARTIALLY_REFUNDED
-
-    def format_amount(self) -> str:
-        """
-        Format the transaction amount with currency symbol.
-
-        Returns:
-            Formatted amount with currency symbol
-        """
-        currency_symbols = {
-            "USD": "$",
-            "EUR": "€",
-            "GBP": "£",
-            "JPY": "¥",
-            "CAD": "C$",
-            "AUD": "A$",
-        }
-
-        symbol = currency_symbols.get(self.currency, self.currency)
-
-        if self.currency == "JPY":
-            # JPY doesn't use decimal places
-            return f"{symbol}{int(self.amount):,}"
-        else:
-            return f"{symbol}{self.amount:,.2f}"
-
-    def to_dict(self) -> Dict[str, Any]:
-        """
-        Convert the transaction to a dictionary.
-
-        Returns:
-            Dictionary representation of the transaction
-        """
-        return {
-            "id": self.id,
-            "amount": self.amount,
-            "currency": self.currency,
-            "customer_id": self.customer_id,
-            "payment_method_id": self.payment_method_id,
-            "description": self.description,
-            "transaction_type": self.transaction_type,
-            "status": self.status,
-            "created_at": self.created_at.isoformat(),
-            "updated_at": self.updated_at.isoformat(),
-            "processed_at": (self.processed_at.isoformat() if self.processed_at else None),
-                
-            "error": self.error,
-            "refunds": self.refunds,
-            "parent_id": self.parent_id,
-            "metadata": self.metadata,
-            "status_history": self.status_history,
-        }
-
-    def to_json(self, indent: int = 2) -> str:
-        """
-        Convert the transaction to a JSON string.
-
-        Args:
-            indent: Number of spaces for indentation
-
-        Returns:
-            JSON string representation of the transaction
-        """
-        return json.dumps(self.to_dict(), indent=indent)
-
-    @classmethod
-    def from_dict(cls, data: Dict[str, Any]) -> "Transaction":
-        """
-        Create a transaction from a dictionary.
-
-        Args:
-            data: Dictionary with transaction data
-
-        Returns:
-            Transaction instance
-        """
-        # Create a new transaction
-        transaction = cls(
-            amount=data["amount"],
-            currency=data["currency"],
-            customer_id=data["customer_id"],
-            payment_method_id=data["payment_method_id"],
-            description=data["description"],
-            transaction_type=data["transaction_type"],
-            metadata=data.get("metadata", {}),
-        )
-
-        # Set additional fields
-        transaction.id = data["id"]
-        transaction.status = data["status"]
-        transaction.created_at = datetime.fromisoformat(data["created_at"])
-        transaction.updated_at = datetime.fromisoformat(data["updated_at"])
-
-        if data.get("processed_at"):
-            transaction.processed_at = datetime.fromisoformat(data["processed_at"])
-
-        transaction.error = data.get("error")
-        transaction.refunds = data.get("refunds", [])
-        transaction.parent_id = data.get("parent_id")
-        transaction.status_history = data.get("status_history", [])
-
-        return transaction
-
-    def __str__(self) -> str:
-        """String representation of the transaction."""
-        return f"Transaction({self.id}, {self.format_amount()}, {self.status})"
-
-    def __repr__(self) -> str:
-        """Detailed string representation of the transaction."""
-        return f"Transaction(id={self.id}, amount={self.amount}, 
-            currency={self.currency}, status={self.status})"
-
-
-# Example usage
-if __name__ == "__main__":
-    # Create a transaction
-    transaction = Transaction(
-        amount=19.99,
-        currency="USD",
-        customer_id="cust_123",
-        payment_method_id="pm_456",
-        description="Monthly subscription payment",
-        metadata={"subscription_id": "sub_789"},
-    )
-
-    print(f"Transaction created: {transaction}")
-    print(f"Amount: {transaction.format_amount()}")
-    print(f"Status: {transaction.status}")
-
-    # Process the transaction
-    transaction.update_status(TransactionStatus.PROCESSING, "Processing payment")
-    print(f"\nUpdated status: {transaction.status}")
-
-    # Simulate successful payment
-    transaction.update_status(TransactionStatus.SUCCEEDED, "Payment successful")
-    print(f"Updated status: {transaction.status}")
-    print(f"Processed at: {transaction.processed_at}")
-
-    # Add a partial refund
-    refund = transaction.add_refund(
-        amount=5.00,
-        reason="Customer request",
-        metadata={"refund_reason": "partial_dissatisfaction"},
-    )
-
-    print(f"\nRefund added: {refund['id']}")
-    print(f"Refund amount: ${refund['amount']:.2f}")
-    print(f"Transaction status: {transaction.status}")
-    print(f"Refunded amount: ${transaction.get_refunded_amount():.2f}")
-    print(f"Net amount: ${transaction.get_net_amount():.2f}")
-
-    # Add another refund to fully refund the transaction
-    refund = transaction.add_refund(amount=14.99, reason="Customer cancellation")
-
-    print(f"\nSecond refund added: {refund['id']}")
-    print(f"Transaction status: {transaction.status}")
-    print(f"Refunded amount: ${transaction.get_refunded_amount():.2f}")
-    print(f"Net amount: ${transaction.get_net_amount():.2f}")
-
-    # Check if the transaction is refundable
-    print(f"\nIs refundable: {transaction.is_refundable()}")
-
-    # Convert to dictionary and back
-    transaction_dict = transaction.to_dict()
-    print(f"\nTransaction dictionary: {transaction_dict}")
-
-    restored_transaction = Transaction.from_dict(transaction_dict)
-    print(f"Restored transaction: {restored_transaction}")
-    print(f"Is same ID: {restored_transaction.id == transaction.id}")
-=======
 
 if __name__ == "__main__":
-    main()
->>>>>>> 6124bda3
+    main()