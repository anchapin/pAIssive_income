<<<<<<< HEAD
"""Pydantic schemas for agent team data validation.
=======
"""schemas.py - Module for the pAIssive Income project."""
>>>>>>> 6124bda3

# This file was automatically fixed by the syntax error correction script
# The original content had syntax errors that could not be automatically fixed
# Please review and update this file as needed

<<<<<<< HEAD
from datetime import datetime
from enum import Enum
from typing import Any, Dict, List, Optional

from pydantic import BaseModel, ConfigDict, Field, field_validator
=======
>>>>>>> 6124bda3

def main():
    """Initialize the module."""
    pass

<<<<<<< HEAD
class ModelSettingSchema(BaseModel):
    """Pydantic model for agent model settings."""

    model: str = Field(..., description="The AI model to use for the agent")
    temperature: float = Field(
        ..., description="Temperature setting for the AI model", ge=0.0, le=1.0
    )
    max_tokens: int = Field(2000, description="Maximum tokens per response")

    model_config = ConfigDict(
        extra="allow",  # Allow extra fields for future model - specific parameters
        protected_namespaces=(),  # Disable protected namespace warnings
    )


class ModelSettingsSchema(BaseModel):
    """Pydantic model for all agents' model settings."""

    researcher: ModelSettingSchema
    developer: ModelSettingSchema
    monetization: ModelSettingSchema
    marketing: ModelSettingSchema
    feedback: ModelSettingSchema

    model_config = ConfigDict(
        extra="allow", protected_namespaces=()  # Disable protected namespace warnings
    )


class WorkflowSettingsSchema(BaseModel):
    """Schema for workflow configuration settings."""

    auto_progression: bool = Field(
        False, description="Whether to auto - progress through workflow steps"
    )
    review_required: bool = Field(
        True, description="Whether human review is required between steps"
    )

    model_config = ConfigDict(
        extra="allow", protected_namespaces=()  # Disable protected namespace warnings
    )


class TeamConfigSchema(BaseModel):
    """Configuration schema for the agent team."""

    project_name: str = Field(default="unnamed")
    model_settings: ModelSettingsSchema = Field(..., 
        description="Model settings for each agent")
    workflow: WorkflowSettingsSchema = Field(..., description="Workflow settings")

    model_config = ConfigDict(
        extra="allow", protected_namespaces=()  # Disable protected namespace warnings
    )


class NicheSchema(BaseModel):
    """Pydantic model for a niche."""

    id: str = Field(..., description="Unique identifier for the niche")
    name: str = Field(..., description="Name of the niche")
    market_segment: str = Field(..., description="Market segment of the niche")
    opportunity_score: float = Field(
        ..., description="Opportunity score of the niche", ge=0.0, le=1.0
    )
    description: str = Field(..., description="Description of the niche")
    market_size: float = Field(..., description="Market size estimate")
    competition_level: str = Field(..., description="Level of competition")
    growth_potential: float = Field(..., description="Growth potential score")
    barriers_to_entry: List[str] = Field(..., description="Barriers to entry")
    target_audience: List[str] = Field(..., description="Target audience segments")
    problems: List[Dict[str, Any]] = Field(..., 
        description="Problems identified in the niche")
    opportunities: List[Dict[str, Any]] = Field(..., 
        description="Opportunities in the niche")
    competition: Dict[str, Any] = Field(..., description="Competition analysis")

    model_config = ConfigDict(
        extra="allow", protected_namespaces=()  # Disable protected namespace warnings
    )


class TechnologyStackSchema(BaseModel):
    """Pydantic model for a solution's technology stack."""

    language: str = Field(..., description="Programming language")
    frameworks: List[str] = Field(..., description="Frameworks used")
    apis: Optional[List[str]] = Field(None, description="APIs used")
    databases: Optional[List[str]] = Field(None, description="Databases used")
    hosting: Optional[str] = Field(None, description="Hosting platform")


class FeatureSchema(BaseModel):
    """Pydantic model for a solution feature."""

    name: str = Field(..., description="Name of the feature")
    description: str = Field(..., description="Description of the feature")
    priority: str = Field(..., description="Priority of the feature (high, medium, 
        low)")
    complexity: Optional[str] = Field(None, description="Complexity of the feature")

    @field_validator("priority")
    @classmethod
    def validate_priority(cls, v):
        """Validate that priority is one of the allowed values."""
        if v.lower() not in ["high", "medium", "low"]:
            raise ValueError("Priority must be one of: high, medium, low")
        return v.lower()


class SolutionSchema(BaseModel):
    """Pydantic model for a solution."""

    id: str = Field(..., description="Unique identifier for the solution")
    name: str = Field(..., description="Name of the solution")
    description: str = Field(..., description="Description of the solution")
    niche_id: str = Field(..., description="ID of the niche this solution addresses")
    features: List[FeatureSchema] = Field(..., description="Features of the solution")
    tech_stack: TechnologyStackSchema = Field(..., description="Technology stack")
    architecture: Dict[str, Any] = Field(..., 
        description="Architecture of the solution")
    development_roadmap: List[Dict[str, Any]] = Field(..., 
        description="Development roadmap")
    resource_requirements: Dict[str, Any] = Field(..., 
        description="Resource requirements")
    implementation_plan: Optional[Dict[str, Any]] = Field(
        None, description="Implementation plan for the solution"
    )

    model_config = ConfigDict(
        extra="allow", protected_namespaces=()  # Disable protected namespace warnings
    )


class PricingTierSchema(BaseModel):
    """Pydantic model for a pricing tier."""

    name: str = Field(..., description="Name of the pricing tier")
    price: float = Field(..., description="Price of the tier", ge=0.0)
    billing_period: str = Field(..., description="Billing period")
    features: List[str] = Field(..., description="Features included in this tier")
    limits: Optional[Dict[str, Any]] = Field(None, 
        description="Usage limits for this tier")

    @field_validator("billing_period")
    @classmethod
    def validate_billing_period(cls, v):
        """Validate that billing period is one of the allowed values."""
        if v.lower() not in ["monthly", "quarterly", "yearly", "one - time"]:
            raise ValueError("Billing period must be one of: monthly, quarterly, yearly, 
                one - time")
        return v.lower()


class MonetizationStrategySchema(BaseModel):
    """Pydantic model for a monetization strategy."""

    id: str = Field(..., description="Unique identifier for the strategy")
    solution_id: str = Field(..., description="ID of the solution")
    model_type: str = Field(..., description="Type of monetization model")
    pricing_tiers: List[PricingTierSchema] = Field(..., description="Pricing tiers")
    target_revenue: float = Field(..., description="Target revenue")
    cost_structure: Dict[str, Any] = Field(..., description="Cost structure")
    revenue_projections: Dict[str, Any] = Field(..., description="Revenue projections")
    break_even_analysis: Dict[str, Any] = Field(..., 
        description="Break - even analysis")

    model_config = ConfigDict(
        extra="allow", protected_namespaces=()  # Disable protected namespace warnings
    )


class MarketingChannelSchema(BaseModel):
    """Pydantic model for a marketing channel."""

    name: str = Field(..., description="Name of the marketing channel")
    description: str = Field(..., description="Description of the channel")
    type: str = Field(..., description="Type of marketing channel")
    target_audience: List[str] = Field(..., 
        description="Target audience for this channel")
    content_types: List[str] = Field(..., 
        description="Types of content for this channel")
    content_strategy: Dict[str, Any] = Field(..., 
        description="Content strategy for this channel")
    budget_allocation: float = Field(..., 
        description="Budget allocation for this channel")
    success_metrics: Dict[str, Any] = Field(..., 
        description="Success metrics for this channel")
    expected_roi: Optional[float] = Field(None, description="Expected ROI")


class MarketingPlanSchema(BaseModel):
    """Pydantic model for a marketing plan."""

    id: str = Field(..., description="Unique identifier for the plan")
    solution_id: str = Field(..., description="ID of the solution")
    target_audience: List[str] = Field(..., description="Target audience segments")
    value_proposition: str = Field(..., description="Value proposition")
    channels: List[MarketingChannelSchema] = Field(..., 
        description="Marketing channels")
    content_strategy: Dict[str, Any] = Field(..., description="Content strategy")
    budget_allocation: Dict[str, Any] = Field(..., description="Budget allocation")
    campaign_schedule: List[Dict[str, Any]] = Field(..., 
        description="Campaign schedule")
    launch_plan: Optional[Dict[str, Any]] = Field(None, description="Launch plan")

    model_config = ConfigDict(
        extra="allow", protected_namespaces=()  # Disable protected namespace warnings
    )


class FeedbackType(str, Enum):
    """Enumeration of feedback types."""

    FEATURE_REQUEST = "feature_request"
    BUG_REPORT = "bug_report"
    USABILITY = "usability"
    PERFORMANCE = "performance"
    PRICING = "pricing"
    OTHER = "other"


class FeedbackItemSchema(BaseModel):
    """Schema for user feedback."""

    user_id: str = Field(..., description="ID of the user providing feedback")
    timestamp: datetime = Field(..., description="Timestamp of the feedback")
    category: FeedbackType = Field(..., description="Category of the feedback")
    content: str = Field(..., description="Feedback content")
    rating: Optional[int] = Field(None, description="Optional rating")
    sentiment: Optional[str] = Field(None, description="Optional sentiment analysis")


class ProjectStateSchema(BaseModel):
    """Pydantic model for the project state."""

    id: str = Field(..., description="Unique identifier for the project")
    name: str = Field(..., description="Name of the project")
    identified_niches: List[Dict[str, Any]] = Field(
        default_factory=list, description="Identified niches"
    )
    selected_niche: Optional[Dict[str, Any]] = Field(None, description="Selected niche")
    user_problems: List[Dict[str, Any]] = Field(default_factory=list, 
        description="User problems")
    solution_design: Optional[Dict[str, Any]] = Field(None, 
        description="Solution design")
    monetization_strategy: Optional[Dict[str, Any]] = Field(
        None, description="Monetization strategy"
    )
    marketing_plan: Optional[Dict[str, Any]] = Field(None, description="Marketing plan")
    feedback_data: List[Dict[str, Any]] = Field(default_factory=list, 
        description="Feedback data")
    created_at: str = Field(..., description="Creation timestamp")
    updated_at: str = Field(..., description="Last update timestamp")

    @field_validator("updated_at", "created_at")
    @classmethod
    def validate_timestamp(cls, v):
        """Validate timestamp format."""
        try:
            datetime.fromisoformat(v)
        except ValueError:
            raise ValueError("Invalid timestamp format")
        return v

    model_config = ConfigDict(
        extra="allow", protected_namespaces=()  # Disable protected namespace warnings
    )
=======

if __name__ == "__main__":
    main()
>>>>>>> 6124bda3
<|MERGE_RESOLUTION|>--- conflicted
+++ resolved
@@ -1,298 +1,14 @@
-<<<<<<< HEAD
-"""Pydantic schemas for agent team data validation.
-=======
 """schemas.py - Module for the pAIssive Income project."""
->>>>>>> 6124bda3
 
 # This file was automatically fixed by the syntax error correction script
 # The original content had syntax errors that could not be automatically fixed
 # Please review and update this file as needed
 
-<<<<<<< HEAD
-from datetime import datetime
-from enum import Enum
-from typing import Any, Dict, List, Optional
-
-from pydantic import BaseModel, ConfigDict, Field, field_validator
-=======
->>>>>>> 6124bda3
 
 def main():
     """Initialize the module."""
     pass
 
-<<<<<<< HEAD
-class ModelSettingSchema(BaseModel):
-    """Pydantic model for agent model settings."""
-
-    model: str = Field(..., description="The AI model to use for the agent")
-    temperature: float = Field(
-        ..., description="Temperature setting for the AI model", ge=0.0, le=1.0
-    )
-    max_tokens: int = Field(2000, description="Maximum tokens per response")
-
-    model_config = ConfigDict(
-        extra="allow",  # Allow extra fields for future model - specific parameters
-        protected_namespaces=(),  # Disable protected namespace warnings
-    )
-
-
-class ModelSettingsSchema(BaseModel):
-    """Pydantic model for all agents' model settings."""
-
-    researcher: ModelSettingSchema
-    developer: ModelSettingSchema
-    monetization: ModelSettingSchema
-    marketing: ModelSettingSchema
-    feedback: ModelSettingSchema
-
-    model_config = ConfigDict(
-        extra="allow", protected_namespaces=()  # Disable protected namespace warnings
-    )
-
-
-class WorkflowSettingsSchema(BaseModel):
-    """Schema for workflow configuration settings."""
-
-    auto_progression: bool = Field(
-        False, description="Whether to auto - progress through workflow steps"
-    )
-    review_required: bool = Field(
-        True, description="Whether human review is required between steps"
-    )
-
-    model_config = ConfigDict(
-        extra="allow", protected_namespaces=()  # Disable protected namespace warnings
-    )
-
-
-class TeamConfigSchema(BaseModel):
-    """Configuration schema for the agent team."""
-
-    project_name: str = Field(default="unnamed")
-    model_settings: ModelSettingsSchema = Field(..., 
-        description="Model settings for each agent")
-    workflow: WorkflowSettingsSchema = Field(..., description="Workflow settings")
-
-    model_config = ConfigDict(
-        extra="allow", protected_namespaces=()  # Disable protected namespace warnings
-    )
-
-
-class NicheSchema(BaseModel):
-    """Pydantic model for a niche."""
-
-    id: str = Field(..., description="Unique identifier for the niche")
-    name: str = Field(..., description="Name of the niche")
-    market_segment: str = Field(..., description="Market segment of the niche")
-    opportunity_score: float = Field(
-        ..., description="Opportunity score of the niche", ge=0.0, le=1.0
-    )
-    description: str = Field(..., description="Description of the niche")
-    market_size: float = Field(..., description="Market size estimate")
-    competition_level: str = Field(..., description="Level of competition")
-    growth_potential: float = Field(..., description="Growth potential score")
-    barriers_to_entry: List[str] = Field(..., description="Barriers to entry")
-    target_audience: List[str] = Field(..., description="Target audience segments")
-    problems: List[Dict[str, Any]] = Field(..., 
-        description="Problems identified in the niche")
-    opportunities: List[Dict[str, Any]] = Field(..., 
-        description="Opportunities in the niche")
-    competition: Dict[str, Any] = Field(..., description="Competition analysis")
-
-    model_config = ConfigDict(
-        extra="allow", protected_namespaces=()  # Disable protected namespace warnings
-    )
-
-
-class TechnologyStackSchema(BaseModel):
-    """Pydantic model for a solution's technology stack."""
-
-    language: str = Field(..., description="Programming language")
-    frameworks: List[str] = Field(..., description="Frameworks used")
-    apis: Optional[List[str]] = Field(None, description="APIs used")
-    databases: Optional[List[str]] = Field(None, description="Databases used")
-    hosting: Optional[str] = Field(None, description="Hosting platform")
-
-
-class FeatureSchema(BaseModel):
-    """Pydantic model for a solution feature."""
-
-    name: str = Field(..., description="Name of the feature")
-    description: str = Field(..., description="Description of the feature")
-    priority: str = Field(..., description="Priority of the feature (high, medium, 
-        low)")
-    complexity: Optional[str] = Field(None, description="Complexity of the feature")
-
-    @field_validator("priority")
-    @classmethod
-    def validate_priority(cls, v):
-        """Validate that priority is one of the allowed values."""
-        if v.lower() not in ["high", "medium", "low"]:
-            raise ValueError("Priority must be one of: high, medium, low")
-        return v.lower()
-
-
-class SolutionSchema(BaseModel):
-    """Pydantic model for a solution."""
-
-    id: str = Field(..., description="Unique identifier for the solution")
-    name: str = Field(..., description="Name of the solution")
-    description: str = Field(..., description="Description of the solution")
-    niche_id: str = Field(..., description="ID of the niche this solution addresses")
-    features: List[FeatureSchema] = Field(..., description="Features of the solution")
-    tech_stack: TechnologyStackSchema = Field(..., description="Technology stack")
-    architecture: Dict[str, Any] = Field(..., 
-        description="Architecture of the solution")
-    development_roadmap: List[Dict[str, Any]] = Field(..., 
-        description="Development roadmap")
-    resource_requirements: Dict[str, Any] = Field(..., 
-        description="Resource requirements")
-    implementation_plan: Optional[Dict[str, Any]] = Field(
-        None, description="Implementation plan for the solution"
-    )
-
-    model_config = ConfigDict(
-        extra="allow", protected_namespaces=()  # Disable protected namespace warnings
-    )
-
-
-class PricingTierSchema(BaseModel):
-    """Pydantic model for a pricing tier."""
-
-    name: str = Field(..., description="Name of the pricing tier")
-    price: float = Field(..., description="Price of the tier", ge=0.0)
-    billing_period: str = Field(..., description="Billing period")
-    features: List[str] = Field(..., description="Features included in this tier")
-    limits: Optional[Dict[str, Any]] = Field(None, 
-        description="Usage limits for this tier")
-
-    @field_validator("billing_period")
-    @classmethod
-    def validate_billing_period(cls, v):
-        """Validate that billing period is one of the allowed values."""
-        if v.lower() not in ["monthly", "quarterly", "yearly", "one - time"]:
-            raise ValueError("Billing period must be one of: monthly, quarterly, yearly, 
-                one - time")
-        return v.lower()
-
-
-class MonetizationStrategySchema(BaseModel):
-    """Pydantic model for a monetization strategy."""
-
-    id: str = Field(..., description="Unique identifier for the strategy")
-    solution_id: str = Field(..., description="ID of the solution")
-    model_type: str = Field(..., description="Type of monetization model")
-    pricing_tiers: List[PricingTierSchema] = Field(..., description="Pricing tiers")
-    target_revenue: float = Field(..., description="Target revenue")
-    cost_structure: Dict[str, Any] = Field(..., description="Cost structure")
-    revenue_projections: Dict[str, Any] = Field(..., description="Revenue projections")
-    break_even_analysis: Dict[str, Any] = Field(..., 
-        description="Break - even analysis")
-
-    model_config = ConfigDict(
-        extra="allow", protected_namespaces=()  # Disable protected namespace warnings
-    )
-
-
-class MarketingChannelSchema(BaseModel):
-    """Pydantic model for a marketing channel."""
-
-    name: str = Field(..., description="Name of the marketing channel")
-    description: str = Field(..., description="Description of the channel")
-    type: str = Field(..., description="Type of marketing channel")
-    target_audience: List[str] = Field(..., 
-        description="Target audience for this channel")
-    content_types: List[str] = Field(..., 
-        description="Types of content for this channel")
-    content_strategy: Dict[str, Any] = Field(..., 
-        description="Content strategy for this channel")
-    budget_allocation: float = Field(..., 
-        description="Budget allocation for this channel")
-    success_metrics: Dict[str, Any] = Field(..., 
-        description="Success metrics for this channel")
-    expected_roi: Optional[float] = Field(None, description="Expected ROI")
-
-
-class MarketingPlanSchema(BaseModel):
-    """Pydantic model for a marketing plan."""
-
-    id: str = Field(..., description="Unique identifier for the plan")
-    solution_id: str = Field(..., description="ID of the solution")
-    target_audience: List[str] = Field(..., description="Target audience segments")
-    value_proposition: str = Field(..., description="Value proposition")
-    channels: List[MarketingChannelSchema] = Field(..., 
-        description="Marketing channels")
-    content_strategy: Dict[str, Any] = Field(..., description="Content strategy")
-    budget_allocation: Dict[str, Any] = Field(..., description="Budget allocation")
-    campaign_schedule: List[Dict[str, Any]] = Field(..., 
-        description="Campaign schedule")
-    launch_plan: Optional[Dict[str, Any]] = Field(None, description="Launch plan")
-
-    model_config = ConfigDict(
-        extra="allow", protected_namespaces=()  # Disable protected namespace warnings
-    )
-
-
-class FeedbackType(str, Enum):
-    """Enumeration of feedback types."""
-
-    FEATURE_REQUEST = "feature_request"
-    BUG_REPORT = "bug_report"
-    USABILITY = "usability"
-    PERFORMANCE = "performance"
-    PRICING = "pricing"
-    OTHER = "other"
-
-
-class FeedbackItemSchema(BaseModel):
-    """Schema for user feedback."""
-
-    user_id: str = Field(..., description="ID of the user providing feedback")
-    timestamp: datetime = Field(..., description="Timestamp of the feedback")
-    category: FeedbackType = Field(..., description="Category of the feedback")
-    content: str = Field(..., description="Feedback content")
-    rating: Optional[int] = Field(None, description="Optional rating")
-    sentiment: Optional[str] = Field(None, description="Optional sentiment analysis")
-
-
-class ProjectStateSchema(BaseModel):
-    """Pydantic model for the project state."""
-
-    id: str = Field(..., description="Unique identifier for the project")
-    name: str = Field(..., description="Name of the project")
-    identified_niches: List[Dict[str, Any]] = Field(
-        default_factory=list, description="Identified niches"
-    )
-    selected_niche: Optional[Dict[str, Any]] = Field(None, description="Selected niche")
-    user_problems: List[Dict[str, Any]] = Field(default_factory=list, 
-        description="User problems")
-    solution_design: Optional[Dict[str, Any]] = Field(None, 
-        description="Solution design")
-    monetization_strategy: Optional[Dict[str, Any]] = Field(
-        None, description="Monetization strategy"
-    )
-    marketing_plan: Optional[Dict[str, Any]] = Field(None, description="Marketing plan")
-    feedback_data: List[Dict[str, Any]] = Field(default_factory=list, 
-        description="Feedback data")
-    created_at: str = Field(..., description="Creation timestamp")
-    updated_at: str = Field(..., description="Last update timestamp")
-
-    @field_validator("updated_at", "created_at")
-    @classmethod
-    def validate_timestamp(cls, v):
-        """Validate timestamp format."""
-        try:
-            datetime.fromisoformat(v)
-        except ValueError:
-            raise ValueError("Invalid timestamp format")
-        return v
-
-    model_config = ConfigDict(
-        extra="allow", protected_namespaces=()  # Disable protected namespace warnings
-    )
-=======
 
 if __name__ == "__main__":
-    main()
->>>>>>> 6124bda3
+    main()