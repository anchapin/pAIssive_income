--- conflicted
+++ resolved
@@ -1,22 +1,5 @@
 """__init__.py - Module for the pAIssive Income project."""
 
-<<<<<<< HEAD
-from .base import AgentProfile
-from .developer import DeveloperAgent
-from .feedback import FeedbackAgent
-from .marketing import MarketingAgent
-from .monetization import MonetizationAgent
-from .researcher import ResearchAgent
-
-__all__ = [
-    "AgentProfile",
-    "ResearchAgent",
-    "DeveloperAgent",
-    "MonetizationAgent",
-    "MarketingAgent",
-    "FeedbackAgent",
-]
-=======
 # This file was automatically fixed by the syntax error correction script
 # The original content had syntax errors that could not be automatically fixed
 # Please review and update this file as needed
@@ -28,5 +11,4 @@
 
 
 if __name__ == "__main__":
-    main()
->>>>>>> 6124bda3
+    main()