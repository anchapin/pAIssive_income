"""__init__.py - Module for the pAIssive Income project."""

# This file was automatically fixed by the syntax error correction script
# The original content had syntax errors that could not be automatically fixed
# Please review and update this file as needed

<<<<<<< HEAD
from .agent_profiles import (
    AgentProfile,
    DeveloperAgent,
    FeedbackAgent,
    MarketingAgent,
    MonetizationAgent,
    ResearchAgent,
)
from .schemas import (
    AgentProfileSchema,
    FeedbackItemSchema,
    MarketingPlanSchema,
    ModelSettingsSchema,
    MonetizationStrategySchema,
    NicheSchema,
    ProjectStateSchema,
    SolutionSchema,
    TeamConfigSchema,
    WorkflowSettingsSchema,
)
from .team_config import AgentTeam

__all__ = [
    # Team configuration
    "AgentTeam",
    "TeamConfigSchema",
    "ModelSettingsSchema",
    "WorkflowSettingsSchema",
    # Agent profiles
    "AgentProfile",
    "ResearchAgent",
    "DeveloperAgent",
    "MonetizationAgent",
    "MarketingAgent",
    "FeedbackAgent",
    # Project schemas
    "AgentProfileSchema",
    "NicheSchema",
    "SolutionSchema",
    "MonetizationStrategySchema",
    "MarketingPlanSchema",
    "FeedbackItemSchema",
    "ProjectStateSchema",
]
=======

def main():
    """Initialize the module."""
    pass


if __name__ == "__main__":
    main()
>>>>>>> 6124bda3
<|MERGE_RESOLUTION|>--- conflicted
+++ resolved
@@ -4,52 +4,6 @@
 # The original content had syntax errors that could not be automatically fixed
 # Please review and update this file as needed
 
-<<<<<<< HEAD
-from .agent_profiles import (
-    AgentProfile,
-    DeveloperAgent,
-    FeedbackAgent,
-    MarketingAgent,
-    MonetizationAgent,
-    ResearchAgent,
-)
-from .schemas import (
-    AgentProfileSchema,
-    FeedbackItemSchema,
-    MarketingPlanSchema,
-    ModelSettingsSchema,
-    MonetizationStrategySchema,
-    NicheSchema,
-    ProjectStateSchema,
-    SolutionSchema,
-    TeamConfigSchema,
-    WorkflowSettingsSchema,
-)
-from .team_config import AgentTeam
-
-__all__ = [
-    # Team configuration
-    "AgentTeam",
-    "TeamConfigSchema",
-    "ModelSettingsSchema",
-    "WorkflowSettingsSchema",
-    # Agent profiles
-    "AgentProfile",
-    "ResearchAgent",
-    "DeveloperAgent",
-    "MonetizationAgent",
-    "MarketingAgent",
-    "FeedbackAgent",
-    # Project schemas
-    "AgentProfileSchema",
-    "NicheSchema",
-    "SolutionSchema",
-    "MonetizationStrategySchema",
-    "MarketingPlanSchema",
-    "FeedbackItemSchema",
-    "ProjectStateSchema",
-]
-=======
 
 def main():
     """Initialize the module."""
@@ -57,5 +11,4 @@
 
 
 if __name__ == "__main__":
-    main()
->>>>>>> 6124bda3
+    main()