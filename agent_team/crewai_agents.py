"""
CrewAI Multi-Agent Orchestration.

This module defines example CrewAI agents and teams for collaborative AI workflows.
Adapt and extend these scaffolds to fit your use-case.

- Docs: https://docs.crewai.com/
"""

from __future__ import annotations

<<<<<<< HEAD
from typing import Optional, Protocol, Union, runtime_checkable

=======
import logging
import re

# Check if crewai is installed
from typing import Any

from common_utils.tooling import list_tools

try:
    from crewai import Agent, Crew, Task
>>>>>>> 751d3c15

# Protocols for type safety
@runtime_checkable
class AgentProtocol(Protocol):
    """Protocol for CrewAI Agent."""

    role: str
    goal: str
    backstory: str

    def __init__(self, role: str = "", goal: str = "", backstory: str = "") -> None:
        """Initialize the Agent with role, goal, and backstory."""


@runtime_checkable
class TaskProtocol(Protocol):
    """Protocol for CrewAI Task."""

    description: str
    agent: Optional[AgentProtocol]

    def __init__(
        self, description: str = "", agent: Optional[AgentProtocol] = None
    ) -> None:
        """Initialize the Task with description and optional agent."""


@runtime_checkable
class CrewProtocol(Protocol):
    """Protocol for CrewAI Crew (team)."""

    agents: list[AgentProtocol]
    tasks: list[TaskProtocol]

    def __init__(
        self,
        agents: Optional[list[AgentProtocol]] = None,
        tasks: Optional[list[TaskProtocol]] = None,
    ) -> None:
        """Initialize the Crew with agents and tasks."""

    def run(self) -> None:
        """Run the Crew."""

    def kickoff(self) -> None:
        """Kickoff the Crew."""


crewai_available = False

try:
    from crewai import Agent as RealAgent
    from crewai import Crew as RealCrew
    from crewai import Task as RealTask

    crewai_available = True
    # The type: ignore is required for conditional import patterns and dynamic assignment to Protocol types.
    # This is safe because the variable is always set to a valid implementation or placeholder.
    Agent: type[AgentProtocol] = RealAgent  # type: ignore[assignment]
    # The type: ignore is required for conditional import patterns and dynamic assignment to Protocol types.
    # This is safe because the variable is always set to a valid implementation or placeholder.
    Task: type[TaskProtocol] = RealTask  # type: ignore[assignment]
    # The type: ignore is required for conditional import patterns and dynamic assignment to Protocol types.
    # This is safe because the variable is always set to a valid implementation or placeholder.
    Crew: type[CrewProtocol] = RealCrew  # type: ignore[assignment]
except ImportError:

    class AgentPlaceholder:
        """Placeholder for Agent class when crewai is not installed."""

        def __init__(self, role: str = "", goal: str = "", backstory: str = "") -> None:
            """Initialize the placeholder Agent with role, goal, and backstory."""
            self.role = role
            self.goal = goal
            self.backstory = backstory

    class TaskPlaceholder:
        """Placeholder for Task class when crewai is not installed."""

        def __init__(
            self, description: str = "", agent: Optional[AgentProtocol] = None
        ) -> None:
            """Initialize the placeholder Task with description and agent."""
            self.description = description
            self.agent = agent

    class CrewPlaceholder:
        """Placeholder for Crew class when crewai is not installed."""

        def __init__(
            self,
            agents: Optional[list[AgentProtocol]] = None,
            tasks: Optional[list[TaskProtocol]] = None,
        ) -> None:
            """Initialize the placeholder Crew with agents and tasks."""
            self.agents = agents or []
            self.tasks = tasks or []

        def run(self) -> None:
            """Raise ImportError because CrewAI is not installed."""
            error_msg = "CrewAI is not installed. Install with: pip install '.[agents]'"
            raise ImportError(error_msg)

        def kickoff(self) -> None:
            """Raise ImportError because CrewAI is not installed."""
            error_msg = "CrewAI is not installed. Install with: pip install '.[agents]'"
            raise ImportError(error_msg)

    Agent: type[AgentProtocol] = AgentPlaceholder
    Task: type[TaskProtocol] = TaskPlaceholder
    Crew: type[CrewProtocol] = CrewPlaceholder

    import warnings

    warnings.warn(
        "CrewAI is not installed. This module will not function properly. Install with: pip install '.[agents]'",
        stacklevel=2,
    )

# Example: Define agent roles
data_gatherer: AgentProtocol = Agent(
    role="Data Gatherer",
    goal="Collect relevant information and data for the project",
    backstory="An AI specialized in data collection from APIs and databases.",
)

analyzer: AgentProtocol = Agent(
    role="Analyzer",
    goal="Analyze collected data and extract actionable insights",
    backstory="An AI expert in analytics and pattern recognition.",
)

writer: AgentProtocol = Agent(
    role="Writer",
    goal="Generate clear, readable reports from analyzed data",
    backstory="An AI that excels at communicating insights in natural language.",
)

# Example: Define tasks
task_collect: TaskProtocol = Task(
    description="Gather all relevant data from internal and external sources.",
    agent=data_gatherer,
)
task_analyze: TaskProtocol = Task(
    description="Analyze gathered data for trends and anomalies.", agent=analyzer
)
task_report: TaskProtocol = Task(
    description="Write a summary report based on analysis.", agent=writer
)

# Example: Assemble into a Crew (team)
reporting_team: CrewProtocol = Crew(
    agents=[data_gatherer, analyzer, writer],
    tasks=[task_collect, task_analyze, task_report],
)

if __name__ == "__main__":
<<<<<<< HEAD
    import logging

=======
    # Configure logging
>>>>>>> 751d3c15
    logging.basicConfig(
        level=logging.INFO, format="%(asctime)s - %(levelname)s - %(message)s"
    )
    logger = logging.getLogger(__name__)
    if not crewai_available:
        logger.error("CrewAI is not installed. Install with: pip install '.[agents]'")
    else:
        try:
            reporting_team.run()
            logger.info("CrewAI reporting workflow completed.")
        except Exception:
            logger.exception("Error running CrewAI workflow")


<<<<<<< HEAD
=======
# CrewAI Agent Team implementation

>>>>>>> 751d3c15
class CrewAIAgentTeam:
    """
    CrewAI Agent Team implementation for integration with other modules.

    This class provides a higher-level interface for working with CrewAI agents,
    tasks, and crews. Now with autonomous agentic reasoning, tool selection,
    and detailed logging.

    **Autonomous Tool Selection and Agentic Reasoning:**
    - The agent/team can access all registered tools via the tool registry in `common_utils.tooling`.
    - When running a task, CrewAIAgentTeam will analyze the task description and, using simple heuristics,
      will attempt to select a tool to use. If a tool name or relevant keyword matches the task description,
      that tool is selected and invoked with inferred parameters (for demo, the description itself).
    - All reasoning steps, tool considerations, selection, invocations, and results are logged via a dedicated logger ('agentic_reasoning').
    - If no tool is selected, a fallback is logged and normal workflow is followed.
    - See tests for examples of this autonomous tool use and logging.

    Usage:
        team = CrewAIAgentTeam()
        team.add_agent(...)
        team.add_task(...)
        team.run()  # Agentic reasoning with tool selection and logging

    """

    def __init__(self, llm_provider: object = None) -> None:
<<<<<<< HEAD
        """Initialize CrewAIAgentTeam with optional LLM provider."""
=======
        """
        Initialize a CrewAI Agent Team with agentic reasoning and logging.

        Args:
            llm_provider: The LLM provider to use for agent interactions

        """
>>>>>>> 751d3c15
        self.llm_provider = llm_provider
        self.agents: list[AgentProtocol] = []
        self.tasks: list[TaskProtocol] = []
        self.api_client = None

<<<<<<< HEAD
    def add_agent(self, role: str, goal: str, backstory: str) -> AgentProtocol:
        """Add an agent to the team."""
=======
        # Dedicated logger for agentic reasoning
        # Note: Logger configuration is deferred to the application
        self.logger = logging.getLogger("agentic_reasoning")

    def add_agent(self, role: str, goal: str, backstory: str) -> object:
        """
        Add an agent to the team.

        Args:
            role: The role of the agent
            goal: The goal of the agent
            backstory: The backstory of the agent

        Returns:
            The created agent

        """
>>>>>>> 751d3c15
        agent = Agent(role=role, goal=goal, backstory=backstory)
        self.agents.append(agent)
        return agent

<<<<<<< HEAD
    def add_task(
        self, description: str, agent: Union[str, AgentProtocol]
    ) -> TaskProtocol:
        """Add a task to the team."""
=======
    def add_task(self, description: str, agent: object) -> object:
        """
        Add a task to the team.

        Args:
            description: The task description
            agent: The agent assigned to the task (role name or Agent instance)

        Returns:
            The created task

        """
>>>>>>> 751d3c15
        if isinstance(agent, str):
            agent_obj = next(
                (a for a in self.agents if getattr(a, "role", None) == agent), None
            )
            if not agent_obj:
                error_msg = f"Agent with role '{agent}' not found"
                raise ValueError(error_msg)
        else:
            agent_obj = agent
        task = Task(description=description, agent=agent_obj)
        self.tasks.append(task)
        return task

    def _create_crew(self) -> CrewProtocol:
        """Create a Crew instance from the current agents and tasks."""
        return Crew(agents=self.agents, tasks=self.tasks)

    def _heuristic_tool_selection(self, description: str) -> tuple[str, dict] | tuple[None, None]:
        """
        Select a tool based on task description using extensible heuristic matching.

        This method uses a more generic tool registration mechanism that leverages
        tool metadata including keywords and custom input preprocessors.

        Args:
            description: The task description

        Returns:
            (tool_name, tool_metadata) if found, else (None, None)

        """
        # Gather all registered tools with their metadata
        available_tools = list_tools()
        description_lower = description.lower()
        self.logger.info("Considering tools for task: '%s'", description)
        
        # Enhanced heuristic: Use tool metadata for better matching
        for tool_name, tool_metadata in available_tools.items():
            # Check if tool name appears in description
            if tool_name.lower() in description_lower:
                self.logger.info("Tool '%s' matched by name in description.", tool_name)
                return tool_name, tool_metadata
            
            # Check keywords if available in tool metadata
            keywords = tool_metadata.get("keywords", [])
            if keywords and any(keyword.lower() in description_lower for keyword in keywords):
                self.logger.info("Tool '%s' matched by keyword in description.", tool_name)
                return tool_name, tool_metadata
        
        self.logger.info("No tool matched by heuristic.")
        return None, None

    def run(self) -> object:
<<<<<<< HEAD
        """Run the CrewAIAgentTeam."""
        if not crewai_available:
            error_msg = "CrewAI is not installed. Install with: pip install '.[agents]'"
            raise ImportError(error_msg)
=======
        """
        Run the agent team workflow with agentic reasoning and logging.

        For each task:
            - Attempts to select and invoke a tool if heuristics match.
            - Logs all reasoning, tool consideration, invocation, and results.
            - Proceeds with standard CrewAI workflow.

        Returns:
            The result of the workflow

        """
        if not CREWAI_AVAILABLE:
            error_msg = "CrewAI is not installed. Install with: pip install '.[agents]'"
            raise ImportError(error_msg)

        # For each task, perform agentic reasoning/tool selection
        for task in self.tasks:
            description = getattr(task, "description", "")
            self.logger.info("---\nEvaluating task: '%s'", description)
            tool_name, tool_metadata = self._heuristic_tool_selection(description)
            if tool_name and tool_metadata:
                # Use input preprocessor if available, otherwise use description
                input_preprocessor = tool_metadata.get("input_preprocessor")
                if input_preprocessor:
                    tool_input = input_preprocessor(description)
                else:
                    # Fallback: try to extract expression for calculator-like tools
                    tool_input = description
                    if tool_name == "calculator":
                        # NOTE: This regex is intentionally simple for demonstration and will match
                        # the first contiguous block of math-like characters, which may include extra spaces.
                        # For more robust extraction in production, consider improving this to handle
                        # more complex/natural language task descriptions.
                        match = re.search(r"([0-9\+\-\*\/\.\s\%\(\)]+)", description)
                        if match:
                            tool_input = match.group(1)
                
                self.logger.info("Invoking tool '%s' with input: %r", tool_name, tool_input)
                try:
                    # Get the actual function from the tool metadata
                    func = tool_metadata["func"]
                    # Strip whitespace from the input to avoid indentation errors
                    result = func(tool_input.strip())
                    self.logger.info("Tool '%s' returned: %r", tool_name, result)
                    # Optionally, set as context for agent (not implemented here)
                except Exception:
                    self.logger.exception("Error invoking tool '%s'", tool_name)
            else:
                self.logger.info("No tool selected for this task. Proceeding without tool.")

        # Create and run the crew as usual
>>>>>>> 751d3c15
        crew = self._create_crew()
        return crew.kickoff()


# Next steps:
# - Replace example agents, goals, and tasks with project-specific logic.
# - Integrate with application triggers or API endpoints as needed.
# - See agent_team/README.md (to be created) for setup and usage.<|MERGE_RESOLUTION|>--- conflicted
+++ resolved
@@ -9,21 +9,10 @@
 
 from __future__ import annotations
 
-<<<<<<< HEAD
-from typing import Optional, Protocol, Union, runtime_checkable
-
-=======
 import logging
 import re
-
-# Check if crewai is installed
-from typing import Any
-
-from common_utils.tooling import list_tools
-
-try:
-    from crewai import Agent, Crew, Task
->>>>>>> 751d3c15
+from typing import Optional, Protocol, Union, runtime_checkable
+
 
 # Protocols for type safety
 @runtime_checkable
@@ -73,6 +62,8 @@
 
 
 crewai_available = False
+
+from common_utils.tooling import list_tools
 
 try:
     from crewai import Agent as RealAgent
@@ -181,12 +172,7 @@
 )
 
 if __name__ == "__main__":
-<<<<<<< HEAD
-    import logging
-
-=======
     # Configure logging
->>>>>>> 751d3c15
     logging.basicConfig(
         level=logging.INFO, format="%(asctime)s - %(levelname)s - %(message)s"
     )
@@ -201,11 +187,7 @@
             logger.exception("Error running CrewAI workflow")
 
 
-<<<<<<< HEAD
-=======
 # CrewAI Agent Team implementation
-
->>>>>>> 751d3c15
 class CrewAIAgentTeam:
     """
     CrewAI Agent Team implementation for integration with other modules.
@@ -232,9 +214,6 @@
     """
 
     def __init__(self, llm_provider: object = None) -> None:
-<<<<<<< HEAD
-        """Initialize CrewAIAgentTeam with optional LLM provider."""
-=======
         """
         Initialize a CrewAI Agent Team with agentic reasoning and logging.
 
@@ -242,21 +221,16 @@
             llm_provider: The LLM provider to use for agent interactions
 
         """
->>>>>>> 751d3c15
         self.llm_provider = llm_provider
         self.agents: list[AgentProtocol] = []
         self.tasks: list[TaskProtocol] = []
         self.api_client = None
 
-<<<<<<< HEAD
-    def add_agent(self, role: str, goal: str, backstory: str) -> AgentProtocol:
-        """Add an agent to the team."""
-=======
         # Dedicated logger for agentic reasoning
         # Note: Logger configuration is deferred to the application
         self.logger = logging.getLogger("agentic_reasoning")
 
-    def add_agent(self, role: str, goal: str, backstory: str) -> object:
+    def add_agent(self, role: str, goal: str, backstory: str) -> AgentProtocol:
         """
         Add an agent to the team.
 
@@ -269,18 +243,13 @@
             The created agent
 
         """
->>>>>>> 751d3c15
         agent = Agent(role=role, goal=goal, backstory=backstory)
         self.agents.append(agent)
         return agent
 
-<<<<<<< HEAD
     def add_task(
         self, description: str, agent: Union[str, AgentProtocol]
     ) -> TaskProtocol:
-        """Add a task to the team."""
-=======
-    def add_task(self, description: str, agent: object) -> object:
         """
         Add a task to the team.
 
@@ -292,7 +261,6 @@
             The created task
 
         """
->>>>>>> 751d3c15
         if isinstance(agent, str):
             agent_obj = next(
                 (a for a in self.agents if getattr(a, "role", None) == agent), None
@@ -310,7 +278,9 @@
         """Create a Crew instance from the current agents and tasks."""
         return Crew(agents=self.agents, tasks=self.tasks)
 
-    def _heuristic_tool_selection(self, description: str) -> tuple[str, dict] | tuple[None, None]:
+    def _heuristic_tool_selection(
+        self, description: str
+    ) -> tuple[str, dict] | tuple[None, None]:
         """
         Select a tool based on task description using extensible heuristic matching.
 
@@ -328,30 +298,28 @@
         available_tools = list_tools()
         description_lower = description.lower()
         self.logger.info("Considering tools for task: '%s'", description)
-        
+
         # Enhanced heuristic: Use tool metadata for better matching
         for tool_name, tool_metadata in available_tools.items():
             # Check if tool name appears in description
             if tool_name.lower() in description_lower:
                 self.logger.info("Tool '%s' matched by name in description.", tool_name)
                 return tool_name, tool_metadata
-            
+
             # Check keywords if available in tool metadata
             keywords = tool_metadata.get("keywords", [])
-            if keywords and any(keyword.lower() in description_lower for keyword in keywords):
-                self.logger.info("Tool '%s' matched by keyword in description.", tool_name)
+            if keywords and any(
+                keyword.lower() in description_lower for keyword in keywords
+            ):
+                self.logger.info(
+                    "Tool '%s' matched by keyword in description.", tool_name
+                )
                 return tool_name, tool_metadata
-        
+
         self.logger.info("No tool matched by heuristic.")
         return None, None
 
     def run(self) -> object:
-<<<<<<< HEAD
-        """Run the CrewAIAgentTeam."""
-        if not crewai_available:
-            error_msg = "CrewAI is not installed. Install with: pip install '.[agents]'"
-            raise ImportError(error_msg)
-=======
         """
         Run the agent team workflow with agentic reasoning and logging.
 
@@ -364,7 +332,7 @@
             The result of the workflow
 
         """
-        if not CREWAI_AVAILABLE:
+        if not crewai_available:
             error_msg = "CrewAI is not installed. Install with: pip install '.[agents]'"
             raise ImportError(error_msg)
 
@@ -389,8 +357,10 @@
                         match = re.search(r"([0-9\+\-\*\/\.\s\%\(\)]+)", description)
                         if match:
                             tool_input = match.group(1)
-                
-                self.logger.info("Invoking tool '%s' with input: %r", tool_name, tool_input)
+
+                self.logger.info(
+                    "Invoking tool '%s' with input: %r", tool_name, tool_input
+                )
                 try:
                     # Get the actual function from the tool metadata
                     func = tool_metadata["func"]
@@ -401,10 +371,11 @@
                 except Exception:
                     self.logger.exception("Error invoking tool '%s'", tool_name)
             else:
-                self.logger.info("No tool selected for this task. Proceeding without tool.")
+                self.logger.info(
+                    "No tool selected for this task. Proceeding without tool."
+                )
 
         # Create and run the crew as usual
->>>>>>> 751d3c15
         crew = self._create_crew()
         return crew.kickoff()
 
