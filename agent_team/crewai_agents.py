--- conflicted
+++ resolved
@@ -7,17 +7,7 @@
 - Docs: https://docs.crewai.com/
 """
 
-<<<<<<< HEAD
-import logging
-from typing import Union
-
-# Configure logging
-logging.basicConfig(
-    level=logging.INFO, format="%(asctime)s - %(levelname)s - %(message)s"
-)
-=======
 from __future__ import annotations
->>>>>>> fdf5627a
 
 # Check if crewai is installed
 from typing import Any
@@ -30,10 +20,6 @@
     CREWAI_AVAILABLE = False
 
     # Define placeholder classes for type hints
-<<<<<<< HEAD
-    class Agent:
-        def __init__(self, role="", goal="", backstory="", **kwargs):
-=======
     class AgentPlaceholder:
         """Placeholder for Agent class when crewai is not installed."""
 
@@ -47,16 +33,11 @@
                 backstory: The backstory of the agent
 
             """
->>>>>>> fdf5627a
             self.role = role
             self.goal = goal
             self.backstory = backstory
             self.kwargs = kwargs
 
-<<<<<<< HEAD
-    class Task:
-        def __init__(self, description="", agent=None, **kwargs):
-=======
     class TaskPlaceholder:
         """Placeholder for Task class when crewai is not installed."""
 
@@ -71,15 +52,10 @@
                 agent: The agent assigned to the task
 
             """
->>>>>>> fdf5627a
             self.description = description
             self.agent = agent
             self.kwargs = kwargs
 
-<<<<<<< HEAD
-    class Crew:
-        def __init__(self, agents=None, tasks=None, **kwargs):
-=======
     class CrewPlaceholder:
         """Placeholder for Crew class when crewai is not installed."""
 
@@ -94,7 +70,6 @@
                 tasks: List of tasks
 
             """
->>>>>>> fdf5627a
             self.agents = agents or []
             self.tasks = tasks or []
             self.kwargs = kwargs
