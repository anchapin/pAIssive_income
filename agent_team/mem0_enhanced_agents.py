--- conflicted
+++ resolved
@@ -27,32 +27,23 @@
 from __future__ import annotations
 
 import logging
-<<<<<<< HEAD
-from typing import Any
-=======
 from typing import Any, Dict, List, Union
->>>>>>> 3a88985a
 
 # Import CrewAI components
 try:
-    import importlib.util
-
-    CREWAI_AVAILABLE = importlib.util.find_spec("crewai") is not None
+    from crewai import Agent, Crew, Task
+    CREWAI_AVAILABLE = True
 except ImportError:
     CREWAI_AVAILABLE = False
-<<<<<<< HEAD
-=======
     # Use placeholder classes from crewai_agents.py
->>>>>>> 3a88985a
 
 # Import mem0 components
 try:
     from mem0 import Memory
-
     MEM0_AVAILABLE = True
 except ImportError:
     MEM0_AVAILABLE = False
-    Memory = None  # type: ignore[assignment]
+    Memory = None  # type: ignore
 
 # Import base CrewAI agent team
 from agent_team.crewai_agents import CrewAIAgentTeam
@@ -72,19 +63,18 @@
     - Team execution
     """
 
-    def __init__(self, llm_provider: object = None, user_id: str | None = None) -> None:
+    def __init__(self, llm_provider: object = None, user_id: str = None) -> None:
         """
         Initialize a memory-enhanced CrewAI Agent Team.
 
         Args:
             llm_provider: The LLM provider to use for agent interactions
             user_id: The user ID for memory storage and retrieval
-
         """
         super().__init__(llm_provider)
 
         # Initialize mem0 memory if available
-        if MEM0_AVAILABLE and Memory is not None:
+        if MEM0_AVAILABLE:
             self.memory = Memory()
             logger.info("mem0 memory initialized")
         else:
@@ -108,7 +98,6 @@
 
         Returns:
             The created agent
-
         """
         # Create the agent using the parent method
         agent = super().add_agent(role, goal, backstory)
@@ -116,7 +105,7 @@
         # Store agent information in memory
         self._store_memory(
             f"Agent '{role}' added to team with goal: {goal}",
-            metadata={"agent_role": role, "agent_goal": goal},
+            metadata={"agent_role": role, "agent_goal": goal}
         )
 
         return agent
@@ -131,7 +120,6 @@
 
         Returns:
             The created task
-
         """
         # Create the task using the parent method
         task = super().add_task(description, agent)
@@ -142,7 +130,7 @@
         # Store task information in memory
         self._store_memory(
             f"Task assigned to agent '{agent_role}': {description}",
-            metadata={"task_description": description, "agent_role": agent_role},
+            metadata={"task_description": description, "agent_role": agent_role}
         )
 
         return task
@@ -159,7 +147,6 @@
 
         Returns:
             The result of the workflow
-
         """
         if not CREWAI_AVAILABLE:
             error_msg = "CrewAI is not installed. Install with: pip install '.[agents]'"
@@ -168,9 +155,7 @@
         # Retrieve relevant memories for context enhancement
         context_query = f"Information about team with {len(self.agents)} agents and {len(self.tasks)} tasks"
         memories = self._retrieve_relevant_memories(query=context_query)
-        logger.info(
-            "Retrieved %d relevant memories for context enhancement", len(memories)
-        )
+        logger.info(f"Retrieved {len(memories)} relevant memories for context enhancement")
 
         # Log the start of the workflow
         workflow_description = f"Starting memory-enhanced workflow with {len(self.agents)} agents and {len(self.tasks)} tasks"
@@ -185,7 +170,7 @@
         # Currently, CrewAI doesn't provide a direct way to inject context
         # into all agents, but we can use this for future extensions
         enhanced_context = self._enhance_context_with_memories(workflow_description)
-        logger.debug("Enhanced context: %s", enhanced_context[:100] + "...")
+        logger.debug(f"Enhanced context: {enhanced_context[:100]}...")
 
         # Run the workflow
         result = crew.kickoff()  # type: ignore[attr-defined]
@@ -194,46 +179,38 @@
         if isinstance(result, str):
             self._store_memory(
                 f"Workflow completed with result: {result[:100]}...",  # Store truncated result
-                metadata={"workflow_result": "success"},
+                metadata={"workflow_result": "success"}
             )
         else:
             self._store_memory(
                 "Workflow completed with non-string result",
-                metadata={"workflow_result": "success"},
+                metadata={"workflow_result": "success"}
             )
 
         return result
 
-    def _store_memory(
-        self,
-        content: str | list[dict[str, str]],
-        metadata: dict[str, str] | None = None,
-    ) -> None:
+    def _store_memory(self, content: Union[str, List[Dict[str, str]]], metadata: Dict[str, str] = None) -> None:
         """
         Store a memory using mem0.
 
         Args:
             content: The content to store (string or conversation messages)
             metadata: Optional metadata for the memory
-
         """
         if self.memory is None:
             return
 
         try:
-            self.memory.add(content, user_id=self.user_id, metadata=metadata or {})
-            logger.debug(
-                "Memory stored: %s",
-                content[:50] + "..."
-                if isinstance(content, str)
-                else "Conversation stored",
+            self.memory.add(
+                content,
+                user_id=self.user_id,
+                metadata=metadata or {}
             )
-        except Exception:
-            logger.exception("Error storing memory")
-
-    def _retrieve_relevant_memories(
-        self, query: str | None = None, limit: int = 5
-    ) -> list[dict[str, Any]]:
+            logger.debug(f"Memory stored: {content[:50]}..." if isinstance(content, str) else "Conversation stored")
+        except Exception as e:
+            logger.error(f"Error storing memory: {e}")
+
+    def _retrieve_relevant_memories(self, query: str = None, limit: int = 5) -> List[Dict[str, Any]]:
         """
         Retrieve relevant memories for the current context.
 
@@ -243,7 +220,6 @@
 
         Returns:
             List of relevant memories
-
         """
         if self.memory is None:
             return []
@@ -255,15 +231,14 @@
 
         try:
             # Search for relevant memories
-            search_result = self.memory.search(
-                query=query, user_id=self.user_id, limit=limit
+            memories = self.memory.search(
+                query=query,
+                user_id=self.user_id,
+                limit=limit
             )
-            # Ensure we return a list of dictionaries
-            if isinstance(search_result, list):
-                return search_result
-            return []
-        except Exception:
-            logger.exception("Error retrieving memories")
+            return memories
+        except Exception as e:
+            logger.error(f"Error retrieving memories: {e}")
             return []
 
     def _enhance_context_with_memories(self, context: str) -> str:
@@ -279,7 +254,6 @@
 
         Returns:
             The enhanced context with memories included
-
         """
         if self.memory is None:
             return context
@@ -291,21 +265,21 @@
             return context
 
         # Format memories as a string
-        memory_text = "\n".join(
-            [
-                f"- {memory.get('text', memory.get('memory', str(memory)))}"
-                for memory in memories
-            ]
-        )
+        memory_text = "\n".join([
+            f"- {memory.get('text', memory.get('memory', str(memory)))}"
+            for memory in memories
+        ])
 
         # Combine memories with original context
-        return f"""
+        enhanced_context = f"""
 Relevant memories:
 {memory_text}
 
 Original context:
 {context}
 """
+
+        return enhanced_context
 
 
 # Example usage
@@ -313,7 +287,7 @@
     # Configure logging
     logging.basicConfig(
         level=logging.INFO,
-        format="%(asctime)s - %(name)s - %(levelname)s - %(message)s",
+        format="%(asctime)s - %(name)s - %(levelname)s - %(message)s"
     )
 
     # Check if dependencies are available
@@ -329,28 +303,29 @@
         researcher = team.add_agent(
             role="Researcher",
             goal="Find relevant information about the topic",
-            backstory="Expert at gathering and analyzing data from various sources",
+            backstory="Expert at gathering and analyzing data from various sources"
         )
 
         writer = team.add_agent(
             role="Writer",
             goal="Create engaging content based on research",
-            backstory="Skilled content creator with expertise in clear communication",
+            backstory="Skilled content creator with expertise in clear communication"
         )
 
         # Add tasks
         research_task = team.add_task(
             description="Research the latest trends in AI memory systems",
-            agent=researcher,
+            agent=researcher
         )
 
         writing_task = team.add_task(
-            description="Write a summary of the research findings", agent=writer
+            description="Write a summary of the research findings",
+            agent=writer
         )
 
         # Run the team
         try:
             result = team.run()
-            logger.info("Workflow result: %s", result)
-        except Exception:
-            logger.exception("Error running workflow")+            logger.info(f"Workflow result: {result}")
+        except Exception as e:
+            logger.error(f"Error running workflow: {e}")