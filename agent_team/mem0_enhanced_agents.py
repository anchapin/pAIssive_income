"""
mem0-Enhanced Agents for pAIssive_income.

This module provides memory-enhanced versions of the agent classes using mem0.
It extends the CrewAI agent implementation with persistent memory capabilities.

Usage:
    from agent_team.mem0_enhanced_agents import MemoryEnhancedCrewAIAgentTeam

    # Create a memory-enhanced agent team
    team = MemoryEnhancedCrewAIAgentTeam(user_id="user123")

    # Add agents with memory capabilities
    researcher = team.add_agent(
        role="Researcher",
        goal="Find relevant information",
        backstory="Expert at gathering data"
    )

    # Run the team with memory enhancement
    result = team.run()

Requirements:
    - mem0ai package: pip install mem0ai
"""

from __future__ import annotations

import logging
<<<<<<< HEAD
from typing import Any, Generic, Optional, Protocol, TypeVar, Union, runtime_checkable

# Import base CrewAI agent team
from agent_team.crewai_agents import CrewAIAgentTeam

# Define type variables for better type hints
AgentType = TypeVar("AgentType")
TaskType = TypeVar("TaskType")
ResultType = TypeVar("ResultType")
=======
from typing import Any, Dict, List, Union
>>>>>>> 5b757bfb

# Import CrewAI components
try:
    from crewai import Agent, Task

    CREWAI_AVAILABLE = True

    # Define type variables with proper naming convention
    AgentType_co = TypeVar("AgentType_co", bound=Agent, covariant=True)
    TaskType_co = TypeVar("TaskType_co", bound=Task, covariant=True)
    ResultType_co = TypeVar("ResultType_co", covariant=True)

    @runtime_checkable
    class TeamResult(Protocol[ResultType_co]):
        """Protocol for team execution results."""

        def __str__(self) -> str:
            """Convert result to string representation."""
            ...

except ImportError:
    CREWAI_AVAILABLE = False
<<<<<<< HEAD
    AgentType_co = TypeVar("AgentType_co", covariant=True)
    TaskType_co = TypeVar("TaskType_co", covariant=True)
    ResultType_co = TypeVar("ResultType_co", covariant=True)

    @runtime_checkable
    class TeamResult(Protocol[ResultType_co]):
        """Protocol for team execution results."""

        def __str__(self) -> str:
            """Convert result to string representation."""
            ...

=======
    # Use placeholder classes from crewai_agents.py
>>>>>>> 5b757bfb

# Import mem0 components
try:
    from mem0 import Memory

    MEM0_AVAILABLE = True
except ImportError:
    MEM0_AVAILABLE = False
    Memory = None  # type: ignore[assignment]

# Configure logging
logger = logging.getLogger(__name__)


class MemoryEnhancedCrewAIAgentTeam(
    CrewAIAgentTeam, Generic[AgentType_co, TaskType_co, ResultType_co]
):
    """
    CrewAI Agent Team with mem0 memory enhancement.

    This class extends the CrewAIAgentTeam with persistent memory capabilities
    using mem0. It adds memory hooks to key lifecycle points:
    - Agent initialization
    - Task assignment
    - Team execution
    """

    def __init__(
        self, llm_provider: Optional[object] = None, user_id: Optional[str] = None
    ) -> None:
        """
        Initialize a memory-enhanced CrewAI Agent Team.

        Args:
            llm_provider: Optional language model provider for the agent team.
            user_id: Optional user identifier for memory persistence.
            llm_provider: The LLM provider to use for agent interactions
            user_id: The user ID for memory storage and retrieval

        """
        super().__init__(llm_provider)

        # Initialize mem0 memory if available
        if MEM0_AVAILABLE:
            self.memory = Memory()
            logger.info("mem0 memory initialized")
        else:
            self.memory = None
            logger.warning("mem0 not available. Install with: pip install mem0ai")

        # Set user ID for memory operations
        self.user_id = user_id or "default_user"

        # Store team creation in memory
        self._store_memory(f"Agent team created with user ID: {self.user_id}")

    def add_agent(self, role: str, goal: str, backstory: str) -> AgentType:
        """
        Add an agent to the team with memory enhancement.

        Args:
            role: The role of the agent
            goal: The goal of the agent
            backstory: The backstory of the agent

        Returns:
            The created agent

        """
        # Create the agent using the parent method
        agent = super().add_agent(role, goal, backstory)  # type: ignore[return-value]

        # Store agent information in memory
        self._store_memory(
            f"Agent '{role}' added to team with goal: {goal}",
            metadata={"agent_role": role, "agent_goal": goal},
        )

        return agent  # type: ignore[return-value]

    def add_task(self, description: str, agent: AgentType) -> TaskType:
        """
        Add a task to the team with memory enhancement.

        Args:
            description: The task description
            agent: The agent assigned to the task

        Returns:
            The created task

        """
        # Create the task using the parent method
        task = super().add_task(description, agent)  # type: ignore[return-value]

        # Get agent role for metadata
        agent_role = getattr(agent, "role", "unknown")

        # Store task information in memory
        self._store_memory(
            f"Task assigned to agent '{agent_role}': {description}",
            metadata={"task_description": description, "agent_role": agent_role},
        )

        return task  # type: ignore[return-value]

    def run(self) -> ResultType:
        """
        Run the agent team workflow with memory enhancement.

        This method:
        1. Retrieves relevant memories before running
        2. Enhances context with memories
        3. Runs the team workflow
        4. Stores the results in memory

        Returns:
            The result of the workflow

        Raises:
            ImportError: If CrewAI is not installed
            RuntimeError: If the workflow fails to execute

        """
        if not CREWAI_AVAILABLE:
            error_msg = "CrewAI is not installed. Install with: pip install '.[agents]'"
            raise ImportError(error_msg)

        # Retrieve relevant memories for context enhancement
        context_query = f"Information about team with {len(self.agents)} agents and {len(self.tasks)} tasks"
        memories: list[dict[str, Any]] = self._retrieve_relevant_memories(
            query=context_query
        )
        logger.info(
            "Retrieved %d relevant memories for context enhancement", len(memories)
        )

        # Log the start of the workflow
        workflow_description = f"Starting memory-enhanced workflow with {len(self.agents)} agents and {len(self.tasks)} tasks"
        logger.info(workflow_description)
        self._store_memory(workflow_description)

        crew = self._create_crew()
        enhanced_context = self._enhance_context_with_memories(workflow_description)
        logger.debug("Enhanced context: %.100s...", enhanced_context)

        try:
            result: ResultType = crew.kickoff()  # type: ignore[attr-defined]
        except Exception as e:
            error_msg = f"Workflow failed: {e!s}"
            logger.exception(error_msg)
            self._store_memory(
                error_msg,
                metadata={
                    "workflow_result": "error",
                    "error_type": e.__class__.__name__,
                },
            )
            raise RuntimeError(error_msg) from e

        # Store success result in memory
        if isinstance(result, str):
            self._store_memory(
                f"Workflow completed with result: {result[:100]}...",
                metadata={"workflow_result": "success"},
            )
        else:
            self._store_memory(
                "Workflow completed with non-string result",
                metadata={"workflow_result": "success"},
            )

        return result

    def _store_memory(
        self,
        content: Union[str, list[dict[str, str]]],
        metadata: Optional[dict[str, str]] = None,
    ) -> None:
        """Store a memory using mem0."""
        if self.memory is None:
            return

        try:
            self.memory.add(content, user_id=self.user_id, metadata=metadata or {})
            if isinstance(content, str):
                logger.debug("Memory stored: %.50s...", content)
            else:
                logger.debug("Conversation stored")
        except (OSError, ValueError):
            logger.exception("Error storing memory")

    def _retrieve_relevant_memories(
        self, query: Optional[str] = None, limit: int = 5
    ) -> list[dict[str, Any]]:
        """Retrieve relevant memories."""
        if self.memory is None:
            return []

        # If no query provided, create one based on team information
        if query is None:
            agent_roles = [getattr(agent, "role", "unknown") for agent in self.agents]
            query = "Information about agents with roles: " + ", ".join(agent_roles)

        try:
            # Search for relevant memories
            return self.memory.search(query=query, user_id=self.user_id, limit=limit)
        except (OSError, ValueError):
            logger.exception("Error retrieving memories")
            return []

    def _enhance_context_with_memories(self, context: str) -> str:
        """
        Enhance a context string with relevant memories.

        This method retrieves relevant memories based on the context
        and adds them to the context string to provide additional
        information for the agents.

        Args:
            context: The original context string

        Returns:
            The enhanced context with memories included

        """
        if self.memory is None:
            return context

        # Retrieve relevant memories for the context
        memories = self._retrieve_relevant_memories(query=context)

        if not memories:
            return context

        # Format memories as a string
        memory_text = "\n".join(
            [
                f"- {memory.get('text', memory.get('memory', str(memory)))}"
                for memory in memories
            ]
        )

        # Combine memories with original context
        return f"""
Relevant memories:
{memory_text}

Original context:
{context}
"""


# Example usage
if __name__ == "__main__":
    # Configure logging
    logging.basicConfig(
        level=logging.INFO,
        format="%(asctime)s - %(name)s - %(levelname)s - %(message)s",
    )

    # Check if dependencies are available
    if not CREWAI_AVAILABLE:
        logger.error("CrewAI is not installed. Install with: pip install '.[agents]'")
    elif not MEM0_AVAILABLE:
        logger.error("mem0 is not installed. Install with: pip install mem0ai")
    else:
        # Create a memory-enhanced agent team with type hints
        team: MemoryEnhancedCrewAIAgentTeam[AgentType, TaskType, str] = (
            MemoryEnhancedCrewAIAgentTeam(user_id="example_user")
        )

        # Add agents
        researcher = team.add_agent(
            role="Researcher",
            goal="Find relevant information about the topic",
            backstory="Expert at gathering and analyzing data from various sources",
        )

        writer = team.add_agent(
            role="Writer",
            goal="Create engaging content based on research",
            backstory="Skilled content creator with expertise in clear communication",
        )

        # Add tasks
        team.add_task(
            description="Research the latest trends in AI memory systems",
            agent=researcher,
        )

        team.add_task(
            description="Write a summary of the research findings", agent=writer
        )

        # Run the team
        try:
            result = team.run()
            logger.info("Result: %s", result)
        except Exception:
            logger.exception("Error running workflow")<|MERGE_RESOLUTION|>--- conflicted
+++ resolved
@@ -27,74 +27,32 @@
 from __future__ import annotations
 
 import logging
-<<<<<<< HEAD
-from typing import Any, Generic, Optional, Protocol, TypeVar, Union, runtime_checkable
-
-# Import base CrewAI agent team
-from agent_team.crewai_agents import CrewAIAgentTeam
-
-# Define type variables for better type hints
-AgentType = TypeVar("AgentType")
-TaskType = TypeVar("TaskType")
-ResultType = TypeVar("ResultType")
-=======
 from typing import Any, Dict, List, Union
->>>>>>> 5b757bfb
 
 # Import CrewAI components
 try:
-    from crewai import Agent, Task
-
+    from crewai import Agent, Crew, Task
     CREWAI_AVAILABLE = True
-
-    # Define type variables with proper naming convention
-    AgentType_co = TypeVar("AgentType_co", bound=Agent, covariant=True)
-    TaskType_co = TypeVar("TaskType_co", bound=Task, covariant=True)
-    ResultType_co = TypeVar("ResultType_co", covariant=True)
-
-    @runtime_checkable
-    class TeamResult(Protocol[ResultType_co]):
-        """Protocol for team execution results."""
-
-        def __str__(self) -> str:
-            """Convert result to string representation."""
-            ...
-
 except ImportError:
     CREWAI_AVAILABLE = False
-<<<<<<< HEAD
-    AgentType_co = TypeVar("AgentType_co", covariant=True)
-    TaskType_co = TypeVar("TaskType_co", covariant=True)
-    ResultType_co = TypeVar("ResultType_co", covariant=True)
-
-    @runtime_checkable
-    class TeamResult(Protocol[ResultType_co]):
-        """Protocol for team execution results."""
-
-        def __str__(self) -> str:
-            """Convert result to string representation."""
-            ...
-
-=======
     # Use placeholder classes from crewai_agents.py
->>>>>>> 5b757bfb
 
 # Import mem0 components
 try:
     from mem0 import Memory
-
     MEM0_AVAILABLE = True
 except ImportError:
     MEM0_AVAILABLE = False
-    Memory = None  # type: ignore[assignment]
+    Memory = None  # type: ignore
+
+# Import base CrewAI agent team
+from agent_team.crewai_agents import CrewAIAgentTeam
 
 # Configure logging
 logger = logging.getLogger(__name__)
 
 
-class MemoryEnhancedCrewAIAgentTeam(
-    CrewAIAgentTeam, Generic[AgentType_co, TaskType_co, ResultType_co]
-):
+class MemoryEnhancedCrewAIAgentTeam(CrewAIAgentTeam):
     """
     CrewAI Agent Team with mem0 memory enhancement.
 
@@ -105,18 +63,13 @@
     - Team execution
     """
 
-    def __init__(
-        self, llm_provider: Optional[object] = None, user_id: Optional[str] = None
-    ) -> None:
+    def __init__(self, llm_provider: object = None, user_id: str = None) -> None:
         """
         Initialize a memory-enhanced CrewAI Agent Team.
 
         Args:
-            llm_provider: Optional language model provider for the agent team.
-            user_id: Optional user identifier for memory persistence.
             llm_provider: The LLM provider to use for agent interactions
             user_id: The user ID for memory storage and retrieval
-
         """
         super().__init__(llm_provider)
 
@@ -134,7 +87,7 @@
         # Store team creation in memory
         self._store_memory(f"Agent team created with user ID: {self.user_id}")
 
-    def add_agent(self, role: str, goal: str, backstory: str) -> AgentType:
+    def add_agent(self, role: str, goal: str, backstory: str) -> object:
         """
         Add an agent to the team with memory enhancement.
 
@@ -145,20 +98,19 @@
 
         Returns:
             The created agent
-
         """
         # Create the agent using the parent method
-        agent = super().add_agent(role, goal, backstory)  # type: ignore[return-value]
+        agent = super().add_agent(role, goal, backstory)
 
         # Store agent information in memory
         self._store_memory(
             f"Agent '{role}' added to team with goal: {goal}",
-            metadata={"agent_role": role, "agent_goal": goal},
-        )
-
-        return agent  # type: ignore[return-value]
-
-    def add_task(self, description: str, agent: AgentType) -> TaskType:
+            metadata={"agent_role": role, "agent_goal": goal}
+        )
+
+        return agent
+
+    def add_task(self, description: str, agent: object) -> object:
         """
         Add a task to the team with memory enhancement.
 
@@ -168,10 +120,9 @@
 
         Returns:
             The created task
-
         """
         # Create the task using the parent method
-        task = super().add_task(description, agent)  # type: ignore[return-value]
+        task = super().add_task(description, agent)
 
         # Get agent role for metadata
         agent_role = getattr(agent, "role", "unknown")
@@ -179,12 +130,12 @@
         # Store task information in memory
         self._store_memory(
             f"Task assigned to agent '{agent_role}': {description}",
-            metadata={"task_description": description, "agent_role": agent_role},
-        )
-
-        return task  # type: ignore[return-value]
-
-    def run(self) -> ResultType:
+            metadata={"task_description": description, "agent_role": agent_role}
+        )
+
+        return task
+
+    def run(self) -> object:
         """
         Run the agent team workflow with memory enhancement.
 
@@ -196,11 +147,6 @@
 
         Returns:
             The result of the workflow
-
-        Raises:
-            ImportError: If CrewAI is not installed
-            RuntimeError: If the workflow fails to execute
-
         """
         if not CREWAI_AVAILABLE:
             error_msg = "CrewAI is not installed. Install with: pip install '.[agents]'"
@@ -208,85 +154,91 @@
 
         # Retrieve relevant memories for context enhancement
         context_query = f"Information about team with {len(self.agents)} agents and {len(self.tasks)} tasks"
-        memories: list[dict[str, Any]] = self._retrieve_relevant_memories(
-            query=context_query
-        )
-        logger.info(
-            "Retrieved %d relevant memories for context enhancement", len(memories)
-        )
+        memories = self._retrieve_relevant_memories(query=context_query)
+        logger.info(f"Retrieved {len(memories)} relevant memories for context enhancement")
 
         # Log the start of the workflow
         workflow_description = f"Starting memory-enhanced workflow with {len(self.agents)} agents and {len(self.tasks)} tasks"
         logger.info(workflow_description)
         self._store_memory(workflow_description)
 
+        # Create and run the crew
         crew = self._create_crew()
+
+        # Enhance context with memories if possible
+        # Note: This is a placeholder for future CrewAI integration
+        # Currently, CrewAI doesn't provide a direct way to inject context
+        # into all agents, but we can use this for future extensions
         enhanced_context = self._enhance_context_with_memories(workflow_description)
-        logger.debug("Enhanced context: %.100s...", enhanced_context)
-
-        try:
-            result: ResultType = crew.kickoff()  # type: ignore[attr-defined]
-        except Exception as e:
-            error_msg = f"Workflow failed: {e!s}"
-            logger.exception(error_msg)
-            self._store_memory(
-                error_msg,
-                metadata={
-                    "workflow_result": "error",
-                    "error_type": e.__class__.__name__,
-                },
-            )
-            raise RuntimeError(error_msg) from e
-
-        # Store success result in memory
+        logger.debug(f"Enhanced context: {enhanced_context[:100]}...")
+
+        # Run the workflow
+        result = crew.kickoff()  # type: ignore[attr-defined]
+
+        # Store the result in memory
         if isinstance(result, str):
             self._store_memory(
-                f"Workflow completed with result: {result[:100]}...",
-                metadata={"workflow_result": "success"},
+                f"Workflow completed with result: {result[:100]}...",  # Store truncated result
+                metadata={"workflow_result": "success"}
             )
         else:
             self._store_memory(
                 "Workflow completed with non-string result",
-                metadata={"workflow_result": "success"},
+                metadata={"workflow_result": "success"}
             )
 
         return result
 
-    def _store_memory(
-        self,
-        content: Union[str, list[dict[str, str]]],
-        metadata: Optional[dict[str, str]] = None,
-    ) -> None:
-        """Store a memory using mem0."""
+    def _store_memory(self, content: Union[str, List[Dict[str, str]]], metadata: Dict[str, str] = None) -> None:
+        """
+        Store a memory using mem0.
+
+        Args:
+            content: The content to store (string or conversation messages)
+            metadata: Optional metadata for the memory
+        """
         if self.memory is None:
             return
 
         try:
-            self.memory.add(content, user_id=self.user_id, metadata=metadata or {})
-            if isinstance(content, str):
-                logger.debug("Memory stored: %.50s...", content)
-            else:
-                logger.debug("Conversation stored")
-        except (OSError, ValueError):
-            logger.exception("Error storing memory")
-
-    def _retrieve_relevant_memories(
-        self, query: Optional[str] = None, limit: int = 5
-    ) -> list[dict[str, Any]]:
-        """Retrieve relevant memories."""
+            self.memory.add(
+                content,
+                user_id=self.user_id,
+                metadata=metadata or {}
+            )
+            logger.debug(f"Memory stored: {content[:50]}..." if isinstance(content, str) else "Conversation stored")
+        except Exception as e:
+            logger.error(f"Error storing memory: {e}")
+
+    def _retrieve_relevant_memories(self, query: str = None, limit: int = 5) -> List[Dict[str, Any]]:
+        """
+        Retrieve relevant memories for the current context.
+
+        Args:
+            query: Optional query string (defaults to team and agent information)
+            limit: Maximum number of memories to retrieve
+
+        Returns:
+            List of relevant memories
+        """
         if self.memory is None:
             return []
 
         # If no query provided, create one based on team information
         if query is None:
             agent_roles = [getattr(agent, "role", "unknown") for agent in self.agents]
-            query = "Information about agents with roles: " + ", ".join(agent_roles)
+            query = f"Information about agents with roles: {', '.join(agent_roles)}"
 
         try:
             # Search for relevant memories
-            return self.memory.search(query=query, user_id=self.user_id, limit=limit)
-        except (OSError, ValueError):
-            logger.exception("Error retrieving memories")
+            memories = self.memory.search(
+                query=query,
+                user_id=self.user_id,
+                limit=limit
+            )
+            return memories
+        except Exception as e:
+            logger.error(f"Error retrieving memories: {e}")
             return []
 
     def _enhance_context_with_memories(self, context: str) -> str:
@@ -302,7 +254,6 @@
 
         Returns:
             The enhanced context with memories included
-
         """
         if self.memory is None:
             return context
@@ -314,21 +265,21 @@
             return context
 
         # Format memories as a string
-        memory_text = "\n".join(
-            [
-                f"- {memory.get('text', memory.get('memory', str(memory)))}"
-                for memory in memories
-            ]
-        )
+        memory_text = "\n".join([
+            f"- {memory.get('text', memory.get('memory', str(memory)))}"
+            for memory in memories
+        ])
 
         # Combine memories with original context
-        return f"""
+        enhanced_context = f"""
 Relevant memories:
 {memory_text}
 
 Original context:
 {context}
 """
+
+        return enhanced_context
 
 
 # Example usage
@@ -336,7 +287,7 @@
     # Configure logging
     logging.basicConfig(
         level=logging.INFO,
-        format="%(asctime)s - %(name)s - %(levelname)s - %(message)s",
+        format="%(asctime)s - %(name)s - %(levelname)s - %(message)s"
     )
 
     # Check if dependencies are available
@@ -345,37 +296,36 @@
     elif not MEM0_AVAILABLE:
         logger.error("mem0 is not installed. Install with: pip install mem0ai")
     else:
-        # Create a memory-enhanced agent team with type hints
-        team: MemoryEnhancedCrewAIAgentTeam[AgentType, TaskType, str] = (
-            MemoryEnhancedCrewAIAgentTeam(user_id="example_user")
-        )
+        # Create a memory-enhanced agent team
+        team = MemoryEnhancedCrewAIAgentTeam(user_id="example_user")
 
         # Add agents
         researcher = team.add_agent(
             role="Researcher",
             goal="Find relevant information about the topic",
-            backstory="Expert at gathering and analyzing data from various sources",
+            backstory="Expert at gathering and analyzing data from various sources"
         )
 
         writer = team.add_agent(
             role="Writer",
             goal="Create engaging content based on research",
-            backstory="Skilled content creator with expertise in clear communication",
+            backstory="Skilled content creator with expertise in clear communication"
         )
 
         # Add tasks
-        team.add_task(
+        research_task = team.add_task(
             description="Research the latest trends in AI memory systems",
-            agent=researcher,
-        )
-
-        team.add_task(
-            description="Write a summary of the research findings", agent=writer
+            agent=researcher
+        )
+
+        writing_task = team.add_task(
+            description="Write a summary of the research findings",
+            agent=writer
         )
 
         # Run the team
         try:
             result = team.run()
-            logger.info("Result: %s", result)
-        except Exception:
-            logger.exception("Error running workflow")+            logger.info(f"Workflow result: {result}")
+        except Exception as e:
+            logger.error(f"Error running workflow: {e}")