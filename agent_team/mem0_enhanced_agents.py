"""
mem0-Enhanced Agents for pAIssive_income.

This module provides memory-enhanced versions of the agent classes using mem0.
It extends the CrewAI agent implementation with persistent memory capabilities.

Usage:
    from agent_team.mem0_enhanced_agents import MemoryEnhancedCrewAIAgentTeam

    # Create a memory-enhanced agent team
    team = MemoryEnhancedCrewAIAgentTeam(user_id="user123")

    # Add agents with memory capabilities
    researcher = team.add_agent(
        role="Researcher",
        goal="Find relevant information",
        backstory="Expert at gathering data"
    )

    # Run the team with memory enhancement
    result = team.run()

Requirements:
    - mem0ai package: pip install mem0ai
"""

from __future__ import annotations

import logging
<<<<<<< HEAD
from typing import Any, Optional, Union
=======
from typing import Any, Dict, List, Optional, Union
>>>>>>> 8d58e459

# Import base CrewAI agent team
from agent_team.crewai_agents import AgentProtocol, CrewAIAgentTeam, TaskProtocol

# Import MemoryRAGCoordinator for unified memory/RAG retrieval
from services.memory_rag_coordinator import MemoryRAGCoordinator

crewai_available = False
mem0_available = False
Memory = None  # type: ignore[assignment]

try:
    from mem0 import Memory

    mem0_available = True
except ImportError:
    pass

MEM0_AVAILABLE = mem0_available

# Configure logging
logger = logging.getLogger(__name__)


class MemoryEnhancedCrewAIAgentTeam(CrewAIAgentTeam):
    """
    CrewAI Agent Team with mem0 memory enhancement.

    This class extends the CrewAIAgentTeam with persistent memory capabilities
    using mem0. It adds memory hooks to key lifecycle points:
    - Agent initialization
    - Task assignment
    - Team execution
    """

<<<<<<< HEAD
    agents: list[AgentProtocol]  # Explicitly declare for type checkers
    tasks: list[TaskProtocol]
    user_id: str

    def __init__(
        self, llm_provider: object = None, user_id: Optional[str] = None
    ) -> None:
=======
    def __init__(self, llm_provider: object = None, user_id: Optional[str] = None) -> None:
>>>>>>> 8d58e459
        """
        Initialize a memory-enhanced CrewAI Agent Team.

        Args:
            llm_provider: The LLM provider to use for agent interactions
            user_id: The user ID for memory storage and retrieval

        """
        super().__init__(llm_provider)

        # Initialize mem0 memory if available
<<<<<<< HEAD
        if mem0_available and Memory is not None:
=======
        if MEM0_AVAILABLE and Memory is not None:
>>>>>>> 8d58e459
            self.memory = Memory()
            logger.info("mem0 memory initialized")
        else:
            self.memory = None
            logger.warning("mem0 not available. Install with: pip install mem0ai")

        # Set user ID for memory operations
        self.user_id = user_id or "default_user"

        # Initialize the MemoryRAGCoordinator for unified memory & RAG retrieval
        self.rag_coordinator = MemoryRAGCoordinator()

        # Store team creation in memory
        self._store_memory(f"Agent team created with user ID: {self.user_id}")

    def add_agent(self, role: str, goal: str, backstory: str) -> AgentProtocol:
        """
        Add an agent to the team with memory enhancement.

        Args:
            role: The role of the agent
            goal: The goal of the agent
            backstory: The backstory of the agent

        Returns:
            The created agent

        """
        # Create the agent using the parent method
        agent = super().add_agent(role, goal, backstory)

        # Store agent information in memory
        self._store_memory(
            f"Agent '{role}' added to team with goal: {goal}",
            metadata={"agent_role": role, "agent_goal": goal},
        )

        return agent

    def add_task(
        self, description: str, agent: Union[str, AgentProtocol]
    ) -> TaskProtocol:
        """
        Add a task to the team with memory enhancement.

        Args:
            description: The task description
            agent: The agent assigned to the task (role or AgentProtocol)

        Returns:
            The created task

        """
        # Create the task using the parent method
        task = super().add_task(description, agent)

        # Get agent role for metadata
        agent_role = getattr(task.agent, "role", "unknown") if task.agent else "unknown"

        # Store task information in memory
        self._store_memory(
            f"Task assigned to agent '{agent_role}': {description}",
            metadata={"task_description": description, "agent_role": agent_role},
        )

        return task

    def run(self) -> object:
        """
        Run the agent team workflow with memory enhancement.

        This method:
        1. Retrieves relevant memories before running
        2. Enhances context with memories
        3. Runs the team workflow
        4. Stores the results in memory

        Returns:
            The result of the workflow

        """
        if not crewai_available:
            error_msg = "CrewAI is not installed. Install with: pip install '.[agents]'"
            raise ImportError(error_msg)

        # Retrieve relevant memories for context enhancement
        context_query = f"Information about team with {len(self.agents)} agents and {len(self.tasks)} tasks"
        memories = self._retrieve_relevant_memories(query=context_query)
        logger.info(
            "Retrieved %d relevant memories for context enhancement", len(memories)
        )

        # Log the start of the workflow
        workflow_description = f"Starting memory-enhanced workflow with {len(self.agents)} agents and {len(self.tasks)} tasks"
        logger.info(workflow_description)
        self._store_memory(workflow_description)

        # Create and run the crew
        crew = self._create_crew()

        # Enhance context with memories if possible
        # Note: This is a placeholder for future CrewAI integration
        # Currently, CrewAI doesn't provide a direct way to inject context
        # into all agents, but we can use this for future extensions
        enhanced_context = self._enhance_context_with_memories(workflow_description)
        logger.debug("Enhanced context: %s...", enhanced_context[:100])

        # Run the workflow
        try:
            result = crew.kickoff()  # type: ignore[attr-defined]

            # Store the result in memory
            if isinstance(result, str):
                self._store_memory(
                    f"Workflow completed with result: {result[:100]}...",  # Store truncated result
                    metadata={"workflow_result": "success"},
                )
            else:
                self._store_memory(
                    "Workflow completed with non-string result",
                    metadata={"workflow_result": "success"},
                )

            logger.info("Workflow result: %s", result)
        except Exception:
            logger.exception("Error running workflow: %s")
            return None
        else:
            return result

<<<<<<< HEAD
    def _store_memory(
        self,
        content: Union[str, list[dict[str, str]]],
        metadata: Optional[dict[str, str]] = None,
    ) -> None:
=======
    def _store_memory(self, content: Union[str, List[Dict[str, str]]], metadata: Optional[Dict[str, str]] = None) -> None:
>>>>>>> 8d58e459
        """
        Store a memory using mem0.

        Args:
            content: The content to store (string or conversation messages)
            metadata: Optional metadata for the memory

        """
        if self.memory is None:
            return

        try:
            self.memory.add(content, user_id=self.user_id, metadata=metadata or {})
            logger.debug(
                f"Memory stored: {content[:50]}..."
                if isinstance(content, str)
                else "Conversation stored"
            )
        except Exception:
            logger.exception("Error storing memory")

<<<<<<< HEAD
    def _retrieve_relevant_memories(
        self, query: Optional[str] = None, limit: int = 5
    ) -> list[dict[str, Any]]:
=======
    def _retrieve_relevant_memories(self, query: Optional[str] = None, limit: int = 5) -> List[Dict[str, Any]]:
>>>>>>> 8d58e459
        """
        Retrieve relevant memories and RAG results for the current context.

        This method now uses the MemoryRAGCoordinator to provide unified,
        deduplicated, and relevance-ranked results from both mem0 and ChromaDB.

        Args:
            query: Optional query string (defaults to team and agent information)
            limit: Maximum number of memories to retrieve (applied after merge)

        Returns:
            List of relevant memories and RAG results, merged and deduplicated.

        """
        if self.memory is None:
            return []
        # If no query provided, create one based on team information
        if query is None:
            agent_roles = [getattr(agent, "role", "unknown") for agent in self.agents]
            query = f"Information about agents with roles: {', '.join(agent_roles)}"

        try:
            # Query the unified memory/RAG coordinator
            unified_response = self.rag_coordinator.query(query, self.user_id)
            memories = unified_response.get("merged_results", [])
            # Optionally apply a limit to the number of returned results
            return memories[:limit] if limit else memories
        except Exception:
            logger.exception("Error retrieving unified memories")
            return []

    def _enhance_context_with_memories(self, context: str) -> str:
        """
        Enhance a context string with relevant memories.

        This method retrieves relevant memories based on the context
        and adds them to the context string to provide additional
        information for the agents.

        Args:
            context: The original context string

        Returns:
            The enhanced context with memories included

        """
        if self.memory is None:
            return context

        # Retrieve relevant memories for the context
        memories = self._retrieve_relevant_memories(query=context)

        if not memories:
            return context

        # Format memories as a string
        memory_text = "\n".join(
            [
                f"- {memory.get('text', memory.get('memory', str(memory)))}"
                for memory in memories
            ]
        )

        # Combine memories with original context
        return f"""
Relevant memories:
{memory_text}

Original context:
{context}
"""

    def store_memory(
        self,
        content: Union[str, list[dict[str, str]]],
        metadata: Optional[dict[str, str]] = None,
    ) -> None:
        """
        Store memory content with optional metadata.

        Args:
            content: The content to store (string or list of dicts)
            metadata: Optional metadata dictionary

        """
        self._store_memory(content, metadata)

    def retrieve_relevant_memories(
        self, query: Optional[str] = None, limit: int = 5
    ) -> list[dict[str, Any]]:
        """
        Retrieve relevant memories based on a query and limit.

        Args:
            query: Optional query string to filter memories
            limit: Maximum number of memories to retrieve

        Returns:
            List of relevant memory dictionaries

        """
        _ = query, limit  # Suppress unused argument warning
        return []


# Example usage
if __name__ == "__main__":
    # Configure logging
    logging.basicConfig(
        level=logging.INFO,
        format="%(asctime)s - %(name)s - %(levelname)s - %(message)s",
    )

    # Check if dependencies are available
    if not crewai_available:
        logger.error("CrewAI is not installed. Install with: pip install '.[agents]'")
        sys.exit(1)
    elif not mem0_available:
        logger.error("mem0 is not installed. Install with: pip install mem0ai")
        sys.exit(1)
    else:
        # Create a memory-enhanced agent team
        team = MemoryEnhancedCrewAIAgentTeam(user_id="example_user")

        # Add agents
        researcher = team.add_agent(
            role="Researcher",
            goal="Find relevant information about the topic",
            backstory="Expert at gathering and analyzing data from various sources",
        )

        writer = team.add_agent(
            role="Writer",
            goal="Create engaging content based on research",
            backstory="Skilled content creator with expertise in clear communication",
        )

        # Add tasks
        research_task = team.add_task(
            description="Research the latest trends in AI memory systems",
            agent=researcher,
        )

        writing_task = team.add_task(
            description="Write a summary of the research findings", agent=writer
        )

        # Run the team
        try:
            result = team.run()
            logger.info("Workflow result: %s", result)
        except Exception:
            logger.exception("Error running workflow: %s")<|MERGE_RESOLUTION|>--- conflicted
+++ resolved
@@ -27,11 +27,23 @@
 from __future__ import annotations
 
 import logging
-<<<<<<< HEAD
-from typing import Any, Optional, Union
-=======
 from typing import Any, Dict, List, Optional, Union
->>>>>>> 8d58e459
+
+# Import CrewAI components
+try:
+    from crewai import Agent, Crew, Task
+    CREWAI_AVAILABLE = True
+except ImportError:
+    CREWAI_AVAILABLE = False
+    # Use placeholder classes from crewai_agents.py
+
+# Import mem0 components
+try:
+    from mem0 import Memory
+    MEM0_AVAILABLE = True
+except ImportError:
+    MEM0_AVAILABLE = False
+    Memory = None  # type: ignore
 
 # Import base CrewAI agent team
 from agent_team.crewai_agents import AgentProtocol, CrewAIAgentTeam, TaskProtocol
@@ -67,17 +79,7 @@
     - Team execution
     """
 
-<<<<<<< HEAD
-    agents: list[AgentProtocol]  # Explicitly declare for type checkers
-    tasks: list[TaskProtocol]
-    user_id: str
-
-    def __init__(
-        self, llm_provider: object = None, user_id: Optional[str] = None
-    ) -> None:
-=======
     def __init__(self, llm_provider: object = None, user_id: Optional[str] = None) -> None:
->>>>>>> 8d58e459
         """
         Initialize a memory-enhanced CrewAI Agent Team.
 
@@ -89,11 +91,7 @@
         super().__init__(llm_provider)
 
         # Initialize mem0 memory if available
-<<<<<<< HEAD
-        if mem0_available and Memory is not None:
-=======
         if MEM0_AVAILABLE and Memory is not None:
->>>>>>> 8d58e459
             self.memory = Memory()
             logger.info("mem0 memory initialized")
         else:
@@ -224,15 +222,7 @@
         else:
             return result
 
-<<<<<<< HEAD
-    def _store_memory(
-        self,
-        content: Union[str, list[dict[str, str]]],
-        metadata: Optional[dict[str, str]] = None,
-    ) -> None:
-=======
     def _store_memory(self, content: Union[str, List[Dict[str, str]]], metadata: Optional[Dict[str, str]] = None) -> None:
->>>>>>> 8d58e459
         """
         Store a memory using mem0.
 
@@ -254,13 +244,7 @@
         except Exception:
             logger.exception("Error storing memory")
 
-<<<<<<< HEAD
-    def _retrieve_relevant_memories(
-        self, query: Optional[str] = None, limit: int = 5
-    ) -> list[dict[str, Any]]:
-=======
     def _retrieve_relevant_memories(self, query: Optional[str] = None, limit: int = 5) -> List[Dict[str, Any]]:
->>>>>>> 8d58e459
         """
         Retrieve relevant memories and RAG results for the current context.
 
