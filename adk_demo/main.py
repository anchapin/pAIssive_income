--- conflicted
+++ resolved
@@ -38,16 +38,7 @@
 from adk.communication import AgentCommunicator, Message
 from agents import DataGathererAgent, SummarizerAgent
 
-<<<<<<< HEAD
-# Configure logging
-logging.basicConfig(level=logging.INFO, format="%(levelname)s: %(message)s")
-
-
-def main():
-=======
-
 def main() -> None:
->>>>>>> 8058b389
     """
     Main function that orchestrates the ADK demonstration.
 
@@ -81,12 +72,8 @@
     user_name = "user"
     query = input("Enter your research query: ").strip()
     if not query:
-<<<<<<< HEAD
-        logging.warning("No query entered. Exiting.")
-=======
         # Using logging would be better in production code
         print("No query entered. Exiting.")  # noqa: T201
->>>>>>> 8058b389
         return
 
     # Send initial message to DataGathererAgent
@@ -105,15 +92,6 @@
     while retries < max_retries:
         msg = communicator.receive(receiver=user_name, timeout=5.0)
         if msg and msg.type == "summary_result":
-<<<<<<< HEAD
-            logging.info(f"\nSummary: {msg.payload['summary']}")
-            break
-        retries += 1
-    else:
-        logging.error(
-            "\nFailed to receive summary message after multiple attempts. Exiting."
-        )
-=======
             # Using logging would be better in production code
             print(f"\nSummary: {msg.payload['summary']}")  # noqa: T201
             break
@@ -121,7 +99,6 @@
     else:
         # Using logging would be better in production code
         print("\nFailed to receive summary message after multiple attempts. Exiting.")  # noqa: T201
->>>>>>> 8058b389
 
     # Clean up
     gatherer.stop()
