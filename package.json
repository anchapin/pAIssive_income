--- conflicted
+++ resolved
@@ -2,16 +2,9 @@
   "name": "paissive-income",
   "version": "1.0.0",
   "private": true,
-  "devDependencies": {
-    "tailwindcss": "^3.4.1",
-    "postcss": "^8.4.32",
-    "autoprefixer": "^10.4.16"
-  },
   "scripts": {
-<<<<<<< HEAD
     "tailwind:build": "tailwindcss -c tailwind.config.js -i ./ui/static/css/tailwind.css -o ./ui/static/css/tailwind.output.css --minify",
-    "tailwind:watch": "tailwindcss -c tailwind.config.js -i ./ui/static/css/tailwind.css -o ./ui/static/css/tailwind.output.css --watch"
-=======
+    "tailwind:watch": "tailwindcss -c tailwind.config.js -i ./ui/static/css/tailwind.css -o ./ui/static/css/tailwind.output.css --watch",
     "test": "nyc mocha \"src/**/*.test.js\"",
     "coverage": "nyc report --reporter=text-lcov"
   },
@@ -27,6 +20,9 @@
     "recharts": "^2.12.0"
   },
   "devDependencies": {
+    "tailwindcss": "^3.4.1",
+    "postcss": "^8.4.32",
+    "autoprefixer": "^10.4.16",
     "@babel/core": "^7.27.1",
     "@babel/preset-env": "^7.26.9",
     "@babel/preset-react": "^7.26.3",
@@ -82,6 +78,5 @@
         "lines": 100
       }
     }
->>>>>>> 07f04c28
   }
 }