--- conflicted
+++ resolved
@@ -18,13 +18,9 @@
     "tailwind:config": "node ui/tailwind_utils.js --config-file ./ui/tailwind.config.json",
     "test": "pnpm tailwind:build && nyc mocha \"src/**/*.test.js\" --passWithNoTests",
     "test:ci": "pnpm tailwind:build && nyc mocha \"src/**/*.test.js\" --passWithNoTests",
-<<<<<<< HEAD
     "test:parallel": "pnpm tailwind:build && nyc mocha \"src/**/*.test.js\" --parallel --passWithNoTests",
-    "coverage": "nyc report --reporter=text-lcov"
-=======
     "coverage": "nyc report --reporter=text-lcov",
     "lint": "eslint \"**/*.js\""
->>>>>>> 2f37de4e
   },
   "keywords": [],
   "author": "",
