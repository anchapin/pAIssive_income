--- conflicted
+++ resolved
@@ -16,15 +16,9 @@
     "tailwind:build:postcss": "node ui/tailwind_utils.js --postcss-config ./ui/postcss.config.js",
     "tailwind:build:multi": "node ui/tailwind_utils.js --add-file ./tailwind.config.js ./ui/static/css/tailwind.css ./ui/static/css/tailwind.output.css --add-file ./ui/react_frontend/tailwind.config.js ./ui/react_frontend/src/index.css ./ui/react_frontend/src/tailwind.output.css",
     "tailwind:config": "node ui/tailwind_utils.js --config-file ./ui/tailwind.config.json",
-<<<<<<< HEAD
-    "test": "pnpm install && pnpm tailwind:build && nyc mocha \"src/**/*.test.js\" --ignore=\"ui/react_frontend/**/*.test.js\" --passWithNoTests",
-    "test:ci": "pnpm install --frozen-lockfile && pnpm tailwind:build && nyc mocha \"src/**/*.test.js\" --ignore=\"ui/react_frontend/**/*.test.js\" --passWithNoTests",
-    "test:parallel": "pnpm install --frozen-lockfile && pnpm tailwind:build && nyc mocha \"src/**/*.test.js\" --ignore=\"ui/react_frontend/**/*.test.js\" --parallel --passWithNoTests",
-=======
     "test": "pnpm install && pnpm tailwind:build && nyc mocha \"src/**/*.test.js\" --passWithNoTests",
     "test:ci": "pnpm install --frozen-lockfile && pnpm tailwind:build && nyc mocha \"src/**/*.test.js\" --passWithNoTests",
     "test:parallel": "pnpm install --frozen-lockfile && pnpm tailwind:build && nyc mocha \"src/**/*.test.js\" --parallel --passWithNoTests",
->>>>>>> 8d58e459
     "coverage": "nyc report --reporter=text-lcov",
     "lint": "eslint \"**/*.js\""
   },
