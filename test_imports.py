--- conflicted
+++ resolved
@@ -1,20 +1,3 @@
-<<<<<<< HEAD
-import sys
-
-print("Python path:", sys.path)
-
-try:
-
-    print("Successfully imported NicheAnalysisError")
-except ImportError as e:
-    print(f"Error importing NicheAnalysisError: {e}")
-
-try:
-
-    print("Successfully imported WebhookRequest, WebhookEventType, WebhookUpdate")
-except ImportError as e:
-    print(f"Error importing webhook modules: {e}")
-=======
 """test_imports.py - Module for the pAIssive Income project."""
 
 # This file was automatically fixed by the syntax error correction script
@@ -28,5 +11,4 @@
 
 
 if __name__ == "__main__":
-    main()
->>>>>>> 6124bda3
+    main()