<<<<<<< HEAD
"""
Test script to verify that the circular import issue is fixed.
"""

# Import just one module to verify imports work
from ai_models.model_manager import ModelManager

# Create an instance to verify the import works
model_manager = ModelManager()

# Print success message
print("Import successful!")
=======
import pytest; from api.schemas.webhook import WebhookRequest, WebhookEventType, WebhookUpdate; print('Imports successful')  
>>>>>>> 88502789
<|MERGE_RESOLUTION|>--- conflicted
+++ resolved
@@ -1,16 +1,16 @@
-<<<<<<< HEAD
 """
-Test script to verify that the circular import issue is fixed.
+Test script to verify that imports work correctly.
 """
 
-# Import just one module to verify imports work
+# Import AI models to verify imports work
 from ai_models.model_manager import ModelManager
+
+# Import API schemas to verify imports work
+import pytest
+from api.schemas.webhook import WebhookRequest, WebhookEventType, WebhookUpdate
 
 # Create an instance to verify the import works
 model_manager = ModelManager()
 
 # Print success message
-print("Import successful!")
-=======
-import pytest; from api.schemas.webhook import WebhookRequest, WebhookEventType, WebhookUpdate; print('Imports successful')  
->>>>>>> 88502789
+print("All imports successful!")