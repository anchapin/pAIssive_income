#!/usr/bin/env python3
"""Generate Bandit configuration files for specific run IDs."""

import logging
import sys
from pathlib import Path

# Configure logging
logging.basicConfig(
    level=logging.INFO, format="%(asctime)s - %(levelname)s - %(message)s"
)
logger = logging.getLogger(__name__)

# Define the base configuration template
CONFIG_TEMPLATE = """# Bandit Configuration for {platform} (Run ID: {run_id})
# This configuration is used by GitHub Advanced Security for Bandit scanning on {platform}

# Exclude directories from security scans
exclude_dirs:
  - tests
  - venv
  - .venv
  - env
  - .env
  - __pycache__
  - custom_stubs
  - node_modules
  - build
  - dist

# Skip specific test IDs
skips:
  # B101: Use of assert detected
  - B101
  # B311: Standard pseudo-random generators are not suitable for security/cryptographic purposes
  - B311

# Set the output format for GitHub Advanced Security
output_format: sarif

# Set the output file for GitHub Advanced Security
output_file: security-reports/bandit-results-{run_id}.sarif

# Set the severity level for GitHub Advanced Security
# Options: LOW, MEDIUM, HIGH
severity: MEDIUM

# Set the confidence level for GitHub Advanced Security
# Options: LOW, MEDIUM, HIGH
confidence: MEDIUM

# Per-test configurations
any_other_function_with_shell_equals_true:
  no_shell: [os.execl, os.execle, os.execlp, os.execlpe, os.execv, os.execve, os.execvp,
    os.execvpe, os.spawnl, os.spawnle, os.spawnlp, os.spawnlpe, os.spawnv, os.spawnve,
    os.spawnvp, os.spawnvpe, os.startfile]
  shell: [os.system, os.popen, os.popen2, os.popen3, os.popen4, popen2.popen2, popen2.popen3,
    popen2.popen4, popen2.Popen3, popen2.Popen4, commands.getoutput, commands.getstatusoutput]
  subprocess: [subprocess.Popen, subprocess.call, subprocess.check_call, subprocess.check_output,
    subprocess.run]
"""


def main() -> None:
    """Generate Bandit configuration files for specific run IDs."""
    try:
        # Get run ID from command line argument or use default
        run_id = sys.argv[1] if len(sys.argv) > 1 else "15053076509"  # Default run ID
        logging.info(f"Using run ID: {run_id}")

<<<<<<< HEAD
    # Create the .github/bandit directory if it doesn't exist
    bandit_dir = Path(".github/bandit")
    bandit_dir.mkdir(parents=True, exist_ok=True)

    # Create security-reports directory if it doesn't exist
    reports_dir = Path("security-reports")
    reports_dir.mkdir(parents=True, exist_ok=True)

    # Define specific run IDs that need to be handled (from error messages)
    specific_run_ids = [
        "14974236301",
        "14976101411",
        "14977094424",
        "14977626158",
        "14978521232",
        "14987452007",
        "15055489437",
        "15056259666",
    ]

    # Always include the current run ID
    if run_id not in specific_run_ids:
        specific_run_ids.append(run_id)

    # Generate configuration files for each platform and run ID
    for platform in ["Windows", "Linux", "macOS"]:
        for current_run_id in specific_run_ids:
            config_content = CONFIG_TEMPLATE.format(
                platform=platform, run_id=current_run_id
            )
            config_file = (
                bandit_dir / f"bandit-config-{platform.lower()}-{current_run_id}.yaml"
            )

            with config_file.open("w") as f:
                f.write(config_content)

            logger.info("Generated %s", config_file)

    # Create an empty SARIF file in the security-reports directory
    empty_sarif = """{
=======
        # Create the .github/bandit directory if it doesn't exist
        os.makedirs(".github/bandit", exist_ok=True)
        logging.info("Created .github/bandit directory")

        # Create security-reports directory if it doesn't exist
        os.makedirs("security-reports", exist_ok=True)
        logging.info("Created security-reports directory")

        # Define the empty SARIF content
        empty_sarif = """{
>>>>>>> fde4886b
  "version": "2.1.0",
  "$schema": "https://raw.githubusercontent.com/oasis-tcs/sarif-spec/master/Schemata/sarif-schema-2.1.0.json",
  "runs": [
    {
      "tool": {
        "driver": {
          "name": "Bandit",
          "informationUri": "https://github.com/PyCQA/bandit",
          "version": "1.7.5",
          "rules": []
        }
      },
      "results": []
    }
  ]
}"""

<<<<<<< HEAD
    # Create SARIF files for all run IDs
    for current_run_id in specific_run_ids:
        sarif_file = reports_dir / f"bandit-results-{current_run_id}.sarif"
        with sarif_file.open("w") as f:
            f.write(empty_sarif)
        logger.info("Generated empty SARIF file: %s", sarif_file)

    # Create the standard SARIF file
    standard_sarif_file = reports_dir / "bandit-results.sarif"
    with standard_sarif_file.open("w") as f:
        f.write(empty_sarif)
    logger.info("Generated empty SARIF file: %s", standard_sarif_file)
=======
        # Ensure the empty-sarif.json file exists in the root directory
        root_sarif_file = "empty-sarif.json"
        if not os.path.exists(root_sarif_file):
            logging.info(f"Creating {root_sarif_file} in root directory")
            with open(root_sarif_file, "w") as f:
                f.write(empty_sarif)
            logging.info(f"Created {root_sarif_file}")
        else:
            logging.info(f"{root_sarif_file} already exists")

        # Define specific run IDs that need to be handled (from error messages)
        specific_run_ids = [
            "14974236301", "14976101411", "14977094424", "14977626158",
            "14978521232", "14987452007", "15055489437", "15056259666"
        ]

        # Always include the current run ID
        if run_id not in specific_run_ids:
            specific_run_ids.append(run_id)

        # Add the GitHub run ID from the environment if available
        github_run_id = os.environ.get("GITHUB_RUN_ID")
        if github_run_id and github_run_id not in specific_run_ids:
            specific_run_ids.append(github_run_id)
            logging.info(f"Added GitHub run ID: {github_run_id}")

        # Generate configuration files for each platform and run ID
        for platform in ["Windows", "Linux", "macOS"]:
            for current_run_id in specific_run_ids:
                config_content = CONFIG_TEMPLATE.format(platform=platform, run_id=current_run_id)
                config_file = f".github/bandit/bandit-config-{platform.lower()}-{current_run_id}.yaml"

                with open(config_file, "w") as f:
                    f.write(config_content)

                logging.info(f"Generated {config_file}")

        # Create SARIF files for all run IDs
        for current_run_id in specific_run_ids:
            sarif_file = f"security-reports/bandit-results-{current_run_id}.sarif"
            with open(sarif_file, "w") as f:
                f.write(empty_sarif)
            logging.info(f"Generated empty SARIF file: {sarif_file}")

        # Create the standard SARIF file
        standard_sarif_file = "security-reports/bandit-results.sarif"
        with open(standard_sarif_file, "w") as f:
            f.write(empty_sarif)
        logging.info(f"Generated empty SARIF file: {standard_sarif_file}")

        # Create additional SARIF files that might be needed
        additional_sarif_files = [
            "security-reports/bandit-results.json",
            "security-reports/secrets.sarif.json",
            "security-reports/trivy-results.sarif"
        ]

        for sarif_file in additional_sarif_files:
            if not os.path.exists(sarif_file):
                with open(sarif_file, "w") as f:
                    f.write(empty_sarif)
                logging.info(f"Generated additional empty SARIF file: {sarif_file}")

        logging.info("All Bandit configuration files and SARIF files generated successfully")
    except Exception as e:
        logging.exception("Error generating Bandit configuration files")
        # Create the minimal required files even if an error occurs
        try:
            os.makedirs("security-reports", exist_ok=True)
            with open("security-reports/bandit-results.sarif", "w") as f:
                f.write("""{"version":"2.1.0","$schema":"https://raw.githubusercontent.com/oasis-tcs/sarif-spec/master/Schemata/sarif-schema-2.1.0.json","runs":[{"tool":{"driver":{"name":"Bandit","informationUri":"https://github.com/PyCQA/bandit","version":"1.7.5","rules":[]}},"results":[]}]}""")
            with open("empty-sarif.json", "w") as f:
                f.write("""{"version":"2.1.0","$schema":"https://raw.githubusercontent.com/oasis-tcs/sarif-spec/master/Schemata/sarif-schema-2.1.0.json","runs":[{"tool":{"driver":{"name":"Bandit","informationUri":"https://github.com/PyCQA/bandit","version":"1.7.5","rules":[]}},"results":[]}]}""")
            logging.info("Created minimal required SARIF files after error")
        except Exception as e2:
            logging.exception("Failed to create minimal required SARIF files")
>>>>>>> fde4886b


if __name__ == "__main__":
    main()<|MERGE_RESOLUTION|>--- conflicted
+++ resolved
@@ -68,60 +68,18 @@
         run_id = sys.argv[1] if len(sys.argv) > 1 else "15053076509"  # Default run ID
         logging.info(f"Using run ID: {run_id}")
 
-<<<<<<< HEAD
-    # Create the .github/bandit directory if it doesn't exist
-    bandit_dir = Path(".github/bandit")
-    bandit_dir.mkdir(parents=True, exist_ok=True)
-
-    # Create security-reports directory if it doesn't exist
-    reports_dir = Path("security-reports")
-    reports_dir.mkdir(parents=True, exist_ok=True)
-
-    # Define specific run IDs that need to be handled (from error messages)
-    specific_run_ids = [
-        "14974236301",
-        "14976101411",
-        "14977094424",
-        "14977626158",
-        "14978521232",
-        "14987452007",
-        "15055489437",
-        "15056259666",
-    ]
-
-    # Always include the current run ID
-    if run_id not in specific_run_ids:
-        specific_run_ids.append(run_id)
-
-    # Generate configuration files for each platform and run ID
-    for platform in ["Windows", "Linux", "macOS"]:
-        for current_run_id in specific_run_ids:
-            config_content = CONFIG_TEMPLATE.format(
-                platform=platform, run_id=current_run_id
-            )
-            config_file = (
-                bandit_dir / f"bandit-config-{platform.lower()}-{current_run_id}.yaml"
-            )
-
-            with config_file.open("w") as f:
-                f.write(config_content)
-
-            logger.info("Generated %s", config_file)
-
-    # Create an empty SARIF file in the security-reports directory
-    empty_sarif = """{
-=======
         # Create the .github/bandit directory if it doesn't exist
-        os.makedirs(".github/bandit", exist_ok=True)
+        bandit_dir = Path(".github/bandit")
+        bandit_dir.mkdir(parents=True, exist_ok=True)
         logging.info("Created .github/bandit directory")
 
         # Create security-reports directory if it doesn't exist
-        os.makedirs("security-reports", exist_ok=True)
+        reports_dir = Path("security-reports")
+        reports_dir.mkdir(parents=True, exist_ok=True)
         logging.info("Created security-reports directory")
 
         # Define the empty SARIF content
         empty_sarif = """{
->>>>>>> fde4886b
   "version": "2.1.0",
   "$schema": "https://raw.githubusercontent.com/oasis-tcs/sarif-spec/master/Schemata/sarif-schema-2.1.0.json",
   "runs": [
@@ -139,23 +97,9 @@
   ]
 }"""
 
-<<<<<<< HEAD
-    # Create SARIF files for all run IDs
-    for current_run_id in specific_run_ids:
-        sarif_file = reports_dir / f"bandit-results-{current_run_id}.sarif"
-        with sarif_file.open("w") as f:
-            f.write(empty_sarif)
-        logger.info("Generated empty SARIF file: %s", sarif_file)
-
-    # Create the standard SARIF file
-    standard_sarif_file = reports_dir / "bandit-results.sarif"
-    with standard_sarif_file.open("w") as f:
-        f.write(empty_sarif)
-    logger.info("Generated empty SARIF file: %s", standard_sarif_file)
-=======
         # Ensure the empty-sarif.json file exists in the root directory
         root_sarif_file = "empty-sarif.json"
-        if not os.path.exists(root_sarif_file):
+        if not Path(root_sarif_file).exists():
             logging.info(f"Creating {root_sarif_file} in root directory")
             with open(root_sarif_file, "w") as f:
                 f.write(empty_sarif)
@@ -174,6 +118,7 @@
             specific_run_ids.append(run_id)
 
         # Add the GitHub run ID from the environment if available
+        import os
         github_run_id = os.environ.get("GITHUB_RUN_ID")
         if github_run_id and github_run_id not in specific_run_ids:
             specific_run_ids.append(github_run_id)
@@ -183,36 +128,36 @@
         for platform in ["Windows", "Linux", "macOS"]:
             for current_run_id in specific_run_ids:
                 config_content = CONFIG_TEMPLATE.format(platform=platform, run_id=current_run_id)
-                config_file = f".github/bandit/bandit-config-{platform.lower()}-{current_run_id}.yaml"
+                config_file = bandit_dir / f"bandit-config-{platform.lower()}-{current_run_id}.yaml"
 
-                with open(config_file, "w") as f:
+                with config_file.open("w") as f:
                     f.write(config_content)
 
                 logging.info(f"Generated {config_file}")
 
         # Create SARIF files for all run IDs
         for current_run_id in specific_run_ids:
-            sarif_file = f"security-reports/bandit-results-{current_run_id}.sarif"
-            with open(sarif_file, "w") as f:
+            sarif_file = reports_dir / f"bandit-results-{current_run_id}.sarif"
+            with sarif_file.open("w") as f:
                 f.write(empty_sarif)
             logging.info(f"Generated empty SARIF file: {sarif_file}")
 
         # Create the standard SARIF file
-        standard_sarif_file = "security-reports/bandit-results.sarif"
-        with open(standard_sarif_file, "w") as f:
+        standard_sarif_file = reports_dir / "bandit-results.sarif"
+        with standard_sarif_file.open("w") as f:
             f.write(empty_sarif)
         logging.info(f"Generated empty SARIF file: {standard_sarif_file}")
 
         # Create additional SARIF files that might be needed
         additional_sarif_files = [
-            "security-reports/bandit-results.json",
-            "security-reports/secrets.sarif.json",
-            "security-reports/trivy-results.sarif"
+            reports_dir / "bandit-results.json",
+            reports_dir / "secrets.sarif.json",
+            reports_dir / "trivy-results.sarif"
         ]
 
         for sarif_file in additional_sarif_files:
-            if not os.path.exists(sarif_file):
-                with open(sarif_file, "w") as f:
+            if not sarif_file.exists():
+                with sarif_file.open("w") as f:
                     f.write(empty_sarif)
                 logging.info(f"Generated additional empty SARIF file: {sarif_file}")
 
@@ -221,7 +166,7 @@
         logging.exception("Error generating Bandit configuration files")
         # Create the minimal required files even if an error occurs
         try:
-            os.makedirs("security-reports", exist_ok=True)
+            Path("security-reports").mkdir(parents=True, exist_ok=True)
             with open("security-reports/bandit-results.sarif", "w") as f:
                 f.write("""{"version":"2.1.0","$schema":"https://raw.githubusercontent.com/oasis-tcs/sarif-spec/master/Schemata/sarif-schema-2.1.0.json","runs":[{"tool":{"driver":{"name":"Bandit","informationUri":"https://github.com/PyCQA/bandit","version":"1.7.5","rules":[]}},"results":[]}]}""")
             with open("empty-sarif.json", "w") as f:
@@ -229,7 +174,6 @@
             logging.info("Created minimal required SARIF files after error")
         except Exception as e2:
             logging.exception("Failed to create minimal required SARIF files")
->>>>>>> fde4886b
 
 
 if __name__ == "__main__":
