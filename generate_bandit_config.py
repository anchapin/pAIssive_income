--- conflicted
+++ resolved
@@ -1,27 +1,20 @@
 #!/usr/bin/env python3
 """
-<<<<<<< HEAD
-Generate Bandit Configuration Files for GitHub Actions.
+Generate Bandit configuration files for GitHub Actions workflows.
+
+This script generates Bandit configuration files for different platforms and run IDs.
+It ensures that the necessary directories and files exist and are properly configured.
 
 This script generates Bandit configuration files for all platforms and run IDs.
 It is used by the GitHub Actions workflow to create the necessary configuration
 files for Bandit security scanning.
-=======
-Generate Bandit configuration files for GitHub Actions workflows.
-
-This script generates Bandit configuration files for different platforms and run IDs.
-It ensures that the necessary directories and files exist and are properly configured.
 
 Usage:
     python generate_bandit_config.py [run_id]
 """
->>>>>>> fd26034d
-
-Usage:
-    python generate_bandit_config.py [run_id]
-"""
 
 import logging
+import os
 import sys
 
 # Path is used throughout the script, so we keep this import
@@ -72,11 +65,7 @@
 # Set the output format for GitHub Advanced Security
 output_format: sarif
 
-<<<<<<< HEAD
-# Set the output file for GitHub Advanced Security
-=======
 # Output file for GitHub Advanced Security
->>>>>>> fd26034d
 output_file: security-reports/bandit-results.sarif
 
 # Set the severity level for GitHub Advanced Security
@@ -94,46 +83,6 @@
 """
 
 
-<<<<<<< HEAD
-def main() -> None:
-    """Generate Bandit configuration files for all platforms and run IDs."""
-    # Get the run ID from the command line arguments
-    run_id = "default"
-    if len(sys.argv) > 1:
-        run_id = sys.argv[1]
-
-    logger.info("Generating Bandit configuration files for run ID: %s", run_id)
-
-    # Create the .github/bandit directory if it doesn't exist
-    bandit_dir = Path(".github/bandit")
-    bandit_dir.mkdir(parents=True, exist_ok=True)
-
-    # Create the security-reports directory if it doesn't exist
-    security_reports_dir = Path("security-reports")
-    security_reports_dir.mkdir(parents=True, exist_ok=True)
-
-    # Generate configuration files for each platform
-    for platform in ["Windows", "Linux", "macOS"]:
-        config_content = CONFIG_TEMPLATE.format(platform=platform, run_id=run_id)
-        config_file = bandit_dir / f"bandit-config-{platform.lower()}-{run_id}.yaml"
-
-        with config_file.open("w") as f:
-            f.write(config_content)
-
-        logger.info("Generated %s", config_file)
-
-    # Also create generic platform configuration files
-    for platform in ["Windows", "Linux", "macOS"]:
-        config_content = CONFIG_TEMPLATE.format(platform=platform, run_id="generic")
-        config_file = bandit_dir / f"bandit-config-{platform.lower()}.yaml"
-
-        with config_file.open("w") as f:
-            f.write(config_content)
-
-        logger.info("Generated %s", config_file)
-
-    logger.info("Bandit configuration files generated successfully")
-=======
 def setup_directories() -> tuple[Path, Path, bool]:
     """
     Set up directories for Bandit configuration files.
@@ -145,8 +94,8 @@
     """
     try:
         # Handle Windows path separators
-        bandit_dir_str = BANDIT_DIR.replace("/", os.sep)
-        security_reports_dir_str = SECURITY_REPORTS_DIR.replace("/", os.sep)
+        bandit_dir_str = BANDIT_DIR.replace("/", Path().joinpath("").sep)
+        security_reports_dir_str = SECURITY_REPORTS_DIR.replace("/", Path().joinpath("").sep)
 
         # Create Bandit directory
         bandit_dir = Path(bandit_dir_str)
@@ -266,7 +215,6 @@
         return 1
     else:
         return 0
->>>>>>> fd26034d
 
 
 if __name__ == "__main__":
