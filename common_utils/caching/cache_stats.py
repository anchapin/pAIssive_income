"""cache_stats.py - Module for the pAIssive Income project."""

# This file was automatically fixed by the syntax error correction script
# The original content had syntax errors that could not be automatically fixed
# Please review and update this file as needed

<<<<<<< HEAD
import json
import logging
import threading
import time
from dataclasses import asdict, dataclass, field
from datetime import datetime
from typing import Any, Dict, List, Optional
=======
>>>>>>> 6124bda3

def main():
    """Initialize the module."""
    pass

<<<<<<< HEAD

@dataclass
class CacheEvent:
    """Represents a single cache event for analytics."""

    operation: str  # 'get', 'set', 'delete', 'clear'
    namespace: str
    key: str
    success: bool
    duration_ms: float
    timestamp: datetime = field(default_factory=datetime.now)
    hit: Optional[bool] = None  # Only relevant for 'get' operations
    size_bytes: Optional[int] = None  # Size of cached value if available

    def to_dict(self) -> Dict[str, Any]:
        """Convert event to dictionary for serialization."""
        data = asdict(self)
        data["timestamp"] = data["timestamp"].isoformat()
        return data


@dataclass
class CacheNamespaceStats:
    """Statistics for a single cache namespace."""

    namespace: str
    hits: int = 0
    misses: int = 0
    sets: int = 0
    deletes: int = 0
    clears: int = 0
    total_duration_ms: float = 0
    cache_size_bytes: int = 0

    @property
    def hit_rate(self) -> float:
        """Calculate the hit rate for this namespace."""
        total_gets = self.hits + self.misses
        return self.hits / total_gets if total_gets > 0 else 0

    @property
    def average_duration_ms(self) -> float:
        """Calculate the average operation duration."""
        total_ops = self.hits + self.misses + self.sets + self.deletes + self.clears
        return self.total_duration_ms / total_ops if total_ops > 0 else 0

    def to_dict(self) -> Dict[str, Any]:
        """Convert stats to dictionary with calculated properties."""
        return {
            "namespace": self.namespace,
            "hits": self.hits,
            "misses": self.misses,
            "sets": self.sets,
            "deletes": self.deletes,
            "clears": self.clears,
            "hit_rate": self.hit_rate,
            "total_gets": self.hits + self.misses,
            "average_duration_ms": self.average_duration_ms,
            "cache_size_bytes": self.cache_size_bytes,
        }


class CacheStatsDashboard:
    """
    Dashboard for monitoring cache performance and statistics.

    This class collects, analyzes, and reports cache statistics to help optimize
    cache configurations and identify performance bottlenecks.
    """

    def __init__(
        self,
        max_events: int = 1000,
        periodic_reporting: bool = False,
        report_interval_seconds: int = 300,
    ):
        """
        Initialize a new cache statistics dashboard.

        Args:
            max_events: Maximum number of events to store in history
            periodic_reporting: Whether to periodically log statistics
            report_interval_seconds: Interval between reports when periodic_reporting is True
        """
        self._events: List[CacheEvent] = []
        self._max_events = max_events
        self._periodic_reporting = periodic_reporting
        self._report_interval_seconds = report_interval_seconds
        self._namespace_stats: Dict[str, CacheNamespaceStats] = {}
        self._lock = threading.RLock()

        # Start periodic reporting if enabled
        if periodic_reporting:
            self._start_periodic_reporting()

    def record_event(self, event: CacheEvent) -> None:
        """
        Record a cache event for analysis.

        Args:
            event: The cache event to record
        """
        with self._lock:
            # Update namespace statistics
            if event.namespace not in self._namespace_stats:
                self._namespace_stats[event.namespace] = CacheNamespaceStats(
                    namespace=event.namespace
                )

            stats = self._namespace_stats[event.namespace]

            # Update relevant metrics based on operation
            if event.operation == "get":
                if event.hit:
                    stats.hits += 1
                else:
                    stats.misses += 1
            elif event.operation == "set":
                stats.sets += 1
                if event.size_bytes is not None:
                    stats.cache_size_bytes += event.size_bytes
            elif event.operation == "delete":
                stats.deletes += 1
                # We don't know size of deleted item to subtract from cache_size_bytes
            elif event.operation == "clear":
                stats.clears += 1
                stats.cache_size_bytes = 0

            stats.total_duration_ms += event.duration_ms

            # Add event to history, limiting size
            self._events.append(event)
            if len(self._events) > self._max_events:
                self._events.pop(0)

    def get_namespace_stats(self, namespace: Optional[str] = None) -> Dict[str, Any]:
        """
        Get statistics for a specific namespace or all namespaces.

        Args:
            namespace: Specific namespace to get stats for, or None for all

        Returns:
            Dictionary of cache statistics
        """
        with self._lock:
            if namespace:
                if namespace in self._namespace_stats:
                    return self._namespace_stats[namespace].to_dict()
                return {}

            return {ns: stats.to_dict() for ns, stats in self._namespace_stats.items()}

    def get_stats_summary(self) -> Dict[str, Any]:
        """
        Get a summary of overall cache statistics.

        Returns:
            Dictionary with overall cache statistics
        """
        with self._lock:
            total_hits = sum(stats.hits for stats in self._namespace_stats.values())
            total_misses = sum(stats.misses for stats in self._namespace_stats.values())
            total_sets = sum(stats.sets for stats in self._namespace_stats.values())
            total_deletes = \
                sum(stats.deletes for stats in self._namespace_stats.values())
            total_clears = sum(stats.clears for stats in self._namespace_stats.values())
            total_size_bytes = sum(
                stats.cache_size_bytes for stats in self._namespace_stats.values()
            )

            total_gets = total_hits + total_misses
            hit_rate = total_hits / total_gets if total_gets > 0 else 0

            return {
                "total_namespaces": len(self._namespace_stats),
                "total_hits": total_hits,
                "total_misses": total_misses,
                "total_sets": total_sets,
                "total_deletes": total_deletes,
                "total_clears": total_clears,
                "total_gets": total_gets,
                "total_operations": total_gets + total_sets + total_deletes + total_clears,
                    
                "overall_hit_rate": hit_rate,
                "total_size_bytes": total_size_bytes,
                "total_size_mb": total_size_bytes / (1024 * 1024),
                "event_history_size": len(self._events),
                "namespaces": list(self._namespace_stats.keys()),
            }

    def get_recommendations(self) -> Dict[str, Any]:
        """
        Get recommendations for optimizing cache performance.

        Returns:
            Dictionary with cache optimization recommendations
        """
        with self._lock:
            recommendations = []

            # Check namespaces with low hit rates
            for namespace, stats in self._namespace_stats.items():
                if stats.hits + \
                    stats.misses > 10:  # Only consider namespaces with enough data
                    if stats.hit_rate < 0.3:
                        recommendations.append(
                            {
                                "namespace": namespace,
                                "issue": "low_hit_rate",
                                "message": (
                                    f"Low hit rate (
                                        {stats.hit_rate:.2%}) for namespace '{namespace}'. "
                                    f"Consider adjusting TTL or caching strategy."
                                ),
                                "hit_rate": stats.hit_rate,
                            }
                        )
                    elif stats.hit_rate > 0.95 and stats.hits > 100:
                        recommendations.append(
                            {
                                "namespace": namespace,
                                "issue": "high_hit_rate",
                                "message": (
                                    f"Very high hit rate (
                                        {stats.hit_rate:.2%}) for namespace '{namespace}'. "
                                    f"Consider increasing TTL to improve performance."
                                ),
                                "hit_rate": stats.hit_rate,
                            }
                        )

            return {
                "timestamp": datetime.now().isoformat(),
                "recommendations": recommendations,
            }

    def generate_report(self) -> Dict[str, Any]:
        """
        Generate a comprehensive cache performance report.

        Returns:
            Dictionary with full cache performance report
        """
        return {
            "timestamp": datetime.now().isoformat(),
            "summary": self.get_stats_summary(),
            "namespaces": self.get_namespace_stats(),
            "recommendations": self.get_recommendations(),
        }

    def reset_stats(self) -> None:
        """Reset all statistics."""
        with self._lock:
            self._events = []
            self._namespace_stats = {}

    def _start_periodic_reporting(self) -> None:
        """Start a background thread for periodic reporting."""

        def report_stats():
            while self._periodic_reporting:
                time.sleep(self._report_interval_seconds)
                try:
                    report = self.generate_report()
                    summary = report["summary"]
                    logger.info(
                        f"Cache stats: {summary['total_gets']} gets (hit rate: {summary['overall_hit_rate']:.2%}), 
                            "
                        f"{summary['total_sets']} sets, 
                            {summary['total_size_mb']:.2f} MB"
                    )

                    # Log recommendations
                    for rec in report["recommendations"]["recommendations"]:
                        logger.info(f"Cache recommendation: {rec['message']}")
                except Exception as e:
                    logger.error(f"Error generating cache stats report: {e}")

        thread = threading.Thread(target=report_stats, daemon=True)
        thread.start()

    def export_report_to_json(self, filepath: str) -> bool:
        """
        Export the current report to a JSON file.

        Args:
            filepath: Path to save the JSON report

        Returns:
            True if successful, False otherwise
        """
        try:
            report = self.generate_report()
            with open(filepath, "w") as f:
                json.dump(report, f, indent=2)
            return True
        except Exception as e:
            logger.error(f"Error exporting cache stats report: {e}")
            return False


# Create a default instance for use throughout the application
stats_dashboard = CacheStatsDashboard(periodic_reporting=True)
=======

if __name__ == "__main__":
    main()
>>>>>>> 6124bda3
<|MERGE_RESOLUTION|>--- conflicted
+++ resolved
@@ -4,328 +4,11 @@
 # The original content had syntax errors that could not be automatically fixed
 # Please review and update this file as needed
 
-<<<<<<< HEAD
-import json
-import logging
-import threading
-import time
-from dataclasses import asdict, dataclass, field
-from datetime import datetime
-from typing import Any, Dict, List, Optional
-=======
->>>>>>> 6124bda3
 
 def main():
     """Initialize the module."""
     pass
 
-<<<<<<< HEAD
-
-@dataclass
-class CacheEvent:
-    """Represents a single cache event for analytics."""
-
-    operation: str  # 'get', 'set', 'delete', 'clear'
-    namespace: str
-    key: str
-    success: bool
-    duration_ms: float
-    timestamp: datetime = field(default_factory=datetime.now)
-    hit: Optional[bool] = None  # Only relevant for 'get' operations
-    size_bytes: Optional[int] = None  # Size of cached value if available
-
-    def to_dict(self) -> Dict[str, Any]:
-        """Convert event to dictionary for serialization."""
-        data = asdict(self)
-        data["timestamp"] = data["timestamp"].isoformat()
-        return data
-
-
-@dataclass
-class CacheNamespaceStats:
-    """Statistics for a single cache namespace."""
-
-    namespace: str
-    hits: int = 0
-    misses: int = 0
-    sets: int = 0
-    deletes: int = 0
-    clears: int = 0
-    total_duration_ms: float = 0
-    cache_size_bytes: int = 0
-
-    @property
-    def hit_rate(self) -> float:
-        """Calculate the hit rate for this namespace."""
-        total_gets = self.hits + self.misses
-        return self.hits / total_gets if total_gets > 0 else 0
-
-    @property
-    def average_duration_ms(self) -> float:
-        """Calculate the average operation duration."""
-        total_ops = self.hits + self.misses + self.sets + self.deletes + self.clears
-        return self.total_duration_ms / total_ops if total_ops > 0 else 0
-
-    def to_dict(self) -> Dict[str, Any]:
-        """Convert stats to dictionary with calculated properties."""
-        return {
-            "namespace": self.namespace,
-            "hits": self.hits,
-            "misses": self.misses,
-            "sets": self.sets,
-            "deletes": self.deletes,
-            "clears": self.clears,
-            "hit_rate": self.hit_rate,
-            "total_gets": self.hits + self.misses,
-            "average_duration_ms": self.average_duration_ms,
-            "cache_size_bytes": self.cache_size_bytes,
-        }
-
-
-class CacheStatsDashboard:
-    """
-    Dashboard for monitoring cache performance and statistics.
-
-    This class collects, analyzes, and reports cache statistics to help optimize
-    cache configurations and identify performance bottlenecks.
-    """
-
-    def __init__(
-        self,
-        max_events: int = 1000,
-        periodic_reporting: bool = False,
-        report_interval_seconds: int = 300,
-    ):
-        """
-        Initialize a new cache statistics dashboard.
-
-        Args:
-            max_events: Maximum number of events to store in history
-            periodic_reporting: Whether to periodically log statistics
-            report_interval_seconds: Interval between reports when periodic_reporting is True
-        """
-        self._events: List[CacheEvent] = []
-        self._max_events = max_events
-        self._periodic_reporting = periodic_reporting
-        self._report_interval_seconds = report_interval_seconds
-        self._namespace_stats: Dict[str, CacheNamespaceStats] = {}
-        self._lock = threading.RLock()
-
-        # Start periodic reporting if enabled
-        if periodic_reporting:
-            self._start_periodic_reporting()
-
-    def record_event(self, event: CacheEvent) -> None:
-        """
-        Record a cache event for analysis.
-
-        Args:
-            event: The cache event to record
-        """
-        with self._lock:
-            # Update namespace statistics
-            if event.namespace not in self._namespace_stats:
-                self._namespace_stats[event.namespace] = CacheNamespaceStats(
-                    namespace=event.namespace
-                )
-
-            stats = self._namespace_stats[event.namespace]
-
-            # Update relevant metrics based on operation
-            if event.operation == "get":
-                if event.hit:
-                    stats.hits += 1
-                else:
-                    stats.misses += 1
-            elif event.operation == "set":
-                stats.sets += 1
-                if event.size_bytes is not None:
-                    stats.cache_size_bytes += event.size_bytes
-            elif event.operation == "delete":
-                stats.deletes += 1
-                # We don't know size of deleted item to subtract from cache_size_bytes
-            elif event.operation == "clear":
-                stats.clears += 1
-                stats.cache_size_bytes = 0
-
-            stats.total_duration_ms += event.duration_ms
-
-            # Add event to history, limiting size
-            self._events.append(event)
-            if len(self._events) > self._max_events:
-                self._events.pop(0)
-
-    def get_namespace_stats(self, namespace: Optional[str] = None) -> Dict[str, Any]:
-        """
-        Get statistics for a specific namespace or all namespaces.
-
-        Args:
-            namespace: Specific namespace to get stats for, or None for all
-
-        Returns:
-            Dictionary of cache statistics
-        """
-        with self._lock:
-            if namespace:
-                if namespace in self._namespace_stats:
-                    return self._namespace_stats[namespace].to_dict()
-                return {}
-
-            return {ns: stats.to_dict() for ns, stats in self._namespace_stats.items()}
-
-    def get_stats_summary(self) -> Dict[str, Any]:
-        """
-        Get a summary of overall cache statistics.
-
-        Returns:
-            Dictionary with overall cache statistics
-        """
-        with self._lock:
-            total_hits = sum(stats.hits for stats in self._namespace_stats.values())
-            total_misses = sum(stats.misses for stats in self._namespace_stats.values())
-            total_sets = sum(stats.sets for stats in self._namespace_stats.values())
-            total_deletes = \
-                sum(stats.deletes for stats in self._namespace_stats.values())
-            total_clears = sum(stats.clears for stats in self._namespace_stats.values())
-            total_size_bytes = sum(
-                stats.cache_size_bytes for stats in self._namespace_stats.values()
-            )
-
-            total_gets = total_hits + total_misses
-            hit_rate = total_hits / total_gets if total_gets > 0 else 0
-
-            return {
-                "total_namespaces": len(self._namespace_stats),
-                "total_hits": total_hits,
-                "total_misses": total_misses,
-                "total_sets": total_sets,
-                "total_deletes": total_deletes,
-                "total_clears": total_clears,
-                "total_gets": total_gets,
-                "total_operations": total_gets + total_sets + total_deletes + total_clears,
-                    
-                "overall_hit_rate": hit_rate,
-                "total_size_bytes": total_size_bytes,
-                "total_size_mb": total_size_bytes / (1024 * 1024),
-                "event_history_size": len(self._events),
-                "namespaces": list(self._namespace_stats.keys()),
-            }
-
-    def get_recommendations(self) -> Dict[str, Any]:
-        """
-        Get recommendations for optimizing cache performance.
-
-        Returns:
-            Dictionary with cache optimization recommendations
-        """
-        with self._lock:
-            recommendations = []
-
-            # Check namespaces with low hit rates
-            for namespace, stats in self._namespace_stats.items():
-                if stats.hits + \
-                    stats.misses > 10:  # Only consider namespaces with enough data
-                    if stats.hit_rate < 0.3:
-                        recommendations.append(
-                            {
-                                "namespace": namespace,
-                                "issue": "low_hit_rate",
-                                "message": (
-                                    f"Low hit rate (
-                                        {stats.hit_rate:.2%}) for namespace '{namespace}'. "
-                                    f"Consider adjusting TTL or caching strategy."
-                                ),
-                                "hit_rate": stats.hit_rate,
-                            }
-                        )
-                    elif stats.hit_rate > 0.95 and stats.hits > 100:
-                        recommendations.append(
-                            {
-                                "namespace": namespace,
-                                "issue": "high_hit_rate",
-                                "message": (
-                                    f"Very high hit rate (
-                                        {stats.hit_rate:.2%}) for namespace '{namespace}'. "
-                                    f"Consider increasing TTL to improve performance."
-                                ),
-                                "hit_rate": stats.hit_rate,
-                            }
-                        )
-
-            return {
-                "timestamp": datetime.now().isoformat(),
-                "recommendations": recommendations,
-            }
-
-    def generate_report(self) -> Dict[str, Any]:
-        """
-        Generate a comprehensive cache performance report.
-
-        Returns:
-            Dictionary with full cache performance report
-        """
-        return {
-            "timestamp": datetime.now().isoformat(),
-            "summary": self.get_stats_summary(),
-            "namespaces": self.get_namespace_stats(),
-            "recommendations": self.get_recommendations(),
-        }
-
-    def reset_stats(self) -> None:
-        """Reset all statistics."""
-        with self._lock:
-            self._events = []
-            self._namespace_stats = {}
-
-    def _start_periodic_reporting(self) -> None:
-        """Start a background thread for periodic reporting."""
-
-        def report_stats():
-            while self._periodic_reporting:
-                time.sleep(self._report_interval_seconds)
-                try:
-                    report = self.generate_report()
-                    summary = report["summary"]
-                    logger.info(
-                        f"Cache stats: {summary['total_gets']} gets (hit rate: {summary['overall_hit_rate']:.2%}), 
-                            "
-                        f"{summary['total_sets']} sets, 
-                            {summary['total_size_mb']:.2f} MB"
-                    )
-
-                    # Log recommendations
-                    for rec in report["recommendations"]["recommendations"]:
-                        logger.info(f"Cache recommendation: {rec['message']}")
-                except Exception as e:
-                    logger.error(f"Error generating cache stats report: {e}")
-
-        thread = threading.Thread(target=report_stats, daemon=True)
-        thread.start()
-
-    def export_report_to_json(self, filepath: str) -> bool:
-        """
-        Export the current report to a JSON file.
-
-        Args:
-            filepath: Path to save the JSON report
-
-        Returns:
-            True if successful, False otherwise
-        """
-        try:
-            report = self.generate_report()
-            with open(filepath, "w") as f:
-                json.dump(report, f, indent=2)
-            return True
-        except Exception as e:
-            logger.error(f"Error exporting cache stats report: {e}")
-            return False
-
-
-# Create a default instance for use throughout the application
-stats_dashboard = CacheStatsDashboard(periodic_reporting=True)
-=======
 
 if __name__ == "__main__":
-    main()
->>>>>>> 6124bda3
+    main()