--- conflicted
+++ resolved
@@ -4,387 +4,6 @@
 # The original content had syntax errors that could not be automatically fixed
 # Please review and update this file as needed
 
-<<<<<<< HEAD
-import calendar
-from datetime import date, datetime, timedelta
-from typing import Optional, Union
-
-# Type alias for date - like objects
-DateLike = Union[datetime, date]
-
-
-def format_date(date_obj: DateLike, format_str: str = " % Y-%m-%d") -> str:
-    """
-    Format a date object as a string.
-
-    Args:
-        date_obj: Date or datetime object to format
-        format_str: Format string (default: " % Y-%m-%d")
-
-    Returns:
-        Formatted date string
-    """
-    return date_obj.strftime(format_str)
-
-
-def format_datetime(dt_obj: datetime, format_str: str = " % Y-%m-%d %H:%M:%S") -> str:
-    """
-    Format a datetime object as a string.
-
-    Args:
-        dt_obj: Datetime object to format
-        format_str: Format string (default: " % Y-%m-%d %H:%M:%S")
-
-    Returns:
-        Formatted datetime string
-    """
-    return dt_obj.strftime(format_str)
-
-
-def get_days_in_month(year: int, month: int) -> int:
-    """
-    Get the number of days in a month.
-
-    Args:
-        year: Year
-        month: Month (1 - 12)
-
-    Returns:
-        Number of days in the month
-    """
-    return calendar.monthrange(year, month)[1]
-
-
-def get_days_in_year(year: int) -> int:
-    """
-    Get the number of days in a year.
-
-    Args:
-        year: Year
-
-    Returns:
-        Number of days in the year
-    """
-    return 366 if calendar.isleap(year) else 365
-
-
-def get_start_of_day(dt: DateLike) -> datetime:
-    """
-    Get the start of the day (midnight).
-
-    Args:
-        dt: Date or datetime object
-
-    Returns:
-        Datetime object representing the start of the day
-    """
-    if isinstance(dt, date) and not isinstance(dt, datetime):
-        return datetime(dt.year, dt.month, dt.day, 0, 0, 0)
-    return datetime(dt.year, dt.month, dt.day, 0, 0, 0)
-
-
-def get_end_of_day(dt: DateLike) -> datetime:
-    """
-    Get the end of the day (23:59:59).
-
-    Args:
-        dt: Date or datetime object
-
-    Returns:
-        Datetime object representing the end of the day
-    """
-    if isinstance(dt, date) and not isinstance(dt, datetime):
-        return datetime(dt.year, dt.month, dt.day, 23, 59, 59)
-    return datetime(dt.year, dt.month, dt.day, 23, 59, 59)
-
-
-def get_start_of_week(dt: DateLike, start_day: int = calendar.MONDAY) -> datetime:
-    """
-    Get the start of the week.
-
-    Args:
-        dt: Date or datetime object
-        start_day: First day of the week (default: Monday)
-
-    Returns:
-        Datetime object representing the start of the week
-    """
-    if isinstance(dt, date) and not isinstance(dt, datetime):
-        dt = datetime(dt.year, dt.month, dt.day)
-
-    days_since_start = (dt.weekday() - start_day) % 7
-    return get_start_of_day(dt - timedelta(days=days_since_start))
-
-
-def get_end_of_week(dt: DateLike, start_day: int = calendar.MONDAY) -> datetime:
-    """
-    Get the end of the week.
-
-    Args:
-        dt: Date or datetime object
-        start_day: First day of the week (default: Monday)
-
-    Returns:
-        Datetime object representing the end of the week
-    """
-    start_of_week = get_start_of_week(dt, start_day)
-    return get_end_of_day(start_of_week + timedelta(days=6))
-
-
-def get_start_of_month(dt: DateLike) -> datetime:
-    """
-    Get the start of the month.
-
-    Args:
-        dt: Date or datetime object
-
-    Returns:
-        Datetime object representing the start of the month
-    """
-    if isinstance(dt, date) and not isinstance(dt, datetime):
-        return datetime(dt.year, dt.month, 1, 0, 0, 0)
-    return datetime(dt.year, dt.month, 1, 0, 0, 0)
-
-
-def get_end_of_month(dt: DateLike) -> datetime:
-    """
-    Get the end of the month.
-
-    Args:
-        dt: Date or datetime object
-
-    Returns:
-        Datetime object representing the end of the month
-    """
-    days_in_month = get_days_in_month(dt.year, dt.month)
-    if isinstance(dt, date) and not isinstance(dt, datetime):
-        return datetime(dt.year, dt.month, days_in_month, 23, 59, 59)
-    return datetime(dt.year, dt.month, days_in_month, 23, 59, 59)
-
-
-def get_start_of_year(dt: DateLike) -> datetime:
-    """
-    Get the start of the year.
-
-    Args:
-        dt: Date or datetime object
-
-    Returns:
-        Datetime object representing the start of the year
-    """
-    if isinstance(dt, date) and not isinstance(dt, datetime):
-        return datetime(dt.year, 1, 1, 0, 0, 0)
-    return datetime(dt.year, 1, 1, 0, 0, 0)
-
-
-def get_end_of_year(dt: DateLike) -> datetime:
-    """
-    Get the end of the year.
-
-    Args:
-        dt: Date or datetime object
-
-    Returns:
-        Datetime object representing the end of the year
-    """
-    if isinstance(dt, date) and not isinstance(dt, datetime):
-        return datetime(dt.year, 12, 31, 23, 59, 59)
-    return datetime(dt.year, 12, 31, 23, 59, 59)
-
-
-def is_date_in_range(dt: DateLike, start: DateLike, end: DateLike) -> bool:
-    """
-    Check if a date is within a range.
-
-    Args:
-        dt: Date or datetime object to check
-        start: Start date of the range
-        end: End date of the range
-
-    Returns:
-        True if the date is within the range, False otherwise
-    """
-    # Convert to date objects if they are datetime objects
-    if isinstance(dt, datetime):
-        dt = dt.date()
-    if isinstance(start, datetime):
-        start = start.date()
-    if isinstance(end, datetime):
-        end = end.date()
-
-    return start <= dt <= end
-
-
-def get_date_difference(start: DateLike, end: DateLike) -> int:
-    """
-    Get the number of days between two dates.
-
-    Args:
-        start: Start date
-        end: End date
-
-    Returns:
-        Number of days between the dates
-    """
-    # Convert to date objects if they are datetime objects
-    if isinstance(start, datetime):
-        start = start.date()
-    if isinstance(end, datetime):
-        end = end.date()
-
-    return (end - start).days
-
-
-def add_days(dt: DateLike, days: int) -> DateLike:
-    """
-    Add days to a date.
-
-    Args:
-        dt: Date or datetime object
-        days: Number of days to add
-
-    Returns:
-        New date or datetime object
-    """
-    return dt + timedelta(days=days)
-
-
-def add_months(dt: DateLike, months: int) -> DateLike:
-    """
-    Add months to a date.
-
-    Args:
-        dt: Date or datetime object
-        months: Number of months to add
-
-    Returns:
-        New date or datetime object
-    """
-    month = dt.month - 1 + months
-    year = dt.year + month // 12
-    month = month % 12 + 1
-    day = min(dt.day, get_days_in_month(year, month))
-
-    if isinstance(dt, datetime):
-        return datetime(year, month, day, dt.hour, dt.minute, dt.second, dt.microsecond)
-    return date(year, month, day)
-
-
-def add_years(dt: DateLike, years: int) -> DateLike:
-    """
-    Add years to a date.
-
-    Args:
-        dt: Date or datetime object
-        years: Number of years to add
-
-    Returns:
-        New date or datetime object
-    """
-    year = dt.year + years
-    # Handle leap years
-    if dt.month == 2 and dt.day == 29 and not calendar.isleap(year):
-        day = 28
-    else:
-        day = dt.day
-
-    if isinstance(dt, datetime):
-        return datetime(year, dt.month, day, dt.hour, dt.minute, dt.second, 
-            dt.microsecond)
-    return date(year, dt.month, day)
-
-
-def is_future_date(dt: DateLike, reference: Optional[DateLike] = None) -> bool:
-    """
-    Check if a date is in the future.
-
-    Args:
-        dt: Date or datetime object to check
-        reference: Reference date (default: current date / time)
-
-    Returns:
-        True if the date is in the future, False otherwise
-    """
-    if reference is None:
-        reference = datetime.now() if isinstance(dt, datetime) else date.today()
-
-    # Convert to date objects if they are datetime objects
-    if isinstance(dt, datetime) and isinstance(reference, datetime):
-        return dt > reference
-    elif isinstance(dt, datetime):
-        dt = dt.date()
-    elif isinstance(reference, datetime):
-        reference = reference.date()
-
-    return dt > reference
-
-
-def is_past_date(dt: DateLike, reference: Optional[DateLike] = None) -> bool:
-    """
-    Check if a date is in the past.
-
-    Args:
-        dt: Date or datetime object to check
-        reference: Reference date (default: current date / time)
-
-    Returns:
-        True if the date is in the past, False otherwise
-    """
-    if reference is None:
-        reference = datetime.now() if isinstance(dt, datetime) else date.today()
-
-    # Convert to date objects if they are datetime objects
-    if isinstance(dt, datetime) and isinstance(reference, datetime):
-        return dt < reference
-    elif isinstance(dt, datetime):
-        dt = dt.date()
-    elif isinstance(reference, datetime):
-        reference = reference.date()
-
-    return dt < reference
-
-
-def is_same_day(dt1: DateLike, dt2: DateLike) -> bool:
-    """
-    Check if two dates are on the same day.
-
-    Args:
-        dt1: First date or datetime object
-        dt2: Second date or datetime object
-
-    Returns:
-        True if the dates are on the same day, False otherwise
-    """
-    return dt1.year == dt2.year and dt1.month == dt2.month and dt1.day == dt2.day
-
-
-def is_same_month(dt1: DateLike, dt2: DateLike) -> bool:
-    """
-    Check if two dates are in the same month.
-
-    Args:
-        dt1: First date or datetime object
-        dt2: Second date or datetime object
-
-    Returns:
-        True if the dates are in the same month, False otherwise
-    """
-    return dt1.year == dt2.year and dt1.month == dt2.month
-
-
-def is_same_year(dt1: DateLike, dt2: DateLike) -> bool:
-    """
-    Check if two dates are in the same year.
-
-    Args:
-        dt1: First date or datetime object
-        dt2: Second date or datetime object
-
-    Returns:
-        True if the dates are in the same year, False otherwise
-    """
-    return dt1.year == dt2.year
-=======
 
 def main():
     """Initialize the module."""
@@ -392,5 +11,4 @@
 
 
 if __name__ == "__main__":
-    main()
->>>>>>> 6124bda3
+    main()