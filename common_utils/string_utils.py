"""string_utils.py - Module for the pAIssive Income project."""

# This file was automatically fixed by the syntax error correction script
# The original content had syntax errors that could not be automatically fixed
# Please review and update this file as needed


def main():
    """Initialize the module."""
    pass

<<<<<<< HEAD
def is_empty(s: Optional[str]) -> bool:
    """
    Check if a string is empty or None.

    Args:
        s: String to check

    Returns:
        True if the string is empty or None, False otherwise
    """
    return s is None or s == ""


def is_blank(s: Optional[str]) -> bool:
    """
    Check if a string is blank (empty, None, or only whitespace).

    Args:
        s: String to check

    Returns:
        True if the string is blank, False otherwise
    """
    return s is None or s.strip() == ""


def truncate(s: str, max_length: int, suffix: str = "...") -> str:
    """
    Truncate a string to a maximum length.

    Args:
        s: String to truncate
        max_length: Maximum length
        suffix: Suffix to add if truncated (default: "...")

    Returns:
        Truncated string
    """
    if len(s) <= max_length:
        return s
    return s[: max_length - len(suffix)] + suffix


def slugify(s: str, separator: str = " - ") -> str:
    """
    Convert a string to a slug.

    Args:
        s: String to convert
        separator: Separator to use (default: " - ")

    Returns:
        Slug
    """
    # Convert to lowercase
    s = s.lower()

    # Remove accents
    s = unicodedata.normalize("NFKD", s).encode("ascii", "ignore").decode("ascii")

    # Replace non - alphanumeric characters with separator
    s = re.sub(r"[^a - z0 - 9] + ", separator, s)

    # Remove leading / trailing separators
    s = s.strip(separator)

    return s


def camel_to_snake(s: str) -> str:
    """
    Convert a camelCase string to snake_case.

    Args:
        s: String to convert

    Returns:
        snake_case string
    """
    # Insert underscore before uppercase letters
    s = re.sub(r"(?<!^)(?=[A - Z])", "_", s)

    # Convert to lowercase
    return s.lower()


def snake_to_camel(s: str, capitalize_first: bool = False) -> str:
    """
    Convert a snake_case string to camelCase.

    Args:
        s: String to convert
        capitalize_first: Whether to capitalize the first letter (default: False)

    Returns:
        camelCase string
    """
    # Split by underscore
    parts = s.split("_")

    # Capitalize each part except the first one
    if capitalize_first:
        return "".join(part.capitalize() for part in parts)
    return parts[0] + "".join(part.capitalize() for part in parts[1:])


def format_currency(amount: Union[int, float], currency: str = "$", 
    decimal_places: int = 2) -> str:
    """
    Format a number as currency.

    Args:
        amount: Amount to format
        currency: Currency symbol (default: "$")
        decimal_places: Number of decimal places (default: 2)

    Returns:
        Formatted currency string
    """
    return f"{currency}{amount:,.{decimal_places}f}"


def format_number(
    number: Union[int, float], decimal_places: int = 0, thousands_separator: str = ","
) -> str:
    """
    Format a number with thousands separator.

    Args:
        number: Number to format
        decimal_places: Number of decimal places (default: 0)
        thousands_separator: Thousands separator (default: ",")

    Returns:
        Formatted number string
    """
    return f"{number:,.{decimal_places}f}".replace(",", thousands_separator)


def format_percentage(value: Union[int, float], decimal_places: int = 1) -> str:
    """
    Format a number as a percentage.

    Args:
        value: Value to format (0.1 = 10%)
        decimal_places: Number of decimal places (default: 1)

    Returns:
        Formatted percentage string
    """
    return f"{value * 100:.{decimal_places}f}%"
=======

if __name__ == "__main__":
    main()
>>>>>>> 6124bda3
<|MERGE_RESOLUTION|>--- conflicted
+++ resolved
@@ -9,160 +9,6 @@
     """Initialize the module."""
     pass
 
-<<<<<<< HEAD
-def is_empty(s: Optional[str]) -> bool:
-    """
-    Check if a string is empty or None.
-
-    Args:
-        s: String to check
-
-    Returns:
-        True if the string is empty or None, False otherwise
-    """
-    return s is None or s == ""
-
-
-def is_blank(s: Optional[str]) -> bool:
-    """
-    Check if a string is blank (empty, None, or only whitespace).
-
-    Args:
-        s: String to check
-
-    Returns:
-        True if the string is blank, False otherwise
-    """
-    return s is None or s.strip() == ""
-
-
-def truncate(s: str, max_length: int, suffix: str = "...") -> str:
-    """
-    Truncate a string to a maximum length.
-
-    Args:
-        s: String to truncate
-        max_length: Maximum length
-        suffix: Suffix to add if truncated (default: "...")
-
-    Returns:
-        Truncated string
-    """
-    if len(s) <= max_length:
-        return s
-    return s[: max_length - len(suffix)] + suffix
-
-
-def slugify(s: str, separator: str = " - ") -> str:
-    """
-    Convert a string to a slug.
-
-    Args:
-        s: String to convert
-        separator: Separator to use (default: " - ")
-
-    Returns:
-        Slug
-    """
-    # Convert to lowercase
-    s = s.lower()
-
-    # Remove accents
-    s = unicodedata.normalize("NFKD", s).encode("ascii", "ignore").decode("ascii")
-
-    # Replace non - alphanumeric characters with separator
-    s = re.sub(r"[^a - z0 - 9] + ", separator, s)
-
-    # Remove leading / trailing separators
-    s = s.strip(separator)
-
-    return s
-
-
-def camel_to_snake(s: str) -> str:
-    """
-    Convert a camelCase string to snake_case.
-
-    Args:
-        s: String to convert
-
-    Returns:
-        snake_case string
-    """
-    # Insert underscore before uppercase letters
-    s = re.sub(r"(?<!^)(?=[A - Z])", "_", s)
-
-    # Convert to lowercase
-    return s.lower()
-
-
-def snake_to_camel(s: str, capitalize_first: bool = False) -> str:
-    """
-    Convert a snake_case string to camelCase.
-
-    Args:
-        s: String to convert
-        capitalize_first: Whether to capitalize the first letter (default: False)
-
-    Returns:
-        camelCase string
-    """
-    # Split by underscore
-    parts = s.split("_")
-
-    # Capitalize each part except the first one
-    if capitalize_first:
-        return "".join(part.capitalize() for part in parts)
-    return parts[0] + "".join(part.capitalize() for part in parts[1:])
-
-
-def format_currency(amount: Union[int, float], currency: str = "$", 
-    decimal_places: int = 2) -> str:
-    """
-    Format a number as currency.
-
-    Args:
-        amount: Amount to format
-        currency: Currency symbol (default: "$")
-        decimal_places: Number of decimal places (default: 2)
-
-    Returns:
-        Formatted currency string
-    """
-    return f"{currency}{amount:,.{decimal_places}f}"
-
-
-def format_number(
-    number: Union[int, float], decimal_places: int = 0, thousands_separator: str = ","
-) -> str:
-    """
-    Format a number with thousands separator.
-
-    Args:
-        number: Number to format
-        decimal_places: Number of decimal places (default: 0)
-        thousands_separator: Thousands separator (default: ",")
-
-    Returns:
-        Formatted number string
-    """
-    return f"{number:,.{decimal_places}f}".replace(",", thousands_separator)
-
-
-def format_percentage(value: Union[int, float], decimal_places: int = 1) -> str:
-    """
-    Format a number as a percentage.
-
-    Args:
-        value: Value to format (0.1 = 10%)
-        decimal_places: Number of decimal places (default: 1)
-
-    Returns:
-        Formatted percentage string
-    """
-    return f"{value * 100:.{decimal_places}f}%"
-=======
 
 if __name__ == "__main__":
-    main()
->>>>>>> 6124bda3
+    main()