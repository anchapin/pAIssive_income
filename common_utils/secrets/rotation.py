--- conflicted
+++ resolved
@@ -134,23 +134,9 @@
 
         return due_for_rotation
 
-<<<<<<< HEAD
-    def get_due_secrets(self) -> list[str]:
-        """Alias for get_secrets_due_for_rotation for backward compatibility.
-
-        Returns
-        -------
-            List[str]: List of secret keys due for rotation
-        """
-        return self.get_secrets_due_for_rotation()
-
-    def rotate_secret(self, key: str, new_value: Optional[str] = None) -> bool:
-        """Rotate a secret.
-=======
     def rotate_secret(self, key: str, new_value: str | None = None) -> bool:
         """
         Rotate a secret.
->>>>>>> fdf5627a
 
         Args:
         ----
