--- conflicted
+++ resolved
@@ -141,47 +141,9 @@
         # Don't log the actual backend value as it might contain sensitive information
         logger.info("Secrets manager initialized with default backend")
 
-<<<<<<< HEAD
-    def _get_backend_instance(self, backend_type: SecretsBackend) -> Optional[Any]:
-        """Get a backend instance based on the backend type.
-
-        Args:
-            backend_type: The backend type to get an instance for
-
-        Returns:
-            Optional[Any]: The backend instance, or None if an error occurred
-        """
-        try:
-            if backend_type == SecretsBackend.ENV:
-                # For ENV backend, just return self as it's handled internally
-                return self
-            elif backend_type == SecretsBackend.FILE:
-                from .file_backend import FileBackend
-                return FileBackend()
-            elif backend_type == SecretsBackend.MEMORY:
-                from .memory_backend import MemoryBackend
-                return MemoryBackend()
-            elif backend_type == SecretsBackend.VAULT:
-                from .vault_backend import VaultBackend
-                return VaultBackend()
-            else:
-                logger.error(f"Unknown backend type: {backend_type.name}")
-                return None
-        except Exception:
-            logger.exception(f"Error creating backend instance for {backend_type.name}")
-            return None
-
-    # This method is now removed as it's duplicated at line 705
-    # Fix for CodeQL "Variable defined multiple times" issue
-    # The implementation at line 705 is more comprehensive and should be used instead
-
-    def _get_env_secret(self, key: str) -> Optional[str]:
-        """Get a secret from environment variables.
-=======
     def _get_env_secret(self, key: str) -> str | None:
         """
         Get a secret from environment variables.
->>>>>>> fdf5627a
 
         Args:
             key: The key of the secret
@@ -730,16 +692,8 @@
         if not secrets:
             return {}
 
-<<<<<<< HEAD
-        # Import secure logging utility
-        from common_utils.logging.secure_logging import mask_sensitive_data
-
-        # Create a sanitized copy
-        safe_secrets: dict[str, Union[str, dict[str, Any]]] = {}
-=======
         # Import secure logging utility        # Create a sanitized copy
         safe_secrets: dict[str, str | dict[str, Any]] = {}
->>>>>>> fdf5627a
 
         for key, value in secrets.items():
             if isinstance(value, str):
