--- conflicted
+++ resolved
@@ -6,13 +6,7 @@
 # Standard library imports
 import json
 import os
-<<<<<<< HEAD
-
-from typing import Any
-from typing import Optional
-=======
 from typing import Any, Optional
->>>>>>> cdedc22f
 
 # Third-party imports
 # Local imports
