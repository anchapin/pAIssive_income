"""
config - Module for common_utils/secrets.config.

This module provides a configuration manager that can handle secret references.
"""

# Standard library imports
from __future__ import annotations

import json
import os
from pathlib import Path
from typing import Any

# Third-party imports
# Local imports
from common_utils.logging import get_logger

from .secrets_manager import SecretsBackend, get_secret, set_secret

# Initialize logger
logger = get_logger(__name__)


class SecretConfig:
    """Configuration manager that can handle secret references."""

    # Constants
    SECRET_PREFIX = "secret:"  # noqa: S105

    def __init__(
        self,
        config_file: str | None = None,
        secrets_backend: SecretsBackend | str | None = None,
    ) -> None:
        """
        Initialize the configuration manager.

        Args:
        ----
            config_file: Path to the configuration file
            secrets_backend: Backend to use for secrets (SecretsBackend enum, string, or None)

        """
        self.config_file = config_file or os.environ.get(
            "PAISSIVE_CONFIG_FILE", "config.json"
        )

        # Handle different types for secrets_backend
        if secrets_backend is None:
            self.secrets_backend = SecretsBackend.ENV
        elif isinstance(secrets_backend, str):
            try:
                self.secrets_backend = SecretsBackend.from_string(secrets_backend)
            except ValueError:
                logger.warning("Invalid backend string provided, using ENV")
                self.secrets_backend = SecretsBackend.ENV
        else:
            self.secrets_backend = secrets_backend
        self.config: dict[str, Any] = {}
        self._load_config()
        logger.info("Configuration manager initialized with file: %s", self.config_file)

    def _is_secret_reference(self, value: Any) -> bool:
        """Check if a value is a secret reference.

        Args:
            value: The value to check

        Returns:
            bool: True if the value is a secret reference, False otherwise
        """
        if not isinstance(value, str):
            return False
        return value.startswith("secret:")

    def _extract_secret_key(self, value: Any) -> Optional[str]:
        """Extract the key from a secret reference.

        Args:
            value: The value to extract the key from

        Returns:
            Optional[str]: The extracted key, or None if the value is not a secret reference
        """
        if not self._is_secret_reference(value):
            return None
        # Extract the key by removing the "secret:" prefix
        return value[len("secret:"):]

    def _load_config(self) -> None:
        """Load the configuration from the file."""
        if self.config_file is None:
            logger.warning("No configuration file specified")
            return

        config_path = Path(self.config_file)
        if not config_path.exists():
            logger.warning("Configuration file %s not found", self.config_file)
            return

        try:
            with config_path.open(encoding="utf-8") as f:
                self.config = json.load(f)
            logger.debug("Loaded configuration from %s", self.config_file)
        except Exception:
            logger.exception("Error loading configuration")

    def _save_config(self) -> None:
        """Save the configuration to the file."""
        if self.config_file is None:
            logger.warning("No configuration file specified")
            return

        try:
            config_path = Path(self.config_file)
            with config_path.open("w", encoding="utf-8") as f:
                json.dump(self.config, f, indent=2)
            logger.debug("Saved configuration to %s", self.config_file)
        except Exception:
            logger.exception("Error saving configuration")

    def get(self, key: str, default: object = None, use_secret: bool = False) -> object:
        """
        Get a configuration value.

        Args:
        ----
            key: The key to get
            default: The default value to return if the key is not found
            use_secret: Whether to treat the value as a secret

        Returns:
        -------
            Any: The configuration value

        """
        # Handle empty key - return the entire config
        if not key:
            logger.debug("Empty key provided, returning entire config")
            return self.config

        # First try to get from environment variables
        env_key = key.replace(".", "_").upper()
        env_value = os.environ.get(env_key)
        if env_value is not None:
            # Don't log the actual key name as it might reveal sensitive information
            logger.debug("Got configuration value from environment")
            return env_value

        # Then try to get from the configuration file
        parts = key.split(".")
        value = self.config
        for part in parts:
            if not isinstance(value, dict) or part not in value:
                # Don't log the actual key name as it might reveal sensitive information
                logger.debug("Configuration key not found, using default")
                return default
            value = value[part]

        # Process secret references if requested and value is a string
        # Explicitly annotate value to help mypy understand the type
        value_to_check: Any = value
<<<<<<< HEAD
        if use_secret and isinstance(value_to_check, str):
            # Check for secret reference prefix
            if self._is_secret_reference(value_to_check):
                # Extract the key and get the secret
                secret_key = self._extract_secret_key(value_to_check)
                if secret_key:
                    logger.debug("Getting secret from configuration")
                    secret_value = get_secret(secret_key, self.secrets_backend)
                    # If the secret is not found, return the default value
                    if secret_value is None:
                        return default
                    return secret_value
=======
        if (
            use_secret
            and isinstance(value_to_check, str)
            and value_to_check.startswith(self.SECRET_PREFIX)
        ):
            # Extract the key and get the secret
            secret_key = value_to_check[len(self.SECRET_PREFIX) :]
            logger.debug("Getting secret from configuration")
            return get_secret(secret_key, self.secrets_backend)
>>>>>>> fdf5627a

        # Don't log the actual key name as it might reveal sensitive information
        logger.debug("Got configuration value from config file")
        return value

    def set(self, key: str, value: object, use_secret: bool = False) -> None:
        """
        Set a configuration value.

        Args:
        ----
            key: The key to set
            value: The value to set
            use_secret: Whether to treat the value as a secret

        """
        # Handle empty key - replace the entire config
        if not key:
            if isinstance(value, dict):
                self.config = value
                self._save_config()
                logger.debug("Replaced entire configuration")
                return
            else:
                logger.warning("Cannot set non-dict value as entire configuration")
                return

        if use_secret:
            # Store the value as a secret and save a reference
            # Don't log the actual key name as it might reveal sensitive information
            logger.debug("Setting secret in configuration")
<<<<<<< HEAD
            success = set_secret(key, str(value), self.secrets_backend)
            if not success:
                logger.error("Failed to set secret in backend")
                return
            value = f"secret:{key}"
=======
            set_secret(key, str(value), self.secrets_backend)
            value = f"{self.SECRET_PREFIX}{key}"
>>>>>>> fdf5627a

        # Set in the configuration file
        parts = key.split(".")
        config = self.config
        for part in parts[:-1]:
            if part not in config or not isinstance(config[part], dict):
                config[part] = {}
            config = config[part]
        config[parts[-1]] = value

        # Save the configuration
        self._save_config()
        # Don't log the actual key name as it might reveal sensitive information
        logger.debug("Set configuration value")

    def delete(self, key: str, use_secret: bool = False) -> bool:
        """
        Delete a configuration value.

        Args:
        ----
            key: The key to delete
            use_secret: Whether to treat the value as a secret

        Returns:
        -------
            bool: True if the key was deleted, False otherwise

        """
        # Handle empty key - clear the entire config
        if not key:
            self.config = {}
            self._save_config()
            logger.debug("Cleared entire configuration")
            return True

        # Delete from the configuration file
        parts = key.split(".")
        config = self.config
        for part in parts[:-1]:
            if part not in config or not isinstance(config[part], dict):
                # Don't log the actual key name as it might reveal sensitive information
                logger.debug("Configuration key not found")
                return False
            config = config[part]

        if parts[-1] not in config:
            # Don't log the actual key name as it might reveal sensitive information
            logger.debug("Configuration key not found")
            return False

        # If it's a secret reference, delete the actual secret
        value = config[parts[-1]]
        # Process secret references if requested and value is a string
        # Explicitly annotate value to help mypy understand the type
        value_to_check: Any = value
<<<<<<< HEAD
        if use_secret and isinstance(value_to_check, str):
            # Check for secret reference prefix
            if self._is_secret_reference(value_to_check):
                # Extract the key and delete the secret
                secret_key = self._extract_secret_key(value_to_check)
                if secret_key:
                    logger.debug("Deleting secret from configuration")
                    from .secrets_manager import delete_secret

                    # Delete the secret
                    delete_result = delete_secret(secret_key, self.secrets_backend)
                    # Log the result
                    if delete_result:
                        logger.debug("Secret deleted successfully")
                    else:
                        logger.debug("Failed to delete secret")
=======
        if (
            use_secret
            and isinstance(value_to_check, str)
            and value_to_check.startswith(self.SECRET_PREFIX)
        ):
            # Extract the key and delete the secret
            secret_key = value_to_check[len(self.SECRET_PREFIX) :]
            logger.debug("Deleting secret from configuration")
            from .secrets_manager import delete_secret

            # Delete the secret
            delete_result = delete_secret(secret_key, self.secrets_backend)
            # Log the result
            if delete_result:
                logger.debug("Secret deleted successfully")
            else:
                logger.debug("Failed to delete secret")
>>>>>>> fdf5627a

        # Delete from the configuration
        del config[parts[-1]]
        self._save_config()
        # Don't log the actual key name as it might reveal sensitive information
        logger.debug("Deleted configuration value")
        return True<|MERGE_RESOLUTION|>--- conflicted
+++ resolved
@@ -161,20 +161,6 @@
         # Process secret references if requested and value is a string
         # Explicitly annotate value to help mypy understand the type
         value_to_check: Any = value
-<<<<<<< HEAD
-        if use_secret and isinstance(value_to_check, str):
-            # Check for secret reference prefix
-            if self._is_secret_reference(value_to_check):
-                # Extract the key and get the secret
-                secret_key = self._extract_secret_key(value_to_check)
-                if secret_key:
-                    logger.debug("Getting secret from configuration")
-                    secret_value = get_secret(secret_key, self.secrets_backend)
-                    # If the secret is not found, return the default value
-                    if secret_value is None:
-                        return default
-                    return secret_value
-=======
         if (
             use_secret
             and isinstance(value_to_check, str)
@@ -184,7 +170,6 @@
             secret_key = value_to_check[len(self.SECRET_PREFIX) :]
             logger.debug("Getting secret from configuration")
             return get_secret(secret_key, self.secrets_backend)
->>>>>>> fdf5627a
 
         # Don't log the actual key name as it might reveal sensitive information
         logger.debug("Got configuration value from config file")
@@ -216,16 +201,8 @@
             # Store the value as a secret and save a reference
             # Don't log the actual key name as it might reveal sensitive information
             logger.debug("Setting secret in configuration")
-<<<<<<< HEAD
-            success = set_secret(key, str(value), self.secrets_backend)
-            if not success:
-                logger.error("Failed to set secret in backend")
-                return
-            value = f"secret:{key}"
-=======
             set_secret(key, str(value), self.secrets_backend)
             value = f"{self.SECRET_PREFIX}{key}"
->>>>>>> fdf5627a
 
         # Set in the configuration file
         parts = key.split(".")
@@ -282,24 +259,6 @@
         # Process secret references if requested and value is a string
         # Explicitly annotate value to help mypy understand the type
         value_to_check: Any = value
-<<<<<<< HEAD
-        if use_secret and isinstance(value_to_check, str):
-            # Check for secret reference prefix
-            if self._is_secret_reference(value_to_check):
-                # Extract the key and delete the secret
-                secret_key = self._extract_secret_key(value_to_check)
-                if secret_key:
-                    logger.debug("Deleting secret from configuration")
-                    from .secrets_manager import delete_secret
-
-                    # Delete the secret
-                    delete_result = delete_secret(secret_key, self.secrets_backend)
-                    # Log the result
-                    if delete_result:
-                        logger.debug("Secret deleted successfully")
-                    else:
-                        logger.debug("Failed to delete secret")
-=======
         if (
             use_secret
             and isinstance(value_to_check, str)
@@ -317,7 +276,6 @@
                 logger.debug("Secret deleted successfully")
             else:
                 logger.debug("Failed to delete secret")
->>>>>>> fdf5627a
 
         # Delete from the configuration
         del config[parts[-1]]
