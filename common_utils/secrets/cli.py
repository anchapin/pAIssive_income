--- conflicted
+++ resolved
@@ -12,13 +12,7 @@
 import time
 
 from secrets import compare_digest
-<<<<<<< HEAD
-from typing import Any
-from typing import Callable
-from typing import Optional
-=======
 from typing import Any, Callable, Optional
->>>>>>> cdedc22f
 
 # Local imports
 from common_utils.logging.secure_logging import get_secure_logger
@@ -26,15 +20,7 @@
 
 from .audit import SecretsAuditor
 from .rotation import SecretRotation
-<<<<<<< HEAD
-from .secrets_manager import SecretsBackend
-from .secrets_manager import delete_secret
-from .secrets_manager import get_secret
-from .secrets_manager import list_secrets
-from .secrets_manager import set_secret
-=======
 from .secrets_manager import SecretsBackend, delete_secret, get_secret, list_secrets, set_secret
->>>>>>> cdedc22f
 
 # Initialize secure logger
 logger = get_secure_logger(__name__)
@@ -56,13 +42,8 @@
 )
 MIN_SECRET_LENGTH = 12
 MIN_CHAR_SET_SIZE = 30
-<<<<<<< HEAD
-
-
-=======
-
-
->>>>>>> cdedc22f
+
+
 def require_auth(func: Callable[..., Any]) -> Callable[..., Any]:
     """Require authentication for sensitive operations."""
 
