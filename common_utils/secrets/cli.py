--- conflicted
+++ resolved
@@ -689,13 +689,6 @@
     if value is None:
         sys.exit(1)
 
-<<<<<<< HEAD
-    if rotation.rotate_secret(args.key):
-        logger.info(f"Rotated secret {masked_key}")
-    else:
-        failed_attempts["rotation"] = failed_attempts.get("rotation", 0) + 1
-        logger.error(f"Failed to rotate secret {masked_key}")
-=======
     if rotation.rotate_secret(args.key, value):
         logger.info("Secret rotated", extra={"key": masked_key})
         logger.info("Rotated secret %s", masked_key)
@@ -703,7 +696,6 @@
         failed_attempts["rotation"] = failed_attempts.get("rotation", 0) + 1
         logger.error("Failed to rotate secret", extra={"key": masked_key})
         logger.error("Failed to rotate secret %s", masked_key)
->>>>>>> fdf5627a
         sys.exit(1)
 
 
@@ -717,12 +709,8 @@
     """
     count, rotated = rotation.rotate_all_due()
     if count > 0:
-<<<<<<< HEAD
-        logger.info(f"Rotated {count} secrets:")
-=======
         logger.info("Rotated %d secrets", count)
         logger.info("Rotated %d secrets:", count)
->>>>>>> fdf5627a
         for key in rotated:
             # Mask key names in output
             masked_key = mask_sensitive_data(key)
@@ -741,12 +729,8 @@
     """
     due = rotation.get_due_secrets()
     if due:
-<<<<<<< HEAD
-        logger.info(f"Found {len(due)} secrets due for rotation:")
-=======
         logger.info("Found %d secrets due for rotation", len(due))
         logger.info("Found %d secrets due for rotation:", len(due))
->>>>>>> fdf5627a
         for key in due:
             # Mask key names in output
             masked_key = mask_sensitive_data(key)
