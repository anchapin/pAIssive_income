"""
Tool registry for agentic reasoning and integration.

This module allows registration and retrieval of callable tools (functions, APIs, etc.)
for use by agent wrappers.
"""

# ruff: noqa: C901, N802

from __future__ import annotations

from typing import Any, Callable, Optional

# Tool registry: maps tool name to dict with 'func', optional 'keywords', optional 'input_preprocessor'
_TOOL_REGISTRY: dict[str, dict[str, Any]] = {}

def register_tool(
    name: str,
    func: Callable[..., Any],
    *,
    keywords: Optional[list[str]] = None,
    input_preprocessor: Optional[Callable[[str], Any]] = None,
) -> None:
    """
    Register a callable tool with a name and optional metadata.

    Args:
        name (str): Name of the tool.
        func (Callable): Function implementing the tool.
        keywords (list[str], optional): Keywords for heuristic selection.
        input_preprocessor (Callable, optional): Function to extract/prepare input for this tool from a task description.

    """
    _TOOL_REGISTRY[name] = {
        "func": func,
        "keywords": keywords or [],
        "input_preprocessor": input_preprocessor,
    }

def get_tool(name: str) -> Callable[..., Any]:
    """Retrieve a registered tool's main callable by name."""
    return _TOOL_REGISTRY[name]["func"]

def list_tools() -> dict[str, dict[str, Any]]:
    """List all registered tools and their metadata."""
    return dict(_TOOL_REGISTRY)

# Example input preprocessor for calculator
def calculator_input_preprocessor(description: str) -> str:
    """
    Extract a math expression from the task description for the calculator tool.

    For demo: use a simple regex, as before.
    """
    import re
    match = re.search(r"([0-9\+\-\*\/\.\s\%\(\)]+)", description)
    if match:
        return match.group(1)
    return description

# Example tool: simple calculator (unchanged)
MAX_EXPONENT_VALUE = 100

def calculator(expression: str) -> object:
    """
    Evaluate a mathematical expression safely and return the result.

    Args:
        expression: A string containing a mathematical expression to evaluate

    Returns:
        The result of the calculation or an error message

    """
    import ast
    import operator
    import re

    operators = {
        "+": operator.add,
        "-": operator.sub,
        "*": operator.mul,
        "/": operator.truediv,
        "**": operator.pow,
        "%": operator.mod,
    }

    try:
        if not re.match(r"^[\d\s\+\-\*\/\(\)\.\%]+$", expression):
            return "Error: Invalid characters in expression"

        if "**" in expression and any(
            n > MAX_EXPONENT_VALUE
            for n in [float(x) for x in re.findall(r"\d+", expression) if x.isdigit()]
        ):
            return (
                f"Error: Exponentiation with values > {MAX_EXPONENT_VALUE} not allowed"
            )
        try:
            return ast.literal_eval(expression)
        except (ValueError, SyntaxError):
            class SafeExpressionEvaluator(ast.NodeVisitor):
                def visit_BinOp(self, node: ast.BinOp) -> object:
                    left = self.visit(node.left)
                    right = self.visit(node.right)
                    if isinstance(node.op, ast.Add):
                        return operators["+"](left, right)
                    if isinstance(node.op, ast.Sub):
                        return operators["-"](left, right)
                    if isinstance(node.op, ast.Mult):
                        return operators["*"](left, right)
                    if isinstance(node.op, ast.Div):
                        return operators["/"](left, right)
                    if isinstance(node.op, ast.Pow):
                        return operators["**"](left, right)
                    if isinstance(node.op, ast.Mod):
                        return operators["%"](left, right)
                    error_msg = f"Unsupported operator: {type(node.op).__name__}"
                    raise ValueError(error_msg)
                def visit_UnaryOp(self, node: ast.UnaryOp) -> object:
                    operand = self.visit(node.operand)
                    if isinstance(node.op, ast.USub):
                        return -operand
                    if isinstance(node.op, ast.UAdd):
                        return operand
                    error_msg = f"Unsupported unary operator: {type(node.op).__name__}"
                    raise ValueError(error_msg)
                def visit_Num(self, node: ast.Num) -> object:
                    return node.n
                def visit_Constant(self, node: ast.Constant) -> object:
                    return node.value
                def generic_visit(self, node: ast.AST) -> None:
                    error_msg = f"Unsupported node type: {type(node).__name__}"
                    raise ValueError(error_msg)
            parsed_expr = ast.parse(expression, mode="eval")
            evaluator = SafeExpressionEvaluator()
            return evaluator.visit(parsed_expr.body)
    except (ValueError, SyntaxError, TypeError, ZeroDivisionError, OverflowError) as e:
        return f"Error: {e}"

# Register the calculator tool with keywords and input preprocessor
register_tool(
    "calculator",
    calculator,
    keywords=["calculate", "math", "add", "subtract", "multiply", "divide", "+", "-", "*", "/", "%"],
    input_preprocessor=calculator_input_preprocessor,
)


<<<<<<< HEAD


def text_analyzer(text: str) -> str:
    """
    Analyze text for basic sentiment and characteristics.

    Args:
        text (str): The text to analyze.

    Returns:
        str: Analysis results including sentiment and basic metrics.

    """
    # Basic sentiment analysis using simple keyword matching
    positive_words = ["good", "great", "excellent", "fantastic", "amazing", "wonderful", "love", "like", "happy", "positive"]
    negative_words = ["bad", "terrible", "awful", "hate", "dislike", "sad", "negative", "horrible", "worst"]

    try:
        text_lower = text.lower()
        positive_count = sum(1 for word in positive_words if word in text_lower)
        negative_count = sum(1 for word in negative_words if word in text_lower)

        # Determine sentiment
        if positive_count > negative_count:
            sentiment = "positive"
        elif negative_count > positive_count:
            sentiment = "negative"
        else:
            sentiment = "neutral"

        # Basic metrics
        word_count = len(text.split())
        char_count = len(text)
    except ValueError as e:
        return f"Error analyzing text: {e}"
    else:
        return f"Sentiment: {sentiment} | Words: {word_count} | Characters: {char_count} | Positive indicators: {positive_count} | Negative indicators: {negative_count}"


# Register the text analyzer tool
register_tool("text_analyzer", text_analyzer)
=======
# Register the example calculator tool
register_tool("calculator", calculator)
>>>>>>> cce1578f
<|MERGE_RESOLUTION|>--- conflicted
+++ resolved
@@ -147,8 +147,6 @@
 )
 
 
-<<<<<<< HEAD
-
 
 def text_analyzer(text: str) -> str:
     """
@@ -188,8 +186,4 @@
 
 
 # Register the text analyzer tool
-register_tool("text_analyzer", text_analyzer)
-=======
-# Register the example calculator tool
-register_tool("calculator", calculator)
->>>>>>> cce1578f
+register_tool("text_analyzer", text_analyzer)