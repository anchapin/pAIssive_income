"""
Tool registry for agentic reasoning and integration.

This module allows registration and retrieval of callable tools (functions, APIs, etc.)
for use by agent wrappers.
"""

from __future__ import annotations

from typing import Any, Callable

# Global tool registry
_TOOL_REGISTRY: dict[str, Callable[..., Any]] = {}


def register_tool(name: str, func: Callable[..., Any]) -> None:
    """
    Register a callable tool with a name.

    Args:
        name (str): Name of the tool.
        func (Callable): Function implementing the tool.

    """
    _TOOL_REGISTRY[name] = func


def get_tool(name: str) -> Callable[..., Any]:
    """
    Retrieve a registered tool by name.

    Args:
        name (str): Name of the tool.

    Returns:
        Callable: The tool function.

    """
    return _TOOL_REGISTRY[name]


def list_tools() -> dict[str, Callable[..., Any]]:
    """
    List all registered tools.

    Returns:
        dict[str, Callable]: Mapping of tool names to functions.

    """
    return dict(_TOOL_REGISTRY)


# Example tool: simple calculator
# Constants for calculator limits
MAX_EXPONENT_VALUE = 100  # Maximum allowed value for exponentiation


def calculator(expression: str) -> object:  # noqa: C901
    """
    Evaluate a mathematical expression safely.

    Args:
        expression (str): A string math expression (e.g., "2 + 2 * 3").

    Returns:
        The result of the expression.

    """
    # Use a safer approach with a custom parser
    import ast
    import operator
    import re

    # Define allowed operators and their functions
    operators = {
        "+": operator.add,
        "-": operator.sub,
        "*": operator.mul,
        "/": operator.truediv,
        "**": operator.pow,
        "%": operator.mod,
    }

    try:
        # Validate input - only allow numbers, operators, and whitespace
        if not re.match(r"^[\d\s\+\-\*\/\(\)\.\%]+$", expression):
            return "Error: Invalid characters in expression"

        # Disallow potentially dangerous patterns
        if "**" in expression and any(
            n > MAX_EXPONENT_VALUE
            for n in [float(x) for x in re.findall(r"\d+", expression) if x.isdigit()]
        ):
            return (
                f"Error: Exponentiation with values > {MAX_EXPONENT_VALUE} not allowed"
            )

        # Try to use ast.literal_eval for simple expressions
        try:
            return ast.literal_eval(expression)
        except (ValueError, SyntaxError):
            # For expressions with operators, implement a safer alternative to eval
            # Parse the expression and evaluate it using the operators dictionary
            import ast

            # Create a custom evaluator that uses our restricted operators
            # Note: Method names must match AST node types exactly for NodeVisitor to work
            # We need to disable N802 (function name should be lowercase) for these methods
            class SafeExpressionEvaluator(ast.NodeVisitor):
                # Method names must match AST node types exactly
                def visit_BinOp(self, node: ast.BinOp) -> object:  # noqa: N802
                    """Process binary operations."""
                    left = self.visit(node.left)
                    right = self.visit(node.right)

                    if isinstance(node.op, ast.Add):
                        return operators["+"](left, right)
                    if isinstance(node.op, ast.Sub):
                        return operators["-"](left, right)
                    if isinstance(node.op, ast.Mult):
                        return operators["*"](left, right)
                    if isinstance(node.op, ast.Div):
                        return operators["/"](left, right)
                    if isinstance(node.op, ast.Pow):
                        return operators["**"](left, right)
                    if isinstance(node.op, ast.Mod):
                        return operators["%"](left, right)
                    error_msg = f"Unsupported operator: {type(node.op).__name__}"
                    raise ValueError(error_msg)

                # Method names must match AST node types exactly
                def visit_UnaryOp(self, node: ast.UnaryOp) -> object:  # noqa: N802
                    """Process unary operations."""
                    operand = self.visit(node.operand)
                    if isinstance(node.op, ast.USub):
                        return -operand
                    if isinstance(node.op, ast.UAdd):
                        return operand
                    error_msg = f"Unsupported unary operator: {type(node.op).__name__}"
                    raise ValueError(error_msg)

                # Method names must match AST node types exactly
                def visit_Num(self, node: ast.Num) -> object:  # noqa: N802
                    """Process numeric nodes."""
                    return node.n

                # Method names must match AST node types exactly
                def visit_Constant(self, node: ast.Constant) -> object:  # noqa: N802
                    """Process constant nodes."""
                    return node.value

                def generic_visit(self, node: ast.AST) -> None:
                    """Handle unsupported node types."""
                    error_msg = f"Unsupported node type: {type(node).__name__}"
                    raise ValueError(error_msg)

            # Parse and evaluate the expression
            parsed_expr = ast.parse(expression, mode="eval")
            evaluator = SafeExpressionEvaluator()
            return evaluator.visit(parsed_expr.body)
    except (ValueError, SyntaxError, TypeError, ZeroDivisionError, OverflowError) as e:
        return f"Error: {e}"


# Register the example calculator tool
<<<<<<< HEAD
register_tool("calculator", calculator)


def text_analyzer(text: str) -> str:
    """
    Analyze text for basic sentiment and characteristics.

    Args:
        text (str): The text to analyze.

    Returns:
        str: Analysis results including sentiment and basic metrics.

    """
    try:
        # Basic sentiment analysis using simple keyword matching
        positive_words = [
            "good",
            "great",
            "excellent",
            "fantastic",
            "amazing",
            "wonderful",
            "love",
            "like",
            "happy",
            "positive",
        ]
        negative_words = [
            "bad",
            "terrible",
            "awful",
            "hate",
            "dislike",
            "sad",
            "negative",
            "horrible",
            "worst",
        ]

        text_lower = text.lower()
        positive_count = sum(1 for word in positive_words if word in text_lower)
        negative_count = sum(1 for word in negative_words if word in text_lower)

        # Determine sentiment
        if positive_count > negative_count:
            sentiment = "positive"
        elif negative_count > positive_count:
            sentiment = "negative"
        else:
            sentiment = "neutral"

        # Basic metrics
        word_count = len(text.split())
        char_count = len(text)

        return f"Sentiment: {sentiment} | Words: {word_count} | Characters: {char_count} | Positive indicators: {positive_count} | Negative indicators: {negative_count}"

    except Exception as e:
        return f"Error analyzing text: {e}"


# Register the text analyzer tool
register_tool("text_analyzer", text_analyzer)
=======
register_tool("calculator", calculator)
>>>>>>> 3a88985a
<|MERGE_RESOLUTION|>--- conflicted
+++ resolved
@@ -163,71 +163,4 @@
 
 
 # Register the example calculator tool
-<<<<<<< HEAD
-register_tool("calculator", calculator)
-
-
-def text_analyzer(text: str) -> str:
-    """
-    Analyze text for basic sentiment and characteristics.
-
-    Args:
-        text (str): The text to analyze.
-
-    Returns:
-        str: Analysis results including sentiment and basic metrics.
-
-    """
-    try:
-        # Basic sentiment analysis using simple keyword matching
-        positive_words = [
-            "good",
-            "great",
-            "excellent",
-            "fantastic",
-            "amazing",
-            "wonderful",
-            "love",
-            "like",
-            "happy",
-            "positive",
-        ]
-        negative_words = [
-            "bad",
-            "terrible",
-            "awful",
-            "hate",
-            "dislike",
-            "sad",
-            "negative",
-            "horrible",
-            "worst",
-        ]
-
-        text_lower = text.lower()
-        positive_count = sum(1 for word in positive_words if word in text_lower)
-        negative_count = sum(1 for word in negative_words if word in text_lower)
-
-        # Determine sentiment
-        if positive_count > negative_count:
-            sentiment = "positive"
-        elif negative_count > positive_count:
-            sentiment = "negative"
-        else:
-            sentiment = "neutral"
-
-        # Basic metrics
-        word_count = len(text.split())
-        char_count = len(text)
-
-        return f"Sentiment: {sentiment} | Words: {word_count} | Characters: {char_count} | Positive indicators: {positive_count} | Negative indicators: {negative_count}"
-
-    except Exception as e:
-        return f"Error analyzing text: {e}"
-
-
-# Register the text analyzer tool
-register_tool("text_analyzer", text_analyzer)
-=======
-register_tool("calculator", calculator)
->>>>>>> 3a88985a
+register_tool("calculator", calculator)