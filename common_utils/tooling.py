"""
Tool registry for agentic reasoning and integration.

This module allows registration and retrieval of callable tools (functions, APIs, etc.)
for use by agent wrappers.
"""

# ruff: noqa: C901, N802

from __future__ import annotations

from typing import Any, Callable, Optional

# Tool registry: maps tool name to dict with 'func', optional 'keywords', optional 'input_preprocessor'
_TOOL_REGISTRY: dict[str, dict[str, Any]] = {}

def register_tool(
    name: str,
    func: Callable[..., Any],
    *,
    keywords: Optional[list[str]] = None,
    input_preprocessor: Optional[Callable[[str], Any]] = None,
) -> None:
    """
    Register a callable tool with a name and optional metadata.

    Args:
        name (str): Name of the tool.
        func (Callable): Function implementing the tool.
        keywords (list[str], optional): Keywords for heuristic selection.
        input_preprocessor (Callable, optional): Function to extract/prepare input for this tool from a task description.

    """
    _TOOL_REGISTRY[name] = {
        "func": func,
        "keywords": keywords or [],
        "input_preprocessor": input_preprocessor,
    }

def get_tool(name: str) -> Callable[..., Any]:
    """Retrieve a registered tool's main callable by name."""
    return _TOOL_REGISTRY[name]["func"]

def list_tools() -> dict[str, dict[str, Any]]:
    """List all registered tools and their metadata."""
    return dict(_TOOL_REGISTRY)

# Example input preprocessor for calculator
def calculator_input_preprocessor(description: str) -> str:
    """
    Extract a math expression from the task description for the calculator tool.

    For demo: use a simple regex, as before.
    """
    import re
    match = re.search(r"([0-9\+\-\*\/\.\s\%\(\)]+)", description)
    if match:
        return match.group(1)
    return description

# Example tool: simple calculator (unchanged)
MAX_EXPONENT_VALUE = 100

def calculator(expression: str) -> object:
    """
    Evaluate a mathematical expression safely and return the result.

    Args:
        expression: A string containing a mathematical expression to evaluate

    Returns:
        The result of the calculation or an error message

    """
    import ast
    import operator
    import re

    operators = {
        "+": operator.add,
        "-": operator.sub,
        "*": operator.mul,
        "/": operator.truediv,
        "**": operator.pow,
        "%": operator.mod,
    }

    try:
        if not re.match(r"^[\d\s\+\-\*\/\(\)\.\%]+$", expression):
            return "Error: Invalid characters in expression"

        if "**" in expression and any(
            n > MAX_EXPONENT_VALUE
            for n in [float(x) for x in re.findall(r"\d+", expression) if x.isdigit()]
        ):
            return (
                f"Error: Exponentiation with values > {MAX_EXPONENT_VALUE} not allowed"
            )
        try:
            return ast.literal_eval(expression)
        except (ValueError, SyntaxError):
            class SafeExpressionEvaluator(ast.NodeVisitor):
                def visit_BinOp(self, node: ast.BinOp) -> object:
                    left = self.visit(node.left)
                    right = self.visit(node.right)
                    if isinstance(node.op, ast.Add):
                        return operators["+"](left, right)
                    if isinstance(node.op, ast.Sub):
                        return operators["-"](left, right)
                    if isinstance(node.op, ast.Mult):
                        return operators["*"](left, right)
                    if isinstance(node.op, ast.Div):
                        return operators["/"](left, right)
                    if isinstance(node.op, ast.Pow):
                        return operators["**"](left, right)
                    if isinstance(node.op, ast.Mod):
                        return operators["%"](left, right)
                    error_msg = f"Unsupported operator: {type(node.op).__name__}"
                    raise ValueError(error_msg)
                def visit_UnaryOp(self, node: ast.UnaryOp) -> object:
                    operand = self.visit(node.operand)
                    if isinstance(node.op, ast.USub):
                        return -operand
                    if isinstance(node.op, ast.UAdd):
                        return operand
                    error_msg = f"Unsupported unary operator: {type(node.op).__name__}"
                    raise ValueError(error_msg)
                def visit_Num(self, node: ast.Num) -> object:
                    return node.n
                def visit_Constant(self, node: ast.Constant) -> object:
                    return node.value
                def generic_visit(self, node: ast.AST) -> None:
                    error_msg = f"Unsupported node type: {type(node).__name__}"
                    raise ValueError(error_msg)
            parsed_expr = ast.parse(expression, mode="eval")
            evaluator = SafeExpressionEvaluator()
            return evaluator.visit(parsed_expr.body)
    except (ValueError, SyntaxError, TypeError, ZeroDivisionError, OverflowError) as e:
        return f"Error: {e}"

# Register the calculator tool with keywords and input preprocessor
register_tool(
    "calculator",
    calculator,
    keywords=["calculate", "math", "add", "subtract", "multiply", "divide", "+", "-", "*", "/", "%"],
    input_preprocessor=calculator_input_preprocessor,
)



<<<<<<< HEAD
# Register the example calculator tool
register_tool("calculator", calculator)


=======
>>>>>>> 751d3c15
def text_analyzer(text: str) -> str:
    """
    Analyze text for basic sentiment and characteristics.

    Args:
        text (str): The text to analyze.

    Returns:
        str: Analysis results including sentiment and basic metrics.

    """
<<<<<<< HEAD
    try:
        # Basic sentiment analysis using simple keyword matching
        positive_words = [
            "good",
            "great",
            "excellent",
            "fantastic",
            "amazing",
            "wonderful",
            "love",
            "like",
            "happy",
            "positive",
        ]
        negative_words = [
            "bad",
            "terrible",
            "awful",
            "hate",
            "dislike",
            "sad",
            "negative",
            "horrible",
            "worst",
        ]

=======
    # Basic sentiment analysis using simple keyword matching
    positive_words = ["good", "great", "excellent", "fantastic", "amazing", "wonderful", "love", "like", "happy", "positive"]
    negative_words = ["bad", "terrible", "awful", "hate", "dislike", "sad", "negative", "horrible", "worst"]

    try:
>>>>>>> 751d3c15
        text_lower = text.lower()
        positive_count = sum(1 for word in positive_words if word in text_lower)
        negative_count = sum(1 for word in negative_words if word in text_lower)

        # Determine sentiment
        if positive_count > negative_count:
            sentiment = "positive"
        elif negative_count > positive_count:
            sentiment = "negative"
        else:
            sentiment = "neutral"

        # Basic metrics
        word_count = len(text.split())
        char_count = len(text)
<<<<<<< HEAD

        result = f"Sentiment: {sentiment} | Words: {word_count} | Characters: {char_count} | Positive indicators: {positive_count} | Negative indicators: {negative_count}"
    except ValueError as e:  # Replace with the most likely specific exception
        return f"Error analyzing text: {e}"
    else:
        return result
=======
    except ValueError as e:
        return f"Error analyzing text: {e}"
    else:
        return f"Sentiment: {sentiment} | Words: {word_count} | Characters: {char_count} | Positive indicators: {positive_count} | Negative indicators: {negative_count}"
>>>>>>> 751d3c15


# Register the text analyzer tool
register_tool("text_analyzer", text_analyzer)<|MERGE_RESOLUTION|>--- conflicted
+++ resolved
@@ -13,6 +13,7 @@
 
 # Tool registry: maps tool name to dict with 'func', optional 'keywords', optional 'input_preprocessor'
 _TOOL_REGISTRY: dict[str, dict[str, Any]] = {}
+
 
 def register_tool(
     name: str,
@@ -37,14 +38,17 @@
         "input_preprocessor": input_preprocessor,
     }
 
+
 def get_tool(name: str) -> Callable[..., Any]:
     """Retrieve a registered tool's main callable by name."""
     return _TOOL_REGISTRY[name]["func"]
 
+
 def list_tools() -> dict[str, dict[str, Any]]:
     """List all registered tools and their metadata."""
     return dict(_TOOL_REGISTRY)
 
+
 # Example input preprocessor for calculator
 def calculator_input_preprocessor(description: str) -> str:
     """
@@ -53,13 +57,16 @@
     For demo: use a simple regex, as before.
     """
     import re
+
     match = re.search(r"([0-9\+\-\*\/\.\s\%\(\)]+)", description)
     if match:
         return match.group(1)
     return description
 
+
 # Example tool: simple calculator (unchanged)
 MAX_EXPONENT_VALUE = 100
+
 
 def calculator(expression: str) -> object:
     """
@@ -99,6 +106,7 @@
         try:
             return ast.literal_eval(expression)
         except (ValueError, SyntaxError):
+
             class SafeExpressionEvaluator(ast.NodeVisitor):
                 def visit_BinOp(self, node: ast.BinOp) -> object:
                     left = self.visit(node.left)
@@ -117,6 +125,7 @@
                         return operators["%"](left, right)
                     error_msg = f"Unsupported operator: {type(node.op).__name__}"
                     raise ValueError(error_msg)
+
                 def visit_UnaryOp(self, node: ast.UnaryOp) -> object:
                     operand = self.visit(node.operand)
                     if isinstance(node.op, ast.USub):
@@ -125,36 +134,45 @@
                         return operand
                     error_msg = f"Unsupported unary operator: {type(node.op).__name__}"
                     raise ValueError(error_msg)
+
                 def visit_Num(self, node: ast.Num) -> object:
                     return node.n
+
                 def visit_Constant(self, node: ast.Constant) -> object:
                     return node.value
+
                 def generic_visit(self, node: ast.AST) -> None:
                     error_msg = f"Unsupported node type: {type(node).__name__}"
                     raise ValueError(error_msg)
+
             parsed_expr = ast.parse(expression, mode="eval")
             evaluator = SafeExpressionEvaluator()
             return evaluator.visit(parsed_expr.body)
     except (ValueError, SyntaxError, TypeError, ZeroDivisionError, OverflowError) as e:
         return f"Error: {e}"
 
+
 # Register the calculator tool with keywords and input preprocessor
 register_tool(
     "calculator",
     calculator,
-    keywords=["calculate", "math", "add", "subtract", "multiply", "divide", "+", "-", "*", "/", "%"],
+    keywords=[
+        "calculate",
+        "math",
+        "add",
+        "subtract",
+        "multiply",
+        "divide",
+        "+",
+        "-",
+        "*",
+        "/",
+        "%",
+    ],
     input_preprocessor=calculator_input_preprocessor,
 )
 
 
-
-<<<<<<< HEAD
-# Register the example calculator tool
-register_tool("calculator", calculator)
-
-
-=======
->>>>>>> 751d3c15
 def text_analyzer(text: str) -> str:
     """
     Analyze text for basic sentiment and characteristics.
@@ -166,40 +184,32 @@
         str: Analysis results including sentiment and basic metrics.
 
     """
-<<<<<<< HEAD
+    # Basic sentiment analysis using simple keyword matching
+    positive_words = [
+        "good",
+        "great",
+        "excellent",
+        "fantastic",
+        "amazing",
+        "wonderful",
+        "love",
+        "like",
+        "happy",
+        "positive",
+    ]
+    negative_words = [
+        "bad",
+        "terrible",
+        "awful",
+        "hate",
+        "dislike",
+        "sad",
+        "negative",
+        "horrible",
+        "worst",
+    ]
+
     try:
-        # Basic sentiment analysis using simple keyword matching
-        positive_words = [
-            "good",
-            "great",
-            "excellent",
-            "fantastic",
-            "amazing",
-            "wonderful",
-            "love",
-            "like",
-            "happy",
-            "positive",
-        ]
-        negative_words = [
-            "bad",
-            "terrible",
-            "awful",
-            "hate",
-            "dislike",
-            "sad",
-            "negative",
-            "horrible",
-            "worst",
-        ]
-
-=======
-    # Basic sentiment analysis using simple keyword matching
-    positive_words = ["good", "great", "excellent", "fantastic", "amazing", "wonderful", "love", "like", "happy", "positive"]
-    negative_words = ["bad", "terrible", "awful", "hate", "dislike", "sad", "negative", "horrible", "worst"]
-
-    try:
->>>>>>> 751d3c15
         text_lower = text.lower()
         positive_count = sum(1 for word in positive_words if word in text_lower)
         negative_count = sum(1 for word in negative_words if word in text_lower)
@@ -215,19 +225,12 @@
         # Basic metrics
         word_count = len(text.split())
         char_count = len(text)
-<<<<<<< HEAD
 
         result = f"Sentiment: {sentiment} | Words: {word_count} | Characters: {char_count} | Positive indicators: {positive_count} | Negative indicators: {negative_count}"
     except ValueError as e:  # Replace with the most likely specific exception
         return f"Error analyzing text: {e}"
     else:
         return result
-=======
-    except ValueError as e:
-        return f"Error analyzing text: {e}"
-    else:
-        return f"Sentiment: {sentiment} | Words: {word_count} | Characters: {char_count} | Positive indicators: {positive_count} | Negative indicators: {negative_count}"
->>>>>>> 751d3c15
 
 
 # Register the text analyzer tool
