--- conflicted
+++ resolved
@@ -4,12 +4,7 @@
 See: docs/input_validation_and_error_handling_standards.md
 """
 
-<<<<<<< HEAD
-from typing import Any
-from typing import TypeVar
-=======
 from typing import Any, TypeVar
->>>>>>> cdedc22f
 
 from pydantic import BaseModel
 from pydantic import ValidationError as PydanticValidationError
