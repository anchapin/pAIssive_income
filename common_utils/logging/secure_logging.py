"""
Secure logging utilities to prevent sensitive information from being logged.

This module provides functions to mask sensitive information in logs, such as access
credentials, authentication materials, and other sensitive data.
"""

from __future__ import annotations

import logging
import re
from re import Pattern
from typing import Any, Optional

# List of sensitive field names to mask in logs
SENSITIVE_FIELDS: list[str] = [
    "auth_credential",
    "access_credential",
    "auth_material",
    "sensitive_data",
    "auth_code",
    "crypto_material",
    "private_material",
    "access_material",
    "refresh_material",
    "auth_signature",
    "verification_data",
    "security_salt",
    "identity_code",
    "personal_id",
    "payment_info",
    "card_info",
    "security_material",
]

# Regex patterns to detect sensitive information
PATTERNS: dict[str, Pattern] = {
    "credential_type_1": re.compile(
        (
            r'(access[_-]?credential|api_material)["\']?\s*[:=]\s*["\']?'
            r'([a-zA-Z0-9_\-\.]{10,})["\']?'
        ),
        re.IGNORECASE,
    ),
    "auth_type_1": re.compile(
        (r'(auth_material|credential)["\']?\s*[:=]\s*["\']?' r'([^"\'\s]{3,})["\']?'),
        re.IGNORECASE,
    ),
    "auth_type_2": re.compile(
        (
            r'(auth_code|material|access_material)["\']?\s*[:=]\s*["\']?'
            r'([a-zA-Z0-9_\-\.]{10,})["\']?'
        ),
        re.IGNORECASE,
    ),
    "sensitive_type_1": re.compile(
        (
            r'(sensitive_material|private_material)["\']?\s*[:=]\s*["\']?'
            r'([a-zA-Z0-9_\-\.]{10,})["\']?'
        ),
        re.IGNORECASE,
    ),
}


def is_sensitive_key(key: str) -> bool:
    """
    Check if a key name contains sensitive information patterns.

    Args:
    ----
        key: The key name to check

    Returns:
    -------
        bool: True if the key appears to reference sensitive information

    """
    if not key:
        return False

    key_lower = key.lower()
    # Check against our predefined list of sensitive field names
    for sensitive_field in SENSITIVE_FIELDS:
        if sensitive_field in key_lower:
            return True

    # Check for common sensitive patterns
    sensitive_terms: list[str] = [
        "password",
        "token",
        "secret",
        "key",
        "auth",
        "credential",
        "private",
        "security",
        "access",
        "api",
        "cert",
    ]

    return any(term in key_lower for term in sensitive_terms)


def mask_sensitive_data(
    data: object, mask_char: str = "*", visible_chars: int = 4
) -> object:
    """
    Mask sensitive data in logs to prevent logging of sensitive information.

    Applies masking to sensitive information while preserving some visibility
    for debugging purposes.

    Args:
    ----
        data: The data to mask. Can be a string, dict, list, or other types
        mask_char: The character to use for masking. Default is "*"
        visible_chars: Number of characters to show at start and end. Default is 4

    Returns:
    -------
        Any: The masked data with sensitive information hidden.
        Returns the same type as the input data.

    """
    if data is None:
        return None

    if isinstance(data, str):
        # Check if the string matches any of our sensitive patterns
        for pattern in PATTERNS.values():
            data = _mask_pattern(data, pattern, mask_char, visible_chars)
        return data

    if isinstance(data, dict):
        # Recursively mask values in dictionary
        dict_result: dict[str, Any] = {}
        for k, v in data.items():
            dict_result[k] = _mask_if_sensitive(k, v, mask_char, visible_chars)
        return dict_result  # Explicitly return a Dict[str, Any]

    if isinstance(data, list):
        # Recursively mask values in list
        list_result: list[Any] = [
            mask_sensitive_data(item, mask_char, visible_chars) for item in data
        ]
        return list_result

    # For any other type, return as is
    return data


def _mask_if_sensitive(
    key: str, value: object, mask_char: str = "*", visible_chars: int = 4
) -> object:
    """
    Check if a key is sensitive and mask its value if needed.

    Examines the key for sensitive terms and applies masking if necessary.

    Args:
    ----
        key: The dictionary key to check
        value: The value to potentially mask
        mask_char: The character to use for masking
        visible_chars: Number of characters to leave visible

    Returns:
    -------
        The original value or a masked version if the key is sensitive

    """
    if not isinstance(value, str):
        return mask_sensitive_data(value, mask_char, visible_chars)

    # Check if the key contains any sensitive terms
    for sensitive_field in SENSITIVE_FIELDS:
        if sensitive_field in key.lower():
            return _mask_string(value, mask_char, visible_chars)

    return mask_sensitive_data(value, mask_char, visible_chars)


def _mask_string(value: str, mask_char: str = "*", visible_chars: int = 4) -> str:
    """
    Mask a string, showing only the first and last few characters.

    Args:
    ----
        value: The string to mask
        mask_char: The character to use for masking
        visible_chars: Number of characters to leave visible at beginning and end

    Returns:
    -------
        The masked string

    """
    if not value or len(value) <= (visible_chars * 2):
        return mask_char * len(value) if value else value

    prefix = value[:visible_chars]
    suffix = value[-visible_chars:] if visible_chars > 0 else ""
    masked_length = len(value) - (len(prefix) + len(suffix))

    return f"{prefix}{mask_char * masked_length}{suffix}"


def _mask_pattern(
    text: str, pattern: Pattern, mask_char: str = "*", visible_chars: int = 4
) -> str:
    """
    Mask text that matches a specific regex pattern.

    Args:
    ----
        text: The text to process
        pattern: The regex pattern to match
        mask_char: The character to use for masking
        visible_chars: Number of characters to leave visible

    Returns:
    -------
        The text with sensitive information masked

    """

    def _replacer(match: re.Match[str]) -> str:
        full_match: str = match.group(0)
        sensitive_value: str = match.group(2)

        if not sensitive_value:
            return full_match

        masked_value: str = _mask_string(sensitive_value, mask_char, visible_chars)
        return full_match.replace(sensitive_value, masked_value)

    result = pattern.sub(_replacer, text)
    return str(result)


class SecureLogger:
    """A wrapper around the standard logger that masks sensitive information."""

<<<<<<< HEAD
    def __init__(self, logger_name: str) -> None:
        """
        Initialize a secure logger.
=======
    def __init__(self, name: str) -> None:
        """Initialize the secure logger.
>>>>>>> bcf25eb8

        Args:
            name: The name of the logger
        """
<<<<<<< HEAD
        self.logger = logging.getLogger(logger_name)
        self._handlers: list[logging.Handler] = self.logger.handlers

    @property
    def handlers(self) -> list[logging.Handler]:
        """Get the handlers for this logger."""
        return self._handlers

    def set_level(self, level: int) -> None:
        """Set the logging level of this logger."""
        self.logger.setLevel(level)
        self.level: int = self.logger.level

    # Standard logging compatibility aliases
    setLevel = set_level  # noqa: N815

    def is_enabled_for(self, level: int) -> bool:
        """Check if this logger is enabled for the specified level."""
        result: bool = self.logger.isEnabledFor(level)
        return result

    # Standard logging compatibility aliases
    isEnabledFor = is_enabled_for  # noqa: N815

    def get_effective_level(self) -> int:
        """Get the effective level for this logger."""
        result: int = self.logger.getEffectiveLevel()
        return result

    # Standard logging compatibility aliases
    getEffectiveLevel = get_effective_level  # noqa: N815

    def get_child(self, suffix: str) -> SecureLogger:
        """Get a logger which is a descendant to this logger."""
        child_logger = self.logger.getChild(suffix)
        secure_child = SecureLogger(child_logger.name)
        secure_child.logger = child_logger
        return secure_child

    # Standard logging compatibility aliases
    getChild = get_child  # noqa: N815

    def debug(self, msg: str, *args: object, **kwargs: object) -> None:
        """Log a debug message with sensitive information masked."""
        self.logger.debug(mask_sensitive_data(msg), *args, **kwargs)

    def info(self, msg: str, *args: object, **kwargs: object) -> None:
        """Log an info message with sensitive information masked."""
        self.logger.info(mask_sensitive_data(msg), *args, **kwargs)

    def warning(self, msg: str, *args: object, **kwargs: object) -> None:
        """Log a warning message with sensitive information masked."""
        self.logger.warning(mask_sensitive_data(msg), *args, **kwargs)

    # Alias for warning
    warn = warning

    def error(self, msg: str, *args: object, **kwargs: object) -> None:
        """Log an error message with sensitive information masked."""
        self.logger.error(mask_sensitive_data(msg), *args, **kwargs)

    def critical(self, msg: str, *args: object, **kwargs: object) -> None:
        """Log a critical message with sensitive information masked."""
        self.logger.critical(mask_sensitive_data(msg), *args, **kwargs)

    # Alias for critical
    fatal = critical

    def exception(self, msg: str, *args: object, **kwargs: object) -> None:
        """Log an exception message with sensitive information masked."""
        self.logger.exception(mask_sensitive_data(msg), *args, **kwargs)

    def log(self, level: int, msg: str, *args: object, **kwargs: object) -> None:
        """Log with specified level."""
        self.logger.log(level, mask_sensitive_data(msg), *args, **kwargs)

    def add_handler(self, hdlr: logging.Handler) -> None:
        """Add the specified handler to this logger."""
        self.logger.addHandler(hdlr)
        # Store handlers in a property
        self._handlers = self.logger.handlers

    # Standard logging compatibility aliases
    addHandler = add_handler  # noqa: N815

    def remove_handler(self, hdlr: logging.Handler) -> None:
        """Remove the specified handler from this logger."""
        self.logger.removeHandler(hdlr)
        # Update handlers attribute
        self._handlers = self.logger.handlers

    # Standard logging compatibility aliases
    removeHandler = remove_handler  # noqa: N815
=======
        self.logger = logging.getLogger(name)
>>>>>>> bcf25eb8

    def has_handlers(self) -> bool:
        """Check if this logger has any handlers configured.

        Returns:
            bool: True if this logger has handlers configured
        """
        return self.logger.hasHandlers()

<<<<<<< HEAD
    def call_handlers(self, record: logging.LogRecord) -> None:
        """Pass a record to all relevant handlers."""
        self.logger.callHandlers(record)  # Standard logging compatibility aliases

    callHandlers = call_handlers  # noqa: N815

    def handle(self, record: logging.LogRecord) -> bool:
        """
        Call the handlers for the specified record.

        Returns:
            bool: True if the record was handled successfully

        """
        self.logger.handle(
            record
        )  # Logger.handle() always returns None in standard lib
        return (
            True  # Return True to maintain compatibility with logging.Handler interface
        )
=======
    def handle(self, record: logging.LogRecord) -> bool:
        """Call the handlers for the specified record.

        Args:
            record: The log record to handle

        Returns:
            bool: True if the message was handled
        """
        return self.logger.handle(record)
>>>>>>> bcf25eb8

    def make_record(
        self,
        name: str,
        level: int,
        fn: str,
        lno: int,
        msg: str,
        args: tuple,
        exc_info: Optional[tuple],
        func: Optional[str] = None,
        extra: Optional[dict[str, Any]] = None,
        sinfo: Optional[str] = None,
    ) -> logging.LogRecord:
        """Make a LogRecord.

        Args:
            name: The logger name
            level: The logging level
            fn: The filename
            lno: The line number
            msg: The message
            args: The message arguments
            exc_info: The exception info
            func: The function name
            extra: Extra info
            sinfo: Stack info

        Returns:
            logging.LogRecord: The created log record
        """
        # Apply the sensitive data masking before creating the record
        msg = mask_sensitive_data(str(msg))
        return self.logger.makeRecord(
            name, level, fn, lno, msg, args, exc_info, func, extra, sinfo
        )

    # Standard logging compatibility aliases
    makeRecord = make_record  # noqa: N815

    def find_caller(
        self, stack_info: bool = False, stacklevel: int = 1
    ) -> tuple[str, int, str, Optional[str]]:
        """Find the caller's source file and line number."""
        result: tuple[str, int, str, Optional[str]] = self.logger.findCaller(
            stack_info, stacklevel
        )
        return result

    # Standard logging compatibility aliases
    findCaller = find_caller  # noqa: N815

    def debug(self, msg: str, *args: Any, **kwargs: Any) -> None:
        """Log a debug message with sensitive information masked.

        Args:
            msg: The message to log
            args: Arguments for message formatting
            kwargs: Keyword arguments for logging configuration
        """
        msg = mask_sensitive_data(msg)
        self.logger.debug(msg, *args, **kwargs)

    def info(self, msg: str, *args: Any, **kwargs: Any) -> None:
        """Log an info message with sensitive information masked.

        Args:
            msg: The message to log
            args: Arguments for message formatting
            kwargs: Keyword arguments for logging configuration
        """
        msg = mask_sensitive_data(msg)
        self.logger.info(msg, *args, **kwargs)

    def warning(self, msg: str, *args: Any, **kwargs: Any) -> None:
        """Log a warning message with sensitive information masked.

        Args:
            msg: The message to log
            args: Arguments for message formatting
            kwargs: Keyword arguments for logging configuration
        """
        msg = mask_sensitive_data(msg)
        self.logger.warning(msg, *args, **kwargs)

    def error(self, msg: str, *args: Any, **kwargs: Any) -> None:
        """Log an error message with sensitive information masked.

        Args:
            msg: The message to log
            args: Arguments for message formatting
            kwargs: Keyword arguments for logging configuration
        """
        msg = mask_sensitive_data(msg)
        self.logger.error(msg, *args, **kwargs)

    def critical(self, msg: str, *args: Any, **kwargs: Any) -> None:
        """Log a critical message with sensitive information masked.

        Args:
            msg: The message to log
            args: Arguments for message formatting
            kwargs: Keyword arguments for logging configuration
        """
        msg = mask_sensitive_data(msg)
        self.logger.critical(msg, *args, **kwargs)

    # Standard aliases
    warn = warning
    fatal = critical


def get_secure_logger(name: str) -> SecureLogger:
    """
    Get a secure logger that masks sensitive information.

    Args:
    ----
        name: The name of the logger

    Returns:
    -------
        A SecureLogger instance

    """
    return SecureLogger(name)<|MERGE_RESOLUTION|>--- conflicted
+++ resolved
@@ -243,20 +243,13 @@
 class SecureLogger:
     """A wrapper around the standard logger that masks sensitive information."""
 
-<<<<<<< HEAD
-    def __init__(self, logger_name: str) -> None:
-        """
-        Initialize a secure logger.
-=======
     def __init__(self, name: str) -> None:
         """Initialize the secure logger.
->>>>>>> bcf25eb8
 
         Args:
             name: The name of the logger
         """
-<<<<<<< HEAD
-        self.logger = logging.getLogger(logger_name)
+        self.logger = logging.getLogger(name)
         self._handlers: list[logging.Handler] = self.logger.handlers
 
     @property
@@ -298,40 +291,6 @@
     # Standard logging compatibility aliases
     getChild = get_child  # noqa: N815
 
-    def debug(self, msg: str, *args: object, **kwargs: object) -> None:
-        """Log a debug message with sensitive information masked."""
-        self.logger.debug(mask_sensitive_data(msg), *args, **kwargs)
-
-    def info(self, msg: str, *args: object, **kwargs: object) -> None:
-        """Log an info message with sensitive information masked."""
-        self.logger.info(mask_sensitive_data(msg), *args, **kwargs)
-
-    def warning(self, msg: str, *args: object, **kwargs: object) -> None:
-        """Log a warning message with sensitive information masked."""
-        self.logger.warning(mask_sensitive_data(msg), *args, **kwargs)
-
-    # Alias for warning
-    warn = warning
-
-    def error(self, msg: str, *args: object, **kwargs: object) -> None:
-        """Log an error message with sensitive information masked."""
-        self.logger.error(mask_sensitive_data(msg), *args, **kwargs)
-
-    def critical(self, msg: str, *args: object, **kwargs: object) -> None:
-        """Log a critical message with sensitive information masked."""
-        self.logger.critical(mask_sensitive_data(msg), *args, **kwargs)
-
-    # Alias for critical
-    fatal = critical
-
-    def exception(self, msg: str, *args: object, **kwargs: object) -> None:
-        """Log an exception message with sensitive information masked."""
-        self.logger.exception(mask_sensitive_data(msg), *args, **kwargs)
-
-    def log(self, level: int, msg: str, *args: object, **kwargs: object) -> None:
-        """Log with specified level."""
-        self.logger.log(level, mask_sensitive_data(msg), *args, **kwargs)
-
     def add_handler(self, hdlr: logging.Handler) -> None:
         """Add the specified handler to this logger."""
         self.logger.addHandler(hdlr)
@@ -349,9 +308,6 @@
 
     # Standard logging compatibility aliases
     removeHandler = remove_handler  # noqa: N815
-=======
-        self.logger = logging.getLogger(name)
->>>>>>> bcf25eb8
 
     def has_handlers(self) -> bool:
         """Check if this logger has any handlers configured.
@@ -361,7 +317,9 @@
         """
         return self.logger.hasHandlers()
 
-<<<<<<< HEAD
+    # Standard logging compatibility aliases
+    hasHandlers = has_handlers  # noqa: N815
+
     def call_handlers(self, record: logging.LogRecord) -> None:
         """Pass a record to all relevant handlers."""
         self.logger.callHandlers(record)  # Standard logging compatibility aliases
@@ -369,21 +327,6 @@
     callHandlers = call_handlers  # noqa: N815
 
     def handle(self, record: logging.LogRecord) -> bool:
-        """
-        Call the handlers for the specified record.
-
-        Returns:
-            bool: True if the record was handled successfully
-
-        """
-        self.logger.handle(
-            record
-        )  # Logger.handle() always returns None in standard lib
-        return (
-            True  # Return True to maintain compatibility with logging.Handler interface
-        )
-=======
-    def handle(self, record: logging.LogRecord) -> bool:
         """Call the handlers for the specified record.
 
         Args:
@@ -393,7 +336,6 @@
             bool: True if the message was handled
         """
         return self.logger.handle(record)
->>>>>>> bcf25eb8
 
     def make_record(
         self,
@@ -479,6 +421,9 @@
         msg = mask_sensitive_data(msg)
         self.logger.warning(msg, *args, **kwargs)
 
+    # Alias for warning
+    warn = warning
+
     def error(self, msg: str, *args: Any, **kwargs: Any) -> None:
         """Log an error message with sensitive information masked.
 
@@ -501,10 +446,32 @@
         msg = mask_sensitive_data(msg)
         self.logger.critical(msg, *args, **kwargs)
 
-    # Standard aliases
-    warn = warning
+    # Alias for critical
     fatal = critical
 
+    def exception(self, msg: str, *args: Any, **kwargs: Any) -> None:
+        """Log an exception message with sensitive information masked.
+
+        Args:
+            msg: The message to log
+            args: Arguments for message formatting
+            kwargs: Keyword arguments for logging configuration
+        """
+        msg = mask_sensitive_data(msg)
+        self.logger.exception(msg, *args, **kwargs)
+
+    def log(self, level: int, msg: str, *args: Any, **kwargs: Any) -> None:
+        """Log with specified level.
+
+        Args:
+            level: The logging level
+            msg: The message to log
+            args: Arguments for message formatting
+            kwargs: Keyword arguments for logging configuration
+        """
+        msg = mask_sensitive_data(msg)
+        self.logger.log(level, msg, *args, **kwargs)
+
 
 def get_secure_logger(name: str) -> SecureLogger:
     """
