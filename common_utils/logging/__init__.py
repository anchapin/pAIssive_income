"""Common utilities for secure logging and log management.

This package provides tools for secure logging, ensuring sensitive information
is not logged in clear text.
"""

# Standard library imports
import logging

from typing import cast

# Third-party imports
# Local imports
<<<<<<< HEAD
from .secure_logging import SENSITIVE_FIELDS
from .secure_logging import SecureLogger
from .secure_logging import get_secure_logger
from .secure_logging import mask_sensitive_data
=======
from .secure_logging import SENSITIVE_FIELDS, SecureLogger, get_secure_logger, mask_sensitive_data
>>>>>>> cdedc22f

__all__ = [
    "SENSITIVE_FIELDS",
    "SecureLogger",
    "get_logger",
    "get_secure_logger",
    "mask_sensitive_data",
]


def get_logger(name: str) -> logging.Logger:
    """Get a logger with the given name.

    This is a convenience function that returns a secure logger by default,
    which automatically masks sensitive information.

    Args:
    ----
        name: Name of the logger

    Returns:
    -------
        logging.Logger: The secure logger or a standard logger as fallback

    """
    try:
        # Return a SecureLogger that masks sensitive information
        logger = get_secure_logger(name)
        # Cast to logging.Logger to satisfy type checking
        return cast(logging.Logger, logger)
    except Exception as e:
        # Fall back to standard logger if secure logger is not available
        logging.getLogger("logging_setup").warning(
            f"Failed to create secure logger, falling back to standard logger: {e!s}"
        )
        return logging.getLogger(name)<|MERGE_RESOLUTION|>--- conflicted
+++ resolved
@@ -11,14 +11,7 @@
 
 # Third-party imports
 # Local imports
-<<<<<<< HEAD
-from .secure_logging import SENSITIVE_FIELDS
-from .secure_logging import SecureLogger
-from .secure_logging import get_secure_logger
-from .secure_logging import mask_sensitive_data
-=======
 from .secure_logging import SENSITIVE_FIELDS, SecureLogger, get_secure_logger, mask_sensitive_data
->>>>>>> cdedc22f
 
 __all__ = [
     "SENSITIVE_FIELDS",
