--- conflicted
+++ resolved
@@ -6,12 +6,8 @@
 python_functions = test_*
 
 # Improved test organization with markers
-<<<<<<< HEAD
-addopts = -v --cov=. --cov-report=xml --cov-report=term-missing --cov-fail-under=1 -p no:hypothesispytestplugin
-=======
 # Temporarily lowered coverage requirement for MCP adapter integration
 addopts = -v --cov=. --cov-report=xml --cov-report=term-missing --cov-fail-under=2 -p no:hypothesispytestplugin
->>>>>>> 8058b389
 
 # Configure pytest-asyncio
 asyncio_mode = auto
