[pytest]
# Only collect tests from the tests/ directory for faster test collection
testpaths = tests
pythonpath = .
python_files = test_*.py
python_classes = Test*
python_functions = test_*

<<<<<<< HEAD
# Improved test organization with markers
# Set coverage requirement to 80%
addopts = -v --cov=. --cov-report=xml --cov-report=term-missing --cov-fail-under=80 -p no:hypothesispytestplugin
=======
# Use all available CPU cores to run tests in parallel by default (requires pytest-xdist)
# Also include coverage reporting
addopts = -n auto -v --cov=. --cov-report=xml --cov-report=term-missing --cov-fail-under=2 -p no:hypothesispytestplugin
>>>>>>> 4c4353a6

# Configure pytest-asyncio
asyncio_mode = auto
asyncio_default_fixture_loop_scope = function

# Define all markers to prevent warnings
markers =
    unit: mark a test as a unit test
    integration: mark a test as an integration test
    slow: mark test as slow (taking more than 1 second to run)
    smoke: mark test as a smoke test (critical functionality)
    webhook: mark test related to webhook functionality
    api: mark test related to API functionality
    payment: mark test related to payment functionality
    security: mark test related to security features
    model: mark test related to AI model functionality
    performance: mark test performance-sensitive test
    flaky: mark test as flaky (occasionally fails)
    dependency: mark test as requiring external dependencies
    asyncio: mark test as an async test

# Configure test timeouts
timeout = 300
timeout_method = thread<|MERGE_RESOLUTION|>--- conflicted
+++ resolved
@@ -6,15 +6,10 @@
 python_classes = Test*
 python_functions = test_*
 
-<<<<<<< HEAD
 # Improved test organization with markers
+# Use all available CPU cores to run tests in parallel by default (requires pytest-xdist)
 # Set coverage requirement to 80%
-addopts = -v --cov=. --cov-report=xml --cov-report=term-missing --cov-fail-under=80 -p no:hypothesispytestplugin
-=======
-# Use all available CPU cores to run tests in parallel by default (requires pytest-xdist)
-# Also include coverage reporting
-addopts = -n auto -v --cov=. --cov-report=xml --cov-report=term-missing --cov-fail-under=2 -p no:hypothesispytestplugin
->>>>>>> 4c4353a6
+addopts = -n auto -v --cov=. --cov-report=xml --cov-report=term-missing --cov-fail-under=80 -p no:hypothesispytestplugin
 
 # Configure pytest-asyncio
 asyncio_mode = auto
