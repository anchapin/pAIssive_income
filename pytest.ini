--- conflicted
+++ resolved
@@ -1,9 +1,4 @@
 [pytest]
-<<<<<<< HEAD
-# Disable hypothesis plugin to avoid Verbosity import error
-addopts = -p no:hypothesispytestplugin -p no:cov
-norecursedirs = .venv venv env .env .git __pycache__ build dist
-=======
 testpaths = tests
 pythonpath = .
 python_files = test_*.py
@@ -35,5 +30,4 @@
 
 # Configure test timeouts
 timeout = 300
-timeout_method = thread
->>>>>>> 6124bda3
+timeout_method = thread