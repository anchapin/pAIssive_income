--- conflicted
+++ resolved
@@ -1,17 +1,13 @@
 [pytest]
-<<<<<<< HEAD
 testpaths = tests
 python_paths = .
 python_files = test_*.py
 python_classes = Test*
 python_functions = test_*
-addopts = -v --import-mode=importlib
+# Combine both options
+addopts = -v --import-mode=importlib -p no:hypothesispytestplugin
 markers =
     unit: mark a test as a unit test
     integration: mark a test as an integration test
     slow: mark test as slow
-    smoke: mark test as a smoke test
-=======
-# Disable hypothesis plugin to avoid Verbosity import error
-addopts = -p no:hypothesispytestplugin
->>>>>>> 88502789
+    smoke: mark test as a smoke test