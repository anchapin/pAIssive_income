"""services - Module for users.services.

This module provides services for user management, including user creation,
authentication, and profile management.
"""

# Standard library imports
import uuid

from datetime import datetime
from datetime import timedelta
from typing import Any
from typing import Optional

# Third-party imports
import jwt

from common_utils.logging import get_logger

# Local imports
from users.auth import hash_credential
from users.auth import verify_credential


class AuthenticationError(ValueError):
    """Raised when there's an authentication-related error."""

    pass


class UserExistsError(ValueError):
    """Raised when a user already exists."""

    pass


class UserNotFoundError(ValueError):
    """Raised when a user is not found."""

    pass


class TokenError(ValueError):
    """Raised when there's a token-related error."""

    pass


# Database imports
from flask import current_app
from flask import has_app_context
from flask import Flask
from flask import g
from flask import cli
from flask import Blueprint

from flask import current_app
from flask_sqlalchemy import SQLAlchemy

from flask import current_app
from flask_sqlalchemy import SQLAlchemy
from flask import current_app

from flask import current_app
from flask import has_app_context

from flask import current_app
from flask import has_app_context

from flask import current_app
from flask import has_app_context

# Import the db and User model from the Flask app
from flask import current_app
from flask import has_app_context
from flask import g

from flask import current_app
from flask import has_app_context

from flask import current_app
from flask import has_app_context

from flask import current_app

from flask import has_app_context

try:
    from flask import current_app
    from flask import has_app_context
    from flask import g
    from flask import cli
    from flask_sqlalchemy import SQLAlchemy

    from flask import current_app
    from flask_sqlalchemy import SQLAlchemy
    from flask import current_app
    from flask import has_app_context

    from flask import current_app
    from flask import has_app_context

    from flask import current_app
    from flask import has_app_context

    from flask import current_app

    from flask import has_app_context

    # Import db and User from the actual Flask app package
    from flask import current_app
    from flask import has_app_context
    from flask.models import User, db
except ImportError:
    User = None
    db = None

# Initialize logger
logger = get_logger(__name__)


class UserService:
    """Service for user management."""

<<<<<<< HEAD
    def __init__(self, token_secret=None, token_expiry=None):
        """Initialize the user service.

        Args:
        ----
=======
    def __init__(
        self,
        user_repository: Optional[Any] = None,
        token_secret: Optional[str] = None,
        token_expiry: Optional[int] = None,
    ) -> None:
        """Initialize the user service.

        Args:
            user_repository: Repository for user data
>>>>>>> 69490129
            token_secret: Secret for JWT token generation
            token_expiry: Expiry time for JWT tokens in seconds

        """
        # Don't set a default token secret - require it to be provided
        if not token_secret:
            logger.error("No token secret provided")
            raise AuthenticationError()

        # Enhanced security: Store token secret in a private variable
        self.__token_secret = token_secret

        logger.debug("Token secret configured successfully")

        self.token_expiry = token_expiry or 3600  # 1 hour default

    @property
    def token_secret(self) -> str:
        """Securely access the token secret."""
        return self.__token_secret

    def create_user(
        self, username: str, email: str, auth_credential: str, **kwargs: Any
    ) -> dict[str, str]:
        """Create a new user.

        Args:
        ----
            username: Username for the new user
            email: Email for the new user
            auth_credential: Authentication credential for the new user
            **kwargs: Additional user data

        Returns:
        -------
            Dict: The created user data (without sensitive information)

        """
        # Validate inputs
        if not username or not email or not auth_credential:
            raise AuthenticationError()

        # Check if user already exists
<<<<<<< HEAD
        existing_user = User.query.filter(
            (User.username == username) | (User.email == email)
        ).first()
        if existing_user:
            if existing_user.username == username:
                raise ValueError(f"User with username '{username}' already exists")
            else:
                raise ValueError(f"User with email '{email}' already exists")
=======
        if self.user_repository and self.user_repository.find_by_username(username):
            raise UserExistsError()

        if self.user_repository and self.user_repository.find_by_email(email):
            raise UserExistsError()
>>>>>>> 69490129

        # Hash the credential
        hashed_credential = hash_credential(auth_credential)

        # Create User model instance
        user = User(
            username=username,
            email=email,
            password_hash=hashed_credential,
            **{k: v for k, v in kwargs.items() if hasattr(User, k)},
        )
        db.session.add(user)
        db.session.commit()

        logger.info("User created successfully", extra={"user_id": user.id})

        # Return user data without sensitive information
        return {
            "id": user.id,
            "username": user.username,
            "email": user.email,
            "created_at": getattr(user, "created_at", None),
            "updated_at": getattr(user, "updated_at", None),
        }

    def authenticate_user(
        self, username_or_email: str, auth_credential: str
    ) -> tuple[bool, Optional[dict[str, str]]]:
        """Authenticate a user.

        Args:
        ----
            username_or_email: Username or email of the user
            auth_credential: Authentication credential to verify

        Returns:
        -------
            Tuple[bool, Optional[Dict]]: (success, user_data)

        """
        # Find the user by username or email
        user = User.query.filter(
            (User.username == username_or_email) | (User.email == username_or_email)
        ).first()

        if not user:
            # Don't leak whether the username exists - just log an event with a hash
            user_hash = hash(username_or_email) % 10000  # Simple hash for privacy
            logger.info(
                "Authentication attempt for non-existent user",
                extra={"user_hash": user_hash},
            )
            return False, None

        # Verify the credential
        if not verify_credential(auth_credential, user.password_hash):
            logger.info("Failed authentication attempt", extra={"user_id": user.id})
            return False, None

        # Update last login time if field exists
        if hasattr(user, "last_login"):
            user.last_login = datetime.utcnow()
            db.session.commit()

        # Return user data without sensitive information
        user_data = {
            "id": user.id,
            "username": user.username,
            "email": user.email,
        }
        logger.info("Authentication successful", extra={"user_id": user.id})
        return True, user_data

    def generate_token(self, user_id: str, **additional_claims: Any) -> str:
        """Generate a JWT token for a user.

        Args:
        ----
            user_id: ID of the user
            **additional_claims: Additional claims to include in the token

        Returns:
        -------
            str: The generated JWT token

        """
        now = datetime.utcnow()
        expiry = now + timedelta(seconds=self.token_expiry)

        # Sanitize additional claims to prevent sensitive data leakage
        safe_claims = {}
        sensitive_claim_keys = [
            "password",
            "token",
            "secret",
            "credential",
            "key",
            "auth",
        ]
        max_claim_length = 1000  # Maximum length for token claims
        for key, value in additional_claims.items():
            # Skip any sensitive looking claims
            if any(
                sensitive_term in key.lower() for sensitive_term in sensitive_claim_keys
            ):
                logger.warning(
                    f"Potentially sensitive claim '{key}' was excluded from token"
                )
                continue
            # Avoid adding large values to token payload
            if isinstance(value, str) and len(value) > max_claim_length:
                logger.warning(f"Oversized claim '{key}' was truncated")
                safe_claims[key] = value[:100] + "..."
            else:
                safe_claims[key] = value

        payload = {
            "sub": user_id,
            "iat": now.timestamp(),
            "exp": expiry.timestamp(),
            "jti": str(uuid.uuid4()),  # Add unique JWT ID to prevent replay attacks
            **safe_claims,
        }

        auth_token = jwt.encode(payload, self.__token_secret, algorithm="HS256")
        # Don't log sensitive information
        logger.debug(
            "Authentication token generated",
            extra={
                "user_id": user_id,
                "expiry": expiry.isoformat(),
                "token_id": payload["jti"],
                "token_type": "JWT",
            },
        )
        # Ensure auth_token is a string
        if isinstance(auth_token, bytes):
            return auth_token.decode("utf-8")
        return str(auth_token)

    def verify_token(self, auth_token: str) -> tuple[bool, Optional[dict[str, Any]]]:
        """Verify a JWT token.

        Args:
            auth_token: The JWT token to verify

        Returns:
            tuple[bool, dict[str, Any] | None]: (success, payload)
        """
        try:
            payload = jwt.decode(auth_token, self.token_secret, algorithms=["HS256"])
        except jwt.ExpiredSignatureError:
            logger.warning("Authentication verification failed: expired material")
            return False, None
        except jwt.InvalidTokenError:
            logger.warning("Authentication verification failed: invalid material")
            return False, None
        except Exception:
            logger.exception("Token verification failed")
            raise
        else:
            return True, payload<|MERGE_RESOLUTION|>--- conflicted
+++ resolved
@@ -6,20 +6,16 @@
 
 # Standard library imports
 import uuid
-
-from datetime import datetime
-from datetime import timedelta
-from typing import Any
-from typing import Optional
+from datetime import datetime, timedelta
+from typing import Any, Dict, Optional, Tuple
 
 # Third-party imports
 import jwt
 
+# Local imports
 from common_utils.logging import get_logger
-
-# Local imports
-from users.auth import hash_credential
-from users.auth import verify_credential
+from flask.models import User, db
+from users.auth import hash_credential, verify_credential
 
 
 class AuthenticationError(ValueError):
@@ -31,7 +27,12 @@
 class UserExistsError(ValueError):
     """Raised when a user already exists."""
 
-    pass
+    USERNAME_EXISTS = "Username already exists"
+    EMAIL_EXISTS = "Email already exists"
+
+    def __init__(self, message: Optional[str] = None) -> None:
+        """Initialize with a default message if none provided."""
+        super().__init__(message or "User already exists")
 
 
 class UserNotFoundError(ValueError):
@@ -46,71 +47,10 @@
     pass
 
 
-# Database imports
-from flask import current_app
-from flask import has_app_context
-from flask import Flask
-from flask import g
-from flask import cli
-from flask import Blueprint
-
-from flask import current_app
-from flask_sqlalchemy import SQLAlchemy
-
-from flask import current_app
-from flask_sqlalchemy import SQLAlchemy
-from flask import current_app
-
-from flask import current_app
-from flask import has_app_context
-
-from flask import current_app
-from flask import has_app_context
-
-from flask import current_app
-from flask import has_app_context
-
-# Import the db and User model from the Flask app
-from flask import current_app
-from flask import has_app_context
-from flask import g
-
-from flask import current_app
-from flask import has_app_context
-
-from flask import current_app
-from flask import has_app_context
-
-from flask import current_app
-
-from flask import has_app_context
-
+# Initialize fallbacks for when imports fail
 try:
-    from flask import current_app
-    from flask import has_app_context
-    from flask import g
-    from flask import cli
-    from flask_sqlalchemy import SQLAlchemy
-
-    from flask import current_app
-    from flask_sqlalchemy import SQLAlchemy
-    from flask import current_app
-    from flask import has_app_context
-
-    from flask import current_app
-    from flask import has_app_context
-
-    from flask import current_app
-    from flask import has_app_context
-
-    from flask import current_app
-
-    from flask import has_app_context
-
-    # Import db and User from the actual Flask app package
-    from flask import current_app
-    from flask import has_app_context
-    from flask.models import User, db
+    # Import already done at the top
+    pass
 except ImportError:
     User = None
     db = None
@@ -122,13 +62,6 @@
 class UserService:
     """Service for user management."""
 
-<<<<<<< HEAD
-    def __init__(self, token_secret=None, token_expiry=None):
-        """Initialize the user service.
-
-        Args:
-        ----
-=======
     def __init__(
         self,
         user_repository: Optional[Any] = None,
@@ -139,11 +72,14 @@
 
         Args:
             user_repository: Repository for user data
->>>>>>> 69490129
             token_secret: Secret for JWT token generation
             token_expiry: Expiry time for JWT tokens in seconds
 
         """
+        # Store the user repository if provided
+        if user_repository is not None:
+            self.user_repository = user_repository
+
         # Don't set a default token secret - require it to be provided
         if not token_secret:
             logger.error("No token secret provided")
@@ -163,7 +99,7 @@
 
     def create_user(
         self, username: str, email: str, auth_credential: str, **kwargs: Any
-    ) -> dict[str, str]:
+    ) -> Dict[str, Any]:
         """Create a new user.
 
         Args:
@@ -183,22 +119,21 @@
             raise AuthenticationError()
 
         # Check if user already exists
-<<<<<<< HEAD
-        existing_user = User.query.filter(
-            (User.username == username) | (User.email == email)
-        ).first()
-        if existing_user:
-            if existing_user.username == username:
-                raise ValueError(f"User with username '{username}' already exists")
-            else:
-                raise ValueError(f"User with email '{email}' already exists")
-=======
-        if self.user_repository and self.user_repository.find_by_username(username):
-            raise UserExistsError()
-
-        if self.user_repository and self.user_repository.find_by_email(email):
-            raise UserExistsError()
->>>>>>> 69490129
+        if hasattr(self, "user_repository") and self.user_repository:
+            if self.user_repository.find_by_username(username):
+                raise UserExistsError(UserExistsError.USERNAME_EXISTS)
+
+            if self.user_repository.find_by_email(email):
+                raise UserExistsError(UserExistsError.EMAIL_EXISTS)
+        else:
+            existing_user = User.query.filter(
+                (User.username == username) | (User.email == email)
+            ).first()
+            if existing_user:
+                if existing_user.username == username:
+                    raise UserExistsError(UserExistsError.USERNAME_EXISTS)
+                else:
+                    raise UserExistsError(UserExistsError.EMAIL_EXISTS)
 
         # Hash the credential
         hashed_credential = hash_credential(auth_credential)
@@ -216,17 +151,20 @@
         logger.info("User created successfully", extra={"user_id": user.id})
 
         # Return user data without sensitive information
+        created_at = getattr(user, "created_at", None)
+        updated_at = getattr(user, "updated_at", None)
+
         return {
             "id": user.id,
             "username": user.username,
             "email": user.email,
-            "created_at": getattr(user, "created_at", None),
-            "updated_at": getattr(user, "updated_at", None),
+            "created_at": str(created_at) if created_at else None,
+            "updated_at": str(updated_at) if updated_at else None,
         }
 
     def authenticate_user(
         self, username_or_email: str, auth_credential: str
-    ) -> tuple[bool, Optional[dict[str, str]]]:
+    ) -> Tuple[bool, Optional[Dict[str, Any]]]:
         """Authenticate a user.
 
         Args:
@@ -339,14 +277,14 @@
             return auth_token.decode("utf-8")
         return str(auth_token)
 
-    def verify_token(self, auth_token: str) -> tuple[bool, Optional[dict[str, Any]]]:
+    def verify_token(self, auth_token: str) -> Tuple[bool, Optional[Dict[str, Any]]]:
         """Verify a JWT token.
 
         Args:
             auth_token: The JWT token to verify
 
         Returns:
-            tuple[bool, dict[str, Any] | None]: (success, payload)
+            Tuple[bool, Optional[Dict[str, Any]]]: (success, payload)
         """
         try:
             payload = jwt.decode(auth_token, self.token_secret, algorithms=["HS256"])
