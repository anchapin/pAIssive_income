"""services - Module for users.services.

This module provides services for user management, including user creation,
authentication, and profile management.
"""

# Standard library imports
import uuid
from datetime import datetime, timedelta
from typing import Any, Dict, Optional, Tuple

# Third-party imports
import jwt

# Local imports
<<<<<<< HEAD
from common_utils.logging import get_logger
from flask.models import User, db
from users.auth import hash_credential, verify_credential
=======
from users.auth import hash_credential, verify_credential

# Database imports
try:
    from flask.models import User, db
except ImportError:
    User = None
    db = None
>>>>>>> b0b6d558


class AuthenticationError(ValueError):
    """Raised when there's an authentication-related error."""

    pass


class UserExistsError(ValueError):
    """Raised when a user already exists."""

    USERNAME_EXISTS = "Username already exists"
    EMAIL_EXISTS = "Email already exists"

    def __init__(self, message: Optional[str] = None) -> None:
        """Initialize with a default message if none provided."""
        super().__init__(message or "User already exists")


class UserNotFoundError(ValueError):
    """Raised when a user is not found."""

    pass


class TokenError(ValueError):
    """Raised when there's a token-related error."""

    pass


# Initialize fallbacks for when imports fail
try:
    # Import already done at the top
    pass
except ImportError:
    User = None
    db = None

# Initialize logger
logger = get_logger(__name__)


class UserService:
    """Service for user management."""

    def __init__(
        self,
        user_repository: Optional[Any] = None,
        token_secret: Optional[str] = None,
        token_expiry: Optional[int] = None,
    ) -> None:
        """Initialize the user service.

        Args:
            user_repository: Repository for user data
            token_secret: Secret for JWT token generation
            token_expiry: Expiry time for JWT tokens in seconds

        """
        # Store the user repository if provided
        if user_repository is not None:
            self.user_repository = user_repository

        # Don't set a default token secret - require it to be provided
        if not token_secret:
            logger.error("No token secret provided")
            raise AuthenticationError()

        # Enhanced security: Store token secret in a private variable
        self.__token_secret = token_secret

        logger.debug("Token secret configured successfully")

        self.token_expiry = token_expiry or 3600  # 1 hour default

    @property
    def token_secret(self) -> str:
        """Securely access the token secret."""
        return self.__token_secret

    def create_user(
        self, username: str, email: str, auth_credential: str, **kwargs: Any
    ) -> Dict[str, Any]:
        """Create a new user.

        Args:
        ----
            username: Username for the new user
            email: Email for the new user
            auth_credential: Authentication credential for the new user
            **kwargs: Additional user data

        Returns:
        -------
            Dict: The created user data (without sensitive information)

        """
        # Validate inputs
        if not username or not email or not auth_credential:
            raise AuthenticationError()

        # Check if user already exists
        if hasattr(self, "user_repository") and self.user_repository:
            if self.user_repository.find_by_username(username):
                raise UserExistsError(UserExistsError.USERNAME_EXISTS)

            if self.user_repository.find_by_email(email):
                raise UserExistsError(UserExistsError.EMAIL_EXISTS)
        else:
            existing_user = User.query.filter(
                (User.username == username) | (User.email == email)
            ).first()
            if existing_user:
                if existing_user.username == username:
                    raise UserExistsError(UserExistsError.USERNAME_EXISTS)
                else:
                    raise UserExistsError(UserExistsError.EMAIL_EXISTS)

        # Hash the credential
        hashed_credential = hash_credential(auth_credential)

        # Create User model instance
        user = User(
            username=username,
            email=email,
            password_hash=hashed_credential,
            **{k: v for k, v in kwargs.items() if hasattr(User, k)},
        )
        db.session.add(user)
        db.session.commit()

        logger.info("User created successfully", extra={"user_id": user.id})

        # Return user data without sensitive information
        created_at = getattr(user, "created_at", None)
        updated_at = getattr(user, "updated_at", None)

        return {
            "id": user.id,
            "username": user.username,
            "email": user.email,
            "created_at": str(created_at) if created_at else None,
            "updated_at": str(updated_at) if updated_at else None,
        }

    def authenticate_user(
        self, username_or_email: str, auth_credential: str
    ) -> Tuple[bool, Optional[Dict[str, Any]]]:
        """Authenticate a user.

        Args:
        ----
            username_or_email: Username or email of the user
            auth_credential: Authentication credential to verify

        Returns:
        -------
            Tuple[bool, Optional[Dict]]: (success, user_data)

        """
        # Find the user by username or email
        user = User.query.filter(
            (User.username == username_or_email) | (User.email == username_or_email)
        ).first()

        if not user:
            # Don't leak whether the username exists - just log an event with a hash
            user_hash = hash(username_or_email) % 10000  # Simple hash for privacy
            logger.info(
                "Authentication attempt for non-existent user",
                extra={"user_hash": user_hash},
            )
            return False, None

        # Verify the credential
        if not verify_credential(auth_credential, user.password_hash):
            logger.info("Failed authentication attempt", extra={"user_id": user.id})
            return False, None

        # Update last login time if field exists
        if hasattr(user, "last_login"):
            user.last_login = datetime.utcnow()
            db.session.commit()

        # Return user data without sensitive information
        user_data = {
            "id": user.id,
            "username": user.username,
            "email": user.email,
        }
        logger.info("Authentication successful", extra={"user_id": user.id})
        return True, user_data

    def generate_token(self, user_id: str, **additional_claims: Any) -> str:
        """Generate a JWT token for a user.

        Args:
        ----
            user_id: ID of the user
            **additional_claims: Additional claims to include in the token

        Returns:
        -------
            str: The generated JWT token

        """
        now = datetime.utcnow()
        expiry = now + timedelta(seconds=self.token_expiry)

        # Sanitize additional claims to prevent sensitive data leakage
        safe_claims = {}
        sensitive_claim_keys = [
            "password",
            "token",
            "secret",
            "credential",
            "key",
            "auth",
        ]
        max_claim_length = 1000  # Maximum length for token claims
        for key, value in additional_claims.items():
            # Skip any sensitive looking claims
            if any(
                sensitive_term in key.lower() for sensitive_term in sensitive_claim_keys
            ):
                logger.warning(
                    f"Potentially sensitive claim '{key}' was excluded from token"
                )
                continue
            # Avoid adding large values to token payload
            if isinstance(value, str) and len(value) > max_claim_length:
                logger.warning(f"Oversized claim '{key}' was truncated")
                safe_claims[key] = value[:100] + "..."
            else:
                safe_claims[key] = value

        payload = {
            "sub": user_id,
            "iat": now.timestamp(),
            "exp": expiry.timestamp(),
            "jti": str(uuid.uuid4()),  # Add unique JWT ID to prevent replay attacks
            **safe_claims,
        }

        auth_token = jwt.encode(payload, self.__token_secret, algorithm="HS256")
        # Don't log sensitive information
        logger.debug(
            "Authentication token generated",
            extra={
                "user_id": user_id,
                "expiry": expiry.isoformat(),
                "token_id": payload["jti"],
                "token_type": "JWT",
            },
        )
        # Ensure auth_token is a string
        if isinstance(auth_token, bytes):
            return auth_token.decode("utf-8")
        return str(auth_token)

    def verify_token(self, auth_token: str) -> Tuple[bool, Optional[Dict[str, Any]]]:
        """Verify a JWT token.

        Args:
            auth_token: The JWT token to verify

        Returns:
            Tuple[bool, Optional[Dict[str, Any]]]: (success, payload)
        """
        try:
            payload = jwt.decode(auth_token, self.token_secret, algorithms=["HS256"])
        except jwt.ExpiredSignatureError:
            logger.warning("Authentication verification failed: expired material")
            return False, None
        except jwt.InvalidTokenError:
            logger.warning("Authentication verification failed: invalid material")
            return False, None
        except Exception:
            logger.exception("Token verification failed")
            raise
        else:
            return True, payload<|MERGE_RESOLUTION|>--- conflicted
+++ resolved
@@ -13,11 +13,7 @@
 import jwt
 
 # Local imports
-<<<<<<< HEAD
 from common_utils.logging import get_logger
-from flask.models import User, db
-from users.auth import hash_credential, verify_credential
-=======
 from users.auth import hash_credential, verify_credential
 
 # Database imports
@@ -26,7 +22,6 @@
 except ImportError:
     User = None
     db = None
->>>>>>> b0b6d558
 
 
 class AuthenticationError(ValueError):
