--- conflicted
+++ resolved
@@ -6,16 +6,8 @@
 
 # Standard library imports
 import uuid
-<<<<<<< HEAD
-
-from datetime import datetime
-from datetime import timedelta
-from typing import Any
-from typing import Optional
-=======
 from datetime import datetime, timedelta
 from typing import Any, Optional
->>>>>>> cdedc22f
 
 # Third-party imports
 import jwt
@@ -23,33 +15,7 @@
 from common_utils.logging import get_logger
 
 # Local imports
-from users.auth import hash_credential
-from users.auth import verify_credential
-
-
-class AuthenticationError(ValueError):
-    """Raised when there's an authentication-related error."""
-
-    pass
-
-
-class UserExistsError(ValueError):
-    """Raised when a user already exists."""
-
-    pass
-
-
-class UserNotFoundError(ValueError):
-    """Raised when a user is not found."""
-
-    pass
-
-
-class TokenError(ValueError):
-    """Raised when there's a token-related error."""
-
-    pass
-
+from users.auth import hash_credential, verify_credential
 
 
 class AuthenticationError(ValueError):
