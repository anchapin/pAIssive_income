<<<<<<< HEAD
"""User service module."""

from datetime import datetime, timezone
from typing import Dict, Optional, Tuple
import uuid
=======
"""
services - Module for users.services.

This module provides services for user management, including user creation,
authentication, and profile management.
"""

# Standard library imports
from __future__ import annotations

import uuid
from datetime import datetime, timedelta, timezone
from typing import Any, Protocol, cast
>>>>>>> fdf5627a

import jwt
from sqlalchemy.exc import SQLAlchemyError

from app_flask import db
from app_flask.models import UserModel
from users.auth import verify_credential
from common_utils.logging import get_logger
<<<<<<< HEAD
=======
from users.auth import hash_credential, verify_credential


# Define protocol for User model to help with type checking
class UserProtocol(Protocol):
    """Protocol defining the interface for User models."""

    id: str
    username: str
    email: str
    password_hash: str
    query: Any

    def __init__(
        self, username: str, email: str, password_hash: str, **kwargs: object
    ) -> None:
        """Initialize a user model with required attributes."""

    @classmethod
    def filter(cls, *args: object) -> object:
        """Filter users based on provided criteria."""


# Define protocol for DB session
class DBSessionProtocol(Protocol):
    """Protocol defining the interface for database session objects."""

    session: Any

    def add(self, obj: object) -> None:
        """Add an object to the session."""

    def commit(self) -> None:
        """Commit the current transaction."""


# Initialize logger
logger = get_logger(__name__)

# Initialize with None values that will be replaced if imports succeed
UserModel: type[UserProtocol] | None = None
db_session: DBSessionProtocol | None = None

try:
    from app_flask.models import User, db

    UserModel = cast("type[UserProtocol]", User)
    db_session = cast("DBSessionProtocol", db)
except ImportError:
    # Keep UserModel and db_session as None if import fails
    logger.debug(
        "Failed to import User model from app_flask.models, using fallback mechanisms"
    )
>>>>>>> fdf5627a

logger = get_logger(__name__)

class AuthenticationError(Exception):
    """Raised when authentication fails."""
    USERNAME_REQUIRED = "Username is required"
    EMAIL_REQUIRED = "Email is required"
    PASSWORD_REQUIRED = "Password is required"
    TOKEN_REQUIRED = "Token secret is required"

<<<<<<< HEAD
class DatabaseSessionNotAvailableError(Exception):
    """Raised when database session is not available."""
    pass

class UserExistsError(Exception):
    """Raised when user already exists."""
    USERNAME_EXISTS = "Username already exists"
    EMAIL_EXISTS = "Email address already exists"

class UserModelNotAvailableError(Exception):
    """Raised when User model is not available."""
    pass

class TokenError(Exception):
    """Raised when token validation fails."""
    pass
=======

class UserExistsError(ValueError):
    """Raised when a user already exists."""

    USERNAME_EXISTS = "Username already exists"
    EMAIL_EXISTS = "Email already exists"

    def __init__(self, message: str | None = None) -> None:
        """Initialize with a default message if none provided."""
        super().__init__(message or "User already exists")


class UserNotFoundError(ValueError):
    """Raised when a user is not found."""


class TokenError(ValueError):
    """Raised when there's a token-related error."""


class UserModelNotAvailableError(ValueError):
    """Raised when the User model is not available."""


class DatabaseSessionNotAvailableError(ValueError):
    """Raised when the database session is not available."""


# Remove redundant import fallback - already handled above

>>>>>>> fdf5627a

class UserService:
    """Service for user management operations."""

<<<<<<< HEAD
    def __init__(self, token_secret: str):
        """Initialize the service.
=======
    def __init__(
        self,
        user_repository: object | None = None,
        token_secret: str | None = None,
        token_expiry: int | None = None,
    ) -> None:
        """
        Initialize the user service.
>>>>>>> fdf5627a

        Args:
            token_secret: Secret key for JWT token generation/verification

        Raises:
            AuthenticationError: If token_secret is not provided
        """
        if not token_secret:
            logger.error("No token secret provided")
<<<<<<< HEAD
            raise AuthenticationError(AuthenticationError.TOKEN_REQUIRED)
=======
            raise AuthenticationError
>>>>>>> fdf5627a

        self.__token_secret = token_secret
        self.__token_expiry = 3600  # 1 hour default

    @property
    def token_secret(self) -> str:
        """Get the token secret."""
        return self.__token_secret

<<<<<<< HEAD
    def create_user(self, username: str, email: str, password: str) -> Dict:
        """Create a new user.
=======
    def create_user(
        self, username: str, email: str, auth_credential: str, **kwargs: object
    ) -> dict[str, object]:
        """
        Create a new user.
>>>>>>> fdf5627a

        Args:
            username: Username for the new user
            email: Email address for the new user
            password: Password for the new user

        Returns:
            Dict containing user data

        Raises:
            AuthenticationError: If required fields are missing
            UserExistsError: If username/email already exists
            UserModelNotAvailableError: If User model not available
            DatabaseSessionNotAvailableError: If db session not available
        """
        # Validate inputs
<<<<<<< HEAD
        if not username:
            raise AuthenticationError(AuthenticationError.USERNAME_REQUIRED)
        if not email:
            raise AuthenticationError(AuthenticationError.EMAIL_REQUIRED)
        if not password:
            raise AuthenticationError(AuthenticationError.PASSWORD_REQUIRED)

        # Check if db session is available
        if db.session is None:
            raise DatabaseSessionNotAvailableError()
=======
        if not username or not email or not auth_credential:
            raise AuthenticationError

        # Check if user already exists
        if hasattr(self, "user_repository") and self.user_repository:
            user_repo = cast("Any", self.user_repository)
            if user_repo.find_by_username(username):
                raise UserExistsError(UserExistsError.USERNAME_EXISTS)

            if user_repo.find_by_email(email):
                raise UserExistsError(UserExistsError.EMAIL_EXISTS)
        else:
            # Check if UserModel is available
            if UserModel is None:
                raise UserModelNotAvailableError

            # Use UserModel directly since we've checked it's not None
            model = UserModel
            existing_user = model.query.filter(
                (model.username == username) | (model.email == email)
            ).first()
            if existing_user:
                if existing_user.username == username:
                    raise UserExistsError(UserExistsError.USERNAME_EXISTS)
                raise UserExistsError(UserExistsError.EMAIL_EXISTS)

        # Hash the credential
        hashed_credential = hash_credential(auth_credential)

        # Check if UserModel is available
        if UserModel is None:
            raise UserModelNotAvailableError

        # Check if db_session is available
        if db_session is None:
            raise DatabaseSessionNotAvailableError
>>>>>>> fdf5627a

        # Check if username exists
        existing_user = UserModel.query.filter(
            (UserModel.username == username) | (UserModel.email == email)
        ).first()

        if existing_user:
            if existing_user.username == username:
                raise UserExistsError(UserExistsError.USERNAME_EXISTS)
            raise UserExistsError(UserExistsError.EMAIL_EXISTS)

        # Create user
        new_user = UserModel(
            username=username,
            email=email,
            password=password
        )

        try:
            db.session.add(new_user)
            db.session.commit()
        except SQLAlchemyError as e:
            logger.exception("Database error creating user")
            db.session.rollback()
            raise DatabaseSessionNotAvailableError() from e

        return {
            "id": new_user.id,
            "username": new_user.username,
            "email": new_user.email
        }

<<<<<<< HEAD
    def authenticate_user(self, username: str, password: str) -> Tuple[bool, Optional[Dict]]:
        """Authenticate a user with username and password.
=======
    def authenticate_user(
        self, username_or_email: str, auth_credential: str
    ) -> tuple[bool, dict[str, object] | None]:
        """
        Authenticate a user.
>>>>>>> fdf5627a

        Args:
            username: Username of the user
            password: Password to verify

        Returns:
            Tuple of (success, user_data)
            success: True if authentication successful
            user_data: Dict of user data if successful, None otherwise
        """
<<<<<<< HEAD
        if not username or not password:
            return False, None
=======
        # Check if UserModel is available
        if UserModel is None:
            raise UserModelNotAvailableError

        # Use UserModel directly since we've checked it's not None
        model = UserModel

        # Find the user by username or email
        user = model.query.filter(
            (model.username == username_or_email) | (model.email == username_or_email)
        ).first()
>>>>>>> fdf5627a

        user = UserModel.query.filter_by(username=username).first()
        if not user:
            return False, None

        if not verify_credential(password, user.password_hash):
            return False, None

<<<<<<< HEAD
        try:
            user.last_login = datetime.now(timezone.utc)
=======
        # Update last login time if field exists
        if hasattr(user, "last_login"):
            user.last_login = datetime.now(tz=timezone.utc)

            # Check if db_session is available
            if db_session is None:
                raise DatabaseSessionNotAvailableError

            # Use db_session directly since we've checked it's not None
            db = db_session
>>>>>>> fdf5627a
            db.session.commit()
        except Exception:
            logger.exception("Error updating last login")
            return False, None

        return True, {
            "id": user.id,
            "username": user.username,
            "email": user.email
        }

<<<<<<< HEAD
    def generate_token(self, user_id: str, **claims: Dict) -> str:
        """Generate a JWT token for a user.
=======
    def generate_token(self, user_id: str, **additional_claims: object) -> str:
        """
        Generate a JWT token for a user.
>>>>>>> fdf5627a

        Args:
            user_id: ID of the user
            claims: Additional claims to include in token

        Returns:
            JWT token string
        """
<<<<<<< HEAD
        now = datetime.now(timezone.utc)

        # Filter out sensitive claims
        max_claim_length = 1000
        safe_claims = {
            k: str(v)[:max_claim_length] + "..." if len(str(v)) > max_claim_length else v
            for k, v in claims.items()
            if k.lower() not in ["password", "token", "secret", "key"]
        }
=======
        now = datetime.now(tz=timezone.utc)
        expiry = now + timedelta(seconds=self.token_expiry)

        # Sanitize additional claims to prevent sensitive data leakage
        safe_claims = {}
        sensitive_claim_keys = [
            "password",
            "token",
            "secret",
            "credential",
            "key",
            "auth",
        ]
        max_claim_length = 1000  # Maximum length for token claims
        for key, value in additional_claims.items():
            # Skip any sensitive looking claims
            if any(
                sensitive_term in key.lower() for sensitive_term in sensitive_claim_keys
            ):
                logger.warning(
                    "Potentially sensitive claim '%s' was excluded from token", key
                )
                continue
            # Avoid adding large values to token payload
            if isinstance(value, str) and len(value) > max_claim_length:
                logger.warning("Oversized claim '%s' was truncated", key)
                safe_claims[key] = value[:100] + "..."
            else:
                # Ensure we're storing a string value
                safe_claims[key] = str(value) if value is not None else ""
>>>>>>> fdf5627a

        payload = {
            "sub": user_id,
            "iat": now.timestamp(),
            "exp": now.timestamp() + self.__token_expiry,
            "jti": str(uuid.uuid4()),
            **safe_claims
        }

<<<<<<< HEAD
        return jwt.encode(payload, self.__token_secret, algorithm="HS256")

    def verify_token(self, token: str) -> Tuple[bool, Optional[Dict]]:
        """Verify and decode a JWT token.
=======
        auth_token = jwt.encode(payload, self.__token_secret, algorithm="HS256")
        # Don't log sensitive information
        logger.debug(
            "Authentication token generated",
            extra={
                "user_id": user_id,
                "expiry": expiry.isoformat(),
                "token_id": payload["jti"],
                "token_type": "JWT",
            },
        )
        # Ensure auth_token is a string
        if isinstance(auth_token, bytes):
            return auth_token.decode("utf-8")
        # Explicitly cast to string to satisfy mypy
        return str(auth_token)

    def verify_token(self, auth_token: str) -> tuple[bool, dict[str, object] | None]:
        """
        Verify a JWT token.
>>>>>>> fdf5627a

        Args:
            token: JWT token string

        Returns:
<<<<<<< HEAD
            Tuple of (success, payload)
            success: True if token is valid
            payload: Dict of token claims if valid, None otherwise
=======
            Tuple[bool, Optional[Dict[str, Any]]]: (success, payload)

>>>>>>> fdf5627a
        """
        if not token:
            return False, None

        try:
            payload = jwt.decode(
                token,
                self.__token_secret,
                algorithms=["HS256"]
            )

            # Verify required claims are present
            required_claims = ["sub"]
            if not all(claim in payload for claim in required_claims):
                return False, None
            else:
                return True, payload

        except jwt.ExpiredSignatureError:
            logger.warning("Token expired")
            return False, None
        except jwt.InvalidTokenError as e:
            logger.warning(f"Invalid token: {e}")
            return False, None
        except Exception:
            logger.exception("Token verification error")
            return False, None<|MERGE_RESOLUTION|>--- conflicted
+++ resolved
@@ -1,10 +1,3 @@
-<<<<<<< HEAD
-"""User service module."""
-
-from datetime import datetime, timezone
-from typing import Dict, Optional, Tuple
-import uuid
-=======
 """
 services - Module for users.services.
 
@@ -18,7 +11,6 @@
 import uuid
 from datetime import datetime, timedelta, timezone
 from typing import Any, Protocol, cast
->>>>>>> fdf5627a
 
 import jwt
 from sqlalchemy.exc import SQLAlchemyError
@@ -27,9 +19,6 @@
 from app_flask.models import UserModel
 from users.auth import verify_credential
 from common_utils.logging import get_logger
-<<<<<<< HEAD
-=======
-from users.auth import hash_credential, verify_credential
 
 
 # Define protocol for User model to help with type checking
@@ -82,35 +71,11 @@
     logger.debug(
         "Failed to import User model from app_flask.models, using fallback mechanisms"
     )
->>>>>>> fdf5627a
-
-logger = get_logger(__name__)
-
-class AuthenticationError(Exception):
-    """Raised when authentication fails."""
-    USERNAME_REQUIRED = "Username is required"
-    EMAIL_REQUIRED = "Email is required"
-    PASSWORD_REQUIRED = "Password is required"
-    TOKEN_REQUIRED = "Token secret is required"
-
-<<<<<<< HEAD
-class DatabaseSessionNotAvailableError(Exception):
-    """Raised when database session is not available."""
-    pass
-
-class UserExistsError(Exception):
-    """Raised when user already exists."""
-    USERNAME_EXISTS = "Username already exists"
-    EMAIL_EXISTS = "Email address already exists"
-
-class UserModelNotAvailableError(Exception):
-    """Raised when User model is not available."""
-    pass
-
-class TokenError(Exception):
-    """Raised when token validation fails."""
-    pass
-=======
+
+
+class AuthenticationError(ValueError):
+    """Raised when there's an authentication-related error."""
+
 
 class UserExistsError(ValueError):
     """Raised when a user already exists."""
@@ -141,15 +106,10 @@
 
 # Remove redundant import fallback - already handled above
 
->>>>>>> fdf5627a
 
 class UserService:
     """Service for user management operations."""
 
-<<<<<<< HEAD
-    def __init__(self, token_secret: str):
-        """Initialize the service.
-=======
     def __init__(
         self,
         user_repository: object | None = None,
@@ -158,7 +118,6 @@
     ) -> None:
         """
         Initialize the user service.
->>>>>>> fdf5627a
 
         Args:
             token_secret: Secret key for JWT token generation/verification
@@ -168,11 +127,7 @@
         """
         if not token_secret:
             logger.error("No token secret provided")
-<<<<<<< HEAD
-            raise AuthenticationError(AuthenticationError.TOKEN_REQUIRED)
-=======
             raise AuthenticationError
->>>>>>> fdf5627a
 
         self.__token_secret = token_secret
         self.__token_expiry = 3600  # 1 hour default
@@ -182,16 +137,11 @@
         """Get the token secret."""
         return self.__token_secret
 
-<<<<<<< HEAD
-    def create_user(self, username: str, email: str, password: str) -> Dict:
-        """Create a new user.
-=======
     def create_user(
         self, username: str, email: str, auth_credential: str, **kwargs: object
     ) -> dict[str, object]:
         """
         Create a new user.
->>>>>>> fdf5627a
 
         Args:
             username: Username for the new user
@@ -208,18 +158,6 @@
             DatabaseSessionNotAvailableError: If db session not available
         """
         # Validate inputs
-<<<<<<< HEAD
-        if not username:
-            raise AuthenticationError(AuthenticationError.USERNAME_REQUIRED)
-        if not email:
-            raise AuthenticationError(AuthenticationError.EMAIL_REQUIRED)
-        if not password:
-            raise AuthenticationError(AuthenticationError.PASSWORD_REQUIRED)
-
-        # Check if db session is available
-        if db.session is None:
-            raise DatabaseSessionNotAvailableError()
-=======
         if not username or not email or not auth_credential:
             raise AuthenticationError
 
@@ -256,11 +194,61 @@
         # Check if db_session is available
         if db_session is None:
             raise DatabaseSessionNotAvailableError
->>>>>>> fdf5627a
-
-        # Check if username exists
-        existing_user = UserModel.query.filter(
-            (UserModel.username == username) | (UserModel.email == email)
+
+        # Use variables directly since we've checked they're not None
+        model = UserModel
+        db = db_session
+
+        # Create User model instance
+        user = model(
+            username=username,
+            email=email,
+            password_hash=hashed_credential,
+            **{k: v for k, v in kwargs.items() if hasattr(model, k)},
+        )
+        db.session.add(user)
+        db.session.commit()
+
+        logger.info("User created successfully", extra={"user_id": user.id})
+
+        # Return user data without sensitive information
+        created_at = getattr(user, "created_at", None)
+        updated_at = getattr(user, "updated_at", None)
+
+        return {
+            "id": user.id,
+            "username": user.username,
+            "email": user.email,
+            "created_at": str(created_at) if created_at else None,
+            "updated_at": str(updated_at) if updated_at else None,
+        }
+
+    def authenticate_user(
+        self, username_or_email: str, auth_credential: str
+    ) -> tuple[bool, dict[str, object] | None]:
+        """
+        Authenticate a user.
+
+        Args:
+        ----
+            username_or_email: Username or email of the user
+            auth_credential: Authentication credential to verify
+
+        Returns:
+        -------
+            Tuple[bool, Optional[Dict]]: (success, user_data)
+
+        """
+        # Check if UserModel is available
+        if UserModel is None:
+            raise UserModelNotAvailableError
+
+        # Use UserModel directly since we've checked it's not None
+        model = UserModel
+
+        # Find the user by username or email
+        user = model.query.filter(
+            (model.username == username_or_email) | (model.email == username_or_email)
         ).first()
 
         if existing_user:
@@ -275,8 +263,16 @@
             password=password
         )
 
-        try:
-            db.session.add(new_user)
+        # Update last login time if field exists
+        if hasattr(user, "last_login"):
+            user.last_login = datetime.now(tz=timezone.utc)
+
+            # Check if db_session is available
+            if db_session is None:
+                raise DatabaseSessionNotAvailableError
+
+            # Use db_session directly since we've checked it's not None
+            db = db_session
             db.session.commit()
         except SQLAlchemyError as e:
             logger.exception("Database error creating user")
@@ -289,16 +285,8 @@
             "email": new_user.email
         }
 
-<<<<<<< HEAD
     def authenticate_user(self, username: str, password: str) -> Tuple[bool, Optional[Dict]]:
         """Authenticate a user with username and password.
-=======
-    def authenticate_user(
-        self, username_or_email: str, auth_credential: str
-    ) -> tuple[bool, dict[str, object] | None]:
-        """
-        Authenticate a user.
->>>>>>> fdf5627a
 
         Args:
             username: Username of the user
@@ -309,22 +297,8 @@
             success: True if authentication successful
             user_data: Dict of user data if successful, None otherwise
         """
-<<<<<<< HEAD
         if not username or not password:
             return False, None
-=======
-        # Check if UserModel is available
-        if UserModel is None:
-            raise UserModelNotAvailableError
-
-        # Use UserModel directly since we've checked it's not None
-        model = UserModel
-
-        # Find the user by username or email
-        user = model.query.filter(
-            (model.username == username_or_email) | (model.email == username_or_email)
-        ).first()
->>>>>>> fdf5627a
 
         user = UserModel.query.filter_by(username=username).first()
         if not user:
@@ -333,21 +307,8 @@
         if not verify_credential(password, user.password_hash):
             return False, None
 
-<<<<<<< HEAD
         try:
             user.last_login = datetime.now(timezone.utc)
-=======
-        # Update last login time if field exists
-        if hasattr(user, "last_login"):
-            user.last_login = datetime.now(tz=timezone.utc)
-
-            # Check if db_session is available
-            if db_session is None:
-                raise DatabaseSessionNotAvailableError
-
-            # Use db_session directly since we've checked it's not None
-            db = db_session
->>>>>>> fdf5627a
             db.session.commit()
         except Exception:
             logger.exception("Error updating last login")
@@ -359,14 +320,9 @@
             "email": user.email
         }
 
-<<<<<<< HEAD
-    def generate_token(self, user_id: str, **claims: Dict) -> str:
-        """Generate a JWT token for a user.
-=======
     def generate_token(self, user_id: str, **additional_claims: object) -> str:
         """
         Generate a JWT token for a user.
->>>>>>> fdf5627a
 
         Args:
             user_id: ID of the user
@@ -375,17 +331,6 @@
         Returns:
             JWT token string
         """
-<<<<<<< HEAD
-        now = datetime.now(timezone.utc)
-
-        # Filter out sensitive claims
-        max_claim_length = 1000
-        safe_claims = {
-            k: str(v)[:max_claim_length] + "..." if len(str(v)) > max_claim_length else v
-            for k, v in claims.items()
-            if k.lower() not in ["password", "token", "secret", "key"]
-        }
-=======
         now = datetime.now(tz=timezone.utc)
         expiry = now + timedelta(seconds=self.token_expiry)
 
@@ -416,7 +361,6 @@
             else:
                 # Ensure we're storing a string value
                 safe_claims[key] = str(value) if value is not None else ""
->>>>>>> fdf5627a
 
         payload = {
             "sub": user_id,
@@ -426,12 +370,6 @@
             **safe_claims
         }
 
-<<<<<<< HEAD
-        return jwt.encode(payload, self.__token_secret, algorithm="HS256")
-
-    def verify_token(self, token: str) -> Tuple[bool, Optional[Dict]]:
-        """Verify and decode a JWT token.
-=======
         auth_token = jwt.encode(payload, self.__token_secret, algorithm="HS256")
         # Don't log sensitive information
         logger.debug(
@@ -452,20 +390,13 @@
     def verify_token(self, auth_token: str) -> tuple[bool, dict[str, object] | None]:
         """
         Verify a JWT token.
->>>>>>> fdf5627a
 
         Args:
             token: JWT token string
 
         Returns:
-<<<<<<< HEAD
-            Tuple of (success, payload)
-            success: True if token is valid
-            payload: Dict of token claims if valid, None otherwise
-=======
             Tuple[bool, Optional[Dict[str, Any]]]: (success, payload)
 
->>>>>>> fdf5627a
         """
         if not token:
             return False, None
