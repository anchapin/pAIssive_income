"""models - Module for users.models."""

# Standard library imports
from typing import Any, Dict

# Third-party imports
from sqlalchemy import Column, Integer, String, DateTime
from sqlalchemy.ext.declarative import declarative_base
from sqlalchemy.orm import sessionmaker
from sqlalchemy.sql import func

# Local imports

<<<<<<< HEAD

# Mock database session for testing purposes
class MockDB:
    """Mock database session for testing."""

    def __init__(self) -> None:
        """Initialize the MockDB instance."""
        self.session = None


# Create a mock db instance that can be patched in tests
db = MockDB()


class User:
    """User model class."""

    # Add necessary attributes or methods if required for tests
=======
# Create a mock database session for testing
Base = declarative_base()
db = sessionmaker()()


class UserModel(Base):  # type: ignore
    """User model for database."""

    __tablename__ = "users"

    id = Column(Integer, primary_key=True)
    username = Column(String(50), unique=True, nullable=False)
    email = Column(String(100), unique=True, nullable=False)
    password_hash = Column(String(255), nullable=False)
    created_at = Column(DateTime, default=func.now())
    updated_at = Column(DateTime, default=func.now(), onupdate=func.now())

    def to_dict(self) -> Dict[str, Any]:
        """Convert user model to dictionary.

        Returns:
            Dict[str, Any]: User data as dictionary
        """
        return {
            "id": self.id,
            "username": self.username,
            "email": self.email,
            "created_at": self.created_at,
            "updated_at": self.updated_at,
        }
>>>>>>> 8058b389
<|MERGE_RESOLUTION|>--- conflicted
+++ resolved
@@ -4,39 +4,19 @@
 from typing import Any, Dict
 
 # Third-party imports
-from sqlalchemy import Column, Integer, String, DateTime
+from sqlalchemy import Column, DateTime, Integer, String
 from sqlalchemy.ext.declarative import declarative_base
 from sqlalchemy.orm import sessionmaker
 from sqlalchemy.sql import func
 
 # Local imports
 
-<<<<<<< HEAD
-
-# Mock database session for testing purposes
-class MockDB:
-    """Mock database session for testing."""
-
-    def __init__(self) -> None:
-        """Initialize the MockDB instance."""
-        self.session = None
-
-
-# Create a mock db instance that can be patched in tests
-db = MockDB()
-
-
-class User:
-    """User model class."""
-
-    # Add necessary attributes or methods if required for tests
-=======
 # Create a mock database session for testing
 Base = declarative_base()
 db = sessionmaker()()
 
 
-class UserModel(Base):  # type: ignore
+class User(Base):  # type: ignore
     """User model for database."""
 
     __tablename__ = "users"
@@ -60,5 +40,4 @@
             "email": self.email,
             "created_at": self.created_at,
             "updated_at": self.updated_at,
-        }
->>>>>>> 8058b389
+        }