--- conflicted
+++ resolved
@@ -51,12 +51,6 @@
       eslint:
         specifier: ^9.0.0
         version: 9.27.0(jiti@1.21.7)
-<<<<<<< HEAD
-      expect:
-        specifier: ^29.7.0
-        version: 29.7.0
-=======
->>>>>>> 5b757bfb
       html-webpack-plugin:
         specifier: ^5.6.3
         version: 5.6.3(webpack@5.99.8)
@@ -987,18 +981,6 @@
     resolution: {integrity: sha512-ZXRY4jNvVgSVQ8DL3LTcakaAtXwTVUxE81hslsyD2AtoXW/wVob10HkOJ1X/pAlcI7D+2YoZKg5do8G/w6RYgA==}
     engines: {node: '>=8'}
 
-  '@jest/expect-utils@29.7.0':
-    resolution: {integrity: sha512-GlsNBWiFQFCVi9QVSx7f5AgMeLxe9YCCs5PuP2O2LdjDAA8Jh9eX7lA1Jq/xdXw3Wb3hyvlFNfZIfcRetSzYcA==}
-    engines: {node: ^14.15.0 || ^16.10.0 || >=18.0.0}
-
-  '@jest/schemas@29.6.3':
-    resolution: {integrity: sha512-mo5j5X+jIZmJQveBKeS/clAueipV7KgiX1vMgCxam1RNYiqE1w62n0/tJJnHtjW8ZHcQco5gY85jA3mi0L+nSA==}
-    engines: {node: ^14.15.0 || ^16.10.0 || >=18.0.0}
-
-  '@jest/types@29.6.3':
-    resolution: {integrity: sha512-u3UPsIilWKOM3F9CXtrG8LEJmNxwoCQC/XVj4IKYXvvpx7QIi/Kg1LI5uDmDpKlac62NUtX7eLjRh+jVZcLOzw==}
-    engines: {node: ^14.15.0 || ^16.10.0 || >=18.0.0}
-
   '@jridgewell/gen-mapping@0.3.8':
     resolution: {integrity: sha512-imAbBGkb+ebQyxKgzv5Hu2nmROxoDOXHh80evxdoXNOrvAnVx7zimzc1Oo5h9RlfV4vPXaE2iM5pOFbvOCClWA==}
     engines: {node: '>=6.0.0'}
@@ -1151,12 +1133,6 @@
   '@popperjs/core@2.11.8':
     resolution: {integrity: sha512-P1st0aksCrn9sGZhp8GMYwBnQsbvAWsZAX44oXNNvLHGqAOcoVxmjZiohstwQ7SqKnbR47akdNi+uleWD8+g6A==}
 
-<<<<<<< HEAD
-  '@sinclair/typebox@0.27.8':
-    resolution: {integrity: sha512-+Fj43pSMwJs4KRrH/938Uf+uAELIgVBmQzg/q1YG10djyfA3TnrU8N8XzqCh/okZdszqBQTZf96idMfE5lnwTA==}
-
-=======
->>>>>>> 5b757bfb
   '@trysound/sax@0.2.0':
     resolution: {integrity: sha512-L7z9BgrNEcYyUYtF+HaEfiS5ebkh9jXqbszz7pC0hRBPaatV0XjSD3+eHrpqFemQfgwiFF0QPIarnIihIDn7OA==}
     engines: {node: '>=10.13.0'}
@@ -1224,15 +1200,6 @@
   '@types/http-proxy@1.17.16':
     resolution: {integrity: sha512-sdWoUajOB1cd0A8cRRQ1cfyWNbmFKLAqBB89Y8x5iYyG/mkJHc0YUH8pdWBy2omi9qtCpiIgGjuwO0dQST2l5w==}
 
-  '@types/istanbul-lib-coverage@2.0.6':
-    resolution: {integrity: sha512-2QF/t/auWm0lsy8XtKVPG19v3sSOQlJe/YHZgfjb/KBBHOGSV+J2q/S671rcq9uTBrLAXmZpqJiaQbMT+zNU1w==}
-
-  '@types/istanbul-lib-report@3.0.3':
-    resolution: {integrity: sha512-NQn7AHQnk/RSLOxrBbGyJM/aVQ+pjj5HCgasFxc0K/KhoATfQ/47AyUl15I2yBUpihjmas+a+VJBOqecrFH+uA==}
-
-  '@types/istanbul-reports@3.0.4':
-    resolution: {integrity: sha512-pk2B1NWalF9toCRu6gjBzR69syFjP4Od8WRAX+0mmf9lAjCRicLOWc+ZrxZHx/0XRjotgkF9t6iaMJ+aXcOdZQ==}
-
   '@types/json-schema@7.0.15':
     resolution: {integrity: sha512-5+fP8P8MFNC+AyZCDxrB2pkZFPGzqQWUzpSeuuVLvm8VMcorNYavBqoFcxK8bQz4Qsbn4oUEEem4wDLfcysGHA==}
 
@@ -1280,17 +1247,8 @@
   '@types/sockjs@0.3.36':
     resolution: {integrity: sha512-MK9V6NzAS1+Ud7JV9lJLFqW85VbC9dq3LmwZCuBe4wBDgKC0Kj/jd8Xl+nSviU+Qc3+m7umHHyHg//2KSa0a0Q==}
 
-  '@types/stack-utils@2.0.3':
-    resolution: {integrity: sha512-9aEbYZ3TbYMznPdcdr3SmIrLXwC/AKZXQeCf9Pgao5CKb8CyHuEX5jzWPTkvregvhRJHcpRO6BFoGW9ycaOkYw==}
-
   '@types/ws@8.18.1':
     resolution: {integrity: sha512-ThVF6DCVhA8kUGy+aazFQ4kXQ7E1Ty7A3ypFOe0IcJV8O/M511G99AW24irKrW56Wt44yG9+ij8FaqoBGkuBXg==}
-
-  '@types/yargs-parser@21.0.3':
-    resolution: {integrity: sha512-I4q9QU9MQv4oEOz4tAHJtNz1cwuLxn2F3xcc2iV5WdqLPpUnj30aUuxt1mAxYTG+oe8CZMV/+6rU4S4gRDzqtQ==}
-
-  '@types/yargs@17.0.33':
-    resolution: {integrity: sha512-WpxBCKWPLr4xSsHgz511rFJAM+wS28w2zEO1QDNY5zM/S8ok70NNfztH0xwhqKyaK0OHCbN98LDAZuy1ctxDkA==}
 
   '@webassemblyjs/ast@1.14.1':
     resolution: {integrity: sha512-nuBEDgQfm1ccRp/8bCQrx1frohyufl4JlbMMZ4P1wpeOfDhF6FQkxZJ1b/e+PLwr6X1Nhw6OLme5usuBWYBvuQ==}
@@ -1422,10 +1380,6 @@
     resolution: {integrity: sha512-zbB9rCJAT1rbjiVDb2hqKFHNYLxgtk8NURxZ3IZwD3F6NtxbXZQCnnSi1Lkx+IDohdPlFp222wVALIheZJQSEg==}
     engines: {node: '>=8'}
 
-  ansi-styles@5.2.0:
-    resolution: {integrity: sha512-Cxwpt2SfTzTtXcfOlzGEee8O+c+MmUgGrNiBcXnuWxuFJHe6a5Hz7qwhwe5OgaSYI0IJvkLqWX1ASG+cJOkEiA==}
-    engines: {node: '>=10'}
-
   ansi-styles@6.2.1:
     resolution: {integrity: sha512-bN798gFfQX+viw3R7yrGWRqnrN2oRkEkUjjl4JNn4E8GxxbjtG3FbrEIIY3l8/hrwUwIeCZvi4QuOTP4MErVug==}
     engines: {node: '>=12'}
@@ -1590,10 +1544,6 @@
   chrome-trace-event@1.0.4:
     resolution: {integrity: sha512-rNjApaLzuwaOTjCiT8lSDdGN1APCiqkChLMJxJPWLunPAt5fy8xgU9/jNOchV84wfIxrA0lRQB7oCT8jrn/wrQ==}
     engines: {node: '>=6.0'}
-
-  ci-info@3.9.0:
-    resolution: {integrity: sha512-NIxF55hv4nSqQswkAeiOi1r83xy8JldOFDTWiug55KBu9Jnblncd2U6ViHmYgHf01TPZS77NJBhBMKdWj9HQMQ==}
-    engines: {node: '>=8'}
 
   clean-css@5.3.3:
     resolution: {integrity: sha512-D5J+kHaVb/wKSFcyyV75uCn8fiY4sV38XJoe4CUyGQ+mOU/fMVYUdH1hJC+CJQ5uY3EnW27SbJYS4X8BiLrAFg==}
@@ -1761,13 +1711,8 @@
     resolution: {integrity: sha512-HTUrgRJ7r4dsZKU6GjmpfRK1O76h97Z8MfS1G0FozR+oF2kG6Vfe8JE6zwrkbxigziPHinCJ+gCPjA9EaBDtRw==}
     engines: {node: '>= 6'}
 
-<<<<<<< HEAD
-  cssdb@8.2.6:
-    resolution: {integrity: sha512-ArglD+Bno/F11JsO3KUO84oX3dQhXfgPxPBDPfhApz+TDQAA3Z4QAbXQDOHXuUvFrNL63gIs97KH+taJJRk/8Q==}
-=======
   cssdb@8.2.5:
     resolution: {integrity: sha512-leAt8/hdTCtzql9ZZi86uYAmCLzVKpJMMdjbvOGVnXFXz/BWFpBmM1MHEHU/RqtPyRYmabVmEW1DtX3YGLuuLA==}
->>>>>>> 5b757bfb
 
   cssesc@3.0.0:
     resolution: {integrity: sha512-/Tb/JcjK111nNScGob5MNtsntNM1aCNUDipB/TkwZFhyDrrE47SOx/18wF2bbjgc3ZzCSKW1T5nt5EbFoAz/Vg==}
@@ -1917,10 +1862,6 @@
   didyoumean@1.2.2:
     resolution: {integrity: sha512-gxtyfqMg7GKyhQmb056K7M3xszy/myH8w+B4RT+QXBQsvAOdc3XymqDDPHx1BgPgsdAA5SIifona89YtRATDzw==}
 
-  diff-sequences@29.6.3:
-    resolution: {integrity: sha512-EjePK1srD3P08o2j4f0ExnylqRs5B9tJjcp9t1krH2qRi8CCdsYfwe9JgSLurFBWwq4uOlipzfk5fHNvwFKr8Q==}
-    engines: {node: ^14.15.0 || ^16.10.0 || >=18.0.0}
-
   diff@5.2.0:
     resolution: {integrity: sha512-uIFDxqpRZGZ6ThOk84hEfqWoHx2devRFvpTZcTHur85vImfaxUbTW9Ryh4CpCuDnToOP1CEtXKIgytHBPVff5A==}
     engines: {node: '>=0.3.1'}
@@ -2035,10 +1976,6 @@
   escape-html@1.0.3:
     resolution: {integrity: sha512-NiSupZ4OeuGwr68lGIeym/ksIZMJodUGOSCZ/FSnTxcrekbvqrgdUxlJOMpijaKZVjAJrWrGs/6Jy8OMuyj9ow==}
 
-  escape-string-regexp@2.0.0:
-    resolution: {integrity: sha512-UpzcLCXolUWcNu5HtVMHYdXJjArjsF9C0aNnquZYY4uW/Vu0miy5YoWvbV345HauVvcAUnpRuhMMcqTcGOY2+w==}
-    engines: {node: '>=8'}
-
   escape-string-regexp@4.0.0:
     resolution: {integrity: sha512-TtpcNJ3XAzx3Gq8sWRzJaVajRs0uVxA2YAkdb1jm2YkPz4G6egUFAyA3n5vtEIZefPk5Wa4UXbKuS5fKkJWdgA==}
     engines: {node: '>=10'}
@@ -2108,10 +2045,6 @@
   events@3.3.0:
     resolution: {integrity: sha512-mQw+2fkQbALzQ7V0MY0IqdnXNOeTtP4r0lN9z7AAawCXgqea7bDii20AYrIBrFd/Hx0M2Ocz6S111CaFkUcb0Q==}
     engines: {node: '>=0.8.x'}
-
-  expect@29.7.0:
-    resolution: {integrity: sha512-2Zks0hf1VLFYI1kbh0I5jP3KHHyCHpkfyHBzsSXRFgl/Bg9mWYfMW8oD+PdMPlEwy5HNsR9JutYy6pMeOh61nw==}
-    engines: {node: ^14.15.0 || ^16.10.0 || >=18.0.0}
 
   express@4.21.2:
     resolution: {integrity: sha512-28HqgMZAmih1Czt9ny7qr6ek2qddF4FclbMzwhCREB6OFfH+rXAnuNCwo1/wFvrtbgsQDb4kSbX9de9lFbrXnA==}
@@ -2535,26 +2468,6 @@
   jackspeak@3.4.3:
     resolution: {integrity: sha512-OGlZQpz2yfahA/Rd1Y8Cd9SIEsqvXkLVoSw/cgwhnhFMDbsQFeZYoJJ7bIZBS9BcamUW96asq/npPWugM+RQBw==}
 
-  jest-diff@29.7.0:
-    resolution: {integrity: sha512-LMIgiIrhigmPrs03JHpxUh2yISK3vLFPkAodPeo0+BuF7wA2FoQbkEg1u8gBYBThncu7e1oEDUfIXVuTqLRUjw==}
-    engines: {node: ^14.15.0 || ^16.10.0 || >=18.0.0}
-
-  jest-get-type@29.6.3:
-    resolution: {integrity: sha512-zrteXnqYxfQh7l5FHyL38jL39di8H8rHoecLH3JNxH3BwOrBsNeabdap5e0I23lD4HHI8W5VFBZqG4Eaq5LNcw==}
-    engines: {node: ^14.15.0 || ^16.10.0 || >=18.0.0}
-
-  jest-matcher-utils@29.7.0:
-    resolution: {integrity: sha512-sBkD+Xi9DtcChsI3L3u0+N0opgPYnCRPtGcQYrgXmR+hmt/fYfWAL0xRXYU8eWOdfuLgBe0YCW3AFtnRLagq/g==}
-    engines: {node: ^14.15.0 || ^16.10.0 || >=18.0.0}
-
-  jest-message-util@29.7.0:
-    resolution: {integrity: sha512-GBEV4GRADeP+qtB2+6u61stea8mGcOT4mCtrYISZwfu9/ISHFJ/5zOMXYbpBE9RsS5+Gb63DW4FgmnKJ79Kf6w==}
-    engines: {node: ^14.15.0 || ^16.10.0 || >=18.0.0}
-
-  jest-util@29.7.0:
-    resolution: {integrity: sha512-z6EbKajIpqGKU56y5KBUgy1dt1ihhQJgWzUlZHArA/+X2ad7Cb5iF+AK1EWVL/Bo7Rz9uurpqw6SiBCefUbCGA==}
-    engines: {node: ^14.15.0 || ^16.10.0 || >=18.0.0}
-
   jest-worker@27.5.1:
     resolution: {integrity: sha512-7vuh85V5cdDofPyxn58nrPjBktZo0u9x1g8WtjQol+jZDaE+fhN+cIvTj11GndBnMnyfrUOG1sZQxCdjKh+DKg==}
     engines: {node: '>= 10.13.0'}
@@ -3114,8 +3027,6 @@
   postcss-logical@7.0.1:
     resolution: {integrity: sha512-8GwUQZE0ri0K0HJHkDv87XOLC8DE0msc+HoWLeKdtjDZEwpZ5xuK3QdV6FhmHSQW40LPkg43QzvATRAI3LsRkg==}
     engines: {node: ^14 || ^16 || >=18}
-<<<<<<< HEAD
-=======
     peerDependencies:
       postcss: ^8.4
 
@@ -3158,49 +3069,6 @@
   postcss-modules-extract-imports@3.1.0:
     resolution: {integrity: sha512-k3kNe0aNFQDAZGbin48pL2VNidTF0w4/eASDsxlyspobzU3wZQLOGj7L9gfRe0Jo9/4uud09DsjFNH7winGv8Q==}
     engines: {node: ^10 || ^12 || >= 14}
->>>>>>> 5b757bfb
-    peerDependencies:
-      postcss: ^8.4
-
-  postcss-merge-longhand@6.0.5:
-    resolution: {integrity: sha512-5LOiordeTfi64QhICp07nzzuTDjNSO8g5Ksdibt44d+uvIIAE1oZdRn8y/W5ZtYgRH/lnLDlvi9F8btZcVzu3w==}
-    engines: {node: ^14 || ^16 || >=18.0}
-    peerDependencies:
-      postcss: ^8.4.31
-
-  postcss-merge-rules@6.1.1:
-    resolution: {integrity: sha512-KOdWF0gju31AQPZiD+2Ar9Qjowz1LTChSjFFbS+e2sFgc4uHOp3ZvVX4sNeTlk0w2O31ecFGgrFzhO0RSWbWwQ==}
-    engines: {node: ^14 || ^16 || >=18.0}
-    peerDependencies:
-      postcss: ^8.4.31
-
-  postcss-minify-font-values@6.1.0:
-    resolution: {integrity: sha512-gklfI/n+9rTh8nYaSJXlCo3nOKqMNkxuGpTn/Qm0gstL3ywTr9/WRKznE+oy6fvfolH6dF+QM4nCo8yPLdvGJg==}
-    engines: {node: ^14 || ^16 || >=18.0}
-    peerDependencies:
-      postcss: ^8.4.31
-
-  postcss-minify-gradients@6.0.3:
-    resolution: {integrity: sha512-4KXAHrYlzF0Rr7uc4VrfwDJ2ajrtNEpNEuLxFgwkhFZ56/7gaE4Nr49nLsQDZyUe+ds+kEhf+YAUolJiYXF8+Q==}
-    engines: {node: ^14 || ^16 || >=18.0}
-    peerDependencies:
-      postcss: ^8.4.31
-
-  postcss-minify-params@6.1.0:
-    resolution: {integrity: sha512-bmSKnDtyyE8ujHQK0RQJDIKhQ20Jq1LYiez54WiaOoBtcSuflfK3Nm596LvbtlFcpipMjgClQGyGr7GAs+H1uA==}
-    engines: {node: ^14 || ^16 || >=18.0}
-    peerDependencies:
-      postcss: ^8.4.31
-
-  postcss-minify-selectors@6.0.4:
-    resolution: {integrity: sha512-L8dZSwNLgK7pjTto9PzWRoMbnLq5vsZSTu8+j1P/2GB8qdtGQfn+K1uSvFgYvgh83cbyxT5m43ZZhUMTJDSClQ==}
-    engines: {node: ^14 || ^16 || >=18.0}
-    peerDependencies:
-      postcss: ^8.4.31
-
-  postcss-modules-extract-imports@3.1.0:
-    resolution: {integrity: sha512-k3kNe0aNFQDAZGbin48pL2VNidTF0w4/eASDsxlyspobzU3wZQLOGj7L9gfRe0Jo9/4uud09DsjFNH7winGv8Q==}
-    engines: {node: ^10 || ^12 || >= 14}
     peerDependencies:
       postcss: ^8.1.0
 
@@ -3233,7 +3101,6 @@
     engines: {node: ^14 || ^16 || >=18}
     peerDependencies:
       postcss: ^8.4
-<<<<<<< HEAD
 
   postcss-normalize-charset@6.0.2:
     resolution: {integrity: sha512-a8N9czmdnrjPHa3DeFlwqst5eaL5W8jYu3EBbTTkI5FHkfMhFZh1EGbku6jhHhIzTA6tquI2P42NtZ59M/H/kQ==}
@@ -3356,16 +3223,11 @@
   postcss-selector-parser@6.1.2:
     resolution: {integrity: sha512-Q8qQfPiZ+THO/3ZrOrO0cJJKfpYCagtMUkXbnEfmgUjwXg6z/WBeOyS9APBBPCTSiDV+s4SwQGu8yFsiMRIudg==}
     engines: {node: '>=4'}
-=======
->>>>>>> 5b757bfb
-
-  postcss-normalize-charset@6.0.2:
-    resolution: {integrity: sha512-a8N9czmdnrjPHa3DeFlwqst5eaL5W8jYu3EBbTTkI5FHkfMhFZh1EGbku6jhHhIzTA6tquI2P42NtZ59M/H/kQ==}
-    engines: {node: ^14 || ^16 || >=18.0}
-    peerDependencies:
-      postcss: ^8.4.31
-
-<<<<<<< HEAD
+
+  postcss-selector-parser@7.1.0:
+    resolution: {integrity: sha512-8sLjZwK0R+JlxlYcTuVnyT2v+htpdrjDOKuMcOVdYjt52Lh8hWRYpxBPoKx/Zg+bcjc3wx6fmQevMmUztS/ccA==}
+    engines: {node: '>=4'}
+
   postcss-svgo@6.0.3:
     resolution: {integrity: sha512-dlrahRmxP22bX6iKEjOM+c8/1p+81asjKT+V5lrgOH944ryx/OHpclnIbGsKVd3uWOXFLYJwCVf0eEkJGvO96g==}
     engines: {node: ^14 || ^16 || >= 18}
@@ -3380,166 +3242,17 @@
 
   postcss-value-parser@4.2.0:
     resolution: {integrity: sha512-1NNCs6uurfkVbeXG4S8JFT9t19m45ICnif8zWLd5oPSZ50QnwMfK+H3jv408d4jw/7Bttv5axS5IiHoLaVNHeQ==}
-=======
-  postcss-normalize-display-values@6.0.2:
-    resolution: {integrity: sha512-8H04Mxsb82ON/aAkPeq8kcBbAtI5Q2a64X/mnRRfPXBq7XeogoQvReqxEfc0B4WPq1KimjezNC8flUtC3Qz6jg==}
-    engines: {node: ^14 || ^16 || >=18.0}
-    peerDependencies:
-      postcss: ^8.4.31
->>>>>>> 5b757bfb
-
-  postcss-normalize-positions@6.0.2:
-    resolution: {integrity: sha512-/JFzI441OAB9O7VnLA+RtSNZvQ0NCFZDOtp6QPFo1iIyawyXg0YI3CYM9HBy1WvwCRHnPep/BvI1+dGPKoXx/Q==}
-    engines: {node: ^14 || ^16 || >=18.0}
-    peerDependencies:
-      postcss: ^8.4.31
-
-<<<<<<< HEAD
+
+  postcss@8.5.3:
+    resolution: {integrity: sha512-dle9A3yYxlBSrt8Fu+IpjGT8SY8hN0mlaA6GY8t0P5PjIOZemULz/E2Bnm/2dcUOena75OTNkHI76uZBNUUq3A==}
+    engines: {node: ^10 || ^12 || >=14}
+
   prelude-ls@1.2.1:
     resolution: {integrity: sha512-vkcDPrRZo1QZLbn5RLGPpg/WmIQ65qoWWhcGKf/b5eplkkarX0m9z8ppCat4mlOqUsWpyNuYgO3VRyrYHSzX5g==}
     engines: {node: '>= 0.8.0'}
 
   pretty-error@4.0.0:
     resolution: {integrity: sha512-AoJ5YMAcXKYxKhuJGdcvse+Voc6v1RgnsR3nWcYU7q4t6z0Q6T86sv5Zq8VIRbOWWFpvdGE83LtdSMNd+6Y0xw==}
-
-  pretty-format@29.7.0:
-    resolution: {integrity: sha512-Pdlw/oPxN+aXdmM9R00JVC9WVFoCLTKJvDVLgmJ+qAffBMxsV85l/Lu7sNx4zSzPyoL2euImuEwHhOXdEgNFZQ==}
-    engines: {node: ^14.15.0 || ^16.10.0 || >=18.0.0}
-=======
-  postcss-normalize-repeat-style@6.0.2:
-    resolution: {integrity: sha512-YdCgsfHkJ2jEXwR4RR3Tm/iOxSfdRt7jplS6XRh9Js9PyCR/aka/FCb6TuHT2U8gQubbm/mPmF6L7FY9d79VwQ==}
-    engines: {node: ^14 || ^16 || >=18.0}
-    peerDependencies:
-      postcss: ^8.4.31
-
-  postcss-normalize-string@6.0.2:
-    resolution: {integrity: sha512-vQZIivlxlfqqMp4L9PZsFE4YUkWniziKjQWUtsxUiVsSSPelQydwS8Wwcuw0+83ZjPWNTl02oxlIvXsmmG+CiQ==}
-    engines: {node: ^14 || ^16 || >=18.0}
-    peerDependencies:
-      postcss: ^8.4.31
-
-  postcss-normalize-timing-functions@6.0.2:
-    resolution: {integrity: sha512-a+YrtMox4TBtId/AEwbA03VcJgtyW4dGBizPl7e88cTFULYsprgHWTbfyjSLyHeBcK/Q9JhXkt2ZXiwaVHoMzA==}
-    engines: {node: ^14 || ^16 || >=18.0}
-    peerDependencies:
-      postcss: ^8.4.31
-
-  postcss-normalize-unicode@6.1.0:
-    resolution: {integrity: sha512-QVC5TQHsVj33otj8/JD869Ndr5Xcc/+fwRh4HAsFsAeygQQXm+0PySrKbr/8tkDKzW+EVT3QkqZMfFrGiossDg==}
-    engines: {node: ^14 || ^16 || >=18.0}
-    peerDependencies:
-      postcss: ^8.4.31
-
-  postcss-normalize-url@6.0.2:
-    resolution: {integrity: sha512-kVNcWhCeKAzZ8B4pv/DnrU1wNh458zBNp8dh4y5hhxih5RZQ12QWMuQrDgPRw3LRl8mN9vOVfHl7uhvHYMoXsQ==}
-    engines: {node: ^14 || ^16 || >=18.0}
-    peerDependencies:
-      postcss: ^8.4.31
-
-  postcss-normalize-whitespace@6.0.2:
-    resolution: {integrity: sha512-sXZ2Nj1icbJOKmdjXVT9pnyHQKiSAyuNQHSgRCUgThn2388Y9cGVDR+E9J9iAYbSbLHI+UUwLVl1Wzco/zgv0Q==}
-    engines: {node: ^14 || ^16 || >=18.0}
-    peerDependencies:
-      postcss: ^8.4.31
-
-  postcss-opacity-percentage@2.0.0:
-    resolution: {integrity: sha512-lyDrCOtntq5Y1JZpBFzIWm2wG9kbEdujpNt4NLannF+J9c8CgFIzPa80YQfdza+Y+yFfzbYj/rfoOsYsooUWTQ==}
-    engines: {node: ^14 || ^16 || >=18}
-    peerDependencies:
-      postcss: ^8.2
-
-  postcss-ordered-values@6.0.2:
-    resolution: {integrity: sha512-VRZSOB+JU32RsEAQrO94QPkClGPKJEL/Z9PCBImXMhIeK5KAYo6slP/hBYlLgrCjFxyqvn5VC81tycFEDBLG1Q==}
-    engines: {node: ^14 || ^16 || >=18.0}
-    peerDependencies:
-      postcss: ^8.4.31
-
-  postcss-overflow-shorthand@5.0.1:
-    resolution: {integrity: sha512-XzjBYKLd1t6vHsaokMV9URBt2EwC9a7nDhpQpjoPk2HRTSQfokPfyAS/Q7AOrzUu6q+vp/GnrDBGuj/FCaRqrQ==}
-    engines: {node: ^14 || ^16 || >=18}
-    peerDependencies:
-      postcss: ^8.4
-
-  postcss-page-break@3.0.4:
-    resolution: {integrity: sha512-1JGu8oCjVXLa9q9rFTo4MbeeA5FMe00/9C7lN4va606Rdb+HkxXtXsmEDrIraQ11fGz/WvKWa8gMuCKkrXpTsQ==}
-    peerDependencies:
-      postcss: ^8
-
-  postcss-place@9.0.1:
-    resolution: {integrity: sha512-JfL+paQOgRQRMoYFc2f73pGuG/Aw3tt4vYMR6UA3cWVMxivviPTnMFnFTczUJOA4K2Zga6xgQVE+PcLs64WC8Q==}
-    engines: {node: ^14 || ^16 || >=18}
-    peerDependencies:
-      postcss: ^8.4
-
-  postcss-preset-env@9.6.0:
-    resolution: {integrity: sha512-Lxfk4RYjUdwPCYkc321QMdgtdCP34AeI94z+/8kVmqnTIlD4bMRQeGcMZgwz8BxHrzQiFXYIR5d7k/9JMs2MEA==}
-    engines: {node: ^14 || ^16 || >=18}
-    peerDependencies:
-      postcss: ^8.4
-
-  postcss-pseudo-class-any-link@9.0.2:
-    resolution: {integrity: sha512-HFSsxIqQ9nA27ahyfH37cRWGk3SYyQLpk0LiWw/UGMV4VKT5YG2ONee4Pz/oFesnK0dn2AjcyequDbIjKJgB0g==}
-    engines: {node: ^14 || ^16 || >=18}
-    peerDependencies:
-      postcss: ^8.4
-
-  postcss-reduce-initial@6.1.0:
-    resolution: {integrity: sha512-RarLgBK/CrL1qZags04oKbVbrrVK2wcxhvta3GCxrZO4zveibqbRPmm2VI8sSgCXwoUHEliRSbOfpR0b/VIoiw==}
-    engines: {node: ^14 || ^16 || >=18.0}
-    peerDependencies:
-      postcss: ^8.4.31
-
-  postcss-reduce-transforms@6.0.2:
-    resolution: {integrity: sha512-sB+Ya++3Xj1WaT9+5LOOdirAxP7dJZms3GRcYheSPi1PiTMigsxHAdkrbItHxwYHr4kt1zL7mmcHstgMYT+aiA==}
-    engines: {node: ^14 || ^16 || >=18.0}
-    peerDependencies:
-      postcss: ^8.4.31
-
-  postcss-replace-overflow-wrap@4.0.0:
-    resolution: {integrity: sha512-KmF7SBPphT4gPPcKZc7aDkweHiKEEO8cla/GjcBK+ckKxiZslIu3C4GCRW3DNfL0o7yW7kMQu9xlZ1kXRXLXtw==}
-    peerDependencies:
-      postcss: ^8.0.3
-
-  postcss-selector-not@7.0.2:
-    resolution: {integrity: sha512-/SSxf/90Obye49VZIfc0ls4H0P6i6V1iHv0pzZH8SdgvZOPFkF37ef1r5cyWcMflJSFJ5bfuoluTnFnBBFiuSA==}
-    engines: {node: ^14 || ^16 || >=18}
-    peerDependencies:
-      postcss: ^8.4
-
-  postcss-selector-parser@6.1.2:
-    resolution: {integrity: sha512-Q8qQfPiZ+THO/3ZrOrO0cJJKfpYCagtMUkXbnEfmgUjwXg6z/WBeOyS9APBBPCTSiDV+s4SwQGu8yFsiMRIudg==}
-    engines: {node: '>=4'}
-
-  postcss-selector-parser@7.1.0:
-    resolution: {integrity: sha512-8sLjZwK0R+JlxlYcTuVnyT2v+htpdrjDOKuMcOVdYjt52Lh8hWRYpxBPoKx/Zg+bcjc3wx6fmQevMmUztS/ccA==}
-    engines: {node: '>=4'}
-
-  postcss-svgo@6.0.3:
-    resolution: {integrity: sha512-dlrahRmxP22bX6iKEjOM+c8/1p+81asjKT+V5lrgOH944ryx/OHpclnIbGsKVd3uWOXFLYJwCVf0eEkJGvO96g==}
-    engines: {node: ^14 || ^16 || >= 18}
-    peerDependencies:
-      postcss: ^8.4.31
-
-  postcss-unique-selectors@6.0.4:
-    resolution: {integrity: sha512-K38OCaIrO8+PzpArzkLKB42dSARtC2tmG6PvD4b1o1Q2E9Os8jzfWFfSy/rixsHwohtsDdFtAWGjFVFUdwYaMg==}
-    engines: {node: ^14 || ^16 || >=18.0}
-    peerDependencies:
-      postcss: ^8.4.31
-
-  postcss-value-parser@4.2.0:
-    resolution: {integrity: sha512-1NNCs6uurfkVbeXG4S8JFT9t19m45ICnif8zWLd5oPSZ50QnwMfK+H3jv408d4jw/7Bttv5axS5IiHoLaVNHeQ==}
-
-  postcss@8.5.3:
-    resolution: {integrity: sha512-dle9A3yYxlBSrt8Fu+IpjGT8SY8hN0mlaA6GY8t0P5PjIOZemULz/E2Bnm/2dcUOena75OTNkHI76uZBNUUq3A==}
-    engines: {node: ^10 || ^12 || >=14}
-
-  prelude-ls@1.2.1:
-    resolution: {integrity: sha512-vkcDPrRZo1QZLbn5RLGPpg/WmIQ65qoWWhcGKf/b5eplkkarX0m9z8ppCat4mlOqUsWpyNuYgO3VRyrYHSzX5g==}
-    engines: {node: '>= 0.8.0'}
-
-  pretty-error@4.0.0:
-    resolution: {integrity: sha512-AoJ5YMAcXKYxKhuJGdcvse+Voc6v1RgnsR3nWcYU7q4t6z0Q6T86sv5Zq8VIRbOWWFpvdGE83LtdSMNd+6Y0xw==}
->>>>>>> 5b757bfb
 
   process-nextick-args@2.0.1:
     resolution: {integrity: sha512-3ouUOpQhtgrbOa17J7+uxOTpITYWaGP7/AhoR3+A+/1e9skrzelGi/dXzEYyvbxubEF6Wn2ypscTKiKJFFn1ag==}
@@ -3839,10 +3552,6 @@
     resolution: {integrity: sha512-bzyZ1e88w9O1iNJbKnOlvYTrWPDl46O1bG0D3XInv+9tkPrxrN8jUUTiFlDkkmKWgn1M6CfIA13SuGqOa9Korw==}
     engines: {node: '>=14'}
 
-  slash@3.0.0:
-    resolution: {integrity: sha512-g9Q1haeby36OSStwb4ntCGGGaKsaVSjQ68fBxoQcutl5fS1vuY18H3wSt3jFyFtrkx+Kz0V1G85A4MyAdDMi2Q==}
-    engines: {node: '>=8'}
-
   sockjs@0.3.24:
     resolution: {integrity: sha512-GJgLTZ7vYb/JtPSSZ10hsOYIvEYsjbNU+zPdIHcUaWVNUEPivzxku31865sSSud0Da0W4lEeOPlmw93zLQchuQ==}
 
@@ -3874,10 +3583,6 @@
 
   sprintf-js@1.0.3:
     resolution: {integrity: sha512-D9cPgkvLlV3t3IzL0D0YLvGA9Ahk4PcvVwUbN0dSGr1aP0Nrt4AEnTUbuGvquEC0mA64Gqt1fzirlRs5ibXx8g==}
-
-  stack-utils@2.0.6:
-    resolution: {integrity: sha512-XlkWvfIm6RmsWtNJx+uqtKLS8eqFbxUg0ZzLXqY0caEy9l7hruX8IpiDnjsLavoBgqCCR71TqWO8MaXYheJ3RQ==}
-    engines: {node: '>=10'}
 
   statuses@1.5.0:
     resolution: {integrity: sha512-OpZ3zP+jT1PI7I8nemJX4AKmAX070ZkYPVWV/AaKTJl+tXCTGyVdC1a4SL8RUQYEwk/f34ZX8UTykN68FwrqAA==}
@@ -5351,23 +5056,6 @@
 
   '@istanbuljs/schema@0.1.3': {}
 
-  '@jest/expect-utils@29.7.0':
-    dependencies:
-      jest-get-type: 29.6.3
-
-  '@jest/schemas@29.6.3':
-    dependencies:
-      '@sinclair/typebox': 0.27.8
-
-  '@jest/types@29.6.3':
-    dependencies:
-      '@jest/schemas': 29.6.3
-      '@types/istanbul-lib-coverage': 2.0.6
-      '@types/istanbul-reports': 3.0.4
-      '@types/node': 22.15.17
-      '@types/yargs': 17.0.33
-      chalk: 4.1.2
-
   '@jridgewell/gen-mapping@0.3.8':
     dependencies:
       '@jridgewell/set-array': 1.2.1
@@ -5512,11 +5200,6 @@
 
   '@popperjs/core@2.11.8': {}
 
-<<<<<<< HEAD
-  '@sinclair/typebox@0.27.8': {}
-
-=======
->>>>>>> 5b757bfb
   '@trysound/sax@0.2.0': {}
 
   '@types/body-parser@1.19.5':
@@ -5595,16 +5278,6 @@
     dependencies:
       '@types/node': 22.15.17
 
-  '@types/istanbul-lib-coverage@2.0.6': {}
-
-  '@types/istanbul-lib-report@3.0.3':
-    dependencies:
-      '@types/istanbul-lib-coverage': 2.0.6
-
-  '@types/istanbul-reports@3.0.4':
-    dependencies:
-      '@types/istanbul-lib-report': 3.0.3
-
   '@types/json-schema@7.0.15': {}
 
   '@types/mime@1.3.5': {}
@@ -5655,17 +5328,9 @@
     dependencies:
       '@types/node': 22.15.17
 
-  '@types/stack-utils@2.0.3': {}
-
   '@types/ws@8.18.1':
     dependencies:
       '@types/node': 22.15.17
-
-  '@types/yargs-parser@21.0.3': {}
-
-  '@types/yargs@17.0.33':
-    dependencies:
-      '@types/yargs-parser': 21.0.3
 
   '@webassemblyjs/ast@1.14.1':
     dependencies:
@@ -5812,8 +5477,6 @@
   ansi-styles@4.3.0:
     dependencies:
       color-convert: 2.0.1
-
-  ansi-styles@5.2.0: {}
 
   ansi-styles@6.2.1: {}
 
@@ -6009,8 +5672,6 @@
 
   chrome-trace-event@1.0.4: {}
 
-  ci-info@3.9.0: {}
-
   clean-css@5.3.3:
     dependencies:
       source-map: 0.6.1
@@ -6177,11 +5838,6 @@
 
   css-what@6.1.0: {}
 
-<<<<<<< HEAD
-  cssdb@8.2.6: {}
-
-  cssesc@3.0.0: {}
-=======
   cssdb@8.2.5: {}
 
   cssesc@3.0.0: {}
@@ -6233,55 +5889,6 @@
   csso@5.0.5:
     dependencies:
       css-tree: 2.2.1
->>>>>>> 5b757bfb
-
-  cssnano-preset-default@6.1.2(postcss@8.5.3):
-    dependencies:
-      browserslist: 4.24.5
-      css-declaration-sorter: 7.2.0(postcss@8.5.3)
-      cssnano-utils: 4.0.2(postcss@8.5.3)
-      postcss: 8.5.3
-      postcss-calc: 9.0.1(postcss@8.5.3)
-      postcss-colormin: 6.1.0(postcss@8.5.3)
-      postcss-convert-values: 6.1.0(postcss@8.5.3)
-      postcss-discard-comments: 6.0.2(postcss@8.5.3)
-      postcss-discard-duplicates: 6.0.3(postcss@8.5.3)
-      postcss-discard-empty: 6.0.3(postcss@8.5.3)
-      postcss-discard-overridden: 6.0.2(postcss@8.5.3)
-      postcss-merge-longhand: 6.0.5(postcss@8.5.3)
-      postcss-merge-rules: 6.1.1(postcss@8.5.3)
-      postcss-minify-font-values: 6.1.0(postcss@8.5.3)
-      postcss-minify-gradients: 6.0.3(postcss@8.5.3)
-      postcss-minify-params: 6.1.0(postcss@8.5.3)
-      postcss-minify-selectors: 6.0.4(postcss@8.5.3)
-      postcss-normalize-charset: 6.0.2(postcss@8.5.3)
-      postcss-normalize-display-values: 6.0.2(postcss@8.5.3)
-      postcss-normalize-positions: 6.0.2(postcss@8.5.3)
-      postcss-normalize-repeat-style: 6.0.2(postcss@8.5.3)
-      postcss-normalize-string: 6.0.2(postcss@8.5.3)
-      postcss-normalize-timing-functions: 6.0.2(postcss@8.5.3)
-      postcss-normalize-unicode: 6.1.0(postcss@8.5.3)
-      postcss-normalize-url: 6.0.2(postcss@8.5.3)
-      postcss-normalize-whitespace: 6.0.2(postcss@8.5.3)
-      postcss-ordered-values: 6.0.2(postcss@8.5.3)
-      postcss-reduce-initial: 6.1.0(postcss@8.5.3)
-      postcss-reduce-transforms: 6.0.2(postcss@8.5.3)
-      postcss-svgo: 6.0.3(postcss@8.5.3)
-      postcss-unique-selectors: 6.0.4(postcss@8.5.3)
-
-  cssnano-utils@4.0.2(postcss@8.5.3):
-    dependencies:
-      postcss: 8.5.3
-
-  cssnano@6.1.2(postcss@8.5.3):
-    dependencies:
-      cssnano-preset-default: 6.1.2(postcss@8.5.3)
-      lilconfig: 3.1.3
-      postcss: 8.5.3
-
-  csso@5.0.5:
-    dependencies:
-      css-tree: 2.2.1
 
   csstype@3.1.3: {}
 
@@ -6368,8 +5975,6 @@
 
   didyoumean@1.2.2: {}
 
-  diff-sequences@29.6.3: {}
-
   diff@5.2.0: {}
 
   dlv@1.1.3: {}
@@ -6477,8 +6082,6 @@
   escalade@3.2.0: {}
 
   escape-html@1.0.3: {}
-
-  escape-string-regexp@2.0.0: {}
 
   escape-string-regexp@4.0.0: {}
 
@@ -6566,14 +6169,6 @@
 
   events@3.3.0: {}
 
-  expect@29.7.0:
-    dependencies:
-      '@jest/expect-utils': 29.7.0
-      jest-get-type: 29.6.3
-      jest-matcher-utils: 29.7.0
-      jest-message-util: 29.7.0
-      jest-util: 29.7.0
-
   express@4.21.2:
     dependencies:
       accepts: 1.3.8
@@ -7017,43 +6612,6 @@
       '@isaacs/cliui': 8.0.2
     optionalDependencies:
       '@pkgjs/parseargs': 0.11.0
-
-  jest-diff@29.7.0:
-    dependencies:
-      chalk: 4.1.2
-      diff-sequences: 29.6.3
-      jest-get-type: 29.6.3
-      pretty-format: 29.7.0
-
-  jest-get-type@29.6.3: {}
-
-  jest-matcher-utils@29.7.0:
-    dependencies:
-      chalk: 4.1.2
-      jest-diff: 29.7.0
-      jest-get-type: 29.6.3
-      pretty-format: 29.7.0
-
-  jest-message-util@29.7.0:
-    dependencies:
-      '@babel/code-frame': 7.27.1
-      '@jest/types': 29.6.3
-      '@types/stack-utils': 2.0.3
-      chalk: 4.1.2
-      graceful-fs: 4.2.11
-      micromatch: 4.0.8
-      pretty-format: 29.7.0
-      slash: 3.0.0
-      stack-utils: 2.0.6
-
-  jest-util@29.7.0:
-    dependencies:
-      '@jest/types': 29.6.3
-      '@types/node': 22.15.17
-      chalk: 4.1.2
-      ci-info: 3.9.0
-      graceful-fs: 4.2.11
-      picomatch: 2.3.1
 
   jest-worker@27.5.1:
     dependencies:
@@ -7777,11 +7335,7 @@
       css-blank-pseudo: 6.0.2(postcss@8.5.3)
       css-has-pseudo: 6.0.5(postcss@8.5.3)
       css-prefers-color-scheme: 9.0.1(postcss@8.5.3)
-<<<<<<< HEAD
-      cssdb: 8.2.6
-=======
       cssdb: 8.2.5
->>>>>>> 5b757bfb
       postcss: 8.5.3
       postcss-attribute-case-insensitive: 6.0.3(postcss@8.5.3)
       postcss-clamp: 4.1.0(postcss@8.5.3)
@@ -7870,12 +7424,6 @@
       lodash: 4.17.21
       renderkid: 3.0.0
 
-  pretty-format@29.7.0:
-    dependencies:
-      '@jest/schemas': 29.6.3
-      ansi-styles: 5.2.0
-      react-is: 18.3.1
-
   process-nextick-args@2.0.1: {}
 
   process-on-spawn@1.1.0:
@@ -8199,8 +7747,6 @@
 
   signal-exit@4.1.0: {}
 
-  slash@3.0.0: {}
-
   sockjs@0.3.24:
     dependencies:
       faye-websocket: 0.11.4
@@ -8250,10 +7796,6 @@
       - supports-color
 
   sprintf-js@1.0.3: {}
-
-  stack-utils@2.0.6:
-    dependencies:
-      escape-string-regexp: 2.0.0
 
   statuses@1.5.0: {}
 
