<<<<<<< HEAD
from typing import (Any, Type, TypeVar)
=======
from typing import Any, TypeVar
>>>>>>> fdf5627a

# Use a properly named TypeVar
T = TypeVar("T")

# Define BaseQuery class to avoid name conflicts
class BaseQuery:
    def all(self) -> list[Any]: ...
    def first(self) -> Any | None: ...
    def filter_by(self, **kwargs: Any) -> BaseQuery: ...
    def filter(self, *args: Any) -> BaseQuery: ...
    def order_by(self, *args: Any) -> BaseQuery: ...
    def limit(self, limit: int) -> BaseQuery: ...
    def offset(self, offset: int) -> BaseQuery: ...
    def count(self) -> int: ...

# Define Model class
class ModelBase:
    query_class: type[BaseQuery]
    query: BaseQuery  # This is a class property, not a method
    __tablename__: str

    def save(self) -> None: ...
    def delete(self) -> None: ...

# Define SQLAlchemy class
class SQLAlchemy:
    Model: type[ModelBase]  # This is a class attribute, not an instance
    Column: Any
    String: Any
    Integer: Any
    Float: Any
    Boolean: Any
    Text: Any
    DateTime: Any
    ForeignKey: Any
    relationship: Any
    backref: Any
    session: Any
    func: Any
    def __init__(self, app: Any | None = None, **kwargs: Any) -> None: ...
    def init_app(self, app: Any) -> None: ...
    def create_all(self) -> None: ...
    def drop_all(self) -> None: ...
    def get_engine(self) -> Any: ...<|MERGE_RESOLUTION|>--- conflicted
+++ resolved
@@ -1,8 +1,4 @@
-<<<<<<< HEAD
-from typing import (Any, Type, TypeVar)
-=======
 from typing import Any, TypeVar
->>>>>>> fdf5627a
 
 # Use a properly named TypeVar
 T = TypeVar("T")
