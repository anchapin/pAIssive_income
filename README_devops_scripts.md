# DevOps Scripts

<<<<<<< HEAD
This directory contains various scripts for DevOps tasks such as running GitHub Actions workflows locally, linting code, running tests, and fixing syntax errors.

## Unified Workflow (Recommended)

We now provide a **unified entrypoint** for all code quality, linting, formatting, syntax, docstring, and security tasks.

**Use the Makefile for common developer tasks:**

```bash
make all           # Run all checks and fixes
make lint          # Lint codebase
make format        # Format codebase
make fix           # Run all automated code fixers
make docstring-fix # Fix docstring issues
make syntax-fix    # Fix syntax issues
make security      # Run security scans
make test          # Run all tests
make pre-commit    # Run all pre-commit checks
```

Or, run tasks directly with the unified CLI:

```bash
python scripts/manage_quality.py lint
python scripts/manage_quality.py fix
python scripts/manage_quality.py security-scan
# ...and more
```

The `.pre-commit-config.yaml` is configured to use this unified entrypoint for code quality hooks.

## Legacy Scripts (for reference)

While the unified workflow is recommended, the following scripts are still available for direct or advanced use:

### GitHub Actions

- **run_github_actions_locally.py**: Script to run GitHub Actions workflows locally using Act.
  (See script for usage examples.)

### Linting

- **run_linting.py**: Script to run linting checks on Python files.
  (See script for usage examples.)

### Testing

- **run_tests.py**: Script to run tests with various options.
  (See script for usage examples.)

### Syntax Error Fixing

- **fix_syntax_errors_batch.py**: Script to fix syntax errors in Python files.
- **fix_test_collection_warnings.py**: Script to fix common issues that prevent test collection.

## Installation

To use the unified workflow and scripts, install the required dependencies:

```bash
# Install linting tools
pip install flake8 black isort ruff

# Install testing tools
pip install pytest pytest-cov pytest-xdist

# Install Act for running GitHub Actions locally
# On Windows:
choco install act-cli

# On macOS:
brew install act

# On Linux:
curl https://raw.githubusercontent.com/nektos/act/master/install.sh | sudo bash
```

## Workflow Integration

All code quality, linting, formatting, syntax, docstring, and security tasks are now integrated via the Makefile, unified Python entrypoint (`scripts/manage_quality.py`), pre-commit hooks, and CI workflows.
=======
Documentation for DevOps scripts and workflows has moved to [docs/ci_cd_pipeline.md](docs/ci_cd_pipeline.md) in the centralized documentation.
>>>>>>> 4a882c0b
<|MERGE_RESOLUTION|>--- conflicted
+++ resolved
@@ -1,7 +1,8 @@
 # DevOps Scripts
 
-<<<<<<< HEAD
 This directory contains various scripts for DevOps tasks such as running GitHub Actions workflows locally, linting code, running tests, and fixing syntax errors.
+
+> **Note:** Additional documentation for DevOps scripts and workflows can be found in [docs/ci_cd_pipeline.md](docs/ci_cd_pipeline.md) in the centralized documentation.
 
 ## Unified Workflow (Recommended)
 
@@ -80,7 +81,4 @@
 
 ## Workflow Integration
 
-All code quality, linting, formatting, syntax, docstring, and security tasks are now integrated via the Makefile, unified Python entrypoint (`scripts/manage_quality.py`), pre-commit hooks, and CI workflows.
-=======
-Documentation for DevOps scripts and workflows has moved to [docs/ci_cd_pipeline.md](docs/ci_cd_pipeline.md) in the centralized documentation.
->>>>>>> 4a882c0b
+All code quality, linting, formatting, syntax, docstring, and security tasks are now integrated via the Makefile, unified Python entrypoint (`scripts/manage_quality.py`), pre-commit hooks, and CI workflows.