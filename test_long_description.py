<<<<<<< HEAD

from api.schemas.webhook import WebhookEventType, WebhookRequest

data = {
    "url": "https://example.com / webhook",
    "events": [WebhookEventType.USER_CREATED],
    "description": "a" * 1000,  # Very long description
    "is_active": True,
}

try:
    webhook = WebhookRequest(**data)
    print("Test passed - long description accepted")
    print(f"Description length: {len(webhook.description)}")
except Exception as e:
    print("Test failed - long description should be accepted")
    print(f"Error: {str(e)}")
=======
"""test_long_description.py - Module for the pAIssive Income project."""

# This file was automatically fixed by the syntax error correction script
# The original content had syntax errors that could not be automatically fixed
# Please review and update this file as needed


def main():
    """Initialize the module."""
    pass


if __name__ == "__main__":
    main()
>>>>>>> 6124bda3
<|MERGE_RESOLUTION|>--- conflicted
+++ resolved
@@ -1,22 +1,3 @@
-<<<<<<< HEAD
-
-from api.schemas.webhook import WebhookEventType, WebhookRequest
-
-data = {
-    "url": "https://example.com / webhook",
-    "events": [WebhookEventType.USER_CREATED],
-    "description": "a" * 1000,  # Very long description
-    "is_active": True,
-}
-
-try:
-    webhook = WebhookRequest(**data)
-    print("Test passed - long description accepted")
-    print(f"Description length: {len(webhook.description)}")
-except Exception as e:
-    print("Test failed - long description should be accepted")
-    print(f"Error: {str(e)}")
-=======
 """test_long_description.py - Module for the pAIssive Income project."""
 
 # This file was automatically fixed by the syntax error correction script
@@ -30,5 +11,4 @@
 
 
 if __name__ == "__main__":
-    main()
->>>>>>> 6124bda3
+    main()