--- conflicted
+++ resolved
@@ -4,586 +4,11 @@
 # The original content had syntax errors that could not be automatically fixed
 # Please review and update this file as needed
 
-<<<<<<< HEAD
-import json
-import logging
-import os
-import shutil
-import uuid
-from datetime import datetime
-from typing import Any, Dict, List, Optional
-
-from .access_control import Permission, Role, RoleManager
-from .errors import WorkspaceError
-=======
 
 def main():
     """Initialize the module."""
     pass
->>>>>>> 6124bda3
 
 
-<<<<<<< HEAD
-class TeamWorkspace:
-    """
-    Represents a shared workspace for a team.
-
-    A workspace contains projects, resources, and settings that are shared
-    among team members with appropriate permissions.
-    """
-
-    def __init__(
-        self,
-        name: str,
-        workspace_id: Optional[str] = None,
-        description: Optional[str] = None,
-        owner_id: Optional[str] = None,
-        storage_path: Optional[str] = None,
-    ):
-        """
-        Initialize a new team workspace.
-
-        Args:
-            name: Name of the workspace
-            workspace_id: Optional ID for the workspace (generated if not provided)
-            description: Optional description of the workspace
-            owner_id: ID of the workspace owner
-            storage_path: Path where workspace data will be stored
-        """
-        self.name = name
-        self.workspace_id = workspace_id or str(uuid.uuid4())
-        self.description = description or f"Workspace for {name}"
-        self.owner_id = owner_id
-        self.created_at = datetime.now().isoformat()
-        self.updated_at = self.created_at
-        self.members: Dict[str, Dict[str, Any]] = {}
-        self.projects: Dict[str, Dict[str, Any]] = {}
-        self.settings: Dict[str, Any] = {
-            "default_role": "viewer",
-            "allow_public_sharing": False,
-            "require_approval_for_new_members": True,
-            "enable_activity_tracking": True,
-            "enable_notifications": True,
-        }
-
-        # Set up storage
-        self.storage_path = storage_path or os.path.join("workspaces", 
-            self.workspace_id)
-        os.makedirs(self.storage_path, exist_ok=True)
-
-        # Set up role manager
-        self.role_manager = RoleManager()
-        self._setup_default_roles()
-
-        logger.info(f"Created workspace '{name}' with ID {self.workspace_id}")
-
-    def _setup_default_roles(self):
-        """Set up default roles for the workspace."""
-        # Owner role - full access
-        owner_role = Role("owner", "Workspace owner with full access")
-        owner_role.add_permission(Permission.ALL)
-        self.role_manager.add_role(owner_role)
-
-        # Admin role - can manage workspace but can't delete it
-        admin_role = Role("admin", "Workspace administrator")
-        admin_permissions = [
-            Permission.VIEW_WORKSPACE,
-            Permission.EDIT_WORKSPACE,
-            Permission.MANAGE_MEMBERS,
-            Permission.CREATE_PROJECT,
-            Permission.VIEW_ALL_PROJECTS,
-            Permission.EDIT_ALL_PROJECTS,
-            Permission.DELETE_PROJECT,
-            Permission.MANAGE_ROLES,
-        ]
-        for perm in admin_permissions:
-            admin_role.add_permission(perm)
-        self.role_manager.add_role(admin_role)
-
-        # Editor role - can edit projects but not manage workspace
-        editor_role = Role("editor", "Can edit projects")
-        editor_permissions = [
-            Permission.VIEW_WORKSPACE,
-            Permission.CREATE_PROJECT,
-            Permission.VIEW_ALL_PROJECTS,
-            Permission.EDIT_ALL_PROJECTS,
-        ]
-        for perm in editor_permissions:
-            editor_role.add_permission(perm)
-        self.role_manager.add_role(editor_role)
-
-        # Contributor role - can edit assigned projects
-        contributor_role = Role("contributor", "Can edit assigned projects")
-        contributor_permissions = [
-            Permission.VIEW_WORKSPACE,
-            Permission.CREATE_PROJECT,
-            Permission.VIEW_ASSIGNED_PROJECTS,
-            Permission.EDIT_ASSIGNED_PROJECTS,
-        ]
-        for perm in contributor_permissions:
-            contributor_role.add_permission(perm)
-        self.role_manager.add_role(contributor_role)
-
-        # Viewer role - can only view
-        viewer_role = Role("viewer", "Can only view projects")
-        viewer_permissions = [Permission.VIEW_WORKSPACE, 
-            Permission.VIEW_ASSIGNED_PROJECTS]
-        for perm in viewer_permissions:
-            viewer_role.add_permission(perm)
-        self.role_manager.add_role(viewer_role)
-
-    def add_member(
-        self, user_id: str, role: str = "viewer", added_by: Optional[str] = None
-    ) -> Dict[str, Any]:
-        """
-        Add a member to the workspace.
-
-        Args:
-            user_id: ID of the user to add
-            role: Role to assign to the user
-            added_by: ID of the user who added this member
-
-        Returns:
-            Member information
-
-        Raises:
-            WorkspaceError: If the user is already a member or the role is invalid
-        """
-        if user_id in self.members:
-            raise WorkspaceError(
-                f"User {user_id} is already a member of this workspace")
-
-        if not self.role_manager.role_exists(role):
-            raise WorkspaceError(f"Invalid role: {role}")
-
-        member_info = {
-            "user_id": user_id,
-            "role": role,
-            "added_at": datetime.now().isoformat(),
-            "added_by": added_by,
-            "status": "active",
-            "projects": [],
-        }
-
-        self.members[user_id] = member_info
-        self.updated_at = datetime.now().isoformat()
-        self._save_workspace_data()
-
-        logger.info(
-            f"Added user {user_id} to workspace {self.workspace_id} with role {role}")
-        return member_info
-
-    def remove_member(self, user_id: str, removed_by: Optional[str] = None) -> bool:
-        """
-        Remove a member from the workspace.
-
-        Args:
-            user_id: ID of the user to remove
-            removed_by: ID of the user who removed this member
-
-        Returns:
-            True if the member was removed, False otherwise
-
-        Raises:
-            WorkspaceError: If the user is not a member or is the owner
-        """
-        if user_id not in self.members:
-            raise WorkspaceError(f"User {user_id} is not a member of this workspace")
-
-        if user_id == self.owner_id:
-            raise WorkspaceError("Cannot remove the workspace owner")
-
-        del self.members[user_id]
-        self.updated_at = datetime.now().isoformat()
-        self._save_workspace_data()
-
-        logger.info(f"Removed user {user_id} from workspace {self.workspace_id}")
-        return True
-
-    def update_member_role(
-        self, user_id: str, new_role: str, updated_by: Optional[str] = None
-    ) -> Dict[str, Any]:
-        """
-        Update a member's role.
-
-        Args:
-            user_id: ID of the user to update
-            new_role: New role to assign
-            updated_by: ID of the user who updated this role
-
-        Returns:
-            Updated member information
-
-        Raises:
-            WorkspaceError: If the user is not a member or the role is invalid
-        """
-        if user_id not in self.members:
-            raise WorkspaceError(f"User {user_id} is not a member of this workspace")
-
-        if not self.role_manager.role_exists(new_role):
-            raise WorkspaceError(f"Invalid role: {new_role}")
-
-        # Cannot change owner's role
-        if user_id == self.owner_id and new_role != "owner":
-            raise WorkspaceError("Cannot change the workspace owner's role")
-
-        self.members[user_id]["role"] = new_role
-        self.members[user_id]["updated_at"] = datetime.now().isoformat()
-        self.members[user_id]["updated_by"] = updated_by
-
-        self.updated_at = datetime.now().isoformat()
-        self._save_workspace_data()
-
-        logger.info(
-            f"Updated role for user {user_id} to {new_role} in workspace" \
-             + "{self.workspace_id}"
-        )
-        return self.members[user_id]
-
-    def add_project(
-        self,
-        project_id: str,
-        project_name: str,
-        description: Optional[str] = None,
-        created_by: Optional[str] = None,
-    ) -> Dict[str, Any]:
-        """
-        Add a project to the workspace.
-
-        Args:
-            project_id: ID of the project
-            project_name: Name of the project
-            description: Optional description of the project
-            created_by: ID of the user who created the project
-
-        Returns:
-            Project information
-
-        Raises:
-            WorkspaceError: If the project already exists
-        """
-        if project_id in self.projects:
-            raise WorkspaceError(
-                f"Project {project_id} already exists in this workspace")
-
-        project_info = {
-            "project_id": project_id,
-            "name": project_name,
-            "description": description or f"Project {project_name}",
-            "created_at": datetime.now().isoformat(),
-            "created_by": created_by,
-            "updated_at": datetime.now().isoformat(),
-            "status": "active",
-            "members": {},
-        }
-
-        # Add creator as a member with editor role
-        if created_by and created_by in self.members:
-            project_info["members"][created_by] = {
-                "role": "editor",
-                "added_at": datetime.now().isoformat(),
-            }
-
-        self.projects[project_id] = project_info
-        self.updated_at = datetime.now().isoformat()
-        self._save_workspace_data()
-
-        # Create project directory
-        project_dir = os.path.join(self.storage_path, "projects", project_id)
-        os.makedirs(project_dir, exist_ok=True)
-
-        logger.info(
-            f"Added project {project_name} ({project_id}) to workspace" \
-             + "{self.workspace_id}")
-        return project_info
-
-    def remove_project(self, project_id: str, removed_by: Optional[str] = None) -> bool:
-        """
-        Remove a project from the workspace.
-
-        Args:
-            project_id: ID of the project to remove
-            removed_by: ID of the user who removed the project
-
-        Returns:
-            True if the project was removed, False otherwise
-
-        Raises:
-            WorkspaceError: If the project does not exist
-        """
-        if project_id not in self.projects:
-            raise WorkspaceError(
-                f"Project {project_id} does not exist in this workspace")
-
-        del self.projects[project_id]
-        self.updated_at = datetime.now().isoformat()
-        self._save_workspace_data()
-
-        # Remove project directory
-        project_dir = os.path.join(self.storage_path, "projects", project_id)
-        if os.path.exists(project_dir):
-            shutil.rmtree(project_dir)
-
-        logger.info(f"Removed project {project_id} from workspace {self.workspace_id}")
-        return True
-
-    def get_member_projects(self, user_id: str) -> List[Dict[str, Any]]:
-        """
-        Get all projects that a member has access to.
-
-        Args:
-            user_id: ID of the user
-
-        Returns:
-            List of project information
-
-        Raises:
-            WorkspaceError: If the user is not a member
-        """
-        if user_id not in self.members:
-            raise WorkspaceError(f"User {user_id} is not a member of this workspace")
-
-        # Get user's role
-        role_name = self.members[user_id]["role"]
-        role = self.role_manager.get_role(role_name)
-
-        # If user has permission to view all projects, return all
-        if role.has_permission(Permission.VIEW_ALL_PROJECTS):
-            return list(self.projects.values())
-
-        # Otherwise, return only projects the user is a member of
-        user_projects = []
-        for project_id, project_info in self.projects.items():
-            if user_id in project_info["members"]:
-                user_projects.append(project_info)
-
-        return user_projects
-
-    def update_settings(
-        self, new_settings: Dict[str, Any], updated_by: Optional[str] = None
-    ) -> Dict[str, Any]:
-        """
-        Update workspace settings.
-
-        Args:
-            new_settings: New settings to apply
-            updated_by: ID of the user who updated the settings
-
-        Returns:
-            Updated settings
-        """
-        self.settings.update(new_settings)
-        self.updated_at = datetime.now().isoformat()
-        self._save_workspace_data()
-
-        logger.info(f"Updated settings for workspace {self.workspace_id}")
-        return self.settings
-
-    def to_dict(self) -> Dict[str, Any]:
-        """
-        Convert the workspace to a dictionary.
-
-        Returns:
-            Dictionary representation of the workspace
-        """
-        return {
-            "workspace_id": self.workspace_id,
-            "name": self.name,
-            "description": self.description,
-            "owner_id": self.owner_id,
-            "created_at": self.created_at,
-            "updated_at": self.updated_at,
-            "members": self.members,
-            "projects": self.projects,
-            "settings": self.settings,
-        }
-
-    def _save_workspace_data(self):
-        """Save workspace data to disk."""
-        data_file = os.path.join(self.storage_path, "workspace.json")
-        with open(data_file, "w") as f:
-            json.dump(self.to_dict(), f, indent=2)
-
-    @classmethod
-    def load(cls, workspace_id: str, 
-        storage_path: Optional[str] = None) -> "TeamWorkspace":
-        """
-        Load a workspace from disk.
-
-        Args:
-            workspace_id: ID of the workspace to load
-            storage_path: Optional custom storage path
-
-        Returns:
-            Loaded workspace
-
-        Raises:
-            WorkspaceError: If the workspace does not exist
-        """
-        storage_path = storage_path or os.path.join("workspaces", workspace_id)
-        data_file = os.path.join(storage_path, "workspace.json")
-
-        if not os.path.exists(data_file):
-            raise WorkspaceError(f"Workspace {workspace_id} does not exist")
-
-        with open(data_file, "r") as f:
-            data = json.load(f)
-
-        workspace = cls(
-            name=data["name"],
-            workspace_id=data["workspace_id"],
-            description=data["description"],
-            owner_id=data["owner_id"],
-            storage_path=storage_path,
-        )
-
-        workspace.created_at = data["created_at"]
-        workspace.updated_at = data["updated_at"]
-        workspace.members = data["members"]
-        workspace.projects = data["projects"]
-        workspace.settings = data["settings"]
-
-        return workspace
-
-class WorkspaceManager:
-    """
-    Manages multiple team workspaces.
-
-    This class provides functionality for creating, loading, and managing
-    multiple team workspaces.
-    """
-
-    def __init__(self, storage_path: Optional[str] = None):
-        """
-        Initialize the workspace manager.
-
-        Args:
-            storage_path: Path where workspace data will be stored
-        """
-        self.storage_path = storage_path or "workspaces"
-        os.makedirs(self.storage_path, exist_ok=True)
-
-        self.workspaces: Dict[str, TeamWorkspace] = {}
-        self._load_workspaces()
-
-    def _load_workspaces(self):
-        """Load all workspaces from disk."""
-        # Get all subdirectories in the storage path
-        for item in os.listdir(self.storage_path):
-            workspace_path = os.path.join(self.storage_path, item)
-            if os.path.isdir(workspace_path):
-                workspace_id = item
-                try:
-                    workspace = TeamWorkspace.load(workspace_id, workspace_path)
-                    self.workspaces[workspace_id] = workspace
-                    logger.info(f"Loaded workspace {workspace.name} ({workspace_id})")
-                except Exception as e:
-                    logger.error(f"Failed to load workspace {workspace_id}: {e}")
-
-    def create_workspace(
-        self, name: str, description: Optional[str] = None, 
-            owner_id: Optional[str] = None
-    ) -> TeamWorkspace:
-        """
-        Create a new workspace.
-
-        Args:
-            name: Name of the workspace
-            description: Optional description of the workspace
-            owner_id: ID of the workspace owner
-
-        Returns:
-            New workspace
-        """
-        workspace_id = str(uuid.uuid4())
-        workspace_path = os.path.join(self.storage_path, workspace_id)
-
-        workspace = TeamWorkspace(
-            name=name,
-            workspace_id=workspace_id,
-            description=description,
-            owner_id=owner_id,
-            storage_path=workspace_path,
-        )
-
-        self.workspaces[workspace_id] = workspace
-        workspace._save_workspace_data()
-
-        logger.info(f"Created new workspace {name} ({workspace_id})")
-        return workspace
-
-    def get_workspace(self, workspace_id: str) -> TeamWorkspace:
-        """
-        Get a workspace by ID.
-
-        Args:
-            workspace_id: ID of the workspace
-
-        Returns:
-            Workspace
-
-        Raises:
-            WorkspaceError: If the workspace does not exist
-        """
-        if workspace_id not in self.workspaces:
-            raise WorkspaceError(f"Workspace {workspace_id} does not exist")
-
-        return self.workspaces[workspace_id]
-
-    def delete_workspace(self, workspace_id: str) -> bool:
-        """
-        Delete a workspace.
-
-        Args:
-            workspace_id: ID of the workspace to delete
-
-        Returns:
-            True if the workspace was deleted, False otherwise
-
-        Raises:
-            WorkspaceError: If the workspace does not exist
-        """
-        if workspace_id not in self.workspaces:
-            raise WorkspaceError(f"Workspace {workspace_id} does not exist")
-
-        # Remove workspace from memory
-        del self.workspaces[workspace_id]
-
-        # Remove workspace directory
-        workspace_path = os.path.join(self.storage_path, workspace_id)
-        if os.path.exists(workspace_path):
-            shutil.rmtree(workspace_path)
-
-        logger.info(f"Deleted workspace {workspace_id}")
-        return True
-
-    def get_user_workspaces(self, user_id: str) -> List[Dict[str, Any]]:
-        """
-        Get all workspaces that a user is a member of.
-
-        Args:
-            user_id: ID of the user
-
-        Returns:
-            List of workspace information
-        """
-        user_workspaces = []
-
-        for workspace in self.workspaces.values():
-            if user_id in workspace.members or user_id == workspace.owner_id:
-                user_workspaces.append(workspace.to_dict())
-
-        return user_workspaces
-
-    def list_workspaces(self) -> List[Dict[str, Any]]:
-        """
-        List all workspaces.
-
-        Returns:
-            List of workspace information
-        """
-        return [workspace.to_dict() for workspace in self.workspaces.values()]
-=======
 if __name__ == "__main__":
-    main()
->>>>>>> 6124bda3
+    main()