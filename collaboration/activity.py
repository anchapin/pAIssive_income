--- conflicted
+++ resolved
@@ -4,875 +4,11 @@
 # The original content had syntax errors that could not be automatically fixed
 # Please review and update this file as needed
 
-<<<<<<< HEAD
-import json
-import logging
-import os
-import uuid
-from datetime import datetime
-from enum import Enum
-from typing import Any, Dict, List, Optional
-=======
->>>>>>> 6124bda3
 
 def main():
     """Initialize the module."""
     pass
 
-<<<<<<< HEAD
-class ActivityType(Enum):
-    """Types of activities that can be tracked."""
-
-    # Workspace activities
-    WORKSPACE_CREATED = "workspace_created"
-    WORKSPACE_UPDATED = "workspace_updated"
-    WORKSPACE_DELETED = "workspace_deleted"
-    MEMBER_ADDED = "member_added"
-    MEMBER_REMOVED = "member_removed"
-    MEMBER_ROLE_UPDATED = "member_role_updated"
-
-    # Project activities
-    PROJECT_CREATED = "project_created"
-    PROJECT_UPDATED = "project_updated"
-    PROJECT_DELETED = "project_deleted"
-    PROJECT_SHARED = "project_shared"
-    PROJECT_UNSHARED = "project_unshared"
-
-    # Version control activities
-    VERSION_CREATED = "version_created"
-    VERSION_RESTORED = "version_restored"
-    VERSION_TAGGED = "version_tagged"
-
-    # Comment activities
-    COMMENT_ADDED = "comment_added"
-    COMMENT_UPDATED = "comment_updated"
-    COMMENT_DELETED = "comment_deleted"
-    REACTION_ADDED = "reaction_added"
-    REACTION_REMOVED = "reaction_removed"
-
-    # Integration activities
-    INTEGRATION_ADDED = "integration_added"
-    INTEGRATION_REMOVED = "integration_removed"
-    INTEGRATION_UPDATED = "integration_updated"
-
-    # User activities
-    USER_LOGGED_IN = "user_logged_in"
-    USER_LOGGED_OUT = "user_logged_out"
-
-class ActivityLog:
-    """
-    Represents a log of user activity.
-
-    This class stores information about an activity, such as who performed it,
-    when it occurred, and what resources were affected.
-    """
-
-    def __init__(
-        self,
-        activity_id: Optional[str] = None,
-        activity_type: Optional[ActivityType] = None,
-        user_id: Optional[str] = None,
-        workspace_id: Optional[str] = None,
-        project_id: Optional[str] = None,
-        resource_id: Optional[str] = None,
-        description: Optional[str] = None,
-    ):
-        """
-        Initialize an activity log.
-
-        Args:
-            activity_id: Optional ID for the activity (generated if not provided)
-            activity_type: Type of activity
-            user_id: ID of the user who performed the activity
-            workspace_id: Optional ID of the workspace affected
-            project_id: Optional ID of the project affected
-            resource_id: Optional ID of the resource affected
-            description: Optional description of the activity
-        """
-        self.activity_id = activity_id or str(uuid.uuid4())
-        self.activity_type = activity_type
-        self.user_id = user_id
-        self.timestamp = datetime.now().isoformat()
-        self.workspace_id = workspace_id
-        self.project_id = project_id
-        self.resource_id = resource_id
-        self.description = description
-        self.metadata: Dict[str, Any] = {}
-
-    def add_metadata(self, key: str, value: Any):
-        """
-        Add metadata to the activity log.
-
-        Args:
-            key: Metadata key
-            value: Metadata value
-        """
-        self.metadata[key] = value
-
-    def to_dict(self) -> Dict[str, Any]:
-        """
-        Convert the activity log to a dictionary.
-
-        Returns:
-            Dictionary representation of the activity log
-        """
-        return {
-            "activity_id": self.activity_id,
-            "activity_type": self.activity_type.value if self.activity_type else None,
-            "user_id": self.user_id,
-            "timestamp": self.timestamp,
-            "workspace_id": self.workspace_id,
-            "project_id": self.project_id,
-            "resource_id": self.resource_id,
-            "description": self.description,
-            "metadata": self.metadata,
-        }
-
-    @classmethod
-    def from_dict(cls, data: Dict[str, Any]) -> "ActivityLog":
-        """
-        Create an activity log from a dictionary.
-
-        Args:
-            data: Dictionary representation of an activity log
-
-        Returns:
-            ActivityLog object
-        """
-        activity_type = None
-        if data.get("activity_type"):
-            try:
-                activity_type = ActivityType(data["activity_type"])
-            except ValueError:
-                logger.warning(f"Unknown activity type: {data['activity_type']}")
-
-        activity = cls(
-            activity_id=data["activity_id"],
-            activity_type=activity_type,
-            user_id=data["user_id"],
-            workspace_id=data.get("workspace_id"),
-            project_id=data.get("project_id"),
-            resource_id=data.get("resource_id"),
-            description=data.get("description"),
-        )
-
-        activity.timestamp = data["timestamp"]
-        activity.metadata = data.get("metadata", {})
-
-        return activity
-
-class ActivityTracker:
-    """
-    Tracks user activity in workspaces and projects.
-
-    This class provides functionality for logging and querying user activity,
-    which can be used for auditing, analytics, and notifications.
-    """
-
-    def __init__(self, storage_path: Optional[str] = None):
-        """
-        Initialize the activity tracker.
-
-        Args:
-            storage_path: Path where activity logs will be stored
-        """
-        self.storage_path = storage_path or "activity_logs"
-        os.makedirs(self.storage_path, exist_ok=True)
-
-        self.activities: Dict[str, Dict[str, Any]] = {}
-        self.workspace_activities: Dict[str, List[str]] = {}
-        self.project_activities: Dict[str, List[str]] = {}
-        self.user_activities: Dict[str, List[str]] = {}
-
-        self._load_activity_data()
-
-    def _load_activity_data(self):
-        """Load activity data from disk."""
-        activities_file = os.path.join(self.storage_path, "activities.json")
-        workspace_activities_file = os.path.join(self.storage_path, 
-            "workspace_activities.json")
-        project_activities_file = os.path.join(self.storage_path, 
-            "project_activities.json")
-        user_activities_file = os.path.join(self.storage_path, "user_activities.json")
-
-        if os.path.exists(activities_file):
-            try:
-                with open(activities_file, "r") as f:
-                    self.activities = json.load(f)
-                logger.info(f"Loaded {len(self.activities)} activity logs")
-            except Exception as e:
-                logger.error(f"Failed to load activity logs: {e}")
-                self.activities = {}
-
-        if os.path.exists(workspace_activities_file):
-            try:
-                with open(workspace_activities_file, "r") as f:
-                    self.workspace_activities = json.load(f)
-            except Exception as e:
-                logger.error(f"Failed to load workspace activities: {e}")
-                self.workspace_activities = {}
-
-        if os.path.exists(project_activities_file):
-            try:
-                with open(project_activities_file, "r") as f:
-                    self.project_activities = json.load(f)
-            except Exception as e:
-                logger.error(f"Failed to load project activities: {e}")
-                self.project_activities = {}
-
-        if os.path.exists(user_activities_file):
-            try:
-                with open(user_activities_file, "r") as f:
-                    self.user_activities = json.load(f)
-            except Exception as e:
-                logger.error(f"Failed to load user activities: {e}")
-                self.user_activities = {}
-
-    def _save_activity_data(self):
-        """Save activity data to disk."""
-        activities_file = os.path.join(self.storage_path, "activities.json")
-        workspace_activities_file = os.path.join(self.storage_path, 
-            "workspace_activities.json")
-        project_activities_file = os.path.join(self.storage_path, 
-            "project_activities.json")
-        user_activities_file = os.path.join(self.storage_path, "user_activities.json")
-
-        with open(activities_file, "w") as f:
-            json.dump(self.activities, f, indent=2)
-
-        with open(workspace_activities_file, "w") as f:
-            json.dump(self.workspace_activities, f, indent=2)
-
-        with open(project_activities_file, "w") as f:
-            json.dump(self.project_activities, f, indent=2)
-
-        with open(user_activities_file, "w") as f:
-            json.dump(self.user_activities, f, indent=2)
-
-    def log_activity(
-        self,
-        activity_type: ActivityType,
-        user_id: str,
-        workspace_id: Optional[str] = None,
-        project_id: Optional[str] = None,
-        resource_id: Optional[str] = None,
-        description: Optional[str] = None,
-        metadata: Optional[Dict[str, Any]] = None,
-    ) -> ActivityLog:
-        """
-        Log a user activity.
-
-        Args:
-            activity_type: Type of activity
-            user_id: ID of the user who performed the activity
-            workspace_id: Optional ID of the workspace affected
-            project_id: Optional ID of the project affected
-            resource_id: Optional ID of the resource affected
-            description: Optional description of the activity
-            metadata: Optional metadata for the activity
-
-        Returns:
-            ActivityLog object
-        """
-        activity = ActivityLog(
-            activity_type=activity_type,
-            user_id=user_id,
-            workspace_id=workspace_id,
-            project_id=project_id,
-            resource_id=resource_id,
-            description=description,
-        )
-
-        # Add metadata if provided
-        if metadata:
-            for key, value in metadata.items():
-                activity.add_metadata(key, value)
-
-        # Store activity
-        self.activities[activity.activity_id] = activity.to_dict()
-
-        # Update workspace activities
-        if workspace_id:
-            if workspace_id not in self.workspace_activities:
-                self.workspace_activities[workspace_id] = []
-            self.workspace_activities[workspace_id].append(activity.activity_id)
-
-        # Update project activities
-        if project_id:
-            if project_id not in self.project_activities:
-                self.project_activities[project_id] = []
-            self.project_activities[project_id].append(activity.activity_id)
-
-        # Update user activities
-        if user_id not in self.user_activities:
-            self.user_activities[user_id] = []
-        self.user_activities[user_id].append(activity.activity_id)
-
-        self._save_activity_data()
-
-        logger.info(f"Logged activity: {activity_type.value} by user {user_id}")
-        return activity
-
-    def get_activity(self, activity_id: str) -> Optional[ActivityLog]:
-        """
-        Get an activity log by ID.
-
-        Args:
-            activity_id: ID of the activity
-
-        Returns:
-            ActivityLog object or None if not found
-        """
-        if activity_id not in self.activities:
-            return None
-
-        return ActivityLog.from_dict(self.activities[activity_id])
-
-    def get_workspace_activities(
-        self,
-        workspace_id: str,
-        limit: Optional[int] = None,
-        activity_types: Optional[List[ActivityType]] = None,
-    ) -> List[ActivityLog]:
-        """
-        Get activities for a workspace.
-
-        Args:
-            workspace_id: ID of the workspace
-            limit: Optional maximum number of activities to return
-            activity_types: Optional list of activity types to filter by
-
-        Returns:
-            List of ActivityLog objects
-        """
-        if workspace_id not in self.workspace_activities:
-            return []
-
-        activity_ids = self.workspace_activities[workspace_id]
-        activities = []
-
-        for activity_id in reversed(activity_ids):  # Newest first
-            activity = self.get_activity(activity_id)
-            if activity:
-                if activity_types and activity.activity_type not in activity_types:
-                    continue
-                activities.append(activity)
-                if limit and len(activities) >= limit:
-                    break
-
-        return activities
-
-    def get_project_activities(
-        self,
-        project_id: str,
-        limit: Optional[int] = None,
-        activity_types: Optional[List[ActivityType]] = None,
-    ) -> List[ActivityLog]:
-        """
-        Get activities for a project.
-
-        Args:
-            project_id: ID of the project
-            limit: Optional maximum number of activities to return
-            activity_types: Optional list of activity types to filter by
-
-        Returns:
-            List of ActivityLog objects
-        """
-        if project_id not in self.project_activities:
-            return []
-
-        activity_ids = self.project_activities[project_id]
-        activities = []
-
-        for activity_id in reversed(activity_ids):  # Newest first
-            activity = self.get_activity(activity_id)
-            if activity:
-                if activity_types and activity.activity_type not in activity_types:
-                    continue
-                activities.append(activity)
-                if limit and len(activities) >= limit:
-                    break
-
-        return activities
-
-    def get_user_activities(
-        self,
-        user_id: str,
-        limit: Optional[int] = None,
-        activity_types: Optional[List[ActivityType]] = None,
-    ) -> List[ActivityLog]:
-        """
-        Get activities for a user.
-
-        Args:
-            user_id: ID of the user
-            limit: Optional maximum number of activities to return
-            activity_types: Optional list of activity types to filter by
-
-        Returns:
-            List of ActivityLog objects
-        """
-        if user_id not in self.user_activities:
-            return []
-
-        activity_ids = self.user_activities[user_id]
-        activities = []
-
-        for activity_id in reversed(activity_ids):  # Newest first
-            activity = self.get_activity(activity_id)
-            if activity:
-                if activity_types and activity.activity_type not in activity_types:
-                    continue
-                activities.append(activity)
-                if limit and len(activities) >= limit:
-                    break
-
-        return activities
-
-    def search_activities(
-        self,
-        query: str,
-        limit: Optional[int] = None,
-        activity_types: Optional[List[ActivityType]] = None,
-        user_id: Optional[str] = None,
-        workspace_id: Optional[str] = None,
-        project_id: Optional[str] = None,
-    ) -> List[ActivityLog]:
-        """
-        Search for activities.
-
-        Args:
-            query: Search query
-            limit: Optional maximum number of activities to return
-            activity_types: Optional list of activity types to filter by
-            user_id: Optional user ID to filter by
-            workspace_id: Optional workspace ID to filter by
-            project_id: Optional project ID to filter by
-
-        Returns:
-            List of ActivityLog objects
-        """
-        activities = []
-        query = query.lower()
-
-        for activity_data in reversed(list(self.activities.values())):  # Newest first
-            activity = ActivityLog.from_dict(activity_data)
-
-            # Apply filters
-            if activity_types and activity.activity_type not in activity_types:
-                continue
-
-            if user_id and activity.user_id != user_id:
-                continue
-
-            if workspace_id and activity.workspace_id != workspace_id:
-                continue
-
-            if project_id and activity.project_id != project_id:
-                continue
-
-            # Check if query matches
-            if query in (activity.description or "").lower() or any(
-                query in str(value).lower() for value in activity.metadata.values()
-            ):
-                activities.append(activity)
-                if limit and len(activities) >= limit:
-                    break
-
-        return activities
-
-class NotificationManager:
-    """
-    Manages notifications for users.
-
-    This class provides functionality for creating, sending, and managing
-    notifications about important events and activities.
-    """
-
-    def __init__(self, storage_path: Optional[str] = None):
-        """
-        Initialize the notification manager.
-
-        Args:
-            storage_path: Path where notification data will be stored
-        """
-        self.storage_path = storage_path or "notifications"
-        os.makedirs(self.storage_path, exist_ok=True)
-
-        self.notifications: Dict[str, Dict[str, Any]] = {}
-        self.user_notifications: Dict[str, List[str]] = {}
-
-        self._load_notification_data()
-
-    def _load_notification_data(self):
-        """Load notification data from disk."""
-        notifications_file = os.path.join(self.storage_path, "notifications.json")
-        user_notifications_file = os.path.join(self.storage_path, 
-            "user_notifications.json")
-
-        if os.path.exists(notifications_file):
-            try:
-                with open(notifications_file, "r") as f:
-                    self.notifications = json.load(f)
-                logger.info(f"Loaded {len(self.notifications)} notifications")
-            except Exception as e:
-                logger.error(f"Failed to load notifications: {e}")
-                self.notifications = {}
-
-        if os.path.exists(user_notifications_file):
-            try:
-                with open(user_notifications_file, "r") as f:
-                    self.user_notifications = json.load(f)
-            except Exception as e:
-                logger.error(f"Failed to load user notifications: {e}")
-                self.user_notifications = {}
-
-    def _save_notification_data(self):
-        """Save notification data to disk."""
-        notifications_file = os.path.join(self.storage_path, "notifications.json")
-        user_notifications_file = os.path.join(self.storage_path, 
-            "user_notifications.json")
-
-        with open(notifications_file, "w") as f:
-            json.dump(self.notifications, f, indent=2)
-
-        with open(user_notifications_file, "w") as f:
-            json.dump(self.user_notifications, f, indent=2)
-
-    def create_notification(
-        self,
-        user_id: str,
-        title: str,
-        message: str,
-        activity_id: Optional[str] = None,
-        workspace_id: Optional[str] = None,
-        project_id: Optional[str] = None,
-        resource_id: Optional[str] = None,
-        link: Optional[str] = None,
-        metadata: Optional[Dict[str, Any]] = None,
-    ) -> Dict[str, Any]:
-        """
-        Create a notification for a user.
-
-        Args:
-            user_id: ID of the user to notify
-            title: Notification title
-            message: Notification message
-            activity_id: Optional ID of the related activity
-            workspace_id: Optional ID of the related workspace
-            project_id: Optional ID of the related project
-            resource_id: Optional ID of the related resource
-            link: Optional link to include in the notification
-            metadata: Optional metadata for the notification
-
-        Returns:
-            Notification information
-        """
-        notification_id = str(uuid.uuid4())
-
-        notification = {
-            "notification_id": notification_id,
-            "user_id": user_id,
-            "title": title,
-            "message": message,
-            "activity_id": activity_id,
-            "workspace_id": workspace_id,
-            "project_id": project_id,
-            "resource_id": resource_id,
-            "link": link,
-            "created_at": datetime.now().isoformat(),
-            "read": False,
-            "metadata": metadata or {},
-        }
-
-        self.notifications[notification_id] = notification
-
-        if user_id not in self.user_notifications:
-            self.user_notifications[user_id] = []
-        self.user_notifications[user_id].append(notification_id)
-
-        self._save_notification_data()
-
-        logger.info(f"Created notification for user {user_id}: {title}")
-        return notification
-
-    def mark_as_read(self, notification_id: str) -> bool:
-        """
-        Mark a notification as read.
-
-        Args:
-            notification_id: ID of the notification
-
-        Returns:
-            True if the notification was marked as read, False otherwise
-        """
-        if notification_id not in self.notifications:
-            logger.error(f"Notification {notification_id} not found")
-            return False
-
-        self.notifications[notification_id]["read"] = True
-        self.notifications[notification_id]["read_at"] = datetime.now().isoformat()
-
-        self._save_notification_data()
-
-        logger.info(f"Marked notification {notification_id} as read")
-        return True
-
-    def mark_all_as_read(self, user_id: str) -> int:
-        """
-        Mark all notifications for a user as read.
-
-        Args:
-            user_id: ID of the user
-
-        Returns:
-            Number of notifications marked as read
-        """
-        if user_id not in self.user_notifications:
-            return 0
-
-        count = 0
-        for notification_id in self.user_notifications[user_id]:
-            if (
-                notification_id in self.notifications
-                and not self.notifications[notification_id]["read"]
-            ):
-                self.notifications[notification_id]["read"] = True
-                self.notifications[notification_id]["read_at"] = \
-                    datetime.now().isoformat()
-                count += 1
-
-        self._save_notification_data()
-
-        logger.info(f"Marked {count} notifications as read for user {user_id}")
-        return count
-
-    def delete_notification(self, notification_id: str) -> bool:
-        """
-        Delete a notification.
-
-        Args:
-            notification_id: ID of the notification
-
-        Returns:
-            True if the notification was deleted, False otherwise
-        """
-        if notification_id not in self.notifications:
-            logger.error(f"Notification {notification_id} not found")
-            return False
-
-        user_id = self.notifications[notification_id]["user_id"]
-
-        del self.notifications[notification_id]
-
-        if (
-            user_id in self.user_notifications
-            and notification_id in self.user_notifications[user_id]
-        ):
-            self.user_notifications[user_id].remove(notification_id)
-
-        self._save_notification_data()
-
-        logger.info(f"Deleted notification {notification_id}")
-        return True
-
-    def get_user_notifications(
-        self, user_id: str, limit: Optional[int] = None, unread_only: bool = False
-    ) -> List[Dict[str, Any]]:
-        """
-        Get notifications for a user.
-
-        Args:
-            user_id: ID of the user
-            limit: Optional maximum number of notifications to return
-            unread_only: If True, only return unread notifications
-
-        Returns:
-            List of notification information
-        """
-        if user_id not in self.user_notifications:
-            return []
-
-        notification_ids = self.user_notifications[user_id]
-        notifications = []
-
-        for notification_id in reversed(notification_ids):  # Newest first
-            if notification_id in self.notifications:
-                notification = self.notifications[notification_id]
-                if unread_only and notification["read"]:
-                    continue
-                notifications.append(notification)
-                if limit and len(notifications) >= limit:
-                    break
-
-        return notifications
-
-    def get_unread_count(self, user_id: str) -> int:
-        """
-        Get the number of unread notifications for a user.
-
-        Args:
-            user_id: ID of the user
-
-        Returns:
-            Number of unread notifications
-        """
-        if user_id not in self.user_notifications:
-            return 0
-
-        count = 0
-        for notification_id in self.user_notifications[user_id]:
-            if (
-                notification_id in self.notifications
-                and not self.notifications[notification_id]["read"]
-            ):
-                count += 1
-
-        return count
-
-    def create_activity_notification(
-        self,
-        activity: ActivityLog,
-        user_ids: List[str],
-        title: Optional[str] = None,
-        message: Optional[str] = None,
-    ) -> List[Dict[str, Any]]:
-        """
-        Create notifications for an activity.
-
-        Args:
-            activity: ActivityLog object
-            user_ids: List of user IDs to notify
-            title: Optional notification title (generated if not provided)
-            message: Optional notification message (generated if not provided)
-
-        Returns:
-            List of created notification information
-        """
-        notifications = []
-
-        # Generate title and message if not provided
-        if not title or not message:
-            title, message = self._generate_activity_notification(activity)
-
-        for user_id in user_ids:
-            # Don't notify the user who performed the activity
-            if user_id == activity.user_id:
-                continue
-
-            notification = self.create_notification(
-                user_id=user_id,
-                title=title,
-                message=message,
-                activity_id=activity.activity_id,
-                workspace_id=activity.workspace_id,
-                project_id=activity.project_id,
-                resource_id=activity.resource_id,
-            )
-
-            notifications.append(notification)
-
-        return notifications
-
-    def _generate_activity_notification(self, activity: ActivityLog) -> tuple[str, str]:
-        """
-        Generate a notification title and message for an activity.
-
-        Args:
-            activity: ActivityLog object
-
-        Returns:
-            Tuple of (title, message)
-        """
-        # Default values
-        title = "New activity"
-        message = "There is a new activity in your workspace."
-
-        # Generate based on activity type
-        if activity.activity_type == ActivityType.WORKSPACE_CREATED:
-            title = "New workspace created"
-            message = f"A new workspace has been created: {activity.metadata.get('workspace_name', 
-                'Unnamed workspace')}"
-
-        elif activity.activity_type == ActivityType.WORKSPACE_UPDATED:
-            title = "Workspace updated"
-            message = f"A workspace has been updated: {activity.metadata.get('workspace_name', 
-                'Unnamed workspace')}"
-
-        elif activity.activity_type == ActivityType.WORKSPACE_DELETED:
-            title = "Workspace deleted"
-            message = f"A workspace has been deleted: {activity.metadata.get('workspace_name', 
-                'Unnamed workspace')}"
-
-        elif activity.activity_type == ActivityType.MEMBER_ADDED:
-            title = "New member added"
-            message = f"A new member has been added to the workspace: {activity.metadata.get('member_name', 
-                'Unknown member')}"
-
-        elif activity.activity_type == ActivityType.MEMBER_REMOVED:
-            title = "Member removed"
-            message = f"A member has been removed from the workspace: {activity.metadata.get('member_name', 
-                'Unknown member')}"
-
-        elif activity.activity_type == ActivityType.MEMBER_ROLE_UPDATED:
-            title = "Member role updated"
-            message = f"A member's role has been updated: {activity.metadata.get('member_name', 
-                'Unknown member')}"
-
-        elif activity.activity_type == ActivityType.PROJECT_CREATED:
-            title = "New project created"
-            message = f"A new project has been created: {activity.metadata.get('project_name', 
-                'Unnamed project')}"
-
-        elif activity.activity_type == ActivityType.PROJECT_UPDATED:
-            title = "Project updated"
-            message = f"A project has been updated: {activity.metadata.get('project_name', 
-                'Unnamed project')}"
-
-        elif activity.activity_type == ActivityType.PROJECT_DELETED:
-            title = "Project deleted"
-            message = f"A project has been deleted: {activity.metadata.get('project_name', 
-                'Unnamed project')}"
-
-        elif activity.activity_type == ActivityType.PROJECT_SHARED:
-            title = "Project shared"
-            message = f"A project has been shared: {activity.metadata.get('project_name', 
-                'Unnamed project')}"
-
-        elif activity.activity_type == ActivityType.PROJECT_UNSHARED:
-            title = "Project unshared"
-            message = f"A project is no longer shared: {activity.metadata.get('project_name', 
-                'Unnamed project')}"
-
-        elif activity.activity_type == ActivityType.VERSION_CREATED:
-            title = "New version created"
-            message = f"A new version has been created for project: {activity.metadata.get('project_name', 
-                'Unnamed project')}"
-
-        elif activity.activity_type == ActivityType.VERSION_RESTORED:
-            title = "Version restored"
-            message = f"A version has been restored for project: {activity.metadata.get('project_name', 
-                'Unnamed project')}"
-
-        elif activity.activity_type == ActivityType.COMMENT_ADDED:
-            title = "New comment"
-            message = f"A new comment has been added to: {activity.metadata.get('resource_name', 
-                'Unknown resource')}"
-
-        elif activity.activity_type == ActivityType.COMMENT_UPDATED:
-            title = "Comment updated"
-            message = f"A comment has been updated on: {activity.metadata.get('resource_name', 
-                'Unknown resource')}"
-
-        elif activity.activity_type == ActivityType.COMMENT_DELETED:
-            title = "Comment deleted"
-            message = f"A comment has been deleted from: {activity.metadata.get('resource_name', 
-                'Unknown resource')}"
-
-        return title, message
-=======
 
 if __name__ == "__main__":
-    main()
->>>>>>> 6124bda3
+    main()