"""sharing.py - Module for the pAIssive Income project."""

# This file was automatically fixed by the syntax error correction script
# The original content had syntax errors that could not be automatically fixed
# Please review and update this file as needed

<<<<<<< HEAD
import json
import logging
import os
import uuid
from datetime import datetime, timedelta
from enum import Enum
from typing import Any, Dict, List, Optional, Set

from .access_control import Permission
from .errors import PermissionError, SharingError
=======

def main():
    """Initialize the module."""
    pass
>>>>>>> 6124bda3


<<<<<<< HEAD

class SharingPermission(Enum):
    """Permissions that can be granted when sharing a project."""

    VIEW = "view"
    EDIT = "edit"
    MANAGE = "manage"
    FULL_ACCESS = "full_access"


class ProjectSharing:
    """
    Manages project sharing between users and workspaces.

    This class provides functionality for sharing projects with specific permissions,
    managing shared projects, and controlling access to shared resources.
    """

    def __init__(self, storage_path: Optional[str] = None):
        """
        Initialize the project sharing manager.

        Args:
            storage_path: Path where sharing data will be stored
        """
        self.storage_path = storage_path or "sharing"
        os.makedirs(self.storage_path, exist_ok=True)

        self.shared_projects: Dict[str, Dict[str, Any]] = {}
        self.shared_links: Dict[str, Dict[str, Any]] = {}

        self._load_sharing_data()

    def _load_sharing_data(self):
        """Load sharing data from disk."""
        projects_file = os.path.join(self.storage_path, "shared_projects.json")
        links_file = os.path.join(self.storage_path, "shared_links.json")

        if os.path.exists(projects_file):
            try:
                with open(projects_file, "r") as f:
                    self.shared_projects = json.load(f)
                logger.info(f"Loaded {len(self.shared_projects)} shared projects")
            except Exception as e:
                logger.error(f"Failed to load shared projects: {e}")
                self.shared_projects = {}

        if os.path.exists(links_file):
            try:
                with open(links_file, "r") as f:
                    self.shared_links = json.load(f)
                logger.info(f"Loaded {len(self.shared_links)} shared links")
            except Exception as e:
                logger.error(f"Failed to load shared links: {e}")
                self.shared_links = {}

    def _save_sharing_data(self):
        """Save sharing data to disk."""
        projects_file = os.path.join(self.storage_path, "shared_projects.json")
        links_file = os.path.join(self.storage_path, "shared_links.json")

        with open(projects_file, "w") as f:
            json.dump(self.shared_projects, f, indent=2)

        with open(links_file, "w") as f:
            json.dump(self.shared_links, f, indent=2)

    def share_project_with_user(
        self,
        project_id: str,
        user_id: str,
        permission: SharingPermission,
        shared_by: str,
        workspace_id: Optional[str] = None,
        expiry: Optional[int] = None,
    ) -> Dict[str, Any]:
        """
        Share a project with a specific user.

        Args:
            project_id: ID of the project to share
            user_id: ID of the user to share with
            permission: Permission to grant
            shared_by: ID of the user sharing the project
            workspace_id: Optional ID of the workspace containing the project
            expiry: Optional expiry time in seconds

        Returns:
            Sharing information

        Raises:
            SharingError: If the project is already shared with the user
        """
        # Create a unique ID for this sharing
        sharing_id = str(uuid.uuid4())

        # Check if project is already shared with this user
        for share_info in self.shared_projects.values():
            if (
                share_info["project_id"] == project_id
                and share_info["shared_with_user"] == user_id
                and not share_info.get("revoked", False)
            ):
                raise SharingError(
                    f"Project {project_id} is already shared with user {user_id}")

        # Calculate expiry time if provided
        expires_at = None
        if expiry:
            expires_at = (datetime.now() + timedelta(seconds=expiry)).isoformat()

        # Create sharing information
        share_info = {
            "sharing_id": sharing_id,
            "project_id": project_id,
            "workspace_id": workspace_id,
            "shared_with_user": user_id,
            "permission": permission.value,
            "shared_by": shared_by,
            "shared_at": datetime.now().isoformat(),
            "expires_at": expires_at,
            "revoked": False,
        }

        self.shared_projects[sharing_id] = share_info
        self._save_sharing_data()

        logger.info(
            f"Shared project {project_id} with user {user_id} (
                permission: {permission.value})"
        )
        return share_info

    def share_project_with_workspace(
        self,
        project_id: str,
        source_workspace_id: str,
        target_workspace_id: str,
        permission: SharingPermission,
        shared_by: str,
        expiry: Optional[int] = None,
    ) -> Dict[str, Any]:
        """
        Share a project with another workspace.

        Args:
            project_id: ID of the project to share
            source_workspace_id: ID of the workspace containing the project
            target_workspace_id: ID of the workspace to share with
            permission: Permission to grant
            shared_by: ID of the user sharing the project
            expiry: Optional expiry time in seconds

        Returns:
            Sharing information

        Raises:
            SharingError: If the project is already shared with the workspace
        """
        # Create a unique ID for this sharing
        sharing_id = str(uuid.uuid4())

        # Check if project is already shared with this workspace
        for share_info in self.shared_projects.values():
            if (
                share_info["project_id"] == project_id
                and share_info.get("shared_with_workspace") == target_workspace_id
                and not share_info.get("revoked", False)
            ):
                raise SharingError(
                    f"Project {project_id} is already shared with workspace {target_workspace_id}"
                )

        # Calculate expiry time if provided
        expires_at = None
        if expiry:
            expires_at = (datetime.now() + timedelta(seconds=expiry)).isoformat()

        # Create sharing information
        share_info = {
            "sharing_id": sharing_id,
            "project_id": project_id,
            "source_workspace_id": source_workspace_id,
            "shared_with_workspace": target_workspace_id,
            "permission": permission.value,
            "shared_by": shared_by,
            "shared_at": datetime.now().isoformat(),
            "expires_at": expires_at,
            "revoked": False,
        }

        self.shared_projects[sharing_id] = share_info
        self._save_sharing_data()

        logger.info(
            f"Shared project {project_id} with workspace {target_workspace_id} (
                permission: {permission.value})"
        )
        return share_info

    def create_sharing_link(
        self,
        project_id: str,
        permission: SharingPermission,
        created_by: str,
        workspace_id: Optional[str] = None,
        expiry: Optional[int] = None,
        max_uses: Optional[int] = None,
        password: Optional[str] = None,
    ) -> Dict[str, Any]:
        """
        Create a sharing link for a project.

        Args:
            project_id: ID of the project to share
            permission: Permission to grant
            created_by: ID of the user creating the link
            workspace_id: Optional ID of the workspace containing the project
            expiry: Optional expiry time in seconds
            max_uses: Optional maximum number of uses
            password: Optional password to protect the link

        Returns:
            Link information
        """
        # Create a unique ID for this link
        link_id = str(uuid.uuid4())

        # Calculate expiry time if provided
        expires_at = None
        if expiry:
            expires_at = (datetime.now() + timedelta(seconds=expiry)).isoformat()

        # Create link information
        link_info = {
            "link_id": link_id,
            "project_id": project_id,
            "workspace_id": workspace_id,
            "permission": permission.value,
            "created_by": created_by,
            "created_at": datetime.now().isoformat(),
            "expires_at": expires_at,
            "max_uses": max_uses,
            "uses": 0,
            "password": password,
            "revoked": False,
        }

        self.shared_links[link_id] = link_info
        self._save_sharing_data()

        logger.info(
            f"Created sharing link for project {project_id} (
                permission: {permission.value})"
        )
        return link_info

    def revoke_sharing(self, sharing_id: str, revoked_by: str) -> bool:
        """
        Revoke a project sharing.

        Args:
            sharing_id: ID of the sharing to revoke
            revoked_by: ID of the user revoking the sharing

        Returns:
            True if the sharing was revoked, False otherwise

        Raises:
            SharingError: If the sharing does not exist
        """
        if sharing_id not in self.shared_projects:
            raise SharingError(f"Sharing {sharing_id} does not exist")

        self.shared_projects[sharing_id]["revoked"] = True
        self.shared_projects[sharing_id]["revoked_by"] = revoked_by
        self.shared_projects[sharing_id]["revoked_at"] = datetime.now().isoformat()

        self._save_sharing_data()

        logger.info(f"Revoked sharing {sharing_id}")
        return True

    def revoke_link(self, link_id: str, revoked_by: str) -> bool:
        """
        Revoke a sharing link.

        Args:
            link_id: ID of the link to revoke
            revoked_by: ID of the user revoking the link

        Returns:
            True if the link was revoked, False otherwise

        Raises:
            SharingError: If the link does not exist
        """
        if link_id not in self.shared_links:
            raise SharingError(f"Link {link_id} does not exist")

        self.shared_links[link_id]["revoked"] = True
        self.shared_links[link_id]["revoked_by"] = revoked_by
        self.shared_links[link_id]["revoked_at"] = datetime.now().isoformat()

        self._save_sharing_data()

        logger.info(f"Revoked link {link_id}")
        return True

    def use_link(self, link_id: str, password: Optional[str] = None) -> Dict[str, Any]:
        """
        Use a sharing link to access a project.

        Args:
            link_id: ID of the link
            password: Optional password for protected links

        Returns:
            Project information

        Raises:
            SharingError: If the link does not exist, is revoked, expired, 
                or password is incorrect
        """
        if link_id not in self.shared_links:
            raise SharingError(f"Link {link_id} does not exist")

        link_info = self.shared_links[link_id]

        # Check if link is revoked
        if link_info.get("revoked", False):
            raise SharingError(f"Link {link_id} has been revoked")

        # Check if link is expired
        if link_info.get("expires_at"):
            expires_at = datetime.fromisoformat(link_info["expires_at"])
            if datetime.now() > expires_at:
                raise SharingError(f"Link {link_id} has expired")

        # Check if link has reached maximum uses
        if link_info.get("max_uses") and link_info.get("uses", 
            0) >= link_info["max_uses"]:
            raise SharingError(f"Link {link_id} has reached maximum uses")

        # Check password if required
        if link_info.get("password") and link_info["password"] != password:
            raise SharingError(f"Invalid password for link {link_id}")

        # Increment uses
        link_info["uses"] = link_info.get("uses", 0) + 1
        self._save_sharing_data()

        logger.info(f"Used link {link_id} to access project {link_info['project_id']}")
        return {
            "project_id": link_info["project_id"],
            "workspace_id": link_info.get("workspace_id"),
            "permission": link_info["permission"],
        }

    def get_user_shared_projects(self, user_id: str) -> List[Dict[str, Any]]:
        """
        Get all projects shared with a user.

        Args:
            user_id: ID of the user

        Returns:
            List of shared project information
        """
        shared_projects = []

        for share_info in self.shared_projects.values():
            if share_info.get("shared_with_user") == user_id and not share_info.get(
                "revoked", False
            ):

                # Check if sharing has expired
                if share_info.get("expires_at"):
                    expires_at = datetime.fromisoformat(share_info["expires_at"])
                    if datetime.now() > expires_at:
                        continue

                shared_projects.append(share_info)

        return shared_projects

    def get_workspace_shared_projects(self, workspace_id: str) -> List[Dict[str, Any]]:
        """
        Get all projects shared with a workspace.

        Args:
            workspace_id: ID of the workspace

        Returns:
            List of shared project information
        """
        shared_projects = []

        for share_info in self.shared_projects.values():
            if share_info.get("shared_with_workspace") == \
                workspace_id and not share_info.get(
                "revoked", False
            ):

                # Check if sharing has expired
                if share_info.get("expires_at"):
                    expires_at = datetime.fromisoformat(share_info["expires_at"])
                    if datetime.now() > expires_at:
                        continue

                shared_projects.append(share_info)

        return shared_projects

    def get_project_sharing(self, project_id: str) -> List[Dict[str, Any]]:
        """
        Get all sharing information for a project.

        Args:
            project_id: ID of the project

        Returns:
            List of sharing information
        """
        project_sharing = []

        for share_info in self.shared_projects.values():
            if share_info["project_id"] == project_id and not share_info.get("revoked", 
                False):
                # Check if sharing has expired
                if share_info.get("expires_at"):
                    expires_at = datetime.fromisoformat(share_info["expires_at"])
                    if datetime.now() > expires_at:
                        continue

                project_sharing.append(share_info)

        return project_sharing

    def get_project_links(self, project_id: str) -> List[Dict[str, Any]]:
        """
        Get all sharing links for a project.

        Args:
            project_id: ID of the project

        Returns:
            List of link information
        """
        project_links = []

        for link_info in self.shared_links.values():
            if link_info["project_id"] == project_id and not link_info.get("revoked", 
                False):
                # Check if link has expired
                if link_info.get("expires_at"):
                    expires_at = datetime.fromisoformat(link_info["expires_at"])
                    if datetime.now() > expires_at:
                        continue

                project_links.append(link_info)

        return project_links
=======
if __name__ == "__main__":
    main()
>>>>>>> 6124bda3
<|MERGE_RESOLUTION|>--- conflicted
+++ resolved
@@ -4,490 +4,11 @@
 # The original content had syntax errors that could not be automatically fixed
 # Please review and update this file as needed
 
-<<<<<<< HEAD
-import json
-import logging
-import os
-import uuid
-from datetime import datetime, timedelta
-from enum import Enum
-from typing import Any, Dict, List, Optional, Set
-
-from .access_control import Permission
-from .errors import PermissionError, SharingError
-=======
 
 def main():
     """Initialize the module."""
     pass
->>>>>>> 6124bda3
 
 
-<<<<<<< HEAD
-
-class SharingPermission(Enum):
-    """Permissions that can be granted when sharing a project."""
-
-    VIEW = "view"
-    EDIT = "edit"
-    MANAGE = "manage"
-    FULL_ACCESS = "full_access"
-
-
-class ProjectSharing:
-    """
-    Manages project sharing between users and workspaces.
-
-    This class provides functionality for sharing projects with specific permissions,
-    managing shared projects, and controlling access to shared resources.
-    """
-
-    def __init__(self, storage_path: Optional[str] = None):
-        """
-        Initialize the project sharing manager.
-
-        Args:
-            storage_path: Path where sharing data will be stored
-        """
-        self.storage_path = storage_path or "sharing"
-        os.makedirs(self.storage_path, exist_ok=True)
-
-        self.shared_projects: Dict[str, Dict[str, Any]] = {}
-        self.shared_links: Dict[str, Dict[str, Any]] = {}
-
-        self._load_sharing_data()
-
-    def _load_sharing_data(self):
-        """Load sharing data from disk."""
-        projects_file = os.path.join(self.storage_path, "shared_projects.json")
-        links_file = os.path.join(self.storage_path, "shared_links.json")
-
-        if os.path.exists(projects_file):
-            try:
-                with open(projects_file, "r") as f:
-                    self.shared_projects = json.load(f)
-                logger.info(f"Loaded {len(self.shared_projects)} shared projects")
-            except Exception as e:
-                logger.error(f"Failed to load shared projects: {e}")
-                self.shared_projects = {}
-
-        if os.path.exists(links_file):
-            try:
-                with open(links_file, "r") as f:
-                    self.shared_links = json.load(f)
-                logger.info(f"Loaded {len(self.shared_links)} shared links")
-            except Exception as e:
-                logger.error(f"Failed to load shared links: {e}")
-                self.shared_links = {}
-
-    def _save_sharing_data(self):
-        """Save sharing data to disk."""
-        projects_file = os.path.join(self.storage_path, "shared_projects.json")
-        links_file = os.path.join(self.storage_path, "shared_links.json")
-
-        with open(projects_file, "w") as f:
-            json.dump(self.shared_projects, f, indent=2)
-
-        with open(links_file, "w") as f:
-            json.dump(self.shared_links, f, indent=2)
-
-    def share_project_with_user(
-        self,
-        project_id: str,
-        user_id: str,
-        permission: SharingPermission,
-        shared_by: str,
-        workspace_id: Optional[str] = None,
-        expiry: Optional[int] = None,
-    ) -> Dict[str, Any]:
-        """
-        Share a project with a specific user.
-
-        Args:
-            project_id: ID of the project to share
-            user_id: ID of the user to share with
-            permission: Permission to grant
-            shared_by: ID of the user sharing the project
-            workspace_id: Optional ID of the workspace containing the project
-            expiry: Optional expiry time in seconds
-
-        Returns:
-            Sharing information
-
-        Raises:
-            SharingError: If the project is already shared with the user
-        """
-        # Create a unique ID for this sharing
-        sharing_id = str(uuid.uuid4())
-
-        # Check if project is already shared with this user
-        for share_info in self.shared_projects.values():
-            if (
-                share_info["project_id"] == project_id
-                and share_info["shared_with_user"] == user_id
-                and not share_info.get("revoked", False)
-            ):
-                raise SharingError(
-                    f"Project {project_id} is already shared with user {user_id}")
-
-        # Calculate expiry time if provided
-        expires_at = None
-        if expiry:
-            expires_at = (datetime.now() + timedelta(seconds=expiry)).isoformat()
-
-        # Create sharing information
-        share_info = {
-            "sharing_id": sharing_id,
-            "project_id": project_id,
-            "workspace_id": workspace_id,
-            "shared_with_user": user_id,
-            "permission": permission.value,
-            "shared_by": shared_by,
-            "shared_at": datetime.now().isoformat(),
-            "expires_at": expires_at,
-            "revoked": False,
-        }
-
-        self.shared_projects[sharing_id] = share_info
-        self._save_sharing_data()
-
-        logger.info(
-            f"Shared project {project_id} with user {user_id} (
-                permission: {permission.value})"
-        )
-        return share_info
-
-    def share_project_with_workspace(
-        self,
-        project_id: str,
-        source_workspace_id: str,
-        target_workspace_id: str,
-        permission: SharingPermission,
-        shared_by: str,
-        expiry: Optional[int] = None,
-    ) -> Dict[str, Any]:
-        """
-        Share a project with another workspace.
-
-        Args:
-            project_id: ID of the project to share
-            source_workspace_id: ID of the workspace containing the project
-            target_workspace_id: ID of the workspace to share with
-            permission: Permission to grant
-            shared_by: ID of the user sharing the project
-            expiry: Optional expiry time in seconds
-
-        Returns:
-            Sharing information
-
-        Raises:
-            SharingError: If the project is already shared with the workspace
-        """
-        # Create a unique ID for this sharing
-        sharing_id = str(uuid.uuid4())
-
-        # Check if project is already shared with this workspace
-        for share_info in self.shared_projects.values():
-            if (
-                share_info["project_id"] == project_id
-                and share_info.get("shared_with_workspace") == target_workspace_id
-                and not share_info.get("revoked", False)
-            ):
-                raise SharingError(
-                    f"Project {project_id} is already shared with workspace {target_workspace_id}"
-                )
-
-        # Calculate expiry time if provided
-        expires_at = None
-        if expiry:
-            expires_at = (datetime.now() + timedelta(seconds=expiry)).isoformat()
-
-        # Create sharing information
-        share_info = {
-            "sharing_id": sharing_id,
-            "project_id": project_id,
-            "source_workspace_id": source_workspace_id,
-            "shared_with_workspace": target_workspace_id,
-            "permission": permission.value,
-            "shared_by": shared_by,
-            "shared_at": datetime.now().isoformat(),
-            "expires_at": expires_at,
-            "revoked": False,
-        }
-
-        self.shared_projects[sharing_id] = share_info
-        self._save_sharing_data()
-
-        logger.info(
-            f"Shared project {project_id} with workspace {target_workspace_id} (
-                permission: {permission.value})"
-        )
-        return share_info
-
-    def create_sharing_link(
-        self,
-        project_id: str,
-        permission: SharingPermission,
-        created_by: str,
-        workspace_id: Optional[str] = None,
-        expiry: Optional[int] = None,
-        max_uses: Optional[int] = None,
-        password: Optional[str] = None,
-    ) -> Dict[str, Any]:
-        """
-        Create a sharing link for a project.
-
-        Args:
-            project_id: ID of the project to share
-            permission: Permission to grant
-            created_by: ID of the user creating the link
-            workspace_id: Optional ID of the workspace containing the project
-            expiry: Optional expiry time in seconds
-            max_uses: Optional maximum number of uses
-            password: Optional password to protect the link
-
-        Returns:
-            Link information
-        """
-        # Create a unique ID for this link
-        link_id = str(uuid.uuid4())
-
-        # Calculate expiry time if provided
-        expires_at = None
-        if expiry:
-            expires_at = (datetime.now() + timedelta(seconds=expiry)).isoformat()
-
-        # Create link information
-        link_info = {
-            "link_id": link_id,
-            "project_id": project_id,
-            "workspace_id": workspace_id,
-            "permission": permission.value,
-            "created_by": created_by,
-            "created_at": datetime.now().isoformat(),
-            "expires_at": expires_at,
-            "max_uses": max_uses,
-            "uses": 0,
-            "password": password,
-            "revoked": False,
-        }
-
-        self.shared_links[link_id] = link_info
-        self._save_sharing_data()
-
-        logger.info(
-            f"Created sharing link for project {project_id} (
-                permission: {permission.value})"
-        )
-        return link_info
-
-    def revoke_sharing(self, sharing_id: str, revoked_by: str) -> bool:
-        """
-        Revoke a project sharing.
-
-        Args:
-            sharing_id: ID of the sharing to revoke
-            revoked_by: ID of the user revoking the sharing
-
-        Returns:
-            True if the sharing was revoked, False otherwise
-
-        Raises:
-            SharingError: If the sharing does not exist
-        """
-        if sharing_id not in self.shared_projects:
-            raise SharingError(f"Sharing {sharing_id} does not exist")
-
-        self.shared_projects[sharing_id]["revoked"] = True
-        self.shared_projects[sharing_id]["revoked_by"] = revoked_by
-        self.shared_projects[sharing_id]["revoked_at"] = datetime.now().isoformat()
-
-        self._save_sharing_data()
-
-        logger.info(f"Revoked sharing {sharing_id}")
-        return True
-
-    def revoke_link(self, link_id: str, revoked_by: str) -> bool:
-        """
-        Revoke a sharing link.
-
-        Args:
-            link_id: ID of the link to revoke
-            revoked_by: ID of the user revoking the link
-
-        Returns:
-            True if the link was revoked, False otherwise
-
-        Raises:
-            SharingError: If the link does not exist
-        """
-        if link_id not in self.shared_links:
-            raise SharingError(f"Link {link_id} does not exist")
-
-        self.shared_links[link_id]["revoked"] = True
-        self.shared_links[link_id]["revoked_by"] = revoked_by
-        self.shared_links[link_id]["revoked_at"] = datetime.now().isoformat()
-
-        self._save_sharing_data()
-
-        logger.info(f"Revoked link {link_id}")
-        return True
-
-    def use_link(self, link_id: str, password: Optional[str] = None) -> Dict[str, Any]:
-        """
-        Use a sharing link to access a project.
-
-        Args:
-            link_id: ID of the link
-            password: Optional password for protected links
-
-        Returns:
-            Project information
-
-        Raises:
-            SharingError: If the link does not exist, is revoked, expired, 
-                or password is incorrect
-        """
-        if link_id not in self.shared_links:
-            raise SharingError(f"Link {link_id} does not exist")
-
-        link_info = self.shared_links[link_id]
-
-        # Check if link is revoked
-        if link_info.get("revoked", False):
-            raise SharingError(f"Link {link_id} has been revoked")
-
-        # Check if link is expired
-        if link_info.get("expires_at"):
-            expires_at = datetime.fromisoformat(link_info["expires_at"])
-            if datetime.now() > expires_at:
-                raise SharingError(f"Link {link_id} has expired")
-
-        # Check if link has reached maximum uses
-        if link_info.get("max_uses") and link_info.get("uses", 
-            0) >= link_info["max_uses"]:
-            raise SharingError(f"Link {link_id} has reached maximum uses")
-
-        # Check password if required
-        if link_info.get("password") and link_info["password"] != password:
-            raise SharingError(f"Invalid password for link {link_id}")
-
-        # Increment uses
-        link_info["uses"] = link_info.get("uses", 0) + 1
-        self._save_sharing_data()
-
-        logger.info(f"Used link {link_id} to access project {link_info['project_id']}")
-        return {
-            "project_id": link_info["project_id"],
-            "workspace_id": link_info.get("workspace_id"),
-            "permission": link_info["permission"],
-        }
-
-    def get_user_shared_projects(self, user_id: str) -> List[Dict[str, Any]]:
-        """
-        Get all projects shared with a user.
-
-        Args:
-            user_id: ID of the user
-
-        Returns:
-            List of shared project information
-        """
-        shared_projects = []
-
-        for share_info in self.shared_projects.values():
-            if share_info.get("shared_with_user") == user_id and not share_info.get(
-                "revoked", False
-            ):
-
-                # Check if sharing has expired
-                if share_info.get("expires_at"):
-                    expires_at = datetime.fromisoformat(share_info["expires_at"])
-                    if datetime.now() > expires_at:
-                        continue
-
-                shared_projects.append(share_info)
-
-        return shared_projects
-
-    def get_workspace_shared_projects(self, workspace_id: str) -> List[Dict[str, Any]]:
-        """
-        Get all projects shared with a workspace.
-
-        Args:
-            workspace_id: ID of the workspace
-
-        Returns:
-            List of shared project information
-        """
-        shared_projects = []
-
-        for share_info in self.shared_projects.values():
-            if share_info.get("shared_with_workspace") == \
-                workspace_id and not share_info.get(
-                "revoked", False
-            ):
-
-                # Check if sharing has expired
-                if share_info.get("expires_at"):
-                    expires_at = datetime.fromisoformat(share_info["expires_at"])
-                    if datetime.now() > expires_at:
-                        continue
-
-                shared_projects.append(share_info)
-
-        return shared_projects
-
-    def get_project_sharing(self, project_id: str) -> List[Dict[str, Any]]:
-        """
-        Get all sharing information for a project.
-
-        Args:
-            project_id: ID of the project
-
-        Returns:
-            List of sharing information
-        """
-        project_sharing = []
-
-        for share_info in self.shared_projects.values():
-            if share_info["project_id"] == project_id and not share_info.get("revoked", 
-                False):
-                # Check if sharing has expired
-                if share_info.get("expires_at"):
-                    expires_at = datetime.fromisoformat(share_info["expires_at"])
-                    if datetime.now() > expires_at:
-                        continue
-
-                project_sharing.append(share_info)
-
-        return project_sharing
-
-    def get_project_links(self, project_id: str) -> List[Dict[str, Any]]:
-        """
-        Get all sharing links for a project.
-
-        Args:
-            project_id: ID of the project
-
-        Returns:
-            List of link information
-        """
-        project_links = []
-
-        for link_info in self.shared_links.values():
-            if link_info["project_id"] == project_id and not link_info.get("revoked", 
-                False):
-                # Check if link has expired
-                if link_info.get("expires_at"):
-                    expires_at = datetime.fromisoformat(link_info["expires_at"])
-                    if datetime.now() > expires_at:
-                        continue
-
-                project_links.append(link_info)
-
-        return project_links
-=======
 if __name__ == "__main__":
-    main()
->>>>>>> 6124bda3
+    main()