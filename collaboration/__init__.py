--- conflicted
+++ resolved
@@ -4,42 +4,6 @@
 # The original content had syntax errors that could not be automatically fixed
 # Please review and update this file as needed
 
-<<<<<<< HEAD
-from .access_control import Permission, Role, RoleManager
-from .activity import ActivityLog, ActivityTracker, NotificationManager
-from .comments import Comment, CommentSystem, Reaction
-from .integration import CollaborationIntegration, IntegrationType
-from .sharing import ProjectSharing, SharingPermission
-from .version_control import VersionControl, VersionInfo
-from .workspace import TeamWorkspace, WorkspaceManager
-
-__all__ = [
-    # Workspace management
-    "TeamWorkspace",
-    "WorkspaceManager",
-    # Project sharing
-    "ProjectSharing",
-    "SharingPermission",
-    # Access control
-    "RoleManager",
-    "Role",
-    "Permission",
-    # Version control
-    "VersionControl",
-    "VersionInfo",
-    # Activity tracking
-    "ActivityTracker",
-    "ActivityLog",
-    "NotificationManager",
-    # Comments and feedback
-    "CommentSystem",
-    "Comment",
-    "Reaction",
-    # External integrations
-    "CollaborationIntegration",
-    "IntegrationType",
-]
-=======
 
 def main():
     """Initialize the module."""
@@ -47,5 +11,4 @@
 
 
 if __name__ == "__main__":
-    main()
->>>>>>> 6124bda3
+    main()