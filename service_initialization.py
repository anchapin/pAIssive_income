"""Service initialization module for dependency injection."""

import logging
<<<<<<< HEAD
import os

from agent_team import AgentTeam
from agent_team.team_config import TeamConfig
from ai_models.model_config import ModelConfig
from ai_models.model_manager import ModelManager
from dependency_container import register_service
from marketing.service import MarketingService
from monetization.service import MonetizationService
from niche_analysis.service import NicheAnalysisService

logger = logging.getLogger(__name__)


class CustomModelConfig(ModelConfig):
    def __init__(self):
        super().__init__()
        self._models_dir = os.path.join(os.path.dirname(__file__), "models")
        self._cache_dir = os.path.join(os.path.dirname(__file__), "cache")
        self._max_threads = 4
        self._auto_discover = True

    @property
    def models_dir(self) -> str:
        return self._models_dir

    @models_dir.setter
    def models_dir(self, value: str) -> None:
        self._models_dir = value

    @property
    def cache_dir(self) -> str:
        return self._cache_dir

    @cache_dir.setter
    def cache_dir(self, value: str) -> None:
        self._cache_dir = value

    @property
    def max_threads(self) -> int:
        return self._max_threads

    @max_threads.setter
    def max_threads(self, value: int) -> None:
        self._max_threads = value

    @property
    def auto_discover(self) -> bool:
        return self._auto_discover

    @auto_discover.setter
    def auto_discover(self, value: bool) -> None:
        self._auto_discover = value


def _register_configuration(container=None, config=None) -> None:
    """Register model configuration service."""
    config = CustomModelConfig()
    register_service("model_config", config)


def _register_ai_models(container=None) -> None:
    """Register AI model services."""
    config = CustomModelConfig()
    model_manager = ModelManager(config)
    register_service("model_manager", model_manager)


def _register_agent_team(container=None) -> None:
    """Register agent team services."""
    config_path = os.path.join(os.path.dirname(__file__), "agent_team", "config.json")
    team_config = TeamConfig(config_path)
    model_manager = ModelManager(CustomModelConfig())
    agent_team = AgentTeam(model_manager, team_config)
    register_service("agent_team", agent_team)


def _register_niche_analysis(container=None) -> None:
    """Register niche analysis services."""
    niche_service = NicheAnalysisService()
    register_service("niche_analysis", niche_service)
=======
from typing import Dict, Any, Optional

from dependency_container import get_container, DependencyContainer
from interfaces.agent_interfaces import IAgentTeam, IAgentProfile, IResearchAgent
from interfaces.model_interfaces import IModelManager, IModelConfig
from interfaces.niche_interfaces import INicheAnalyzer
from interfaces.monetization_interfaces import IMonetizationCalculator
from interfaces.marketing_interfaces import IMarketingStrategy

from agent_team import AgentTeam, ResearchAgent, AgentProfile
from ai_models.model_manager import ModelManager
from ai_models.model_config import ModelConfig
from ai_models.adapters import get_adapter_factory
from niche_analysis.niche_analyzer import NicheAnalyzer
from monetization.calculator import MonetizationCalculator
from marketing.strategy_generator import StrategyGenerator
from ui.service_registry import register_ui_services
>>>>>>> 8a0e4741


def _register_marketing(container=None) -> None:
    """Register marketing services."""
    marketing_service = MarketingService()
    register_service("marketing", marketing_service)


def _register_monetization(container=None) -> None:
    """Register monetization services."""
    monetization_service = MonetizationService()
    register_service("monetization", monetization_service)


def _register_ui_services(container=None) -> None:
    """Register UI services."""
    # This function is imported in tests but not implemented
    # Adding a placeholder implementation
    pass


<<<<<<< HEAD
def get_service(service_type):
    """Get a service from the container."""
    # This function is imported in tests but not implemented
    # Adding a placeholder implementation
    pass
=======
    # Register niche analysis
    _register_niche_analysis(container)

    # Register monetization
    _register_monetization(container)

    # Register marketing
    _register_marketing(container)

    # Register UI services
    register_ui_services()
>>>>>>> 8a0e4741


def initialize_services() -> None:
    """Initialize all application services."""
    _register_configuration()
    _register_ai_models()
    _register_agent_team()
    _register_niche_analysis()
    _register_marketing()
    _register_monetization()
    _register_ui_services()

<<<<<<< HEAD
    # Return a placeholder for tests
    return None
=======
def _register_configuration(container: DependencyContainer, config: Optional[Dict[str, Any]] = None) -> None:
    """
    Register configuration in the dependency container.

    Args:
        container: Dependency container
        config: Optional configuration dictionary
    """
    # Register model configuration
    if config and "model_config" in config:
        model_config = ModelConfig(**config["model_config"])
    else:
        model_config = ModelConfig.get_default()

    container.register(IModelConfig, lambda: model_config, singleton=True)
    logger.info("Registered model configuration")


def _register_ai_models(container: DependencyContainer) -> None:
    """
    Register AI model services in the dependency container.

    Args:
        container: Dependency container
    """
    # Register model manager
    container.register(
        IModelManager,
        lambda: ModelManager(config=container.resolve(IModelConfig)),
        singleton=True
    )

    # Register adapter factory
    adapter_factory = get_adapter_factory()
    container.register_instance("adapter_factory", adapter_factory)

    logger.info("Registered AI model services")


def _register_agent_team(container: DependencyContainer) -> None:
    """
    Register agent team services in the dependency container.

    Args:
        container: Dependency container
    """
    # Register agent profile
    container.register(
        IAgentProfile,
        lambda: AgentProfile(name="default"),
        singleton=True
    )

    # Register research agent
    container.register(
        IResearchAgent,
        lambda: ResearchAgent(
            profile=container.resolve(IAgentProfile),
            model_manager=container.resolve(IModelManager)
        ),
        singleton=True
    )

    # Register agent team
    container.register(
        IAgentTeam,
        lambda: AgentTeam(
            research_agent=container.resolve(IResearchAgent)
        ),
        singleton=True
    )

    logger.info("Registered agent team services")


def _register_niche_analysis(container: DependencyContainer) -> None:
    """
    Register niche analysis services in the dependency container.

    Args:
        container: Dependency container
    """
    # Register niche analyzer
    container.register(
        INicheAnalyzer,
        lambda: NicheAnalyzer(
            agent_team=container.resolve(IAgentTeam)
        ),
        singleton=True
    )

    logger.info("Registered niche analysis services")


def _register_monetization(container: DependencyContainer) -> None:
    """
    Register monetization services in the dependency container.

    Args:
        container: Dependency container
    """
    # Register monetization calculator
    container.register(
        IMonetizationCalculator,
        lambda: MonetizationCalculator(),
        singleton=True
    )

    logger.info("Registered monetization services")


def _register_marketing(container: DependencyContainer) -> None:
    """
    Register marketing services in the dependency container.

    Args:
        container: Dependency container
    """
    # Register marketing strategy generator
    container.register(
        IMarketingStrategy,
        lambda: StrategyGenerator(
            agent_team=container.resolve(IAgentTeam)
        ),
        singleton=True
    )

    logger.info("Registered marketing services")
>>>>>>> 8a0e4741
<|MERGE_RESOLUTION|>--- conflicted
+++ resolved
@@ -1,89 +1,12 @@
-"""Service initialization module for dependency injection."""
+"""
+Service initialization for the pAIssive_income project.
 
+This module provides functions for initializing and configuring services
+used by the project, including dependency injection setup.
+"""
+
+import os
 import logging
-<<<<<<< HEAD
-import os
-
-from agent_team import AgentTeam
-from agent_team.team_config import TeamConfig
-from ai_models.model_config import ModelConfig
-from ai_models.model_manager import ModelManager
-from dependency_container import register_service
-from marketing.service import MarketingService
-from monetization.service import MonetizationService
-from niche_analysis.service import NicheAnalysisService
-
-logger = logging.getLogger(__name__)
-
-
-class CustomModelConfig(ModelConfig):
-    def __init__(self):
-        super().__init__()
-        self._models_dir = os.path.join(os.path.dirname(__file__), "models")
-        self._cache_dir = os.path.join(os.path.dirname(__file__), "cache")
-        self._max_threads = 4
-        self._auto_discover = True
-
-    @property
-    def models_dir(self) -> str:
-        return self._models_dir
-
-    @models_dir.setter
-    def models_dir(self, value: str) -> None:
-        self._models_dir = value
-
-    @property
-    def cache_dir(self) -> str:
-        return self._cache_dir
-
-    @cache_dir.setter
-    def cache_dir(self, value: str) -> None:
-        self._cache_dir = value
-
-    @property
-    def max_threads(self) -> int:
-        return self._max_threads
-
-    @max_threads.setter
-    def max_threads(self, value: int) -> None:
-        self._max_threads = value
-
-    @property
-    def auto_discover(self) -> bool:
-        return self._auto_discover
-
-    @auto_discover.setter
-    def auto_discover(self, value: bool) -> None:
-        self._auto_discover = value
-
-
-def _register_configuration(container=None, config=None) -> None:
-    """Register model configuration service."""
-    config = CustomModelConfig()
-    register_service("model_config", config)
-
-
-def _register_ai_models(container=None) -> None:
-    """Register AI model services."""
-    config = CustomModelConfig()
-    model_manager = ModelManager(config)
-    register_service("model_manager", model_manager)
-
-
-def _register_agent_team(container=None) -> None:
-    """Register agent team services."""
-    config_path = os.path.join(os.path.dirname(__file__), "agent_team", "config.json")
-    team_config = TeamConfig(config_path)
-    model_manager = ModelManager(CustomModelConfig())
-    agent_team = AgentTeam(model_manager, team_config)
-    register_service("agent_team", agent_team)
-
-
-def _register_niche_analysis(container=None) -> None:
-    """Register niche analysis services."""
-    niche_service = NicheAnalysisService()
-    register_service("niche_analysis", niche_service)
-=======
 from typing import Dict, Any, Optional
 
 from dependency_container import get_container, DependencyContainer
@@ -101,35 +24,32 @@
 from monetization.calculator import MonetizationCalculator
 from marketing.strategy_generator import StrategyGenerator
 from ui.service_registry import register_ui_services
->>>>>>> 8a0e4741
+
+# Set up logging
+logger = logging.getLogger(__name__)
 
 
-def _register_marketing(container=None) -> None:
-    """Register marketing services."""
-    marketing_service = MarketingService()
-    register_service("marketing", marketing_service)
+def initialize_services(config: Optional[Dict[str, Any]] = None) -> DependencyContainer:
+    """
+    Initialize all services and register them in the dependency container.
 
+    Args:
+        config: Optional configuration dictionary
 
-def _register_monetization(container=None) -> None:
-    """Register monetization services."""
-    monetization_service = MonetizationService()
-    register_service("monetization", monetization_service)
+    Returns:
+        Dependency container with registered services
+    """
+    container = get_container()
 
+    # Register configuration
+    _register_configuration(container, config)
 
-def _register_ui_services(container=None) -> None:
-    """Register UI services."""
-    # This function is imported in tests but not implemented
-    # Adding a placeholder implementation
-    pass
+    # Register AI models
+    _register_ai_models(container)
 
+    # Register agent team
+    _register_agent_team(container)
 
-<<<<<<< HEAD
-def get_service(service_type):
-    """Get a service from the container."""
-    # This function is imported in tests but not implemented
-    # Adding a placeholder implementation
-    pass
-=======
     # Register niche analysis
     _register_niche_analysis(container)
 
@@ -141,23 +61,11 @@
 
     # Register UI services
     register_ui_services()
->>>>>>> 8a0e4741
+
+    logger.info("All services initialized and registered")
+    return container
 
 
-def initialize_services() -> None:
-    """Initialize all application services."""
-    _register_configuration()
-    _register_ai_models()
-    _register_agent_team()
-    _register_niche_analysis()
-    _register_marketing()
-    _register_monetization()
-    _register_ui_services()
-
-<<<<<<< HEAD
-    # Return a placeholder for tests
-    return None
-=======
 def _register_configuration(container: DependencyContainer, config: Optional[Dict[str, Any]] = None) -> None:
     """
     Register configuration in the dependency container.
@@ -285,5 +193,4 @@
         singleton=True
     )
 
-    logger.info("Registered marketing services")
->>>>>>> 8a0e4741
+    logger.info("Registered marketing services")