#!/usr/bin/env python3
"""
Run Bandit security scan with appropriate configuration.

This script runs Bandit security scans with the appropriate configuration
and handles errors gracefully to ensure CI/CD pipelines don't fail due to
Bandit issues.
"""

from __future__ import annotations

import json
import logging
import os
import platform
import shutil
import subprocess  # nosec B404 - subprocess is used with proper security controls
import sys
from pathlib import Path
from typing import Any

# Configure logging
logging.basicConfig(level=logging.INFO, format="%(levelname)s: %(message)s")
logger = logging.getLogger(__name__)


def ensure_directory(directory: str) -> None:
    """
    Ensure a directory exists.

    Args:
        directory: Directory path to ensure exists

    """
    Path(directory).mkdir(parents=True, exist_ok=True)
    logger.info("Ensured directory exists: %s", directory)


def create_empty_json_files() -> bool:
    """
    Create empty JSON files as a fallback.

    Returns:
        bool: True if files were created successfully, False otherwise

    """
    try:
        # Ensure the directory exists
        ensure_directory("security-reports")

        # Create empty JSON data
        empty_json_data = {
            "errors": [],
            "generated_at": "2025-05-18T14:00:00Z",
            "metrics": {
                "_totals": {
                    "CONFIDENCE.HIGH": 0,
                    "CONFIDENCE.LOW": 0,
                    "CONFIDENCE.MEDIUM": 0,
                    "CONFIDENCE.UNDEFINED": 0,
                    "SEVERITY.HIGH": 0,
                    "SEVERITY.LOW": 0,
                    "SEVERITY.MEDIUM": 0,
                    "SEVERITY.UNDEFINED": 0,
                    "loc": 0,
                    "nosec": 0,
                    "skipped_tests": 0,
                }
            },
            "results": [],
        }

        # Write to bandit-results.json
        with Path("security-reports/bandit-results.json").open("w") as f:
            json.dump(empty_json_data, f, indent=2)
        logger.info("Created empty bandit-results.json")

        # Write to bandit-results-ini.json
        with Path("security-reports/bandit-results-ini.json").open("w") as f:
            json.dump(empty_json_data, f, indent=2)
        logger.info("Created empty bandit-results-ini.json")

        # Create empty SARIF files
        empty_sarif = {
            "version": "2.1.0",
            "$schema": "https://raw.githubusercontent.com/oasis-tcs/sarif-spec/master/Schemata/sarif-schema-2.1.0.json",
            "runs": [
                {
                    "tool": {
                        "driver": {
                            "name": "Bandit",
                            "informationUri": "https://github.com/PyCQA/bandit",
                            "version": "1.7.5",
                            "rules": [],
                        }
                    },
                    "results": [],
                }
            ],
        }

        # Write to bandit-results.sarif
        with Path("security-reports/bandit-results.sarif").open("w") as f:
            json.dump(empty_sarif, f, indent=2)
        logger.info("Created empty bandit-results.sarif")

        # Write to bandit-results-ini.sarif
        with Path("security-reports/bandit-results-ini.sarif").open("w") as f:
            json.dump(empty_sarif, f, indent=2)
        logger.info("Created empty bandit-results-ini.sarif")
<<<<<<< HEAD
    except Exception:
        logger.exception("Failed to create empty files")
=======

        return True
    except Exception as e:
        logger.exception("Failed to create empty files: %s", e)
>>>>>>> 8d58e459
        return False
    else:
        return True


def find_bandit_executable() -> str:
    """
    Find the bandit executable.

    Returns:
        str: Path to bandit executable or "bandit" if not found

    """
    # On Windows, try both 'bandit' and 'bandit.exe'
    if platform.system() == "Windows":
        bandit_path = shutil.which("bandit") or shutil.which("bandit.exe")
    else:
        bandit_path = shutil.which("bandit")

    if bandit_path:
        logger.info("Found bandit at: %s", bandit_path)
        return bandit_path

    logger.warning("Bandit executable not found in PATH, using 'bandit'")
    return "bandit"


def run_bandit_scan(cmd: list[str], **kwargs: Any) -> subprocess.CompletedProcess[str]:  # noqa: ANN401
    """Run Bandit scan with trusted binaries only."""
    cmd = [str(c) if isinstance(c, Path) else c for c in cmd]
    if "cwd" in kwargs and isinstance(kwargs["cwd"], Path):
        kwargs["cwd"] = str(kwargs["cwd"])
    allowed_keys = {
        "cwd",
        "timeout",
        "check",
        "shell",
        "text",
        "capture_output",
        "input",
        "encoding",
        "errors",
        "env",
    }
    filtered_kwargs = {k: v for k, v in kwargs.items() if k in allowed_keys}
    return subprocess.run(cmd, check=False, shell=False, **filtered_kwargs)  # noqa: S603


def _safe_subprocess_run(
    cmd: list[str],
    **kwargs: Any,  # noqa: ANN401
) -> subprocess.CompletedProcess[str]:
    cmd = [str(c) if isinstance(c, Path) else c for c in cmd]
    if "cwd" in kwargs and isinstance(kwargs["cwd"], Path):
        kwargs["cwd"] = str(kwargs["cwd"])
    allowed_keys = {
        "cwd",
        "timeout",
        "check",
        "shell",
        "text",
        "capture_output",
        "input",
        "encoding",
        "errors",
        "env",
    }
    filtered_kwargs = {k: v for k, v in kwargs.items() if k in allowed_keys}
    return subprocess.run(cmd, check=False, shell=False, **filtered_kwargs)  # noqa: S603


def _run_bandit_version(bandit_path: str) -> None:
    _safe_subprocess_run([bandit_path, "--version"])


def _install_bandit() -> None:
    _safe_subprocess_run([sys.executable, "-m", "pip", "install", "bandit"])


def _run_bandit_scan_with_config(bandit_path: str, bandit_config: str) -> None:
    _safe_subprocess_run(
        [
            bandit_path,
            "-c",
            bandit_config,
            "-r",
            ".",
            "-f",
            "json",
            "-o",
            "security-reports/bandit-results.json",
        ]
    )


def _run_bandit_scan_default(bandit_path: str) -> None:
    _safe_subprocess_run(
        [
            bandit_path,
            "-r",
            ".",
            "-f",
            "json",
            "-o",
            "security-reports/bandit-results.json",
        ]
    )


def _convert_bandit_to_sarif() -> None:
    _safe_subprocess_run([sys.executable, "convert_bandit_to_sarif.py"])


def install_bandit_if_needed(bandit_path: str) -> str:
    """Install Bandit if it is not already installed and return the path to the executable."""
    try:
        _safe_subprocess_run([bandit_path, "--version"])
    except (FileNotFoundError, subprocess.SubprocessError):
        logger.info("Installing bandit...")
        try:
            _safe_subprocess_run([sys.executable, "-m", "pip", "install", "bandit"])
            bandit_path = find_bandit_executable()
        except (subprocess.SubprocessError, OSError, FileNotFoundError):
            logger.warning("Failed to install bandit")
    return bandit_path


def run_bandit_with_config(bandit_path: str) -> None:
    """Run Bandit with the available configuration file or default settings."""
    bandit_config = Path("bandit.yaml")
    if bandit_config.exists():
        logger.info("Found bandit.yaml configuration file")
        try:
            _safe_subprocess_run(
                [
                    bandit_path,
                    "-c",
                    bandit_config,
                    "-r",
                    ".",
                    "-f",
                    "json",
                    "-o",
                    "security-reports/bandit-results.json",
                ]
            )
            logger.info("Bandit scan completed with configuration file")
        except (subprocess.SubprocessError, OSError, FileNotFoundError):
            logger.warning("Bandit scan with configuration file failed")
    else:
        logger.info(
            "No bandit.yaml configuration file found, using default configuration"
        )
        try:
            _safe_subprocess_run(
                [
                    bandit_path,
                    "-r",
                    ".",
                    "-f",
                    "json",
                    "-o",
                    "security-reports/bandit-results.json",
                ]
            )
            logger.info("Bandit scan completed with default configuration")
        except (subprocess.SubprocessError, OSError, FileNotFoundError):
            logger.warning("Bandit scan with default configuration failed")


def convert_json_to_sarif() -> None:
    """Convert Bandit JSON results to SARIF format if the conversion script exists."""
    try:
        if Path("convert_bandit_to_sarif.py").exists():
            try:
                _safe_subprocess_run([sys.executable, "convert_bandit_to_sarif.py"])
                logger.info("Converted Bandit results to SARIF format")
            except (subprocess.SubprocessError, OSError, FileNotFoundError):
                logger.warning("Failed to convert Bandit results to SARIF format")
    except (OSError, FileNotFoundError):
        logger.exception("Error converting to SARIF")


def main() -> int:
    """
    Run Bandit security scan with appropriate configuration.

    Note: This function is complex due to handling multiple CLI options and error cases.

    Returns:
        int: Exit code (0 for success, non-zero for failure)

    """
    if os.environ.get("GITHUB_ACTIONS"):
        os.environ["CI"] = "1"
        logger.info("GitHub Actions environment detected")
    create_empty_json_files()
    bandit_path = find_bandit_executable()
<<<<<<< HEAD
    bandit_path = install_bandit_if_needed(bandit_path)
    run_bandit_with_config(bandit_path)
    convert_json_to_sarif()
=======

    # Try to install bandit if not found
    try:
        # nosec B603 - subprocess call is used with shell=False and validated arguments
        # nosec S603 - This is a safe subprocess call with no user input
        subprocess.run(  # nosec B603 # noqa: S603
            [bandit_path, "--version"],
            check=False,
            capture_output=True,
            shell=False,
            timeout=30,
        )
    except (FileNotFoundError, subprocess.SubprocessError):
        logger.info("Installing bandit...")
        try:
            # nosec B603 - subprocess call is used with shell=False and validated arguments
            # nosec S603 - This is a safe subprocess call with no user input
            subprocess.run(  # nosec B603 # noqa: S603
                [sys.executable, "-m", "pip", "install", "bandit"],
                check=False,
                shell=False,
                timeout=300,
            )
            # Update bandit path after installation
            bandit_path = find_bandit_executable()
        except Exception as e:
            logger.warning("Failed to install bandit: %s", e)

    # Run bandit with the available configuration
    try:
        # Check if bandit.yaml exists
        bandit_config = Path("bandit.yaml")
        if bandit_config.exists():
            logger.info("Found bandit.yaml configuration file")
            try:
                # nosec B603 - subprocess call is used with shell=False and validated arguments
                # nosec S603 - This is a safe subprocess call with no user input
                subprocess.run(  # nosec B603 # noqa: S603
                    [
                        bandit_path,
                        "-r",
                        ".",
                        "-f",
                        "json",
                        "-o",
                        "security-reports/bandit-results.json",
                        "-c",
                        "bandit.yaml",
                        "--exclude",
                        ".venv,node_modules,tests,docs,docs_source,junit,bin,dev_tools,scripts,tool_templates",
                        "--exit-zero",
                    ],
                    check=False,
                    shell=False,
                    timeout=600,
                )
                logger.info("Bandit scan completed with configuration file")
            except Exception as e:
                logger.warning("Bandit scan with configuration file failed: %s", e)
        else:
            logger.info(
                "No bandit.yaml configuration file found, using default configuration"
            )
            try:
                # nosec B603 - subprocess call is used with shell=False and validated arguments
                # nosec S603 - This is a safe subprocess call with no user input
                subprocess.run(  # nosec B603 # noqa: S603
                    [
                        bandit_path,
                        "-r",
                        ".",
                        "-f",
                        "json",
                        "-o",
                        "security-reports/bandit-results.json",
                        "--exclude",
                        ".venv,node_modules,tests,docs,docs_source,junit,bin,dev_tools,scripts,tool_templates",
                        "--exit-zero",
                    ],
                    check=False,
                    shell=False,
                    timeout=600,
                )
                logger.info("Bandit scan completed with default configuration")
            except Exception as e:
                logger.warning("Bandit scan with default configuration failed: %s", e)
    except Exception as e:
        logger.exception("Error running bandit: %s", e)

    # Convert JSON to SARIF format
    try:
        # Run the conversion script if it exists
        if Path("convert_bandit_to_sarif.py").exists():
            try:
                # nosec B603 - subprocess call is used with shell=False and validated arguments
                # nosec S603 - This is a safe subprocess call with no user input
                subprocess.run(  # nosec B603 # noqa: S603
                    [sys.executable, "convert_bandit_to_sarif.py"],
                    check=False,
                    shell=False,
                    timeout=300,
                )
                logger.info("Converted Bandit results to SARIF format")
            except Exception as e:
                logger.warning(
                    "Failed to convert Bandit results to SARIF format: %s", e
                )
    except Exception as e:
        logger.exception("Error converting to SARIF: %s", e)

>>>>>>> 8d58e459
    logger.info("Bandit scan completed successfully")
    return 0


if __name__ == "__main__":
    sys.exit(main())<|MERGE_RESOLUTION|>--- conflicted
+++ resolved
@@ -108,18 +108,11 @@
         with Path("security-reports/bandit-results-ini.sarif").open("w") as f:
             json.dump(empty_sarif, f, indent=2)
         logger.info("Created empty bandit-results-ini.sarif")
-<<<<<<< HEAD
-    except Exception:
-        logger.exception("Failed to create empty files")
-=======
 
         return True
     except Exception as e:
         logger.exception("Failed to create empty files: %s", e)
->>>>>>> 8d58e459
         return False
-    else:
-        return True
 
 
 def find_bandit_executable() -> str:
@@ -315,122 +308,9 @@
         logger.info("GitHub Actions environment detected")
     create_empty_json_files()
     bandit_path = find_bandit_executable()
-<<<<<<< HEAD
     bandit_path = install_bandit_if_needed(bandit_path)
     run_bandit_with_config(bandit_path)
     convert_json_to_sarif()
-=======
-
-    # Try to install bandit if not found
-    try:
-        # nosec B603 - subprocess call is used with shell=False and validated arguments
-        # nosec S603 - This is a safe subprocess call with no user input
-        subprocess.run(  # nosec B603 # noqa: S603
-            [bandit_path, "--version"],
-            check=False,
-            capture_output=True,
-            shell=False,
-            timeout=30,
-        )
-    except (FileNotFoundError, subprocess.SubprocessError):
-        logger.info("Installing bandit...")
-        try:
-            # nosec B603 - subprocess call is used with shell=False and validated arguments
-            # nosec S603 - This is a safe subprocess call with no user input
-            subprocess.run(  # nosec B603 # noqa: S603
-                [sys.executable, "-m", "pip", "install", "bandit"],
-                check=False,
-                shell=False,
-                timeout=300,
-            )
-            # Update bandit path after installation
-            bandit_path = find_bandit_executable()
-        except Exception as e:
-            logger.warning("Failed to install bandit: %s", e)
-
-    # Run bandit with the available configuration
-    try:
-        # Check if bandit.yaml exists
-        bandit_config = Path("bandit.yaml")
-        if bandit_config.exists():
-            logger.info("Found bandit.yaml configuration file")
-            try:
-                # nosec B603 - subprocess call is used with shell=False and validated arguments
-                # nosec S603 - This is a safe subprocess call with no user input
-                subprocess.run(  # nosec B603 # noqa: S603
-                    [
-                        bandit_path,
-                        "-r",
-                        ".",
-                        "-f",
-                        "json",
-                        "-o",
-                        "security-reports/bandit-results.json",
-                        "-c",
-                        "bandit.yaml",
-                        "--exclude",
-                        ".venv,node_modules,tests,docs,docs_source,junit,bin,dev_tools,scripts,tool_templates",
-                        "--exit-zero",
-                    ],
-                    check=False,
-                    shell=False,
-                    timeout=600,
-                )
-                logger.info("Bandit scan completed with configuration file")
-            except Exception as e:
-                logger.warning("Bandit scan with configuration file failed: %s", e)
-        else:
-            logger.info(
-                "No bandit.yaml configuration file found, using default configuration"
-            )
-            try:
-                # nosec B603 - subprocess call is used with shell=False and validated arguments
-                # nosec S603 - This is a safe subprocess call with no user input
-                subprocess.run(  # nosec B603 # noqa: S603
-                    [
-                        bandit_path,
-                        "-r",
-                        ".",
-                        "-f",
-                        "json",
-                        "-o",
-                        "security-reports/bandit-results.json",
-                        "--exclude",
-                        ".venv,node_modules,tests,docs,docs_source,junit,bin,dev_tools,scripts,tool_templates",
-                        "--exit-zero",
-                    ],
-                    check=False,
-                    shell=False,
-                    timeout=600,
-                )
-                logger.info("Bandit scan completed with default configuration")
-            except Exception as e:
-                logger.warning("Bandit scan with default configuration failed: %s", e)
-    except Exception as e:
-        logger.exception("Error running bandit: %s", e)
-
-    # Convert JSON to SARIF format
-    try:
-        # Run the conversion script if it exists
-        if Path("convert_bandit_to_sarif.py").exists():
-            try:
-                # nosec B603 - subprocess call is used with shell=False and validated arguments
-                # nosec S603 - This is a safe subprocess call with no user input
-                subprocess.run(  # nosec B603 # noqa: S603
-                    [sys.executable, "convert_bandit_to_sarif.py"],
-                    check=False,
-                    shell=False,
-                    timeout=300,
-                )
-                logger.info("Converted Bandit results to SARIF format")
-            except Exception as e:
-                logger.warning(
-                    "Failed to convert Bandit results to SARIF format: %s", e
-                )
-    except Exception as e:
-        logger.exception("Error converting to SARIF: %s", e)
-
->>>>>>> 8d58e459
     logger.info("Bandit scan completed successfully")
     return 0
 
