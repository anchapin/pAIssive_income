--- conflicted
+++ resolved
@@ -20,18 +20,10 @@
 **Summary:**
 Before submitting a PR:
 
-<<<<<<< HEAD
-> **Note:**  
-> Only files tracked by git (i.e., not ignored by `.gitignore`) will be processed by tests and project scripts. Any files or directories listed in `.gitignore` will be skipped by test discovery, linting, formatting, and related automation tools. There is a CI check (`verify_tracked_files.py`) that will fail if untracked Python files are present.  
-> **Ensure all files you wish to be tested, linted, or formatted are tracked in git.**
-
-See the full checklist and principles in [claude_coding_best_practices.md](claude_coding_best_practices.md).
-=======
 - Ensure your changes are fully tested, including edge/error cases.
 - Run `python run_tests.py --with-coverage` and confirm coverage is **at least 90%**.
 - Ensure your code passes all linting and type checks (`ruff`, `mypy`, etc.).
 - Check that all automated tests pass in CI.
->>>>>>> d3a45eab
 
 For questions or clarifications on testing, consult `test_coverage_plan.md`, review existing tests, or ask a maintainer.
 
