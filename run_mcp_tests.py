--- conflicted
+++ resolved
@@ -10,21 +10,17 @@
 import logging
 import os
 import platform
-<<<<<<< HEAD
 import shutil
 import subprocess  # nosec B404 - subprocess is used with proper security controls
 import sys
 from pathlib import Path
-=======
 from typing import List
->>>>>>> bcf25eb8
 
 # Configure logging
 logging.basicConfig(level=logging.INFO, format="%(message)s")
 logger = logging.getLogger(__name__)
 
 
-<<<<<<< HEAD
 def _setup_environment() -> dict[str, str]:
     """
     Set up the environment for running MCP tests.
@@ -32,13 +28,6 @@
     Returns:
         dict[str, str]: Environment variables dictionary
 
-=======
-def _setup_environment() -> dict:
-    """Set up the environment for running MCP tests.
-
-    Returns:
-        dict: The environment variables for the test run
->>>>>>> bcf25eb8
     """
     # Set environment variables to avoid loading the main conftest.py
     env = os.environ.copy()
@@ -48,11 +37,8 @@
 
     # Add additional environment variables for Windows
     if platform.system() == "Windows":
-<<<<<<< HEAD
         # Ensure we have a clean PYTHONPATH that doesn't include any conflicting paths
         env_str["PYTHONPATH"] = str(Path.cwd().resolve())
-=======
->>>>>>> bcf25eb8
         # Add a flag to indicate we're running in CI
         env_str["MCP_TESTS_CI"] = "1"
         # Log the environment for debugging
@@ -65,20 +51,9 @@
     """
     Prepare the pytest command for running MCP tests.
 
-<<<<<<< HEAD
     Returns:
         list[str]: Command to run as a list of strings
 
-=======
-    return env
-
-
-def _prepare_test_command() -> List[str]:
-    """Prepare the test command for running MCP tests.
-
-    Returns:
-        List[str]: The test command as a list of strings
->>>>>>> bcf25eb8
     """
     # Define the test command with fixed arguments
     cmd = [
@@ -105,7 +80,6 @@
     return cmd
 
 
-<<<<<<< HEAD
 def _ensure_mcp_module_exists() -> None:
     """Ensure the modelcontextprotocol module is available."""
     try:
@@ -118,28 +92,15 @@
             create_mock_mcp_module()
     except ImportError as e:
         logger.warning("Error checking for modelcontextprotocol module: %s", e)
-=======
-def _ensure_mcp_module() -> None:
-    """Ensure the modelcontextprotocol module is importable."""
-    try:
-        import importlib.util
-        if importlib.util.find_spec("modelcontextprotocol") is None:
-            logger.warning("modelcontextprotocol module not found, creating mock implementation")
-            create_mock_mcp_module()
-    except ImportError as e:
-        logger.warning(f"Error checking for modelcontextprotocol module: {e}")
->>>>>>> bcf25eb8
         create_mock_mcp_module()
 
 
 def run_mcp_tests() -> int:
-<<<<<<< HEAD
     """
     Run MCP adapter tests without loading the main conftest.py.
 
     Returns:
         int: The return code from the test run (0 for success, non-zero for failure)
-
     """
     logger.info("Running MCP adapter tests...")
     logger.info("Platform: %s", platform.system())
@@ -149,21 +110,6 @@
     env = _setup_environment()
 
     # Prepare test command
-=======
-    """Run MCP adapter tests without loading the main conftest.py.
-
-    Returns:
-        int: The return code from the test run (0 for success, non-zero for failure)
-    """
-    logger.info("Running MCP adapter tests...")
-    logger.info(f"Platform: {platform.system()}")
-    logger.info(f"Python version: {sys.version}")
-
-    # Set up the environment
-    env = _setup_environment()
-
-    # Prepare the test command
->>>>>>> bcf25eb8
     cmd = _prepare_test_command()
 
     # Validate the command to ensure it's safe to execute
@@ -176,19 +122,12 @@
         logger.info("Running command: %s", " ".join(cmd))
 
         # Ensure the modelcontextprotocol module is importable
-<<<<<<< HEAD
         _ensure_mcp_module_exists()
 
         # nosec comment below tells Bandit to ignore this line since we've added proper validation
         # We've validated the command above with _validate_command to ensure it's safe to execute
         # ruff: noqa: S603
         result = subprocess.run(  # nosec B603 S603
-=======
-        _ensure_mcp_module()
-
-        # Run the tests
-        result = subprocess.run(
->>>>>>> bcf25eb8
             cmd,
             env=env,
             check=False,
@@ -208,11 +147,7 @@
             logger.warning("Tests failed, attempting to diagnose the issue...")
             diagnose_mcp_import_issues()
     except Exception:
-<<<<<<< HEAD
         # Include basic exception info for better diagnostics
-=======
-        # Log the exception
->>>>>>> bcf25eb8
         logger.exception("Error running tests")
         return 1
     else:
@@ -290,11 +225,7 @@
         if adapter_path.exists():
             logger.info("MCP adapter file exists at %s", adapter_path)
         else:
-<<<<<<< HEAD
             logger.info("MCP adapter file does NOT exist at %s", adapter_path)
-=======
-            logger.info(f"MCP adapter file does NOT exist at {adapter_path}")
->>>>>>> bcf25eb8
     except Exception:
         logger.exception("Error during diagnosis")
 
