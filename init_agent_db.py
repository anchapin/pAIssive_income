--- conflicted
+++ resolved
@@ -43,15 +43,7 @@
                 WHERE table_name = 'agent'
             );
         """)
-<<<<<<< HEAD
-        row = cursor.fetchone()
-        if not row or "exists" not in row:
-            logger.error("Failed to check if 'agent' table exists.")
-            return False
-        table_exists = row["exists"]
-=======
         table_exists = cursor.fetchone()[0]
->>>>>>> 8d58e459
 
         if not table_exists:
             logger.info("Creating agent table...")
@@ -72,15 +64,7 @@
                 WHERE table_name = 'agent_action'
             );
         """)
-<<<<<<< HEAD
-        row = cursor.fetchone()
-        if not row or "exists" not in row:
-            logger.error("Failed to check if 'agent_action' table exists.")
-            return False
-        action_table_exists = row["exists"]
-=======
         action_table_exists = cursor.fetchone()[0]
->>>>>>> 8d58e459
 
         if not action_table_exists:
             logger.info("Creating agent_action table...")
@@ -97,15 +81,7 @@
 
         # Check if agent data exists
         cursor.execute("SELECT COUNT(*) FROM agent;")
-<<<<<<< HEAD
-        row = cursor.fetchone()
-        if not row or "count" not in row:
-            logger.error("Failed to count agents in table.")
-            return False
-        agent_count = row["count"]
-=======
         agent_count = cursor.fetchone()[0]
->>>>>>> 8d58e459
 
         if agent_count == 0:
             logger.info("Inserting test agent data...")
