"""Simple dependency injection container for the pAIssive Income project."""

# Standard library imports
import logging
<<<<<<< HEAD

from typing import Any
from typing import Optional
=======
from typing import Any, Optional
>>>>>>> cdedc22f

# Third-party imports

# Local imports

logging.basicConfig(level=logging.INFO, format="%(levelname)s: %(message)s")

SERVICE_ALREADY_REGISTERED_MSG = "Service with name '{name}' is already registered."


class DependencyContainer:
    """A very basic dependency container for registering and retrieving services."""

    def __init__(self) -> None:
        """Initialize an empty container for services."""
        self._services: dict[str, Any] = {}

    def register(self, name: str, service: Any) -> None:
        """Register a service with a given name.

        Args:
            name: Name to register the service under
            service: The service object to register

        Raises:
            ValueError: If a service with the same name is already registered.

        """
        if name in self._services:
            raise ValueError(SERVICE_ALREADY_REGISTERED_MSG.format(name=name))
        self._services[name] = service

    def get(self, name: str) -> Optional[Any]:
        """Retrieve a registered service by name.

        Args:
            name: The name of the service to retrieve

        Returns:
            The registered service or None if not found

        """
        return self._services.get(name)

    def list_services(self) -> list[str]:
        """List all registered service names.

        Returns:
            list[str]: Names of all registered services

        """
        return list(self._services.keys())


def main() -> None:
    """Demo usage of the dependency container."""
    container = DependencyContainer()
    container.register("database", {"url": "sqlite:///:memory:"})
    logging.info(f"Registered services: {container.list_services()}")
    db = container.get("database")
    logging.info(f"Database config: {db}")


if __name__ == "__main__":
    main()<|MERGE_RESOLUTION|>--- conflicted
+++ resolved
@@ -2,13 +2,7 @@
 
 # Standard library imports
 import logging
-<<<<<<< HEAD
-
-from typing import Any
-from typing import Optional
-=======
 from typing import Any, Optional
->>>>>>> cdedc22f
 
 # Third-party imports
 
