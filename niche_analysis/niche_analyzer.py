--- conflicted
+++ resolved
@@ -5,24 +5,30 @@
 """
 
 import os
+import logging
+import hashlib
+import json
+import asyncio
+from typing import Dict, List, Any, Optional
+
 import sys
-
-# Add parent directory to path
-sys.path.insert(0, os.path.abspath(os.path.join(os.path.dirname(__file__), "..")))
-
-import asyncio
-import hashlib
-import logging
-from typing import Any, Dict, List, Optional
-
+sys.path.insert(0, os.path.abspath(os.path.join(os.path.dirname(__file__), '..')))
+from interfaces.niche_interfaces import INicheAnalyzer
+from interfaces.agent_interfaces import IAgentTeam
+from niche_analysis.errors import NicheAnalysisError
+from .schemas import (
+    ProblemSchema, CompetitionAnalysisSchema, OpportunityScoreSchema
+)
+
+# Import the centralized caching service
+from common_utils.caching import default_cache, cached
+
+# Import async utilities
 from ai_models.async_utils import run_in_thread
-from common_utils.caching import default_cache
-from interfaces.agent_interfaces import IAgentTeam
-from interfaces.niche_interfaces import INicheAnalyzer
-from niche_analysis.errors import NicheAnalysisError
 
 # Set up logging
 logger = logging.getLogger(__name__)
+
 
 class NicheAnalyzer(INicheAnalyzer):
     """
@@ -74,17 +80,6 @@
                 logger.info(f"Using cached niche analysis for niche: {niche_name}")
                 return cached_result
 
-<<<<<<< HEAD
-        try:
-            # Get the research agent from the agent team
-            if not self.agent_team:
-                raise NicheAnalysisError("Agent team not available")
-
-            research_agent = self.agent_team.get_agent("researcher")
-            if not research_agent:
-                raise NicheAnalysisError("Research agent not available")
-
-=======
         # Check for agent team and researcher
         if not self.agent_team:
             logger.error("Agent team not available")
@@ -96,7 +91,6 @@
             raise NicheAnalysisError("Research agent not available")
 
         try:
->>>>>>> 8a0e4741
             # Analyze problems in the niche
             problems = research_agent.analyze_problems(niche_name)
 
@@ -112,7 +106,7 @@
                 "problems": problems,
                 "competition": competition,
                 "opportunities": opportunities,
-                "summary": f"Analysis of {niche_name} niche",
+                "summary": f"Analysis of {niche_name} niche"
             }
 
             logger.info(f"Completed analysis of niche: {niche_name}")
@@ -123,14 +117,6 @@
             return analysis
 
         except Exception as e:
-<<<<<<< HEAD
-            logger.error(f"Error analyzing niche {niche_name}: {e}")
-            raise NicheAnalysisError(f"Error analyzing niche {niche_name}", original_exception=e)
-
-    async def analyze_niche_async(
-        self, niche_name: str, force_refresh: bool = False
-    ) -> Dict[str, Any]:
-=======
             logger.error(f"Error analyzing niche: {e}")
             raise NicheAnalysisError("Error analyzing niche", original_exception=e)
 
@@ -187,7 +173,6 @@
             raise NicheAnalysisError("Error identifying niches", original_exception=e)
 
     async def analyze_niche_async(self, niche_name: str, force_refresh: bool = False) -> Dict[str, Any]:
->>>>>>> 8a0e4741
         """
         Analyze a niche asynchronously.
 
@@ -209,13 +194,9 @@
         # Try to get from cache first if not forcing refresh
         if not force_refresh:
             cached_result = await run_in_thread(
-<<<<<<< HEAD
-                default_cache.get, cache_key, namespace="niche_scores"
-=======
                 default_cache.get,
                 cache_key,
                 namespace="niche_scores"
->>>>>>> 8a0e4741
             )
             if cached_result is not None:
                 logger.info(f"Using cached analysis for niche: {niche_name}")
@@ -243,13 +224,9 @@
 
             # Run all tasks concurrently and gather results
             problems, competition, opportunities = await asyncio.gather(
-<<<<<<< HEAD
-                problems_task, competition_task, opportunities_task
-=======
                 problems_task,
                 competition_task,
                 opportunities_task
->>>>>>> 8a0e4741
             )
 
             # Create the niche analysis
@@ -258,7 +235,7 @@
                 "problems": problems,
                 "competition": competition,
                 "opportunities": opportunities,
-                "summary": f"Analysis of {niche_name} niche",
+                "summary": f"Analysis of {niche_name} niche"
             }
 
             logger.info(f"Completed async analysis of niche: {niche_name}")
@@ -269,11 +246,7 @@
                 cache_key,
                 analysis,
                 ttl=self.cache_ttl,
-<<<<<<< HEAD
-                namespace="niche_scores",
-=======
                 namespace="niche_scores"
->>>>>>> 8a0e4741
             )
 
             return analysis
@@ -282,13 +255,7 @@
             logger.error(f"Error analyzing niche asynchronously {niche_name}: {e}")
             raise NicheAnalysisError(f"Error analyzing niche {niche_name}", original_exception=e)
 
-<<<<<<< HEAD
-    def identify_niches(
-        self, market_segments: List[str], force_refresh: bool = False
-    ) -> List[Dict[str, Any]]:
-=======
     def identify_niches(self, market_segments: List[str], force_refresh: bool = False) -> List[Dict[str, Any]]:
->>>>>>> 8a0e4741
         """
         Identify niches within market segments.
 
@@ -306,32 +273,15 @@
 
         # Generate a cache key based on the market segments
         segments_str = ",".join(sorted(market_segments))
-<<<<<<< HEAD
-        cache_key = f"identify_niches:{hashlib.sha256(segments_str.encode(), usedforsecurity=False).hexdigest()}"
-=======
         cache_key = f"identify_niches:{hashlib.md5(segments_str.encode()).hexdigest()}"
->>>>>>> 8a0e4741
 
         # Try to get from cache first if not forcing refresh
         if not force_refresh:
             cached_result = default_cache.get(cache_key, namespace="niche_scores")
             if cached_result is not None:
-                logger.info(
-                    f"Using cached niche identification for segments: {segments_str[:50]}..."
-                )
-                return cached_result
-
-<<<<<<< HEAD
-        try:
-            # Get the research agent from the agent team
-            if not self.agent_team:
-                raise NicheAnalysisError("Agent team not available")
-
-            research_agent = self.agent_team.get_agent("researcher")
-            if not research_agent:
-                raise NicheAnalysisError("Research agent not available")
-
-=======
+                logger.info(f"Using cached niche identification for segments: {segments_str[:50]}...")
+                return cached_result
+
         # Check for agent team and researcher
         if not self.agent_team:
             logger.error("Agent team not available")
@@ -343,7 +293,6 @@
             raise NicheAnalysisError("Research agent not available")
 
         try:
->>>>>>> 8a0e4741
             # Identify niches
             niches = research_agent.identify_niches(market_segments)
 
@@ -354,22 +303,13 @@
 
             return niches
 
-<<<<<<< HEAD
-=======
         except NicheAnalysisError:
             raise  # Re-raise NicheAnalysisError exceptions
->>>>>>> 8a0e4741
         except Exception as e:
             logger.error(f"Error identifying niches: {e}")
             raise NicheAnalysisError("Error identifying niches", original_exception=e)
 
-<<<<<<< HEAD
-    async def identify_niches_async(
-        self, market_segments: List[str], force_refresh: bool = False
-    ) -> List[Dict[str, Any]]:
-=======
     async def identify_niches_async(self, market_segments: List[str], force_refresh: bool = False) -> List[Dict[str, Any]]:
->>>>>>> 8a0e4741
         """
         Identify niches within market segments asynchronously.
 
@@ -387,21 +327,17 @@
 
         # Generate a cache key based on the market segments
         segments_str = ",".join(sorted(market_segments))
-<<<<<<< HEAD
-        cache_key = f"identify_niches:{hashlib.sha256(segments_str.encode(), usedforsecurity=False).hexdigest()}"
-=======
         cache_key = f"identify_niches:{hashlib.md5(segments_str.encode()).hexdigest()}"
->>>>>>> 8a0e4741
 
         # Try to get from cache first if not forcing refresh
         if not force_refresh:
             cached_result = await run_in_thread(
-                default_cache.get, cache_key, namespace="niche_scores"
+                default_cache.get,
+                cache_key,
+                namespace="niche_scores"
             )
             if cached_result is not None:
-                logger.info(
-                    f"Using cached niche identification for segments: {segments_str[:50]}..."
-                )
+                logger.info(f"Using cached niche identification for segments: {segments_str[:50]}...")
                 return cached_result
 
         try:
@@ -424,11 +360,7 @@
                 cache_key,
                 niches,
                 ttl=self.cache_ttl,
-<<<<<<< HEAD
-                namespace="niche_scores",
-=======
                 namespace="niche_scores"
->>>>>>> 8a0e4741
             )
 
             return niches
@@ -467,7 +399,7 @@
             "competitors": [],
             "market_leaders": [],
             "market_gaps": [],
-            "summary": f"Competition analysis for {niche_name} niche",
+            "summary": f"Competition analysis for {niche_name} niche"
         }
 
         logger.info(f"Completed competition analysis for niche: {niche_name}")
@@ -477,13 +409,7 @@
 
         return competition
 
-<<<<<<< HEAD
-    async def analyze_competition_async(
-        self, niche_name: str, force_refresh: bool = False
-    ) -> Dict[str, Any]:
-=======
     async def analyze_competition_async(self, niche_name: str, force_refresh: bool = False) -> Dict[str, Any]:
->>>>>>> 8a0e4741
         """
         Analyze competition in a niche asynchronously.
 
@@ -505,7 +431,9 @@
         # Try to get from cache first if not forcing refresh
         if not force_refresh:
             cached_result = await run_in_thread(
-                default_cache.get, cache_key, namespace="niche_scores"
+                default_cache.get,
+                cache_key,
+                namespace="niche_scores"
             )
             if cached_result is not None:
                 logger.info(f"Using cached competition analysis for niche: {niche_name}")
@@ -521,7 +449,7 @@
             "competitors": [],
             "market_leaders": [],
             "market_gaps": [],
-            "summary": f"Competition analysis for {niche_name} niche",
+            "summary": f"Competition analysis for {niche_name} niche"
         }
 
         logger.info(f"Completed competition analysis for niche asynchronously: {niche_name}")
@@ -532,22 +460,12 @@
             cache_key,
             competition,
             ttl=self.cache_ttl,
-<<<<<<< HEAD
-            namespace="niche_scores",
-=======
             namespace="niche_scores"
->>>>>>> 8a0e4741
         )
 
         return competition
 
-<<<<<<< HEAD
-    def get_niche_opportunities(
-        self, niche_name: str, force_refresh: bool = False
-    ) -> List[Dict[str, Any]]:
-=======
     def get_niche_opportunities(self, niche_name: str, force_refresh: bool = False) -> List[Dict[str, Any]]:
->>>>>>> 8a0e4741
         """
         Get opportunities in a niche.
 
@@ -577,14 +495,14 @@
                 "name": f"Opportunity 1 in {niche_name}",
                 "description": "Description of opportunity 1",
                 "score": 0.8,
-                "difficulty": "medium",
+                "difficulty": "medium"
             },
             {
                 "name": f"Opportunity 2 in {niche_name}",
                 "description": "Description of opportunity 2",
                 "score": 0.7,
-                "difficulty": "low",
-            },
+                "difficulty": "low"
+            }
         ]
 
         logger.info(f"Found {len(opportunities)} opportunities in niche: {niche_name}")
@@ -594,13 +512,7 @@
 
         return opportunities
 
-<<<<<<< HEAD
-    async def get_niche_opportunities_async(
-        self, niche_name: str, force_refresh: bool = False
-    ) -> List[Dict[str, Any]]:
-=======
     async def get_niche_opportunities_async(self, niche_name: str, force_refresh: bool = False) -> List[Dict[str, Any]]:
->>>>>>> 8a0e4741
         """
         Get opportunities in a niche asynchronously.
 
@@ -622,7 +534,9 @@
         # Try to get from cache first if not forcing refresh
         if not force_refresh:
             cached_result = await run_in_thread(
-                default_cache.get, cache_key, namespace="niche_scores"
+                default_cache.get,
+                cache_key,
+                namespace="niche_scores"
             )
             if cached_result is not None:
                 logger.info(f"Using cached opportunities for niche: {niche_name}")
@@ -638,23 +552,17 @@
                 "name": f"Opportunity 1 in {niche_name}",
                 "description": "Description of opportunity 1",
                 "score": 0.8,
-                "difficulty": "medium",
+                "difficulty": "medium"
             },
             {
                 "name": f"Opportunity 2 in {niche_name}",
                 "description": "Description of opportunity 2",
                 "score": 0.7,
-                "difficulty": "low",
-            },
+                "difficulty": "low"
+            }
         ]
 
-<<<<<<< HEAD
-        logger.info(
-            f"Found {len(opportunities)} opportunities in niche asynchronously: {niche_name}"
-        )
-=======
         logger.info(f"Found {len(opportunities)} opportunities in niche asynchronously: {niche_name}")
->>>>>>> 8a0e4741
 
         # Cache the result
         await run_in_thread(
@@ -662,11 +570,7 @@
             cache_key,
             opportunities,
             ttl=self.cache_ttl,
-<<<<<<< HEAD
-            namespace="niche_scores",
-=======
             namespace="niche_scores"
->>>>>>> 8a0e4741
         )
 
         return opportunities
@@ -713,13 +617,7 @@
         logger.info(f"Cleared niche analyzer cache asynchronously: {result}")
         return result
 
-<<<<<<< HEAD
-    async def analyze_multiple_niches_async(
-        self, niche_names: List[str], force_refresh: bool = False
-    ) -> List[Dict[str, Any]]:
-=======
     async def analyze_multiple_niches_async(self, niche_names: List[str], force_refresh: bool = False) -> List[Dict[str, Any]]:
->>>>>>> 8a0e4741
         """
         Analyze multiple niches concurrently.
 
@@ -742,13 +640,7 @@
 
         return results
 
-<<<<<<< HEAD
-    async def batch_process_market_segments_async(
-        self, market_segments: List[str], force_refresh: bool = False
-    ) -> Dict[str, Any]:
-=======
     async def batch_process_market_segments_async(self, market_segments: List[str], force_refresh: bool = False) -> Dict[str, Any]:
->>>>>>> 8a0e4741
         """
         Process multiple market segments to identify and analyze niches in a batch.
 
@@ -775,7 +667,7 @@
             "market_segments": market_segments,
             "niches": niches,
             "analyses": analyses,
-            "summary": f"Batch processed {len(market_segments)} market segments and identified {len(niches)} niches",
+            "summary": f"Batch processed {len(market_segments)} market segments and identified {len(niches)} niches"
         }
 
         logger.info(f"Completed batch processing of {len(market_segments)} market segments")
