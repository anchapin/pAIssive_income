--- conflicted
+++ resolved
@@ -1,664 +1,5 @@
 """niche_analyzer.py - Module for the pAIssive Income project."""
 
-<<<<<<< HEAD
-This module provides the NicheAnalyzer class that analyzes niches and \
-    identifies opportunities.
-"""
-
-import asyncio
-import hashlib
-import logging
-import os
-import sys
-from typing import Any, Dict, List, Optional
-
-# Add parent directory to path to allow imports
-sys.path.insert(0, os.path.abspath(os.path.join(os.path.dirname(__file__), "..")))
-from ai_models.async_utils import run_in_thread
-from common_utils.caching import default_cache
-from interfaces.agent_interfaces import IAgentTeam
-from interfaces.niche_interfaces import INicheAnalyzer
-from niche_analysis.errors import NicheAnalysisError
-
-# Set up logging
-logger = logging.getLogger(__name__)
-
-
-class NicheAnalyzer(INicheAnalyzer):
-    """
-    Niche analyzer class.
-
-    This class analyzes niches and identifies opportunities.
-    """
-
-    def __init__(self, agent_team: Optional[IAgentTeam] = None):
-        """
-        Initialize the niche analyzer.
-
-        Args:
-            agent_team: Optional agent team instance
-        """
-        self.agent_team = agent_team
-
-        # Cache TTL in seconds (24 hours by default)
-        self.cache_ttl = 86400
-
-        # Lock for concurrent access to shared resources
-        self._lock = asyncio.Lock()
-
-        logger.debug("Created niche analyzer")
-
-    def analyze_niche(self, niche_name: str, force_refresh: bool = False) -> Dict[str, 
-        Any]:
-        """
-        Analyze a niche.
-
-        Args:
-            niche_name: Name of the niche to analyze
-            force_refresh: If True, bypasses cache and forces a fresh analysis
-
-        Returns:
-            Niche analysis dictionary
-
-        Raises:
-            NicheAnalysisError: If agent team or researcher is not available
-        """
-        logger.info(f"Analyzing niche: {niche_name}")
-
-        # Generate cache key
-        cache_key = f"niche_analysis:{niche_name}"
-
-        # Try to get from cache first if not forcing refresh
-        if not force_refresh:
-            cached_result = default_cache.get(cache_key, namespace="niche_scores")
-            if cached_result is not None:
-                logger.info(f"Using cached niche analysis for niche: {niche_name}")
-                return cached_result
-
-        # Check for agent team and researcher
-        if not self.agent_team:
-            logger.error("Agent team not available")
-            raise NicheAnalysisError("Agent team not available")
-
-        research_agent = self.agent_team.get_agent("researcher")
-        if not research_agent:
-            logger.error("Research agent not available")
-            raise NicheAnalysisError("Research agent not available")
-
-        try:
-            # Analyze problems in the niche
-            problems = research_agent.analyze_problems(niche_name)
-
-            # Analyze competition
-            competition = self.analyze_competition(niche_name, force_refresh)
-
-            # Get opportunities
-            opportunities = self.get_niche_opportunities(niche_name, force_refresh)
-
-            # Create the niche analysis
-            analysis = {
-                "niche_name": niche_name,
-                "problems": problems,
-                "competition": competition,
-                "opportunities": opportunities,
-                "summary": f"Analysis of {niche_name} niche",
-            }
-
-            logger.info(f"Completed analysis of niche: {niche_name}")
-
-            # Cache the result
-            default_cache.set(cache_key, analysis, ttl=self.cache_ttl, 
-                namespace="niche_scores")
-
-            return analysis
-
-        except Exception as e:
-            logger.error(f"Error analyzing niche: {e}")
-            raise NicheAnalysisError("Error analyzing niche", original_exception=e)
-
-    def identify_niches(
-        self, market_segments: List[str], force_refresh: bool = False
-    ) -> List[Dict[str, Any]]:
-        """
-        Identify niches within market segments.
-
-        Args:
-            market_segments: List of market segments to analyze
-            force_refresh: If True, bypasses cache and forces a fresh identification
-
-        Returns:
-            List of niche dictionaries
-
-        Raises:
-            NicheAnalysisError: If agent team or researcher is not available
-        """
-        logger.info(f"Identifying niches in {len(market_segments)} market segments")
-
-        # Generate a cache key based on the market segments
-        segments_str = ",".join(sorted(market_segments))
-        hash_value = hashlib.sha256(segments_str.encode(), 
-            usedforsecurity=False).hexdigest()
-        cache_key = f"identify_niches:{hash_value}"
-
-        # Try to get from cache first if not forcing refresh
-        if not force_refresh:
-            cached_result = default_cache.get(cache_key, namespace="niche_scores")
-            if cached_result is not None:
-                logger.info(
-                    f"Using cached niche identification for segments:" \
-                     + "{segments_str[:50]}..."
-                )
-                return cached_result
-
-        # Check for agent team and researcher
-        if not self.agent_team:
-            logger.error("Agent team not available")
-            raise NicheAnalysisError("Agent team not available")
-
-        research_agent = self.agent_team.get_agent("researcher")
-        if not research_agent:
-            logger.error("Research agent not available")
-            raise NicheAnalysisError("Research agent not available")
-
-        try:
-            # Identify niches
-            niches = research_agent.identify_niches(market_segments)
-
-            logger.info(f"Identified {len(niches)} niches")
-
-            # Cache the result
-            default_cache.set(cache_key, niches, ttl=self.cache_ttl, 
-                namespace="niche_scores")
-
-            return niches
-
-        except Exception as e:
-            logger.error(f"Error identifying niches: {e}")
-            raise NicheAnalysisError("Error identifying niches", original_exception=e)
-
-    async def analyze_niche_async(
-        self, niche_name: str, force_refresh: bool = False
-    ) -> Dict[str, Any]:
-        """
-        Analyze a niche asynchronously.
-
-        This is the asynchronous version of analyze_niche() that doesn't block the
-        main event loop during potentially time - consuming operations.
-
-        Args:
-            niche_name: Name of the niche to analyze
-            force_refresh: If True, bypasses cache and forces a fresh analysis
-
-        Returns:
-            Niche analysis dictionary
-        """
-        logger.info(f"Analyzing niche asynchronously: {niche_name}")
-
-        # Generate cache key
-        cache_key = f"niche_analysis:{niche_name}"
-
-        # Try to get from cache first if not forcing refresh
-        if not force_refresh:
-            cached_result = await run_in_thread(
-                default_cache.get, cache_key, namespace="niche_scores"
-            )
-            if cached_result is not None:
-                logger.info(f"Using cached analysis for niche: {niche_name}")
-                return cached_result
-
-        try:
-            # Get the research agent from the agent team
-            if not self.agent_team:
-                raise NicheAnalysisError("Agent team not available")
-
-            research_agent = self.agent_team.get_agent("researcher")
-            if not research_agent:
-                raise NicheAnalysisError("Research agent not available")
-
-            # We need to execute these tasks in parallel for performance
-            # Create tasks for each analysis step
-
-            # For the research agent's analyze_problems, we need to run it in a thread
-            # since it might not have an async version
-            problems_task = run_in_thread(research_agent.analyze_problems, niche_name)
-
-            # For our own methods, we can use the async versions
-            competition_task = self.analyze_competition_async(niche_name, force_refresh)
-            opportunities_task = self.get_niche_opportunities_async(niche_name, 
-                force_refresh)
-
-            # Run all tasks concurrently and gather results
-            problems, competition, opportunities = await asyncio.gather(
-                problems_task, competition_task, opportunities_task
-            )
-
-            # Create the niche analysis
-            analysis = {
-                "niche_name": niche_name,
-                "problems": problems,
-                "competition": competition,
-                "opportunities": opportunities,
-                "summary": f"Analysis of {niche_name} niche",
-            }
-
-            logger.info(f"Completed async analysis of niche: {niche_name}")
-
-            # Cache the result
-            await run_in_thread(
-                default_cache.set, cache_key, analysis, ttl=self.cache_ttl, 
-                    namespace="niche_scores"
-            )
-
-            return analysis
-
-        except Exception as e:
-            logger.error(f"Error analyzing niche asynchronously {niche_name}: {e}")
-            raise NicheAnalysisError(f"Error analyzing niche {niche_name}", 
-                original_exception=e)
-
-    # Method removed to fix redefinition issue (F811)
-
-    async def identify_niches_async(
-        self, market_segments: List[str], force_refresh: bool = False
-    ) -> List[Dict[str, Any]]:
-        """
-        Identify niches within market segments asynchronously.
-
-        This is the asynchronous version of identify_niches() that doesn't block the
-        main event loop during potentially time - consuming operations.
-
-        Args:
-            market_segments: List of market segments to analyze
-            force_refresh: If True, bypasses cache and forces a fresh identification
-
-        Returns:
-            List of niche dictionaries
-        """
-        logger.info(
-            f"Identifying niches asynchronously in {len(market_segments)} market" \
-             + "segments")
-
-        # Generate a cache key based on the market segments
-        segments_str = ",".join(sorted(market_segments))
-        hash_value = hashlib.sha256(segments_str.encode(), 
-            usedforsecurity=False).hexdigest()
-        cache_key = f"identify_niches:{hash_value}"
-
-        # Try to get from cache first if not forcing refresh
-        if not force_refresh:
-            cached_result = await run_in_thread(
-                default_cache.get, cache_key, namespace="niche_scores"
-            )
-            if cached_result is not None:
-                logger.info(
-                    f"Using cached niche identification for segments:" \
-                     + "{segments_str[:50]}..."
-                )
-                return cached_result
-
-        try:
-            # Get the research agent from the agent team
-            if not self.agent_team:
-                raise NicheAnalysisError("Agent team not available")
-
-            research_agent = self.agent_team.get_agent("researcher")
-            if not research_agent:
-                raise NicheAnalysisError("Research agent not available")
-
-            # Identify niches - run this in a thread since it might not have an async version
-            niches = await run_in_thread(research_agent.identify_niches, 
-                market_segments)
-
-            logger.info(f"Identified {len(niches)} niches asynchronously")
-
-            # Cache the result
-            await run_in_thread(
-                default_cache.set, cache_key, niches, ttl=self.cache_ttl, 
-                    namespace="niche_scores"
-            )
-
-            return niches
-
-        except Exception as e:
-            logger.error(f"Error identifying niches asynchronously: {e}")
-            raise NicheAnalysisError("Error identifying niches", original_exception=e)
-
-    def analyze_competition(self, niche_name: str, 
-        force_refresh: bool = False) -> Dict[str, Any]:
-        """
-        Analyze competition in a niche.
-
-        Args:
-            niche_name: Name of the niche to analyze
-            force_refresh: If True, bypasses cache and forces a fresh analysis
-
-        Returns:
-            Competition analysis dictionary
-        """
-        logger.info(f"Analyzing competition in niche: {niche_name}")
-
-        # Generate cache key
-        cache_key = f"competition_analysis:{niche_name}"
-
-        # Try to get from cache first if not forcing refresh
-        if not force_refresh:
-            cached_result = default_cache.get(cache_key, namespace="niche_scores")
-            if cached_result is not None:
-                logger.info(
-                    f"Using cached competition analysis for niche: {niche_name}")
-                return cached_result
-
-        # This is a placeholder implementation
-        # In a real implementation, this would analyze competitors in the niche
-        competition = {
-            "niche_name": niche_name,
-            "competitors": [],
-            "market_leaders": [],
-            "market_gaps": [],
-            "summary": f"Competition analysis for {niche_name} niche",
-        }
-
-        logger.info(f"Completed competition analysis for niche: {niche_name}")
-
-        # Cache the result
-        default_cache.set(cache_key, competition, ttl=self.cache_ttl, 
-            namespace="niche_scores")
-
-        return competition
-
-    async def analyze_competition_async(
-        self, niche_name: str, force_refresh: bool = False
-    ) -> Dict[str, Any]:
-        """
-        Analyze competition in a niche asynchronously.
-
-        This is the asynchronous version of analyze_competition() that doesn't block the
-        main event loop during potentially time - consuming operations.
-
-        Args:
-            niche_name: Name of the niche to analyze
-            force_refresh: If True, bypasses cache and forces a fresh analysis
-
-        Returns:
-            Competition analysis dictionary
-        """
-        logger.info(f"Analyzing competition in niche asynchronously: {niche_name}")
-
-        # Generate cache key
-        cache_key = f"competition_analysis:{niche_name}"
-
-        # Try to get from cache first if not forcing refresh
-        if not force_refresh:
-            cached_result = await run_in_thread(
-                default_cache.get, cache_key, namespace="niche_scores"
-            )
-            if cached_result is not None:
-                logger.info(
-                    f"Using cached competition analysis for niche: {niche_name}")
-                return cached_result
-
-        # Simulate some async processing that would be done by AI models
-        await asyncio.sleep(0.05)
-
-        # This is a placeholder implementation
-        # In a real implementation, this would analyze competitors in the niche
-        competition = {
-            "niche_name": niche_name,
-            "competitors": [],
-            "market_leaders": [],
-            "market_gaps": [],
-            "summary": f"Competition analysis for {niche_name} niche",
-        }
-
-        logger.info(
-            f"Completed competition analysis for niche asynchronously: {niche_name}")
-
-        # Cache the result
-        await run_in_thread(
-            default_cache.set, cache_key, competition, ttl=self.cache_ttl, 
-                namespace="niche_scores"
-        )
-
-        return competition
-
-    def get_niche_opportunities(
-        self, niche_name: str, force_refresh: bool = False
-    ) -> List[Dict[str, Any]]:
-        """
-        Get opportunities in a niche.
-
-        Args:
-            niche_name: Name of the niche to analyze
-            force_refresh: If True, bypasses cache and forces a fresh retrieval
-
-        Returns:
-            List of opportunity dictionaries
-        """
-        logger.info(f"Getting opportunities in niche: {niche_name}")
-
-        # Generate cache key
-        cache_key = f"niche_opportunities:{niche_name}"
-
-        # Try to get from cache first if not forcing refresh
-        if not force_refresh:
-            cached_result = default_cache.get(cache_key, namespace="niche_scores")
-            if cached_result is not None:
-                logger.info(f"Using cached opportunities for niche: {niche_name}")
-                return cached_result
-
-        # This is a placeholder implementation
-        # In a real implementation, this would identify opportunities in the niche
-        opportunities = [
-            {
-                "name": f"Opportunity 1 in {niche_name}",
-                "description": "Description of opportunity 1",
-                "score": 0.8,
-                "difficulty": "medium",
-            },
-            {
-                "name": f"Opportunity 2 in {niche_name}",
-                "description": "Description of opportunity 2",
-                "score": 0.7,
-                "difficulty": "low",
-            },
-        ]
-
-        logger.info(f"Found {len(opportunities)} opportunities in niche: {niche_name}")
-
-        # Cache the result
-        default_cache.set(cache_key, opportunities, ttl=self.cache_ttl, 
-            namespace="niche_scores")
-
-        return opportunities
-
-    async def get_niche_opportunities_async(
-        self, niche_name: str, force_refresh: bool = False
-    ) -> List[Dict[str, Any]]:
-        """
-        Get opportunities in a niche asynchronously.
-
-        This is the asynchronous version of get_niche_opportunities(
-            ) that doesn't block the
-        main event loop during potentially time - consuming operations.
-
-        Args:
-            niche_name: Name of the niche to analyze
-            force_refresh: If True, bypasses cache and forces a fresh retrieval
-
-        Returns:
-            List of opportunity dictionaries
-        """
-        logger.info(f"Getting opportunities in niche asynchronously: {niche_name}")
-
-        # Generate cache key
-        cache_key = f"niche_opportunities:{niche_name}"
-
-        # Try to get from cache first if not forcing refresh
-        if not force_refresh:
-            cached_result = await run_in_thread(
-                default_cache.get, cache_key, namespace="niche_scores"
-            )
-            if cached_result is not None:
-                logger.info(f"Using cached opportunities for niche: {niche_name}")
-                return cached_result
-
-        # Simulate some async processing that would be done by AI models
-        await asyncio.sleep(0.05)
-
-        # This is a placeholder implementation
-        # In a real implementation, this would identify opportunities in the niche
-        opportunities = [
-            {
-                "name": f"Opportunity 1 in {niche_name}",
-                "description": "Description of opportunity 1",
-                "score": 0.8,
-                "difficulty": "medium",
-            },
-            {
-                "name": f"Opportunity 2 in {niche_name}",
-                "description": "Description of opportunity 2",
-                "score": 0.7,
-                "difficulty": "low",
-            },
-        ]
-
-        logger.info(
-            f"Found {len(
-                opportunities)} opportunities in niche asynchronously: {niche_name}"
-        )
-
-        # Cache the result
-        await run_in_thread(
-            default_cache.set,
-            cache_key,
-            opportunities,
-            ttl=self.cache_ttl,
-            namespace="niche_scores",
-        )
-
-        return opportunities
-
-    def set_cache_ttl(self, ttl_seconds: int) -> None:
-        """
-        Set the cache TTL (time to live) for niche analysis.
-
-        Args:
-            ttl_seconds: Cache TTL in seconds
-        """
-        self.cache_ttl = ttl_seconds
-        logger.info(f"Set niche analyzer cache TTL to {ttl_seconds} seconds")
-
-    async def set_cache_ttl_async(self, ttl_seconds: int) -> None:
-        """
-        Set the cache TTL (time to live) for niche analysis asynchronously.
-
-        Args:
-            ttl_seconds: Cache TTL in seconds
-        """
-        self.cache_ttl = ttl_seconds
-        logger.info(f"Set niche analyzer cache TTL to {ttl_seconds} seconds")
-
-    def clear_cache(self) -> bool:
-        """
-        Clear the niche analyzer cache.
-
-        Returns:
-            True if successful, False otherwise
-        """
-        result = default_cache.clear(namespace="niche_scores")
-        logger.info(f"Cleared niche analyzer cache: {result}")
-        return result
-
-    async def clear_cache_async(self) -> bool:
-        """
-        Clear the niche analyzer cache asynchronously.
-
-        Returns:
-            True if successful, False otherwise
-        """
-        result = await run_in_thread(default_cache.clear, namespace="niche_scores")
-        logger.info(f"Cleared niche analyzer cache asynchronously: {result}")
-        return result
-
-    async def analyze_multiple_niches_async(
-        self, niche_names: List[str], force_refresh: bool = False
-    ) -> List[Dict[str, Any]]:
-        """
-        Analyze multiple niches concurrently.
-
-        Args:
-            niche_names: List of niche names to analyze
-            force_refresh: If True, bypasses cache and forces fresh analyses
-
-        Returns:
-            List of niche analyses
-        """
-        logger.info(f"Analyzing {len(niche_names)} niches concurrently")
-
-        # Create tasks for analyzing each niche
-        tasks = [self.analyze_niche_async(niche, 
-            force_refresh) for niche in niche_names]
-
-        # Run all tasks concurrently and gather results
-        results = await asyncio.gather(*tasks)
-
-        logger.info(f"Completed analysis of {len(niche_names)} niches concurrently")
-
-        return results
-
-    async def batch_process_market_segments_async(
-        self, market_segments: List[str], force_refresh: bool = False
-    ) -> Dict[str, Any]:
-        """
-        Process multiple market segments to identify and analyze niches in a batch.
-
-        Args:
-            market_segments: List of market segments to process
-            force_refresh: If True, bypasses cache and forces fresh analyses
-
-        Returns:
-            Dictionary containing identified niches and their analyses
-        """
-        logger.info(f"Batch processing {len(market_segments)} market segments")
-
-        # Step 1: Identify niches in all market segments
-        niches = await self.identify_niches_async(market_segments, force_refresh)
-
-        # Step 2: Extract just the niche names
-        niche_names = [niche["name"] for niche in niches]
-
-        # Step 3: Analyze all identified niches in parallel
-        analyses = await self.analyze_multiple_niches_async(niche_names, force_refresh)
-
-        # Step 4: Map niche analyses to their corresponding niches
-        result = {
-            "market_segments": market_segments,
-            "niches": niches,
-            "analyses": analyses,
-            "summary": (
-                f"Batch processed {len(market_segments)} market segments "
-                f"and identified {len(niches)} niches"
-            ),
-        }
-
-        logger.info(
-            f"Completed batch processing of {len(market_segments)} market segments")
-
-        return result
-
-    def generate_niche_hash(self, niche_name: str) -> str:
-        """
-        Generate a secure hash for a niche name.
-
-        Args:
-            niche_name: Name of the niche
-
-        Returns:
-            SHA - 256 hash of the niche name
-        """
-        # Use SHA - 256 with usedforsecurity=False since this is not for cryptographic purposes
-        return hashlib.sha256(niche_name.encode(), usedforsecurity=False).hexdigest()
-=======
 # This file was automatically fixed by the syntax error correction script
 # The original content had syntax errors that could not be automatically fixed
 # Please review and update this file as needed
@@ -670,5 +11,4 @@
 
 
 if __name__ == "__main__":
-    main()
->>>>>>> 6124bda3
+    main()