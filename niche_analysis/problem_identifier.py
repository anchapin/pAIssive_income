--- conflicted
+++ resolved
@@ -3,15 +3,19 @@
 Identifies user problems and pain points in specific niches.
 """
 
+from typing import Dict, List, Any, Optional
+import uuid
+import hashlib
+from datetime import datetime
 import logging
-import uuid
-from datetime import datetime
-from typing import Any, Dict, List
+
+from .errors import (
+    ProblemIdentificationError, ValidationError, handle_exception
+)
+from .schemas import ProblemSchema, ProblemSeverityAnalysisSchema, SeverityAnalysisSchema
 
 # Import the centralized caching service
-from common_utils.caching import default_cache
-
-from .errors import ProblemIdentificationError, ValidationError, handle_exception
+from common_utils.caching import default_cache, cached
 
 # Set up logging
 logger = logging.getLogger(__name__)
@@ -26,7 +30,7 @@
         """Initialize the Problem Identifier."""
         self.name = "Problem Identifier"
         self.description = "Identifies user problems and pain points in specific niches"
-
+        
         # Cache TTL in seconds (24 hours by default)
         self.cache_ttl = 86400
 
@@ -51,18 +55,16 @@
                 raise ValidationError(
                     message="Niche must be a non-empty string",
                     field="niche",
-                    validation_errors=[
-                        {
-                            "field": "niche",
-                            "value": niche,
-                            "error": "Must be a non-empty string",
-                        }
-                    ],
+                    validation_errors=[{
+                        "field": "niche",
+                        "value": niche,
+                        "error": "Must be a non-empty string"
+                    }]
                 )
-
+                
             # Generate cache key
             cache_key = f"problem_identification:{niche.lower()}"
-
+            
             # Try to get from cache first if not forcing refresh
             if not force_refresh:
                 cached_result = default_cache.get(cache_key, namespace="niche_problems")
@@ -82,40 +84,32 @@
                     self._create_problem(
                         "Overstocking",
                         "Small e-commerce businesses often overstock inventory, tying up capital",
-                        [
-                            "capital inefficiency",
-                            "storage costs",
-                            "product obsolescence",
-                        ],
-                        "high",
+                        ["capital inefficiency", "storage costs", "product obsolescence"],
+                        "high"
                     ),
                     self._create_problem(
                         "Stockouts",
                         "Small e-commerce businesses often run out of popular products",
                         ["lost sales", "customer dissatisfaction", "reputation damage"],
-                        "high",
+                        "high"
                     ),
                     self._create_problem(
                         "Manual Inventory Tracking",
                         "Small e-commerce businesses often track inventory manually",
                         ["time-consuming", "error-prone", "inefficient"],
-                        "medium",
+                        "medium"
                     ),
                     self._create_problem(
                         "Forecasting Difficulties",
                         "Small e-commerce businesses struggle to forecast demand",
-                        [
-                            "inventory imbalances",
-                            "missed opportunities",
-                            "cash flow issues",
-                        ],
-                        "medium",
+                        ["inventory imbalances", "missed opportunities", "cash flow issues"],
+                        "medium"
                     ),
                     self._create_problem(
                         "Multi-channel Complexity",
                         "Managing inventory across multiple sales channels is complex",
                         ["synchronization issues", "overselling", "channel conflicts"],
-                        "high",
+                        "high"
                     ),
                 ],
                 "youtube script generation": [
@@ -123,43 +117,31 @@
                         "Writer's Block",
                         "YouTube creators often experience writer's block when creating scripts",
                         ["delayed content production", "stress", "inconsistent output"],
-                        "high",
+                        "high"
                     ),
                     self._create_problem(
                         "Time-consuming Script Writing",
                         "Writing scripts for YouTube videos is time-consuming",
-                        [
-                            "reduced publishing frequency",
-                            "creator burnout",
-                            "opportunity cost",
-                        ],
-                        "high",
+                        ["reduced publishing frequency", "creator burnout", "opportunity cost"],
+                        "high"
                     ),
                     self._create_problem(
                         "Maintaining Viewer Engagement",
                         "Creating scripts that maintain viewer engagement is challenging",
-                        [
-                            "high drop-off rates",
-                            "low watch time",
-                            "reduced recommendations",
-                        ],
-                        "high",
+                        ["high drop-off rates", "low watch time", "reduced recommendations"],
+                        "high"
                     ),
                     self._create_problem(
                         "Consistency Across Videos",
                         "Maintaining a consistent style and voice across videos is difficult",
                         ["brand dilution", "viewer confusion", "reduced recognition"],
-                        "medium",
+                        "medium"
                     ),
                     self._create_problem(
                         "SEO Optimization",
                         "Optimizing scripts for search and recommendations is complex",
-                        [
-                            "reduced discoverability",
-                            "lower views",
-                            "slower channel growth",
-                        ],
-                        "medium",
+                        ["reduced discoverability", "lower views", "slower channel growth"],
+                        "medium"
                     ),
                 ],
                 "freelance proposal writing": [
@@ -167,31 +149,31 @@
                         "Time-consuming Proposal Creation",
                         "Creating customized proposals for each client is time-consuming",
                         ["fewer proposals sent", "opportunity cost", "reduced income"],
-                        "high",
+                        "high"
                     ),
                     self._create_problem(
                         "Low Conversion Rates",
                         "Many freelancers have low proposal-to-client conversion rates",
                         ["wasted effort", "reduced income", "demotivation"],
-                        "high",
+                        "high"
                     ),
                     self._create_problem(
                         "Difficulty Differentiating",
                         "Standing out from other freelancers in proposals is challenging",
                         ["price competition", "commoditization", "reduced rates"],
-                        "medium",
+                        "medium"
                     ),
                     self._create_problem(
                         "Inconsistent Quality",
                         "Maintaining consistent proposal quality is difficult",
                         ["variable results", "unpredictable income", "reputation risk"],
-                        "medium",
+                        "medium"
                     ),
                     self._create_problem(
                         "Pricing Strategy",
                         "Determining the right pricing for each proposal is challenging",
                         ["underpricing", "lost opportunities", "scope creep"],
-                        "high",
+                        "high"
                     ),
                 ],
                 "study note generation": [
@@ -199,47 +181,31 @@
                         "Time-consuming Note Taking",
                         "Taking comprehensive notes from lectures is time-consuming",
                         ["missed information", "reduced study time", "student stress"],
-                        "high",
+                        "high"
                     ),
                     self._create_problem(
                         "Organizing Information",
                         "Organizing notes in a structured and useful way is challenging",
-                        [
-                            "information overload",
-                            "study inefficiency",
-                            "concept confusion",
-                        ],
-                        "high",
+                        ["information overload", "study inefficiency", "concept confusion"],
+                        "high"
                     ),
                     self._create_problem(
                         "Missing Important Points",
                         "Students often miss important points during lectures",
-                        [
-                            "knowledge gaps",
-                            "exam preparation issues",
-                            "reduced performance",
-                        ],
-                        "high",
+                        ["knowledge gaps", "exam preparation issues", "reduced performance"],
+                        "high"
                     ),
                     self._create_problem(
                         "Connecting Concepts",
                         "Connecting related concepts across different lectures is difficult",
-                        [
-                            "fragmented understanding",
-                            "memorization over comprehension",
-                            "reduced retention",
-                        ],
-                        "medium",
+                        ["fragmented understanding", "memorization over comprehension", "reduced retention"],
+                        "medium"
                     ),
                     self._create_problem(
                         "Personalization",
                         "Creating notes that match individual learning styles is challenging",
-                        [
-                            "reduced effectiveness",
-                            "longer study time",
-                            "lower engagement",
-                        ],
-                        "medium",
+                        ["reduced effectiveness", "longer study time", "lower engagement"],
+                        "medium"
                     ),
                 ],
                 "property description generation": [
@@ -247,47 +213,31 @@
                         "Time-consuming Description Writing",
                         "Writing compelling property descriptions is time-consuming",
                         ["fewer listings", "delayed marketing", "opportunity cost"],
-                        "high",
+                        "high"
                     ),
                     self._create_problem(
                         "Highlighting Key Features",
                         "Identifying and highlighting the most appealing features is challenging",
-                        [
-                            "reduced interest",
-                            "longer time on market",
-                            "lower sale price",
-                        ],
-                        "high",
+                        ["reduced interest", "longer time on market", "lower sale price"],
+                        "high"
                     ),
                     self._create_problem(
                         "Maintaining Consistency",
                         "Maintaining consistent quality across multiple listings is difficult",
-                        [
-                            "variable results",
-                            "brand inconsistency",
-                            "unpredictable performance",
-                        ],
-                        "medium",
+                        ["variable results", "brand inconsistency", "unpredictable performance"],
+                        "medium"
                     ),
                     self._create_problem(
                         "SEO Optimization",
                         "Optimizing descriptions for search engines is complex",
-                        [
-                            "reduced visibility",
-                            "fewer inquiries",
-                            "longer time on market",
-                        ],
-                        "medium",
+                        ["reduced visibility", "fewer inquiries", "longer time on market"],
+                        "medium"
                     ),
                     self._create_problem(
                         "Emotional Appeal",
                         "Creating descriptions with emotional appeal is challenging",
-                        [
-                            "reduced buyer connection",
-                            "fewer showings",
-                            "price negotiations",
-                        ],
-                        "high",
+                        ["reduced buyer connection", "fewer showings", "price negotiations"],
+                        "high"
                     ),
                 ],
             }
@@ -305,90 +255,62 @@
                             "Inventory Management",
                             "Difficulty managing inventory levels across multiple platforms",
                             ["stockouts", "excess inventory", "lost sales"],
-                            "high",
+                            "high"
                         ),
                         self._create_problem(
                             "Product Descriptions",
                             "Creating unique and compelling product descriptions is time-consuming",
-                            [
-                                "generic descriptions",
-                                "poor SEO",
-                                "lower conversion rates",
-                            ],
-                            "medium",
+                            ["generic descriptions", "poor SEO", "lower conversion rates"],
+                            "medium"
                         ),
                         self._create_problem(
                             "Customer Support",
                             "Managing customer inquiries and support requests efficiently",
-                            [
-                                "slow response times",
-                                "customer dissatisfaction",
-                                "negative reviews",
-                            ],
-                            "high",
-                        ),
+                            ["slow response times", "customer dissatisfaction", "negative reviews"],
+                            "high"
+                        )
                     ]
                 elif "content" in niche or "writing" in niche:
                     problems = [
                         self._create_problem(
                             "Content Creation",
                             "Creating high-quality content consistently is time-consuming",
-                            [
-                                "inconsistent publishing",
-                                "content fatigue",
-                                "lower engagement",
-                            ],
-                            "high",
+                            ["inconsistent publishing", "content fatigue", "lower engagement"],
+                            "high"
                         ),
                         self._create_problem(
                             "SEO Optimization",
                             "Optimizing content for search engines is complex",
-                            [
-                                "poor rankings",
-                                "low organic traffic",
-                                "wasted content efforts",
-                            ],
-                            "medium",
+                            ["poor rankings", "low organic traffic", "wasted content efforts"],
+                            "medium"
                         ),
                         self._create_problem(
                             "Content Ideas",
                             "Coming up with fresh content ideas regularly",
-                            [
-                                "content repetition",
-                                "audience boredom",
-                                "declining engagement",
-                            ],
-                            "medium",
-                        ),
+                            ["content repetition", "audience boredom", "declining engagement"],
+                            "medium"
+                        )
                     ]
                 elif "freelance" in niche or "freelancing" in niche:
                     problems = [
                         self._create_problem(
                             "Client Acquisition",
                             "Finding and securing new clients consistently",
-                            [
-                                "income instability",
-                                "feast-famine cycle",
-                                "time spent not billing",
-                            ],
-                            "high",
+                            ["income instability", "feast-famine cycle", "time spent not billing"],
+                            "high"
                         ),
                         self._create_problem(
                             "Proposal Writing",
                             "Creating customized, compelling proposals is time-consuming",
-                            [
-                                "low conversion rate",
-                                "wasted time",
-                                "missed opportunities",
-                            ],
-                            "medium",
+                            ["low conversion rate", "wasted time", "missed opportunities"],
+                            "medium"
                         ),
                         self._create_problem(
                             "Time Management",
                             "Balancing client work, admin tasks, and business development",
                             ["burnout", "missed deadlines", "work-life imbalance"],
-                            "high",
-                        ),
+                            "high"
+                        )
                     ]
                 else:
                     # Generic problems for any niche
@@ -396,45 +318,35 @@
                         self._create_problem(
                             "Time Efficiency",
                             f"Managing time effectively in {niche} activities",
-                            [
-                                "reduced productivity",
-                                "missed opportunities",
-                                "work-life imbalance",
-                            ],
-                            "high",
+                            ["reduced productivity", "missed opportunities", "work-life imbalance"],
+                            "high"
                         ),
                         self._create_problem(
                             "Knowledge Management",
                             f"Organizing and accessing information related to {niche}",
-                            [
-                                "information overload",
-                                "duplicated efforts",
-                                "missed insights",
-                            ],
-                            "medium",
+                            ["information overload", "duplicated efforts", "missed insights"],
+                            "medium"
                         ),
                         self._create_problem(
                             "Process Automation",
                             f"Automating repetitive tasks in {niche}",
                             ["manual errors", "wasted time", "inconsistent results"],
-                            "medium",
-                        ),
+                            "medium"
+                        )
                     ]
-
+                    
                 # Cache the result
-                default_cache.set(
-                    cache_key, problems, ttl=self.cache_ttl, namespace="niche_problems"
-                )
-
+                default_cache.set(cache_key, problems, ttl=self.cache_ttl, namespace="niche_problems")
+                
                 logger.info(f"Identified {len(problems)} problems for niche: {niche}")
                 return problems
 
             # Return problems for the specified niche
             problems = niche_problems.get(niche, [])
-
+            
             # Cache the result
             default_cache.set(cache_key, problems, ttl=self.cache_ttl, namespace="niche_problems")
-
+            
             logger.info(f"Identified {len(problems)} problems for niche: {niche}")
             return problems
 
@@ -447,85 +359,10 @@
                 e,
                 error_class=ProblemIdentificationError,
                 reraise=True,
-                log_level=logging.ERROR,
+                log_level=logging.ERROR
             )
             return []  # This line won't be reached due to reraise=True
 
-<<<<<<< HEAD
-    def analyze_problem_severity(
-        self, problem: Dict[str, Any], force_refresh: bool = False
-    ) -> Dict[str, Any]:
-        """
-        Analyze the severity of a specific problem.
-
-        Args:
-            problem: Problem dictionary from identify_problems
-            force_refresh: If True, bypasses cache and forces a fresh analysis
-
-        Returns:
-            Severity analysis for the problem
-
-        Raises:
-            ValidationError: If the problem is invalid
-            ProblemIdentificationError: If there's an issue analyzing the problem
-        """
-        try:
-            # Validate input
-            if not problem or not isinstance(problem, dict):
-                raise ValidationError(
-                    message="Problem must be a non-empty dictionary",
-                    field="problem",
-                    validation_errors=[
-                        {
-                            "field": "problem",
-                            "value": str(problem),
-                            "error": "Must be a non-empty dictionary",
-                        }
-                    ],
-                )
-
-            # Check for required fields
-            required_fields = ["id", "name", "description", "severity"]
-            missing_fields = [field for field in required_fields if field not in problem]
-
-            if missing_fields:
-                raise ValidationError(
-                    message=f"Problem is missing required fields: {', '.join(missing_fields)}",
-                    field="problem",
-                    validation_errors=[
-                        {"field": field, "error": "Required field is missing"}
-                        for field in missing_fields
-                    ],
-                )
-
-            # Generate cache key based on problem id
-            cache_key = f"severity_analysis:{problem['id']}"
-
-            # Try to get from cache first if not forcing refresh
-            if not force_refresh:
-                cached_result = default_cache.get(cache_key, namespace="niche_problems")
-                if cached_result is not None:
-                    logger.info(f"Using cached severity analysis for problem: {problem['name']}")
-                    return cached_result
-
-            # In a real implementation, this would use AI to analyze the severity
-            # For now, we'll return a placeholder implementation
-
-            severity_levels = {
-                "high": {
-                    "impact_on_users": "significant negative impact on daily operations",
-                    "frequency": "experienced frequently by most users",
-                    "emotional_response": "high frustration and stress",
-                    "business_impact": "significant revenue loss or cost increase",
-                    "urgency": "immediate solution needed",
-                },
-                "medium": {
-                    "impact_on_users": "moderate negative impact on operations",
-                    "frequency": "experienced occasionally by many users",
-                    "emotional_response": "moderate frustration",
-                    "business_impact": "moderate revenue loss or cost increase",
-                    "urgency": "solution needed in the near term",
-=======
     def analyze_problem_severity(self, problem: Dict[str, Any]) -> Dict[str, Any]:
         """Analyze severity of a problem."""
         severity = problem.get("severity", "low").lower()
@@ -547,7 +384,6 @@
                     "urgency": severity,
                     "scale": severity,
                     "frequency": severity
->>>>>>> 8a0e4741
                 },
                 "solution_potential": {
                     "technical_feasibility": "high",
@@ -563,63 +399,20 @@
         
         return result
 
-<<<<<<< HEAD
-            severity = problem.get("severity", "medium").lower()
-
-            # Validate severity value
-            if severity not in severity_levels:
-                logger.warning(f"Invalid severity value: {severity}, using 'medium' instead")
-                severity = "medium"
-
-            analysis = {
-                "id": str(uuid.uuid4()),
-                "problem_id": problem["id"],
-                "severity": severity,
-                "analysis": severity_levels.get(severity, severity_levels["medium"]),
-                "potential_impact_of_solution": (
-                    "high" if severity == "high" else "medium" if severity == "medium" else "low"
-                ),
-                "user_willingness_to_pay": (
-                    "high" if severity == "high" else "medium" if severity == "medium" else "low"
-                ),
-                "timestamp": datetime.now().isoformat(),
-            }
-
-            # Cache the result
-            default_cache.set(cache_key, analysis, ttl=self.cache_ttl, namespace="niche_problems")
-
-            logger.info(f"Analyzed severity for problem: {problem['name']}")
-            return analysis
-
-        except ValidationError:
-            # Re-raise validation errors
-            raise
-        except Exception as e:
-            # Handle unexpected errors
-            error = handle_exception(
-                e,
-                error_class=ProblemIdentificationError,
-                reraise=True,
-                log_level=logging.ERROR,
-            )
-            return {}  # This line won't be reached due to reraise=True
-
-=======
->>>>>>> 8a0e4741
     def set_cache_ttl(self, ttl_seconds: int) -> None:
         """
         Set the cache TTL (time to live) for problem identification.
-
+        
         Args:
             ttl_seconds: Cache TTL in seconds
         """
         self.cache_ttl = ttl_seconds
         logger.info(f"Set problem identifier cache TTL to {ttl_seconds} seconds")
-
+    
     def clear_cache(self) -> bool:
         """
         Clear the problem identifier cache.
-
+        
         Returns:
             True if successful, False otherwise
         """
@@ -627,9 +420,7 @@
         logger.info(f"Cleared problem identifier cache: {result}")
         return result
 
-    def _create_problem(
-        self, name: str, description: str, consequences: List[str], severity: str
-    ) -> Dict[str, Any]:
+    def _create_problem(self, name: str, description: str, consequences: List[str], severity: str) -> Dict[str, Any]:
         """
         Create a problem dictionary with a unique ID and metadata.
 
