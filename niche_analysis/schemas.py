--- conflicted
+++ resolved
@@ -4,35 +4,20 @@
 This module provides Pydantic models for data validation in the niche analysis module.
 """
 
-<<<<<<< HEAD
-from typing import Dict, List, Optional
-
-from pydantic import BaseModel, Field
-=======
 from typing import Dict, List, Any, Optional, Union, Literal
 from pydantic import BaseModel, Field, ConfigDict
 from datetime import datetime
->>>>>>> 8a0e4741
 
 
 class CurrentSolutionSchema(BaseModel):
     """Pydantic model for current solutions to a problem."""
-
-    manual_processes: str = Field(
-        ..., description="Description of manual processes used to solve the problem"
-    )
-    general_tools: str = Field(
-        ...,
-        description="Description of general-purpose tools used to solve the problem",
-    )
-    outsourcing: str = Field(
-        ..., description="Description of outsourcing approach used to solve the problem"
-    )
+    manual_processes: str = Field(..., description="Description of manual processes used to solve the problem")
+    general_tools: str = Field(..., description="Description of general-purpose tools used to solve the problem")
+    outsourcing: str = Field(..., description="Description of outsourcing approach used to solve the problem")
 
 
 class SolutionGapSchema(BaseModel):
     """Pydantic model for gaps in current solutions to a problem."""
-
     automation: str = Field(..., description="Description of automation gap")
     specialization: str = Field(..., description="Description of specialization gap")
     integration: str = Field(..., description="Description of integration gap")
@@ -40,22 +25,18 @@
 
 class ProblemSchema(BaseModel):
     """Pydantic model for a problem identified in a niche."""
-
     id: str = Field(..., description="Unique identifier for the problem")
     name: str = Field(..., description="Name of the problem")
     description: str = Field(..., description="Description of the problem")
     consequences: List[str] = Field(..., description="List of consequences of the problem")
     severity: str = Field(..., description="Severity of the problem (high, medium, low)")
-    current_solutions: CurrentSolutionSchema = Field(
-        ..., description="Current solutions to the problem"
-    )
+    current_solutions: CurrentSolutionSchema = Field(..., description="Current solutions to the problem")
     solution_gaps: SolutionGapSchema = Field(..., description="Gaps in current solutions")
     timestamp: str = Field(..., description="Timestamp of when the problem was identified")
 
 
 class SeverityAnalysisSchema(BaseModel):
     """Pydantic model for severity analysis of a problem."""
-
     impact_on_users: str = Field(..., description="Impact on users")
     frequency: str = Field(..., description="Frequency of occurrence")
     emotional_response: str = Field(..., description="Emotional response to the problem")
@@ -65,21 +46,17 @@
 
 class ProblemSeverityAnalysisSchema(BaseModel):
     """Pydantic model for problem severity analysis."""
-
     id: str = Field(..., description="Unique identifier for the analysis")
     problem_id: str = Field(..., description="ID of the problem being analyzed")
     severity: str = Field(..., description="Severity level (high, medium, low)")
     analysis: SeverityAnalysisSchema = Field(..., description="Detailed severity analysis")
-    potential_impact_of_solution: str = Field(
-        ..., description="Potential impact of solving the problem"
-    )
+    potential_impact_of_solution: str = Field(..., description="Potential impact of solving the problem")
     user_willingness_to_pay: str = Field(..., description="User willingness to pay for a solution")
     timestamp: str = Field(..., description="Timestamp of the analysis")
 
 
 class CompetitorSchema(BaseModel):
     """Pydantic model for a competitor in a niche."""
-
     name: str = Field(..., description="Name of the competitor")
     description: str = Field(..., description="Description of the competitor")
     market_share: str = Field(..., description="Market share of the competitor")
@@ -90,22 +67,18 @@
 
 class CompetitionAnalysisSchema(BaseModel):
     """Pydantic model for competition analysis of a niche."""
-
     id: str = Field(..., description="Unique identifier for the analysis")
     niche: str = Field(..., description="Niche being analyzed")
     competitor_count: int = Field(..., description="Number of competitors")
     top_competitors: List[CompetitorSchema] = Field(..., description="Top competitors in the niche")
     market_saturation: str = Field(..., description="Market saturation level")
     entry_barriers: str = Field(..., description="Entry barriers to the market")
-    differentiation_opportunities: List[str] = Field(
-        ..., description="Opportunities for differentiation"
-    )
+    differentiation_opportunities: List[str] = Field(..., description="Opportunities for differentiation")
     timestamp: str = Field(..., description="Timestamp of the analysis")
 
 
 class UserSegmentSchema(BaseModel):
     """Pydantic model for a user segment in a niche."""
-
     name: str = Field(..., description="Name of the user segment")
     description: str = Field(..., description="Description of the user segment")
     size: str = Field(..., description="Size of the user segment")
@@ -114,7 +87,6 @@
 
 class DemographicsSchema(BaseModel):
     """Pydantic model for demographics of target users."""
-
     age_range: str = Field(..., description="Age range of target users")
     gender: str = Field(..., description="Gender distribution of target users")
     location: str = Field(..., description="Geographic location of target users")
@@ -124,7 +96,6 @@
 
 class PsychographicsSchema(BaseModel):
     """Pydantic model for psychographics of target users."""
-
     goals: List[str] = Field(..., description="Goals of target users")
     values: List[str] = Field(..., description="Values of target users")
     challenges: List[str] = Field(..., description="Challenges of target users")
@@ -132,7 +103,6 @@
 
 class BuyingBehaviorSchema(BaseModel):
     """Pydantic model for buying behavior of target users."""
-
     decision_factors: List[str] = Field(..., description="Decision factors in purchasing")
     purchase_process: str = Field(..., description="Description of the purchase process")
     price_sensitivity: str = Field(..., description="Price sensitivity of target users")
@@ -140,7 +110,6 @@
 
 class TargetUserAnalysisSchema(BaseModel):
     """Pydantic model for target user analysis."""
-
     id: str = Field(..., description="Unique identifier for the analysis")
     niche: str = Field(..., description="Niche being analyzed")
     user_segments: List[UserSegmentSchema] = Field(..., description="User segments in the niche")
@@ -148,15 +117,12 @@
     psychographics: PsychographicsSchema = Field(..., description="Psychographics of target users")
     pain_points: List[str] = Field(..., description="Pain points of target users")
     goals: List[str] = Field(..., description="Goals of target users")
-    buying_behavior: BuyingBehaviorSchema = Field(
-        ..., description="Buying behavior of target users"
-    )
+    buying_behavior: BuyingBehaviorSchema = Field(..., description="Buying behavior of target users")
     timestamp: str = Field(..., description="Timestamp of the analysis")
 
 
 class TrendSchema(BaseModel):
     """Pydantic model for a market trend."""
-
     name: str = Field(..., description="Name of the trend")
     description: str = Field(..., description="Description of the trend")
     impact: str = Field(..., description="Impact of the trend")
@@ -165,7 +131,6 @@
 
 class PredictionSchema(BaseModel):
     """Pydantic model for a market prediction."""
-
     name: str = Field(..., description="Name of the prediction")
     description: str = Field(..., description="Description of the prediction")
     likelihood: str = Field(..., description="Likelihood of the prediction")
@@ -174,19 +139,15 @@
 
 class TrendAnalysisSchema(BaseModel):
     """Pydantic model for market trend analysis."""
-
     id: str = Field(..., description="Unique identifier for the analysis")
     segment: str = Field(..., description="Market segment being analyzed")
     current_trends: List[TrendSchema] = Field(..., description="Current trends in the segment")
-    future_predictions: List[PredictionSchema] = Field(
-        ..., description="Future predictions for the segment"
-    )
+    future_predictions: List[PredictionSchema] = Field(..., description="Future predictions for the segment")
     technological_shifts: List[str] = Field(..., description="Technological shifts in the segment")
 
 
 class MarketSegmentSchema(BaseModel):
     """Pydantic model for a market segment."""
-
     id: str = Field(..., description="Unique identifier for the segment")
     name: str = Field(..., description="Name of the segment")
     description: str = Field(..., description="Description of the segment")
@@ -201,7 +162,6 @@
 
 class FactorScoreSchema(BaseModel):
     """Pydantic model for a scoring factor in opportunity scoring."""
-
     score: float = Field(..., description="Score for the factor", ge=0.0, le=1.0)
     weight: float = Field(..., description="Weight of the factor", ge=0.0, le=1.0)
     weighted_score: float = Field(..., description="Weighted score for the factor", ge=0.0, le=1.0)
@@ -210,45 +170,30 @@
 
 class FactorScoresSchema(BaseModel):
     """Pydantic model for all factor scores in opportunity scoring."""
-
     market_size: FactorScoreSchema = Field(..., description="Market size factor score")
     growth_rate: FactorScoreSchema = Field(..., description="Growth rate factor score")
     competition: FactorScoreSchema = Field(..., description="Competition factor score")
     problem_severity: FactorScoreSchema = Field(..., description="Problem severity factor score")
-    solution_feasibility: FactorScoreSchema = Field(
-        ..., description="Solution feasibility factor score"
-    )
-    monetization_potential: FactorScoreSchema = Field(
-        ..., description="Monetization potential factor score"
-    )
+    solution_feasibility: FactorScoreSchema = Field(..., description="Solution feasibility factor score")
+    monetization_potential: FactorScoreSchema = Field(..., description="Monetization potential factor score")
 
 
 class FactorsSchema(BaseModel):
     """Pydantic model for raw factor scores in opportunity scoring."""
-
     market_size: float = Field(..., description="Market size factor score", ge=0.0, le=1.0)
     growth_rate: float = Field(..., description="Growth rate factor score", ge=0.0, le=1.0)
     competition: float = Field(..., description="Competition factor score", ge=0.0, le=1.0)
-    problem_severity: float = Field(
-        ..., description="Problem severity factor score", ge=0.0, le=1.0
-    )
-    solution_feasibility: float = Field(
-        ..., description="Solution feasibility factor score", ge=0.0, le=1.0
-    )
-    monetization_potential: float = Field(
-        ..., description="Monetization potential factor score", ge=0.0, le=1.0
-    )
+    problem_severity: float = Field(..., description="Problem severity factor score", ge=0.0, le=1.0)
+    solution_feasibility: float = Field(..., description="Solution feasibility factor score", ge=0.0, le=1.0)
+    monetization_potential: float = Field(..., description="Monetization potential factor score", ge=0.0, le=1.0)
 
 
 class OpportunityScoreSchema(BaseModel):
     """Pydantic model for opportunity scoring results."""
-
     id: str = Field(..., description="Unique identifier for the opportunity score")
     niche: str = Field(..., description="Niche being scored")
     score: float = Field(..., description="Overall opportunity score", ge=0.0, le=1.0)
-    overall_score: float = Field(
-        ..., description="Overall opportunity score (same as score)", ge=0.0, le=1.0
-    )
+    overall_score: float = Field(..., description="Overall opportunity score (same as score)", ge=0.0, le=1.0)
     opportunity_assessment: str = Field(..., description="Assessment of the opportunity")
     factor_scores: FactorScoresSchema = Field(..., description="Detailed factor scores")
     factors: FactorsSchema = Field(..., description="Raw factor scores")
@@ -258,30 +203,23 @@
 
 class RankedOpportunitySchema(BaseModel):
     """Pydantic model for a ranked opportunity in opportunity comparison."""
-
     id: str = Field(..., description="Unique identifier for the opportunity")
     niche: str = Field(..., description="Niche of the opportunity")
-    overall_score: float = Field(
-        ..., description="Overall score of the opportunity", ge=0.0, le=1.0
-    )
+    overall_score: float = Field(..., description="Overall score of the opportunity", ge=0.0, le=1.0)
     rank: int = Field(..., description="Rank of the opportunity", gt=0)
 
 
 class TopRecommendationSchema(BaseModel):
     """Pydantic model for a top recommendation in opportunity comparison."""
-
     id: str = Field(..., description="Unique identifier for the recommendation")
     niche: str = Field(..., description="Niche of the recommendation")
-    overall_score: float = Field(
-        ..., description="Overall score of the recommendation", ge=0.0, le=1.0
-    )
+    overall_score: float = Field(..., description="Overall score of the recommendation", ge=0.0, le=1.0)
     assessment: str = Field(..., description="Assessment of the recommendation")
     next_steps: List[str] = Field(..., description="Recommended next steps")
 
 
 class ScoreDistributionSchema(BaseModel):
     """Pydantic model for score distribution in opportunity comparison."""
-
     excellent: int = Field(..., description="Number of opportunities with excellent scores")
     very_good: int = Field(..., description="Number of opportunities with very good scores")
     good: int = Field(..., description="Number of opportunities with good scores")
@@ -291,7 +229,6 @@
 
 class ComparativeAnalysisSchema(BaseModel):
     """Pydantic model for comparative analysis in opportunity comparison."""
-
     highest_score: Optional[float] = Field(None, description="Highest opportunity score")
     lowest_score: Optional[float] = Field(None, description="Lowest opportunity score")
     average_score: Optional[float] = Field(None, description="Average opportunity score")
@@ -300,18 +237,11 @@
 
 class OpportunityComparisonSchema(BaseModel):
     """Pydantic model for opportunity comparison results."""
-
     id: str = Field(..., description="Unique identifier for the comparison")
     opportunities_count: int = Field(..., description="Number of opportunities compared")
-    ranked_opportunities: List[RankedOpportunitySchema] = Field(
-        ..., description="Ranked list of opportunities"
-    )
-    top_recommendation: Optional[TopRecommendationSchema] = Field(
-        None, description="Top recommendation"
-    )
+    ranked_opportunities: List[RankedOpportunitySchema] = Field(..., description="Ranked list of opportunities")
+    top_recommendation: Optional[TopRecommendationSchema] = Field(None, description="Top recommendation")
     comparison_factors: Dict[str, str] = Field(..., description="Factors used for comparison")
-    comparative_analysis: ComparativeAnalysisSchema = Field(
-        ..., description="Comparative analysis of opportunities"
-    )
+    comparative_analysis: ComparativeAnalysisSchema = Field(..., description="Comparative analysis of opportunities")
     recommendations: List[str] = Field(..., description="Overall recommendations")
     timestamp: str = Field(..., description="Timestamp of the comparison")