--- conflicted
+++ resolved
@@ -3,24 +3,31 @@
 Analyzes market segments to identify potential niches.
 """
 
+from typing import Dict, List, Any, Optional
+import uuid
+import hashlib
+import json
+from datetime import datetime
+import logging
 import asyncio
-import logging
-import uuid
-from datetime import datetime
-from typing import Any, Dict, List
+from functools import partial
+
+from .errors import (
+    MarketSegmentError, CompetitionAnalysisError, TrendAnalysisError,
+    TargetUserAnalysisError, ValidationError, handle_exception
+)
+from .schemas import (
+    MarketSegmentSchema, CompetitionAnalysisSchema, TrendAnalysisSchema,
+    TargetUserAnalysisSchema, CompetitorSchema, UserSegmentSchema,
+    DemographicsSchema, PsychographicsSchema, BuyingBehaviorSchema,
+    TrendSchema, PredictionSchema
+)
+
+# Import the centralized caching service
+from common_utils.caching import default_cache, cached
 
 # Import async utilities
 from ai_models.async_utils import run_in_thread
-
-# Import the centralized caching service
-from common_utils.caching import default_cache
-
-from .errors import (
-    CompetitionAnalysisError,
-    MarketSegmentError,
-    ValidationError,
-    handle_exception,
-)
 
 # Set up logging
 logger = logging.getLogger(__name__)
@@ -63,13 +70,11 @@
                 raise ValidationError(
                     message="Market segment must be a non-empty string",
                     field="segment",
-                    validation_errors=[
-                        {
-                            "field": "segment",
-                            "value": segment,
-                            "error": "Must be a non-empty string",
-                        }
-                    ],
+                    validation_errors=[{
+                        "field": "segment",
+                        "value": segment,
+                        "error": "Must be a non-empty string"
+                    }]
                 )
 
             # Generate cache key
@@ -223,9 +228,7 @@
             if analysis:
                 logger.info(f"Analyzed market segment: {segment_name}")
                 # Cache the result
-                default_cache.set(
-                    cache_key, analysis, ttl=self.cache_ttl, namespace="market_analysis"
-                )
+                default_cache.set(cache_key, analysis, ttl=self.cache_ttl, namespace="market_analysis")
                 return analysis
             else:
                 # Create a default analysis for unknown segments
@@ -244,12 +247,7 @@
 
                 logger.info(f"Created default analysis for unknown segment: {segment_name}")
                 # Cache the result
-                default_cache.set(
-                    cache_key,
-                    default_analysis,
-                    ttl=self.cache_ttl,
-                    namespace="market_analysis",
-                )
+                default_cache.set(cache_key, default_analysis, ttl=self.cache_ttl, namespace="market_analysis")
                 return default_analysis
 
         except ValidationError:
@@ -258,13 +256,14 @@
         except Exception as e:
             # Handle unexpected errors
             error = handle_exception(
-                e, error_class=MarketSegmentError, reraise=True, log_level=logging.ERROR
+                e,
+                error_class=MarketSegmentError,
+                reraise=True,
+                log_level=logging.ERROR
             )
             return {}  # This line won't be reached due to reraise=True
 
-    async def analyze_market_async(
-        self, segment: str, force_refresh: bool = False
-    ) -> Dict[str, Any]:
+    async def analyze_market_async(self, segment: str, force_refresh: bool = False) -> Dict[str, Any]:
         """
         Analyze a market segment asynchronously to identify potential niches.
 
@@ -288,13 +287,11 @@
                 raise ValidationError(
                     message="Market segment must be a non-empty string",
                     field="segment",
-                    validation_errors=[
-                        {
-                            "field": "segment",
-                            "value": segment,
-                            "error": "Must be a non-empty string",
-                        }
-                    ],
+                    validation_errors=[{
+                        "field": "segment",
+                        "value": segment,
+                        "error": "Must be a non-empty string"
+                    }]
                 )
 
             # Generate cache key
@@ -304,13 +301,9 @@
             if not force_refresh:
                 # Run cache retrieval asynchronously to avoid blocking
                 cached_result = await run_in_thread(
-<<<<<<< HEAD
-                    default_cache.get, cache_key, namespace="market_analysis"
-=======
                     default_cache.get,
                     cache_key,
                     namespace="market_analysis"
->>>>>>> 8a0e4741
                 )
                 if cached_result is not None:
                     logger.info(f"Using cached market analysis for segment: {segment}")
@@ -465,11 +458,7 @@
                     cache_key,
                     analysis,
                     ttl=self.cache_ttl,
-<<<<<<< HEAD
-                    namespace="market_analysis",
-=======
                     namespace="market_analysis"
->>>>>>> 8a0e4741
                 )
                 return analysis
             else:
@@ -494,11 +483,7 @@
                     cache_key,
                     default_analysis,
                     ttl=self.cache_ttl,
-<<<<<<< HEAD
-                    namespace="market_analysis",
-=======
                     namespace="market_analysis"
->>>>>>> 8a0e4741
                 )
                 return default_analysis
 
@@ -508,7 +493,10 @@
         except Exception as e:
             # Handle unexpected errors
             error = handle_exception(
-                e, error_class=MarketSegmentError, reraise=True, log_level=logging.ERROR
+                e,
+                error_class=MarketSegmentError,
+                reraise=True,
+                log_level=logging.ERROR
             )
             return {}  # This line won't be reached due to reraise=True
 
@@ -533,13 +521,11 @@
                 raise ValidationError(
                     message="Niche must be a non-empty string",
                     field="niche",
-                    validation_errors=[
-                        {
-                            "field": "niche",
-                            "value": niche,
-                            "error": "Must be a non-empty string",
-                        }
-                    ],
+                    validation_errors=[{
+                        "field": "niche",
+                        "value": niche,
+                        "error": "Must be a non-empty string"
+                    }]
                 )
 
             # Generate cache key
@@ -586,19 +572,9 @@
 
             logger.info(f"Analyzed competition for niche: {niche}")
 
-<<<<<<< HEAD
-            # Cache the result
-            default_cache.set(
-                cache_key,
-                competition_analysis,
-                ttl=self.cache_ttl,
-                namespace="market_analysis",
-            )
-=======
             # Cache the result (shorter TTL for competition analysis as it may change frequently)
             competition_ttl = min(self.cache_ttl, 21600)  # 6 hours maximum for competition analysis
             default_cache.set(cache_key, competition_analysis, ttl=competition_ttl, namespace="market_analysis")
->>>>>>> 8a0e4741
 
             return competition_analysis
 
@@ -611,13 +587,11 @@
                 e,
                 error_class=CompetitionAnalysisError,
                 reraise=True,
-                log_level=logging.ERROR,
+                log_level=logging.ERROR
             )
             return {}  # This line won't be reached due to reraise=True
 
-    async def analyze_competition_async(
-        self, niche: str, force_refresh: bool = False
-    ) -> Dict[str, Any]:
+    async def analyze_competition_async(self, niche: str, force_refresh: bool = False) -> Dict[str, Any]:
         """
         Analyze competition in a specific niche asynchronously.
 
@@ -641,13 +615,11 @@
                 raise ValidationError(
                     message="Niche must be a non-empty string",
                     field="niche",
-                    validation_errors=[
-                        {
-                            "field": "niche",
-                            "value": niche,
-                            "error": "Must be a non-empty string",
-                        }
-                    ],
+                    validation_errors=[{
+                        "field": "niche",
+                        "value": niche,
+                        "error": "Must be a non-empty string"
+                    }]
                 )
 
             # Generate cache key
@@ -657,13 +629,9 @@
             if not force_refresh:
                 # Run cache retrieval asynchronously to avoid blocking
                 cached_result = await run_in_thread(
-<<<<<<< HEAD
-                    default_cache.get, cache_key, namespace="market_analysis"
-=======
                     default_cache.get,
                     cache_key,
                     namespace="market_analysis"
->>>>>>> 8a0e4741
                 )
                 if cached_result is not None:
                     logger.info(f"Using cached competition analysis for niche: {niche}")
@@ -709,11 +677,7 @@
                 cache_key,
                 competition_analysis,
                 ttl=self.cache_ttl,
-<<<<<<< HEAD
-                namespace="market_analysis",
-=======
                 namespace="market_analysis"
->>>>>>> 8a0e4741
             )
 
             return competition_analysis
@@ -727,7 +691,7 @@
                 e,
                 error_class=CompetitionAnalysisError,
                 reraise=True,
-                log_level=logging.ERROR,
+                log_level=logging.ERROR
             )
             return {}  # This line won't be reached due to reraise=True
 
@@ -763,7 +727,7 @@
                     "name": f"Trend {i+1}",
                     "description": f"A trend in the {segment} segment",
                     "impact": "high" if i == 0 else "medium" if i == 1 else "low",
-                    "maturity": ("emerging" if i == 0 else "growing" if i == 1 else "mature"),
+                    "maturity": "emerging" if i == 0 else "growing" if i == 1 else "mature",
                 }
                 for i in range(3)  # Top 3 trends
             ],
@@ -772,7 +736,7 @@
                     "name": f"Prediction {i+1}",
                     "description": f"A prediction for the {segment} segment",
                     "likelihood": "high" if i == 0 else "medium" if i == 1 else "low",
-                    "timeframe": ("1 year" if i == 0 else "2-3 years" if i == 1 else "5+ years"),
+                    "timeframe": "1 year" if i == 0 else "2-3 years" if i == 1 else "5+ years",
                 }
                 for i in range(3)  # Top 3 predictions
             ],
@@ -792,9 +756,7 @@
 
         return trend_analysis
 
-    async def analyze_trends_async(
-        self, segment: str, force_refresh: bool = False
-    ) -> Dict[str, Any]:
+    async def analyze_trends_async(self, segment: str, force_refresh: bool = False) -> Dict[str, Any]:
         """
         Analyze trends in a specific market segment asynchronously.
 
@@ -815,13 +777,9 @@
         if not force_refresh:
             # Run cache retrieval asynchronously
             cached_result = await run_in_thread(
-<<<<<<< HEAD
-                default_cache.get, cache_key, namespace="market_analysis"
-=======
                 default_cache.get,
                 cache_key,
                 namespace="market_analysis"
->>>>>>> 8a0e4741
             )
             if cached_result is not None:
                 logger.info(f"Using cached trend analysis for segment: {segment}")
@@ -841,7 +799,7 @@
                     "name": f"Trend {i+1}",
                     "description": f"A trend in the {segment} segment",
                     "impact": "high" if i == 0 else "medium" if i == 1 else "low",
-                    "maturity": ("emerging" if i == 0 else "growing" if i == 1 else "mature"),
+                    "maturity": "emerging" if i == 0 else "growing" if i == 1 else "mature",
                 }
                 for i in range(3)  # Top 3 trends
             ],
@@ -850,7 +808,7 @@
                     "name": f"Prediction {i+1}",
                     "description": f"A prediction for the {segment} segment",
                     "likelihood": "high" if i == 0 else "medium" if i == 1 else "low",
-                    "timeframe": ("1 year" if i == 0 else "2-3 years" if i == 1 else "5+ years"),
+                    "timeframe": "1 year" if i == 0 else "2-3 years" if i == 1 else "5+ years",
                 }
                 for i in range(3)  # Top 3 predictions
             ],
@@ -871,11 +829,7 @@
             cache_key,
             trend_analysis,
             ttl=trend_ttl,
-<<<<<<< HEAD
-            namespace="market_analysis",
-=======
             namespace="market_analysis"
->>>>>>> 8a0e4741
         )
 
         return trend_analysis
@@ -926,11 +880,7 @@
             "psychographics": {
                 "goals": ["efficiency", "growth", "profitability"],
                 "values": ["quality", "reliability", "innovation"],
-                "challenges": [
-                    "time constraints",
-                    "resource limitations",
-                    "competition",
-                ],
+                "challenges": ["time constraints", "resource limitations", "competition"],
             },
             "pain_points": [
                 "time-consuming manual processes",
@@ -953,26 +903,11 @@
         logger.info(f"Analyzed target users for niche: {niche}")
 
         # Cache the result
-<<<<<<< HEAD
-        default_cache.set(
-            cache_key,
-            target_user_analysis,
-            ttl=self.cache_ttl,
-            namespace="market_analysis",
-        )
+        default_cache.set(cache_key, target_user_analysis, ttl=self.cache_ttl, namespace="market_analysis")
 
         return target_user_analysis
 
-    async def analyze_target_users_async(
-        self, niche: str, force_refresh: bool = False
-    ) -> Dict[str, Any]:
-=======
-        default_cache.set(cache_key, target_user_analysis, ttl=self.cache_ttl, namespace="market_analysis")
-
-        return target_user_analysis
-
     async def analyze_target_users_async(self, niche: str, force_refresh: bool = False) -> Dict[str, Any]:
->>>>>>> 8a0e4741
         """
         Analyze target users for a specific niche asynchronously.
 
@@ -993,13 +928,9 @@
         if not force_refresh:
             # Run cache retrieval asynchronously
             cached_result = await run_in_thread(
-<<<<<<< HEAD
-                default_cache.get, cache_key, namespace="market_analysis"
-=======
                 default_cache.get,
                 cache_key,
                 namespace="market_analysis"
->>>>>>> 8a0e4741
             )
             if cached_result is not None:
                 logger.info(f"Using cached target user analysis for niche: {niche}")
@@ -1033,11 +964,7 @@
             "psychographics": {
                 "goals": ["efficiency", "growth", "profitability"],
                 "values": ["quality", "reliability", "innovation"],
-                "challenges": [
-                    "time constraints",
-                    "resource limitations",
-                    "competition",
-                ],
+                "challenges": ["time constraints", "resource limitations", "competition"],
             },
             "pain_points": [
                 "time-consuming manual processes",
@@ -1065,11 +992,7 @@
             cache_key,
             target_user_analysis,
             ttl=self.cache_ttl,
-<<<<<<< HEAD
-            namespace="market_analysis",
-=======
             namespace="market_analysis"
->>>>>>> 8a0e4741
         )
 
         return target_user_analysis
@@ -1120,13 +1043,7 @@
         """String representation of the Market Analyzer."""
         return f"{self.name}: {self.description}"
 
-<<<<<<< HEAD
-    async def analyze_markets_batch_async(
-        self, segments: List[str], force_refresh: bool = False
-    ) -> List[Dict[str, Any]]:
-=======
     async def analyze_markets_batch_async(self, segments: List[str], force_refresh: bool = False) -> List[Dict[str, Any]]:
->>>>>>> 8a0e4741
         """
         Analyze multiple market segments in parallel asynchronously.
 
@@ -1145,18 +1062,8 @@
 
         return results
 
-<<<<<<< HEAD
-    async def analyze_multiple_niches_async(
-        self,
-        niches: List[str],
-        analyze_competition: bool = True,
-        analyze_users: bool = True,
-        force_refresh: bool = False,
-    ) -> List[Dict[str, Any]]:
-=======
     async def analyze_multiple_niches_async(self, niches: List[str], analyze_competition: bool = True,
                                           analyze_users: bool = True, force_refresh: bool = False) -> List[Dict[str, Any]]:
->>>>>>> 8a0e4741
         """
         Perform comprehensive analysis of multiple niches in parallel asynchronously.
 
@@ -1201,13 +1108,9 @@
 
             results.append(analysis)
 
-<<<<<<< HEAD
-        return results
-=======
         return results
 
     def _get_current_timestamp(self) -> str:
         """Get the current timestamp in ISO format using the module's datetime."""
         from datetime import datetime
-        return datetime.now().isoformat()
->>>>>>> 8a0e4741
+        return datetime.now().isoformat()