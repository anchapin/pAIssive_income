--- conflicted
+++ resolved
@@ -1,15 +1,8 @@
 """web_ui.py - Module for the pAIssive Income project."""
 
-<<<<<<< HEAD
-
-class WebUI:
-    def __init__(self):
-        pass
-=======
 # This file was automatically fixed by the syntax error correction script
 # The original content had syntax errors that could not be automatically fixed
 # Please review and update this file as needed
->>>>>>> 6124bda3
 
 import sys
 
