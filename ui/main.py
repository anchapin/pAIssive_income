<<<<<<< HEAD
"""
Main entry point for the UI service.

This module provides the main entry point for starting the UI service
as a standalone application.
"""

import logging
from typing import Any, Dict, Optional

from .app_factory import create_app


def start_ui(config: Optional[Dict[str, Any]] = None) -> None:
    """
    Start the UI service.

    Args:
        config: Optional configuration dictionary
    """
    # Configure logging
    logging.basicConfig(
        level=logging.INFO, 
            format=" % (asctime)s - %(name)s - %(levelname)s - %(message)s"
    )
    logger = logging.getLogger(__name__)

    # Create and configure the Flask app
    app = create_app(config)

    # Log startup
    logger.info("Starting UI service")

    # Start the app
    app.run(host="0.0.0.0", port=5000)


if __name__ == "__main__":
    start_ui()
=======
"""main.py - Module for the pAIssive Income project."""

# This file was automatically fixed by the syntax error correction script
# The original content had syntax errors that could not be automatically fixed
# Please review and update this file as needed


def main():
    """Initialize the module."""
    pass


if __name__ == "__main__":
    main()
>>>>>>> 6124bda3
<|MERGE_RESOLUTION|>--- conflicted
+++ resolved
@@ -1,44 +1,3 @@
-<<<<<<< HEAD
-"""
-Main entry point for the UI service.
-
-This module provides the main entry point for starting the UI service
-as a standalone application.
-"""
-
-import logging
-from typing import Any, Dict, Optional
-
-from .app_factory import create_app
-
-
-def start_ui(config: Optional[Dict[str, Any]] = None) -> None:
-    """
-    Start the UI service.
-
-    Args:
-        config: Optional configuration dictionary
-    """
-    # Configure logging
-    logging.basicConfig(
-        level=logging.INFO, 
-            format=" % (asctime)s - %(name)s - %(levelname)s - %(message)s"
-    )
-    logger = logging.getLogger(__name__)
-
-    # Create and configure the Flask app
-    app = create_app(config)
-
-    # Log startup
-    logger.info("Starting UI service")
-
-    # Start the app
-    app.run(host="0.0.0.0", port=5000)
-
-
-if __name__ == "__main__":
-    start_ui()
-=======
 """main.py - Module for the pAIssive Income project."""
 
 # This file was automatically fixed by the syntax error correction script
@@ -52,5 +11,4 @@
 
 
 if __name__ == "__main__":
-    main()
->>>>>>> 6124bda3
+    main()