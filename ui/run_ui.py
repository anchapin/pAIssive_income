<<<<<<< HEAD
#!/usr / bin / env python
"""
UI Runner Script for pAIssive Income Framework
This script starts both the React development server and the Flask API server.
"""

import os
import re
import shutil
import subprocess
import sys
import threading
import time
import webbrowser
from pathlib import Path

# Get the absolute path of the project
PROJECT_ROOT = Path(__file__).parent.parent.absolute()
UI_DIR = os.path.join(PROJECT_ROOT, "ui")
REACT_APP_DIR = os.path.join(PROJECT_ROOT, "ui", "react_frontend")


# Validate paths for security
def validate_path(path, expected_base_path, path_type="directory"):
    """Securely validate a path is within the expected base path"""
    if not os.path.exists(path):
        raise FileNotFoundError(f"{path_type.capitalize()} not found: {path}")

    # Resolve to absolute paths and check if the path is within the base path
    resolved_path = os.path.realpath(path)
    resolved_base = os.path.realpath(expected_base_path)

    if not resolved_path.startswith(resolved_base):
        raise ValueError(
            f"Security error: {path_type} path is outside of the expected base path")

    return path


# Validate critical directories
validate_path(UI_DIR, PROJECT_ROOT, "UI directory")
validate_path(REACT_APP_DIR, PROJECT_ROOT, "React app directory")


def start_flask_server():
    """Start the Flask API server"""
    print("Starting Flask API server...")
    flask_script = validate_path(os.path.join(UI_DIR, "api_server.py"), UI_DIR, 
        "API server script")

    # Use a list for command arguments for security (no shell=True)
    flask_cmd = [sys.executable, flask_script]

    # Capture stdout and stderr for security monitoring
    try:
        # Prevent shell injection by not using shell=True
        flask_process = subprocess.Popen(
            flask_cmd,
            stdout=subprocess.PIPE,
            stderr=subprocess.PIPE,
            text=True,
            bufsize=1,  # Line buffered
        )
        return flask_process
    except (subprocess.SubprocessError, OSError) as e:
        print(f"Error starting Flask server: {str(e)}")
        raise


def start_react_dev_server():
    """Start the React development server"""
    # Validate node_modules path and create it if needed
    node_modules_path = (
        validate_path(
            os.path.join(REACT_APP_DIR, "node_modules"), REACT_APP_DIR, 
                "node_modules directory"
        )
        if os.path.exists(os.path.join(REACT_APP_DIR, "node_modules"))
        else os.path.join(REACT_APP_DIR, "node_modules")
    )

    if not os.path.exists(node_modules_path):
        print("Installing React dependencies (this may take a few minutes)...")
        try:
            # Check if npm is available in PATH
            npm_path = shutil.which("npm")
            if not npm_path:
                raise EnvironmentError(
                    "npm not found in PATH. Please install Node.js and npm.")

            # Use safer subprocess.run with explicit arguments
            result = subprocess.run(
                [npm_path, "install"],
                cwd=REACT_APP_DIR,
                check=True,
                stdout=subprocess.PIPE,
                stderr=subprocess.PIPE,
                text=True,
                timeout=300,  # 5 - minute timeout for npm install
            )
            # Log output for debugging
            if result.stdout:
                print(f"npm install stdout: {result.stdout[:500]}...")

        except subprocess.CalledProcessError as e:
            print(f"Error installing React dependencies: {e.stderr[:500]}")
            raise
        except subprocess.TimeoutExpired:
            print("Error: npm install timed out after 5 minutes")
            raise

    print("Starting React development server...")
    # Check if npm is available in PATH
    npm_path = shutil.which("npm")
    if not npm_path:
        raise EnvironmentError("npm not found in PATH. Please install Node.js and npm.")

    # Use a list for command arguments for security
    react_cmd = [npm_path, "start"]

    # Start the process with better error handling
    try:
        react_process = subprocess.Popen(
            react_cmd,
            cwd=REACT_APP_DIR,
            stdout=subprocess.PIPE,
            stderr=subprocess.PIPE,
            text=True,
            bufsize=1,  # Line buffered
        )
        # Brief check that the process started correctly
        time.sleep(1)
        if react_process.poll() is not None:
            exit_code = react_process.poll()
            stderr_output = (
                react_process.stderr.read(
                    ) if react_process.stderr else "No error output available"
            )
            raise RuntimeError(
                f"React process failed to start (
                    exit code {exit_code}): {stderr_output[:500]}"
            )

        return react_process
    except (subprocess.SubprocessError, OSError) as e:
        print(f"Error starting React development server: {str(e)}")
        raise


def open_browser(url="http://localhost:3000", delay=5):
    """Open the browser after a delay"""
    # Validate URL for security
    if not re.match(r"^https?://localhost(:[0 - 9]+)?(/.*)?$", url):
        print(
            f"Warning: Untrusted URL detected: {url}. Only localhost URLs are allowed.")
        return

    def _open_browser():
        time.sleep(delay)
        print(f"Opening browser at {url}...")
        webbrowser.open(url)

    browser_thread = threading.Thread(target=_open_browser)
    browser_thread.daemon = True
    browser_thread.start()
=======
"""run_ui.py - Module for the pAIssive Income project."""

# This file was automatically fixed by the syntax error correction script
# The original content had syntax errors that could not be automatically fixed
# Please review and update this file as needed

>>>>>>> 6124bda3


def monitor_process_output(process, name, max_lines=1000):
    """Monitor process output with line limiting for security"""
    line_count = 0

    # Monitor both stdout and stderr
    for stream_name, stream in [("stdout", process.stdout), ("stderr", process.stderr)]:
        if stream:
            for line in iter(stream.readline, ""):
                if line_count < max_lines:
                    print(f"{name} ({stream_name}): {line.strip()}")
                elif line_count == max_lines:
                    print(
                        f"{name}: Output truncated after {max_lines} lines for security")
                line_count += 1

                # Check for security - related messages
                lower_line = line.lower()
                if "error" in lower_line or \
                    "warning" in lower_line or "exception" in lower_line:
                    # Log potential security issues with more visibility
                    print(f"ALERT - Potential issue in {name}: {line.strip()}")


def main():
<<<<<<< HEAD
    """Main function to start all services"""
    print("Starting pAIssive Income Framework UI...")

    # Start Flask API server
    flask_process = start_flask_server()

    # Monitor Flask process output for errors
    flask_monitor = threading.Thread(
        target=monitor_process_output, args=(flask_process, "Flask", 500)
    )
    flask_monitor.daemon = True
    flask_monitor.start()

    # Start React development server
    react_process = start_react_dev_server()

    # Monitor React process output for errors
    react_monitor = threading.Thread(
        target=monitor_process_output, args=(react_process, "React", 500)
    )
    react_monitor.daemon = True
    react_monitor.start()

    # Open the browser after servers have started
    open_browser()

    try:
        # Keep the script running
        print("\nServers are running. Press Ctrl + C to stop...\n")
        while True:
            # Check if processes are still running
            if flask_process.poll() is not None:
                exit_code = flask_process.poll()
                print(f"Flask server has stopped unexpectedly (exit code: {exit_code})")
                break
            if react_process.poll() is not None:
                exit_code = react_process.poll()
                print(f"React server has stopped unexpectedly (exit code: {exit_code})")
                break
            time.sleep(1)
    except KeyboardInterrupt:
        print("\nShutting down servers...")
        # Gracefully terminate processes with timeout
        try:
            flask_process.terminate()
            react_process.terminate()

            # Give processes time to terminate gracefully
            flask_exit_code = flask_process.wait(timeout=5)
            react_exit_code = react_process.wait(timeout=5)

            print(f"Flask server stopped (exit code: {flask_exit_code})")
            print(f"React server stopped (exit code: {react_exit_code})")
        except subprocess.TimeoutExpired:
            print("Forcing termination of servers that didn't exit gracefully")
            if flask_process.poll() is None:
                flask_process.kill()
            if react_process.poll() is None:
                react_process.kill()

        print("Servers stopped successfully.")
=======
    """Initialize the module."""
    pass

>>>>>>> 6124bda3


if __name__ == "__main__":
    main()<|MERGE_RESOLUTION|>--- conflicted
+++ resolved
@@ -1,270 +1,13 @@
-<<<<<<< HEAD
-#!/usr / bin / env python
-"""
-UI Runner Script for pAIssive Income Framework
-This script starts both the React development server and the Flask API server.
-"""
-
-import os
-import re
-import shutil
-import subprocess
-import sys
-import threading
-import time
-import webbrowser
-from pathlib import Path
-
-# Get the absolute path of the project
-PROJECT_ROOT = Path(__file__).parent.parent.absolute()
-UI_DIR = os.path.join(PROJECT_ROOT, "ui")
-REACT_APP_DIR = os.path.join(PROJECT_ROOT, "ui", "react_frontend")
-
-
-# Validate paths for security
-def validate_path(path, expected_base_path, path_type="directory"):
-    """Securely validate a path is within the expected base path"""
-    if not os.path.exists(path):
-        raise FileNotFoundError(f"{path_type.capitalize()} not found: {path}")
-
-    # Resolve to absolute paths and check if the path is within the base path
-    resolved_path = os.path.realpath(path)
-    resolved_base = os.path.realpath(expected_base_path)
-
-    if not resolved_path.startswith(resolved_base):
-        raise ValueError(
-            f"Security error: {path_type} path is outside of the expected base path")
-
-    return path
-
-
-# Validate critical directories
-validate_path(UI_DIR, PROJECT_ROOT, "UI directory")
-validate_path(REACT_APP_DIR, PROJECT_ROOT, "React app directory")
-
-
-def start_flask_server():
-    """Start the Flask API server"""
-    print("Starting Flask API server...")
-    flask_script = validate_path(os.path.join(UI_DIR, "api_server.py"), UI_DIR, 
-        "API server script")
-
-    # Use a list for command arguments for security (no shell=True)
-    flask_cmd = [sys.executable, flask_script]
-
-    # Capture stdout and stderr for security monitoring
-    try:
-        # Prevent shell injection by not using shell=True
-        flask_process = subprocess.Popen(
-            flask_cmd,
-            stdout=subprocess.PIPE,
-            stderr=subprocess.PIPE,
-            text=True,
-            bufsize=1,  # Line buffered
-        )
-        return flask_process
-    except (subprocess.SubprocessError, OSError) as e:
-        print(f"Error starting Flask server: {str(e)}")
-        raise
-
-
-def start_react_dev_server():
-    """Start the React development server"""
-    # Validate node_modules path and create it if needed
-    node_modules_path = (
-        validate_path(
-            os.path.join(REACT_APP_DIR, "node_modules"), REACT_APP_DIR, 
-                "node_modules directory"
-        )
-        if os.path.exists(os.path.join(REACT_APP_DIR, "node_modules"))
-        else os.path.join(REACT_APP_DIR, "node_modules")
-    )
-
-    if not os.path.exists(node_modules_path):
-        print("Installing React dependencies (this may take a few minutes)...")
-        try:
-            # Check if npm is available in PATH
-            npm_path = shutil.which("npm")
-            if not npm_path:
-                raise EnvironmentError(
-                    "npm not found in PATH. Please install Node.js and npm.")
-
-            # Use safer subprocess.run with explicit arguments
-            result = subprocess.run(
-                [npm_path, "install"],
-                cwd=REACT_APP_DIR,
-                check=True,
-                stdout=subprocess.PIPE,
-                stderr=subprocess.PIPE,
-                text=True,
-                timeout=300,  # 5 - minute timeout for npm install
-            )
-            # Log output for debugging
-            if result.stdout:
-                print(f"npm install stdout: {result.stdout[:500]}...")
-
-        except subprocess.CalledProcessError as e:
-            print(f"Error installing React dependencies: {e.stderr[:500]}")
-            raise
-        except subprocess.TimeoutExpired:
-            print("Error: npm install timed out after 5 minutes")
-            raise
-
-    print("Starting React development server...")
-    # Check if npm is available in PATH
-    npm_path = shutil.which("npm")
-    if not npm_path:
-        raise EnvironmentError("npm not found in PATH. Please install Node.js and npm.")
-
-    # Use a list for command arguments for security
-    react_cmd = [npm_path, "start"]
-
-    # Start the process with better error handling
-    try:
-        react_process = subprocess.Popen(
-            react_cmd,
-            cwd=REACT_APP_DIR,
-            stdout=subprocess.PIPE,
-            stderr=subprocess.PIPE,
-            text=True,
-            bufsize=1,  # Line buffered
-        )
-        # Brief check that the process started correctly
-        time.sleep(1)
-        if react_process.poll() is not None:
-            exit_code = react_process.poll()
-            stderr_output = (
-                react_process.stderr.read(
-                    ) if react_process.stderr else "No error output available"
-            )
-            raise RuntimeError(
-                f"React process failed to start (
-                    exit code {exit_code}): {stderr_output[:500]}"
-            )
-
-        return react_process
-    except (subprocess.SubprocessError, OSError) as e:
-        print(f"Error starting React development server: {str(e)}")
-        raise
-
-
-def open_browser(url="http://localhost:3000", delay=5):
-    """Open the browser after a delay"""
-    # Validate URL for security
-    if not re.match(r"^https?://localhost(:[0 - 9]+)?(/.*)?$", url):
-        print(
-            f"Warning: Untrusted URL detected: {url}. Only localhost URLs are allowed.")
-        return
-
-    def _open_browser():
-        time.sleep(delay)
-        print(f"Opening browser at {url}...")
-        webbrowser.open(url)
-
-    browser_thread = threading.Thread(target=_open_browser)
-    browser_thread.daemon = True
-    browser_thread.start()
-=======
 """run_ui.py - Module for the pAIssive Income project."""
 
 # This file was automatically fixed by the syntax error correction script
 # The original content had syntax errors that could not be automatically fixed
 # Please review and update this file as needed
 
->>>>>>> 6124bda3
-
-
-def monitor_process_output(process, name, max_lines=1000):
-    """Monitor process output with line limiting for security"""
-    line_count = 0
-
-    # Monitor both stdout and stderr
-    for stream_name, stream in [("stdout", process.stdout), ("stderr", process.stderr)]:
-        if stream:
-            for line in iter(stream.readline, ""):
-                if line_count < max_lines:
-                    print(f"{name} ({stream_name}): {line.strip()}")
-                elif line_count == max_lines:
-                    print(
-                        f"{name}: Output truncated after {max_lines} lines for security")
-                line_count += 1
-
-                # Check for security - related messages
-                lower_line = line.lower()
-                if "error" in lower_line or \
-                    "warning" in lower_line or "exception" in lower_line:
-                    # Log potential security issues with more visibility
-                    print(f"ALERT - Potential issue in {name}: {line.strip()}")
-
 
 def main():
-<<<<<<< HEAD
-    """Main function to start all services"""
-    print("Starting pAIssive Income Framework UI...")
-
-    # Start Flask API server
-    flask_process = start_flask_server()
-
-    # Monitor Flask process output for errors
-    flask_monitor = threading.Thread(
-        target=monitor_process_output, args=(flask_process, "Flask", 500)
-    )
-    flask_monitor.daemon = True
-    flask_monitor.start()
-
-    # Start React development server
-    react_process = start_react_dev_server()
-
-    # Monitor React process output for errors
-    react_monitor = threading.Thread(
-        target=monitor_process_output, args=(react_process, "React", 500)
-    )
-    react_monitor.daemon = True
-    react_monitor.start()
-
-    # Open the browser after servers have started
-    open_browser()
-
-    try:
-        # Keep the script running
-        print("\nServers are running. Press Ctrl + C to stop...\n")
-        while True:
-            # Check if processes are still running
-            if flask_process.poll() is not None:
-                exit_code = flask_process.poll()
-                print(f"Flask server has stopped unexpectedly (exit code: {exit_code})")
-                break
-            if react_process.poll() is not None:
-                exit_code = react_process.poll()
-                print(f"React server has stopped unexpectedly (exit code: {exit_code})")
-                break
-            time.sleep(1)
-    except KeyboardInterrupt:
-        print("\nShutting down servers...")
-        # Gracefully terminate processes with timeout
-        try:
-            flask_process.terminate()
-            react_process.terminate()
-
-            # Give processes time to terminate gracefully
-            flask_exit_code = flask_process.wait(timeout=5)
-            react_exit_code = react_process.wait(timeout=5)
-
-            print(f"Flask server stopped (exit code: {flask_exit_code})")
-            print(f"React server stopped (exit code: {react_exit_code})")
-        except subprocess.TimeoutExpired:
-            print("Forcing termination of servers that didn't exit gracefully")
-            if flask_process.poll() is None:
-                flask_process.kill()
-            if react_process.poll() is None:
-                react_process.kill()
-
-        print("Servers stopped successfully.")
-=======
     """Initialize the module."""
     pass
-
->>>>>>> 6124bda3
 
 
 if __name__ == "__main__":
