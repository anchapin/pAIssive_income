--- conflicted
+++ resolved
@@ -79,19 +79,12 @@
   "scripts": {
     "start": "pnpm tailwind:build && react-app-rewired start",
     "build": "pnpm tailwind:build && react-app-rewired build",
-<<<<<<< HEAD
     "test": "pnpm test:unit",
     "test:legacy": "pnpm tailwind:build && react-app-rewired test --passWithNoTests",
-    "test:unit": "pnpm tailwind:build && vitest run",
+    "test:unit": "pnpm tailwind:build && vitest run --passWithNoTests",
     "test:unit:watch": "pnpm tailwind:build && vitest",
     "test:unit:coverage": "vitest run --coverage",
-    "test:unit:ui": "pnpm tailwind:build && vitest --ui",
-=======
-    "test": "node run_tests_with_tailwind.js --test-command \"npx react-app-rewired test --passWithNoTests\"",
-    "test:legacy": "pnpm tailwind:build && react-app-rewired test --passWithNoTests",
-    "test:unit": "pnpm tailwind:build && vitest run --passWithNoTests",
     "test:unit:ui": "pnpm tailwind:build && vitest --ui --passWithNoTests",
->>>>>>> c1853bee
     "test:e2e": "pnpm tailwind:build && npx playwright test tests/e2e/agent_ui.spec.ts --passWithNoTests",
     "test:e2e:with-servers": "pnpm tailwind:build && node -e \"process.platform === 'win32' ? require('child_process').execSync('powershell -File tests/run_e2e_tests.ps1', {stdio: 'inherit'}) : require('child_process').execSync('bash tests/run_e2e_tests.sh', {stdio: 'inherit'})\"",
     "test:mock-api": "node tests/run_mock_api_test.js",
@@ -106,13 +99,9 @@
     "preinstall": "npx only-allow pnpm",
     "tailwind:build": "tailwindcss -c ./tailwind.config.js -i ./src/index.css -o ./src/tailwind.output.css --minify",
     "tailwind:watch": "node run_tests_with_tailwind.js --watch",
-<<<<<<< HEAD
-    "tailwind:build:custom": "node run_tests_with_tailwind.js --config ./tailwind.config.js --input ./src/index.css --output ./src/tailwind.output.css"
-=======
     "tailwind:build:custom": "node run_tests_with_tailwind.js --config ./tailwind.config.js --input ./src/index.css --output ./src/tailwind.output.css",
     "test:parallel": "node run_tests_with_tailwind.js --parallel --test-command \"npx vitest run --threads --passWithNoTests\"",
     "test:custom": "node run_tests_with_tailwind.js --test-command"
->>>>>>> c1853bee
   },
   "eslintConfig": {
     "extends": [
