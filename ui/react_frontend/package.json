--- conflicted
+++ resolved
@@ -20,14 +20,10 @@
     "@playwright/test": "^1.52.0",
     "@testing-library/jest-dom": "^6.0.0",
     "@testing-library/react": "^14.0.0",
-<<<<<<< HEAD
+    "@vitejs/plugin-react": "^4.4.1",
     "@vitest/ui": "^1.6.0",
     "body-parser": "^2.2.0",
     "cors": "^2.8.5",
-=======
-    "@vitejs/plugin-react": "^4.4.1",
-    "@vitest/ui": "^1.6.0",
->>>>>>> 7c1659fc
     "customize-cra": "^1.0.0",
     "express": "^5.1.0",
     "react-app-rewired": "^2.2.1",
