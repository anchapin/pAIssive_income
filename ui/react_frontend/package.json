--- conflicted
+++ resolved
@@ -13,12 +13,10 @@
     "react-router": "^7.6.0",
     "react-router-dom": "^6.30.0",
     "react-scripts": "^5.0.1",
-<<<<<<< HEAD
     "@copilotkit/react-core": "^0.8.6",
     "@copilotkit/react-ui": "^0.8.6",
     "@copilotkit/agents": "^0.8.6",
-    "@copilotkit/agent-extras": "^0.8.6"
-=======
+    "@copilotkit/agent-extras": "^0.8.6",
     "typescript": "^5.8.3"
   },
   "optionalDependencies": {
@@ -28,7 +26,6 @@
     "overrides": {
       "@ag-ui-protocol/ag-ui": "npm:@ag-ui-protocol/ag-ui-mock@^1.0.0"
     }
->>>>>>> bcf25eb8
   },
   "devDependencies": {
     "@babel/plugin-transform-nullish-coalescing-operator": "^7.27.1",
