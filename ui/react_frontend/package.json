{
  "name": "react_frontend",
  "version": "1.0.0",
  "private": true,
  "dependencies": {
    "@copilotkit/react-core": "^1.8.12",
    "@copilotkit/react-ui": "^1.8.12",
    "@mui/icons-material": "^7.1.0",
    "@mui/material": "^7.1.0",
    "node-notifier": "^8.0.2",
    "nth-check": "2.1.1",
    "react": "^18.3.1",
    "react-dom": "^18.3.1",
    "react-router": "^7.6.0",
    "react-router-dom": "^6.30.0",
    "react-scripts": "^5.0.1",
    "typescript": "^4.9.5"
  },
<<<<<<< HEAD
=======
  "optionalDependencies": {
    "@ag-ui-protocol/ag-ui": "^1.0.0"
  },
  "pnpm": {
    "overrides": {
      "@ag-ui-protocol/ag-ui": "npm:@ag-ui-protocol/ag-ui-mock@^1.0.0"
    },
    "peerDependencyRules": {
      "allowAny": [
        "react-scripts",
        "eslint",
        "typescript",
        "@types/react"
      ]
    }
  },
>>>>>>> 3a88985a
  "devDependencies": {
    "@babel/plugin-transform-optional-chaining": "^7.27.1",
    "@jest/reporters": "^29.7.0",
    "@playwright/test": "^1.52.0",
    "@testing-library/jest-dom": "^6.0.0",
    "@testing-library/react": "^14.0.0",
    "@testing-library/user-event": "^14.6.1",
    "@vitejs/plugin-react": "^4.4.1",
    "@vitest/ui": "^1.6.0",
    "autoprefixer": "^10.4.16",
    "body-parser": "^2.2.0",
    "cors": "^2.8.5",
    "cross-env": "^7.0.3",
    "customize-cra": "^1.0.0",
    "esbuild": "^0.25.0",
    "eslint": "^9.28.0",
    "express": "^5.1.0",
    "postcss": "^8.4.32",
    "prismjs": "^1.30.0",
    "react-app-rewired": "^2.2.1",
    "resolve-url-loader": "^5.0.0",
    "tailwindcss": "^3.4.1",
    "tough-cookie": "^4.1.4",
    "vitest": "^1.6.0"
  },
  "overrides": {
    "svgo": {
      "css-select": {
        "nth-check": "^2.1.1"
      }
    },
    "postcss": "^8.4.32",
    "resolve-url-loader": {
      "postcss": "^8.4.32"
    },
    "css-loader": {
      "postcss": "^8.4.32"
    }
  },
  "scripts": {
    "start": "pnpm tailwind:build && react-app-rewired start",
    "build": "pnpm tailwind:build && react-app-rewired build",
    "test": "node run_tests_with_tailwind.js --test-command \"npx react-app-rewired test --passWithNoTests\"",
    "test:legacy": "pnpm tailwind:build && react-app-rewired test --passWithNoTests",
    "test:unit": "pnpm tailwind:build && vitest run --passWithNoTests",
    "test:unit:ui": "pnpm tailwind:build && vitest --ui --passWithNoTests",
    "test:e2e": "pnpm tailwind:build && npx playwright test tests/e2e/agent_ui.spec.ts --passWithNoTests",
    "test:e2e:with-servers": "pnpm tailwind:build && node -e \"process.platform === 'win32' ? require('child_process').execSync('powershell -File tests/run_e2e_tests.ps1', {stdio: 'inherit'}) : require('child_process').execSync('bash tests/run_e2e_tests.sh', {stdio: 'inherit'})\"",
    "test:mock-api": "node tests/run_mock_api_test.js",
    "test:mock-api:direct": "node tests/mock_api_server.test.js",
    "test:mock-api:ci": "node tests/ensure_report_dir.js && node tests/ci_mock_api_test.js",
    "test:ci": "pnpm tailwind:build && node tests/ensure_report_dir.js && cross-env CI=true npx playwright test tests/e2e/simple_test.spec.ts --reporter=list,json --passWithNoTests || true",
    "test:ci:windows": "pnpm tailwind:build && node tests/ensure_report_dir.js && cross-env CI=true npx playwright test tests/e2e/simple_test.spec.ts --reporter=list,json --skip-browser-install --passWithNoTests",
    "test:ci:new": "node tests/ensure_report_dir.js && node tests/enhanced_mock_path_to_regexp.js && node run-tests-ci.js",
    "test:ci:enhanced": "node tests/run_ci_tests_enhanced.js",
    "test:simple": "pnpm tailwind:build && npx playwright test tests/e2e/simple_test.spec.ts --passWithNoTests",
    "test:headless": "pnpm tailwind:build && cross-env CI=true npx playwright test tests/e2e/simple_test.spec.ts --headed=false --passWithNoTests",
    "test:environments": "vitest run tests/environment_detection.spec.js tests/platform_specific.spec.js tests/docker_environment.spec.js tests/ci_environment.spec.js tests/environment_api.spec.js tests/environment_ui.spec.jsx",
    "test:environment:detection": "vitest run tests/environment_detection.spec.js",
    "test:environment:ui": "vitest run tests/environment_ui.spec.jsx",
    "test:environment:api": "vitest run tests/environment_api.spec.js",
    "test:platform": "vitest run tests/platform_specific.spec.js",
    "test:ci-env": "vitest run tests/ci_environment.spec.js",
    "test:docker-env": "vitest run tests/docker_environment.spec.js",
    "verify:ci-env": "node tests/verify-ci-environment.js",
    "test:windows": "cross-env MOCK_PLATFORM=win32 vitest run tests/platform_specific.spec.js",
    "test:macos": "cross-env MOCK_PLATFORM=darwin vitest run tests/platform_specific.spec.js",
    "test:linux": "cross-env MOCK_PLATFORM=linux vitest run tests/platform_specific.spec.js",
    "test:playwright:env": "npx playwright test tests/e2e/environment-aware.spec.ts",
    "test:playwright:env:ci": "cross-env CI=true npx playwright test tests/e2e/environment-aware.spec.ts",
    "test:playwright:env:docker": "cross-env DOCKER_ENVIRONMENT=true npx playwright test tests/e2e/environment-aware.spec.ts",
    "test:playwright:env:k8s": "cross-env KUBERNETES_SERVICE_HOST=true npx playwright test tests/e2e/environment-aware.spec.ts",
    "test:playwright:env:aws": "cross-env AWS_REGION=us-west-2 npx playwright test tests/e2e/environment-aware.spec.ts",
    "test:playwright:env:azure": "cross-env AZURE_FUNCTIONS_ENVIRONMENT=true npx playwright test tests/e2e/environment-aware.spec.ts",
    "test:playwright:env:gcp": "cross-env GOOGLE_CLOUD_PROJECT=test-project npx playwright test tests/e2e/environment-aware.spec.ts",
    "test:playwright:env:report": "node -e \"require('./tests/helpers/playwright-environment').createPlaywrightEnvironmentReport({filePath: 'playwright-report/environment-report.txt'})\"",
    "ensure:report-dir": "node tests/ensure_report_dir.js",
    "mock:path-to-regexp": "node tests/mock_path_to_regexp.js",
    "mock:path-to-regexp:enhanced": "node tests/enhanced_mock_path_to_regexp.js",
    "start:mock-api": "node tests/mock_api_server.js",
    "start:fallback": "node tests/fallback_server.js",
    "eject": "react-scripts eject",

    "tailwind:build": "tailwindcss -c ./tailwind.config.js -i ./src/index.css -o ./src/tailwind.output.css --minify",
    "tailwind:watch": "node run_tests_with_tailwind.js --watch",
    "tailwind:build:custom": "node run_tests_with_tailwind.js --config ./tailwind.config.js --input ./src/index.css --output ./src/tailwind.output.css",
    "test:parallel": "node run_tests_with_tailwind.js --parallel --test-command \"npx vitest run --threads --passWithNoTests\"",
    "test:custom": "node run_tests_with_tailwind.js --test-command"
  },
  "eslintConfig": {
    "extends": [
      "react-app",
      "react-app/jest"
    ]
  },
  "browserslist": {
    "production": [
      ">0.2%",
      "not dead",
      "not op_mini all"
    ],
    "development": [
      "last 1 chrome version",
      "last 1 firefox version",
      "last 1 safari version"
    ]
  }
}<|MERGE_RESOLUTION|>--- conflicted
+++ resolved
@@ -16,8 +16,6 @@
     "react-scripts": "^5.0.1",
     "typescript": "^4.9.5"
   },
-<<<<<<< HEAD
-=======
   "optionalDependencies": {
     "@ag-ui-protocol/ag-ui": "^1.0.0"
   },
@@ -34,8 +32,8 @@
       ]
     }
   },
->>>>>>> 3a88985a
   "devDependencies": {
+    "@babel/plugin-transform-nullish-coalescing-operator": "^7.27.1",
     "@babel/plugin-transform-optional-chaining": "^7.27.1",
     "@jest/reporters": "^29.7.0",
     "@playwright/test": "^1.52.0",
@@ -50,7 +48,7 @@
     "cross-env": "^7.0.3",
     "customize-cra": "^1.0.0",
     "esbuild": "^0.25.0",
-    "eslint": "^9.28.0",
+    "eslint": "^9.0.0",
     "express": "^5.1.0",
     "postcss": "^8.4.32",
     "prismjs": "^1.30.0",
