--- conflicted
+++ resolved
@@ -5,74 +5,8 @@
 
 const API_BASE_URL = process.env.REACT_APP_API_BASE_URL || 'http://localhost:5000/api';
 
-// Token storage keys
-const TOKEN_STORAGE_KEY = 'paissive_auth_token';
-const TOKEN_EXPIRY_KEY = 'paissive_token_expiry';
-const USER_STORAGE_KEY = 'paissive_user';
-
 /**
- * Get stored authentication token
- * @returns {string|null} The stored token or null if not found
- */
-export const getStoredToken = () => {
-  return localStorage.getItem(TOKEN_STORAGE_KEY);
-};
-
-/**
- * Get stored user data
- * @returns {Object|null} The stored user data or null if not found
- */
-export const getStoredUser = () => {
-  const userData = localStorage.getItem(USER_STORAGE_KEY);
-  return userData ? JSON.parse(userData) : null;
-};
-
-/**
- * Check if the stored token is valid (exists and not expired)
- * @returns {boolean} True if the token is valid, false otherwise
- */
-export const isTokenValid = () => {
-  const token = getStoredToken();
-  if (!token) return false;
-  
-  const expiry = localStorage.getItem(TOKEN_EXPIRY_KEY);
-  if (!expiry) return false;
-  
-  return new Date().getTime() < parseInt(expiry, 10);
-};
-
-/**
- * Store authentication data from a successful login/registration
- * @param {Object} authData - Authentication data containing token and user info
- */
-export const storeAuthData = (authData) => {
-  if (!authData || !authData.token) return;
-  
-  localStorage.setItem(TOKEN_STORAGE_KEY, authData.token);
-  
-  // Store token expiry time
-  if (authData.expires_at) {
-    const expiryTime = new Date(authData.expires_at).getTime();
-    localStorage.setItem(TOKEN_EXPIRY_KEY, expiryTime.toString());
-  }
-  
-  // Store user data
-  if (authData.user) {
-    localStorage.setItem(USER_STORAGE_KEY, JSON.stringify(authData.user));
-  }
-};
-
-/**
- * Clear stored authentication data on logout
- */
-export const clearAuthData = () => {
-  localStorage.removeItem(TOKEN_STORAGE_KEY);
-  localStorage.removeItem(TOKEN_EXPIRY_KEY);
-  localStorage.removeItem(USER_STORAGE_KEY);
-};
-
-/**
- * Wrapper for fetch API with default options and authentication
+ * Wrapper for fetch API with default options
  */
 async function fetchAPI(endpoint, options = {}) {
   const url = `${API_BASE_URL}${endpoint}`;
@@ -81,12 +15,6 @@
     'Content-Type': 'application/json',
     'Accept': 'application/json'
   };
-
-  // Add authentication token if available
-  const token = getStoredToken();
-  if (token) {
-    defaultHeaders['Authorization'] = `Bearer ${token}`;
-  }
 
   const config = {
     ...options,
@@ -106,17 +34,6 @@
 
       // Handle API error responses
       if (!response.ok) {
-        // Handle authentication errors
-        if (response.status === 401) {
-          // Clear invalid authentication data
-          clearAuthData();
-          
-          // Create a custom error with authentication status
-          const authError = new Error(data.message || 'Authentication failed');
-          authError.isAuthError = true;
-          throw authError;
-        }
-        
         throw new Error(data.message || 'API request failed');
       }
 
@@ -226,63 +143,6 @@
     method: 'PUT',
     body: JSON.stringify(profileData)
   }),
-<<<<<<< HEAD
-  
-  login: async (credentials) => {
-    const authData = await fetchAPI('/auth/login', {
-      method: 'POST',
-      body: JSON.stringify(credentials)
-    });
-    
-    // Store the authentication data
-    storeAuthData(authData);
-    return authData;
-  },
-  
-  logout: async () => {
-    try {
-      // Call the logout API endpoint
-      await fetchAPI('/auth/logout', {
-        method: 'POST'
-      });
-    } finally {
-      // Always clear local auth data even if the API call fails
-      clearAuthData();
-    }
-  },
-  
-  register: async (userData) => {
-    const authData = await fetchAPI('/auth/register', {
-      method: 'POST',
-      body: JSON.stringify(userData)
-    });
-    
-    // Store the authentication data
-    storeAuthData(authData);
-    return authData;
-  },
-  
-  // Check if user is authenticated
-  isAuthenticated: () => isTokenValid(),
-  
-  // Get current authentication state
-  getAuthState: () => ({
-    isAuthenticated: isTokenValid(),
-    user: getStoredUser()
-  }),
-  
-  // Admin user management
-  getUsers: (skip, limit) => {
-    const params = new URLSearchParams();
-    if (skip !== undefined) params.append('skip', skip);
-    if (limit !== undefined) params.append('limit', limit);
-    
-    const queryString = params.toString();
-    return fetchAPI(`/users${queryString ? '?' + queryString : ''}`);
-  },
-  
-  getUser: (userId) => fetchAPI(`/users/${userId}`)
-=======
 
   login: (credentials) => fetchAPI('/auth/login', {
     method: 'POST',
@@ -297,7 +157,6 @@
     method: 'POST',
     body: JSON.stringify(userData)
   })
->>>>>>> 6124bda3
 };
 
 export default {
