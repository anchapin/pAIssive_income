import React, { useState } from 'react';
import { styled, useTheme } from '@mui/material/styles';
import {
  Box,
  Drawer,
  AppBar,
  Toolbar,
  List,
  Typography,
  Divider,
  IconButton,
  ListItem,
  ListItemButton,
  ListItemIcon,
  ListItemText,
  Menu,
  MenuItem,
  Avatar,
  Badge,
  Button,
  Tooltip
} from '@mui/material';
import MenuIcon from '@mui/icons-material/Menu';
import ChevronLeftIcon from '@mui/icons-material/ChevronLeft';
import ChevronRightIcon from '@mui/icons-material/ChevronRight';
import HomeIcon from '@mui/icons-material/Home';
import DashboardIcon from '@mui/icons-material/Dashboard';
import SearchIcon from '@mui/icons-material/Search';
import CodeIcon from '@mui/icons-material/Code';
import MonetizationOnIcon from '@mui/icons-material/MonetizationOn';
import CampaignIcon from '@mui/icons-material/Campaign';
import BarChartIcon from '@mui/icons-material/BarChart';
import ApiIcon from '@mui/icons-material/Api';
import InfoIcon from '@mui/icons-material/Info';
import AccountCircleIcon from '@mui/icons-material/AccountCircle';
import NotificationsIcon from '@mui/icons-material/Notifications';
import LogoutIcon from '@mui/icons-material/Logout';
import LoginIcon from '@mui/icons-material/Login';
import PersonAddIcon from '@mui/icons-material/PersonAdd';
import DarkModeIcon from '@mui/icons-material/DarkMode';
import LightModeIcon from '@mui/icons-material/LightMode';
import { useNavigate, useLocation } from 'react-router-dom';
import { useAppContext } from '../../context/AppContext';
import { AuthGuard } from '../auth';

const drawerWidth = 240;

const Main = styled('main', { shouldForwardProp: (prop) => prop !== 'open' })(
  ({ theme, open }) => ({
    flexGrow: 1,
    padding: theme.spacing(3),
    transition: theme.transitions.create('margin', {
      easing: theme.transitions.easing.sharp,
      duration: theme.transitions.duration.leavingScreen,
    }),
    marginLeft: `-${drawerWidth}px`,
    ...(open && {
      transition: theme.transitions.create('margin', {
        easing: theme.transitions.easing.easeOut,
        duration: theme.transitions.duration.enteringScreen,
      }),
      marginLeft: 0,
    }),
  }),
);

const AppBarStyled = styled(AppBar, { shouldForwardProp: (prop) => prop !== 'open' })(
  ({ theme, open }) => ({
    transition: theme.transitions.create(['margin', 'width'], {
      easing: theme.transitions.easing.sharp,
      duration: theme.transitions.duration.leavingScreen,
    }),
    ...(open && {
      width: `calc(100% - ${drawerWidth}px)`,
      marginLeft: `${drawerWidth}px`,
      transition: theme.transitions.create(['margin', 'width'], {
        easing: theme.transitions.easing.easeOut,
        duration: theme.transitions.duration.enteringScreen,
      }),
    }),
  }),
);

const DrawerHeader = styled('div')(({ theme }) => ({
  display: 'flex',
  alignItems: 'center',
  padding: theme.spacing(0, 1),
  // necessary for content to be below app bar
  ...theme.mixins.toolbar,
  justifyContent: 'flex-end',
}));

const navigationItems = [
  { text: 'Home', path: '/', icon: <HomeIcon /> },
<<<<<<< HEAD
  { text: 'Dashboard', path: '/dashboard', icon: <DashboardIcon />, requireAuth: true },
  { text: 'Niche Analysis', path: '/niche-analysis', icon: <SearchIcon />, requireAuth: true },
  { text: 'Developer', path: '/developer', icon: <CodeIcon />, requireAuth: true },
  { text: 'Monetization', path: '/monetization', icon: <MonetizationOnIcon />, requireAuth: true },
  { text: 'Marketing', path: '/marketing', icon: <CampaignIcon />, requireAuth: true },
  { text: 'User Engagement', path: '/user-engagement', icon: <BarChartIcon />, requireAuth: true },
=======
  { text: 'Dashboard', path: '/dashboard', icon: <DashboardIcon /> },
  { text: 'Niche Analysis', path: '/niche-analysis', icon: <SearchIcon /> },
  { text: 'Developer', path: '/developer', icon: <CodeIcon /> },
  { text: 'Monetization', path: '/monetization', icon: <MonetizationOnIcon /> },
  { text: 'Marketing', path: '/marketing', icon: <CampaignIcon /> },
  { text: 'User Engagement', path: '/user-engagement', icon: <BarChartIcon /> },
  { text: 'API Analytics', path: '/api-analytics', icon: <ApiIcon /> },
>>>>>>> 8a0e4741
  { text: 'About', path: '/about', icon: <InfoIcon /> },
];

export default function Layout({ children }) {
  const theme = useTheme();
  const { isAuthenticated, user, logout, darkMode, dispatch } = useAppContext();
  const [open, setOpen] = useState(true);
  const [anchorEl, setAnchorEl] = useState(null);
  const [notificationsAnchorEl, setNotificationsAnchorEl] = useState(null);
  const navigate = useNavigate();
  const location = useLocation();

  const isMenuOpen = Boolean(anchorEl);
  const isNotificationsOpen = Boolean(notificationsAnchorEl);

  const handleDrawerOpen = () => {
    setOpen(true);
  };

  const handleDrawerClose = () => {
    setOpen(false);
  };

  const handleNavigate = (path) => {
    navigate(path);
  };

  const handleProfileMenuOpen = (event) => {
    setAnchorEl(event.currentTarget);
  };

  const handleMenuClose = () => {
    setAnchorEl(null);
  };

  const handleNotificationsOpen = (event) => {
    setNotificationsAnchorEl(event.currentTarget);
  };

  const handleNotificationsClose = () => {
    setNotificationsAnchorEl(null);
  };

  const handleLogout = async () => {
    handleMenuClose();
    await logout();
    navigate('/login');
  };

  const handleNavigateToProfile = () => {
    handleMenuClose();
    navigate('/profile');
  };

  const handleToggleDarkMode = () => {
    dispatch({ type: 'TOGGLE_DARK_MODE' });
  };

  // User menu - only visible when authenticated
  const userMenu = (
    <Menu
      anchorEl={anchorEl}
      id="user-menu"
      keepMounted
      open={isMenuOpen}
      onClose={handleMenuClose}
      PaperProps={{
        elevation: 2,
        sx: { minWidth: 180 }
      }}
      transformOrigin={{ horizontal: 'right', vertical: 'top' }}
      anchorOrigin={{ horizontal: 'right', vertical: 'bottom' }}
    >
      <MenuItem onClick={handleNavigateToProfile}>
        <ListItemIcon>
          <AccountCircleIcon fontSize="small" />
        </ListItemIcon>
        <ListItemText primary="Profile" />
      </MenuItem>
      
      <MenuItem onClick={handleToggleDarkMode}>
        <ListItemIcon>
          {darkMode ? <LightModeIcon fontSize="small" /> : <DarkModeIcon fontSize="small" />}
        </ListItemIcon>
        <ListItemText primary={darkMode ? "Light Mode" : "Dark Mode"} />
      </MenuItem>
      
      <Divider />
      
      <MenuItem onClick={handleLogout}>
        <ListItemIcon>
          <LogoutIcon fontSize="small" />
        </ListItemIcon>
        <ListItemText primary="Logout" />
      </MenuItem>
    </Menu>
  );

  // Notifications menu
  const notificationsMenu = (
    <Menu
      anchorEl={notificationsAnchorEl}
      id="notifications-menu"
      keepMounted
      open={isNotificationsOpen}
      onClose={handleNotificationsClose}
      PaperProps={{
        elevation: 2,
        sx: { minWidth: 300, maxHeight: 400 }
      }}
      transformOrigin={{ horizontal: 'right', vertical: 'top' }}
      anchorOrigin={{ horizontal: 'right', vertical: 'bottom' }}
    >
      <MenuItem disabled>
        <Typography variant="subtitle1">Notifications</Typography>
      </MenuItem>
      <Divider />
      <MenuItem onClick={handleNotificationsClose}>
        <Typography variant="body2" color="text.secondary">
          No new notifications
        </Typography>
      </MenuItem>
    </Menu>
  );

  return (
    <Box sx={{ display: 'flex' }}>
      <AppBarStyled position="fixed" open={open}>
        <Toolbar>
          <IconButton
            color="inherit"
            aria-label="open drawer"
            onClick={handleDrawerOpen}
            edge="start"
            sx={{ mr: 2, ...(open && { display: 'none' }) }}
          >
            <MenuIcon />
          </IconButton>
          <Typography variant="h6" noWrap component="div" sx={{ flexGrow: 1 }}>
            pAIssive Income Framework
          </Typography>
          
          {/* Right side of toolbar */}
          <Box sx={{ display: 'flex', alignItems: 'center' }}>
            {isAuthenticated ? (
              <>
                {/* Dark Mode Toggle */}
                <Tooltip title={darkMode ? "Light Mode" : "Dark Mode"}>
                  <IconButton color="inherit" onClick={handleToggleDarkMode}>
                    {darkMode ? <LightModeIcon /> : <DarkModeIcon />}
                  </IconButton>
                </Tooltip>

                {/* Notifications */}
                <Tooltip title="Notifications">
                  <IconButton 
                    color="inherit"
                    onClick={handleNotificationsOpen}
                    aria-label="show notifications"
                  >
                    <Badge badgeContent={0} color="error">
                      <NotificationsIcon />
                    </Badge>
                  </IconButton>
                </Tooltip>

                {/* User Profile Menu */}
                <Tooltip title="Account">
                  <IconButton
                    edge="end"
                    aria-label="account of current user"
                    aria-controls="user-menu"
                    aria-haspopup="true"
                    onClick={handleProfileMenuOpen}
                    color="inherit"
                    sx={{ ml: 1 }}
                  >
                    <Avatar 
                      sx={{ 
                        width: 32, 
                        height: 32, 
                        bgcolor: 'primary.main',
                        fontSize: '0.875rem'
                      }}
                    >
                      {user?.name?.charAt(0) || user?.username?.charAt(0) || 'U'}
                    </Avatar>
                  </IconButton>
                </Tooltip>
              </>
            ) : (
              <>
                {/* Dark Mode Toggle */}
                <Tooltip title={darkMode ? "Light Mode" : "Dark Mode"}>
                  <IconButton color="inherit" onClick={handleToggleDarkMode}>
                    {darkMode ? <LightModeIcon /> : <DarkModeIcon />}
                  </IconButton>
                </Tooltip>

                {/* Login / Register buttons */}
                <Button
                  color="inherit"
                  startIcon={<LoginIcon />}
                  onClick={() => navigate('/login')}
                  sx={{ ml: 1 }}
                >
                  Login
                </Button>
                <Button
                  color="inherit"
                  startIcon={<PersonAddIcon />}
                  onClick={() => navigate('/register')}
                  sx={{ ml: 1 }}
                >
                  Register
                </Button>
              </>
            )}
          </Box>
        </Toolbar>
      </AppBarStyled>
      
      <Drawer
        sx={{
          width: drawerWidth,
          flexShrink: 0,
          '& .MuiDrawer-paper': {
            width: drawerWidth,
            boxSizing: 'border-box',
          },
        }}
        variant="persistent"
        anchor="left"
        open={open}
      >
        <DrawerHeader>
          <IconButton onClick={handleDrawerClose}>
            {theme.direction === 'ltr' ? <ChevronLeftIcon /> : <ChevronRightIcon />}
          </IconButton>
        </DrawerHeader>
        <Divider />
        <List>
          {navigationItems.map((item) => (
<<<<<<< HEAD
            <AuthGuard 
              key={item.text} 
              requireAuth={item.requireAuth || false}
              fallback={null}
            >
              <ListItem disablePadding>
                <ListItemButton 
                  selected={location.pathname === item.path}
                  onClick={() => handleNavigate(item.path)}
                >
                  <ListItemIcon>
                    {item.icon}
                  </ListItemIcon>
                  <ListItemText primary={item.text} />
                </ListItemButton>
              </ListItem>
            </AuthGuard>
=======
            <ListItem key={item.text} disablePadding>
              <ListItemButton
                selected={location.pathname === item.path}
                onClick={() => handleNavigation(item.path)}
              >
                <ListItemIcon>
                  {item.icon}
                </ListItemIcon>
                <ListItemText primary={item.text} />
              </ListItemButton>
            </ListItem>
>>>>>>> 8a0e4741
          ))}
        </List>
      </Drawer>
      
      <Main open={open}>
        <DrawerHeader />
        <div className="content-wrapper">
          {children}
        </div>
      </Main>
      
      {/* Render menus */}
      {userMenu}
      {notificationsMenu}
    </Box>
  );
}<|MERGE_RESOLUTION|>--- conflicted
+++ resolved
@@ -1,28 +1,20 @@
 import React, { useState } from 'react';
 import { styled, useTheme } from '@mui/material/styles';
-import {
-  Box,
-  Drawer,
-  AppBar,
-  Toolbar,
-  List,
-  Typography,
-  Divider,
-  IconButton,
-  ListItem,
-  ListItemButton,
-  ListItemIcon,
-  ListItemText,
-  Menu,
-  MenuItem,
-  Avatar,
-  Badge,
-  Button,
-  Tooltip
-} from '@mui/material';
+import Box from '@mui/material/Box';
+import Drawer from '@mui/material/Drawer';
+import AppBar from '@mui/material/AppBar';
+import Toolbar from '@mui/material/Toolbar';
+import List from '@mui/material/List';
+import Typography from '@mui/material/Typography';
+import Divider from '@mui/material/Divider';
+import IconButton from '@mui/material/IconButton';
 import MenuIcon from '@mui/icons-material/Menu';
 import ChevronLeftIcon from '@mui/icons-material/ChevronLeft';
 import ChevronRightIcon from '@mui/icons-material/ChevronRight';
+import ListItem from '@mui/material/ListItem';
+import ListItemButton from '@mui/material/ListItemButton';
+import ListItemIcon from '@mui/material/ListItemIcon';
+import ListItemText from '@mui/material/ListItemText';
 import HomeIcon from '@mui/icons-material/Home';
 import DashboardIcon from '@mui/icons-material/Dashboard';
 import SearchIcon from '@mui/icons-material/Search';
@@ -32,16 +24,7 @@
 import BarChartIcon from '@mui/icons-material/BarChart';
 import ApiIcon from '@mui/icons-material/Api';
 import InfoIcon from '@mui/icons-material/Info';
-import AccountCircleIcon from '@mui/icons-material/AccountCircle';
-import NotificationsIcon from '@mui/icons-material/Notifications';
-import LogoutIcon from '@mui/icons-material/Logout';
-import LoginIcon from '@mui/icons-material/Login';
-import PersonAddIcon from '@mui/icons-material/PersonAdd';
-import DarkModeIcon from '@mui/icons-material/DarkMode';
-import LightModeIcon from '@mui/icons-material/LightMode';
 import { useNavigate, useLocation } from 'react-router-dom';
-import { useAppContext } from '../../context/AppContext';
-import { AuthGuard } from '../auth';
 
 const drawerWidth = 240;
 
@@ -92,14 +75,6 @@
 
 const navigationItems = [
   { text: 'Home', path: '/', icon: <HomeIcon /> },
-<<<<<<< HEAD
-  { text: 'Dashboard', path: '/dashboard', icon: <DashboardIcon />, requireAuth: true },
-  { text: 'Niche Analysis', path: '/niche-analysis', icon: <SearchIcon />, requireAuth: true },
-  { text: 'Developer', path: '/developer', icon: <CodeIcon />, requireAuth: true },
-  { text: 'Monetization', path: '/monetization', icon: <MonetizationOnIcon />, requireAuth: true },
-  { text: 'Marketing', path: '/marketing', icon: <CampaignIcon />, requireAuth: true },
-  { text: 'User Engagement', path: '/user-engagement', icon: <BarChartIcon />, requireAuth: true },
-=======
   { text: 'Dashboard', path: '/dashboard', icon: <DashboardIcon /> },
   { text: 'Niche Analysis', path: '/niche-analysis', icon: <SearchIcon /> },
   { text: 'Developer', path: '/developer', icon: <CodeIcon /> },
@@ -107,21 +82,14 @@
   { text: 'Marketing', path: '/marketing', icon: <CampaignIcon /> },
   { text: 'User Engagement', path: '/user-engagement', icon: <BarChartIcon /> },
   { text: 'API Analytics', path: '/api-analytics', icon: <ApiIcon /> },
->>>>>>> 8a0e4741
   { text: 'About', path: '/about', icon: <InfoIcon /> },
 ];
 
 export default function Layout({ children }) {
   const theme = useTheme();
-  const { isAuthenticated, user, logout, darkMode, dispatch } = useAppContext();
   const [open, setOpen] = useState(true);
-  const [anchorEl, setAnchorEl] = useState(null);
-  const [notificationsAnchorEl, setNotificationsAnchorEl] = useState(null);
   const navigate = useNavigate();
   const location = useLocation();
-
-  const isMenuOpen = Boolean(anchorEl);
-  const isNotificationsOpen = Boolean(notificationsAnchorEl);
 
   const handleDrawerOpen = () => {
     setOpen(true);
@@ -131,107 +99,9 @@
     setOpen(false);
   };
 
-  const handleNavigate = (path) => {
+  const handleNavigation = (path) => {
     navigate(path);
   };
-
-  const handleProfileMenuOpen = (event) => {
-    setAnchorEl(event.currentTarget);
-  };
-
-  const handleMenuClose = () => {
-    setAnchorEl(null);
-  };
-
-  const handleNotificationsOpen = (event) => {
-    setNotificationsAnchorEl(event.currentTarget);
-  };
-
-  const handleNotificationsClose = () => {
-    setNotificationsAnchorEl(null);
-  };
-
-  const handleLogout = async () => {
-    handleMenuClose();
-    await logout();
-    navigate('/login');
-  };
-
-  const handleNavigateToProfile = () => {
-    handleMenuClose();
-    navigate('/profile');
-  };
-
-  const handleToggleDarkMode = () => {
-    dispatch({ type: 'TOGGLE_DARK_MODE' });
-  };
-
-  // User menu - only visible when authenticated
-  const userMenu = (
-    <Menu
-      anchorEl={anchorEl}
-      id="user-menu"
-      keepMounted
-      open={isMenuOpen}
-      onClose={handleMenuClose}
-      PaperProps={{
-        elevation: 2,
-        sx: { minWidth: 180 }
-      }}
-      transformOrigin={{ horizontal: 'right', vertical: 'top' }}
-      anchorOrigin={{ horizontal: 'right', vertical: 'bottom' }}
-    >
-      <MenuItem onClick={handleNavigateToProfile}>
-        <ListItemIcon>
-          <AccountCircleIcon fontSize="small" />
-        </ListItemIcon>
-        <ListItemText primary="Profile" />
-      </MenuItem>
-      
-      <MenuItem onClick={handleToggleDarkMode}>
-        <ListItemIcon>
-          {darkMode ? <LightModeIcon fontSize="small" /> : <DarkModeIcon fontSize="small" />}
-        </ListItemIcon>
-        <ListItemText primary={darkMode ? "Light Mode" : "Dark Mode"} />
-      </MenuItem>
-      
-      <Divider />
-      
-      <MenuItem onClick={handleLogout}>
-        <ListItemIcon>
-          <LogoutIcon fontSize="small" />
-        </ListItemIcon>
-        <ListItemText primary="Logout" />
-      </MenuItem>
-    </Menu>
-  );
-
-  // Notifications menu
-  const notificationsMenu = (
-    <Menu
-      anchorEl={notificationsAnchorEl}
-      id="notifications-menu"
-      keepMounted
-      open={isNotificationsOpen}
-      onClose={handleNotificationsClose}
-      PaperProps={{
-        elevation: 2,
-        sx: { minWidth: 300, maxHeight: 400 }
-      }}
-      transformOrigin={{ horizontal: 'right', vertical: 'top' }}
-      anchorOrigin={{ horizontal: 'right', vertical: 'bottom' }}
-    >
-      <MenuItem disabled>
-        <Typography variant="subtitle1">Notifications</Typography>
-      </MenuItem>
-      <Divider />
-      <MenuItem onClick={handleNotificationsClose}>
-        <Typography variant="body2" color="text.secondary">
-          No new notifications
-        </Typography>
-      </MenuItem>
-    </Menu>
-  );
 
   return (
     <Box sx={{ display: 'flex' }}>
@@ -246,90 +116,11 @@
           >
             <MenuIcon />
           </IconButton>
-          <Typography variant="h6" noWrap component="div" sx={{ flexGrow: 1 }}>
+          <Typography variant="h6" noWrap component="div">
             pAIssive Income Framework
           </Typography>
-          
-          {/* Right side of toolbar */}
-          <Box sx={{ display: 'flex', alignItems: 'center' }}>
-            {isAuthenticated ? (
-              <>
-                {/* Dark Mode Toggle */}
-                <Tooltip title={darkMode ? "Light Mode" : "Dark Mode"}>
-                  <IconButton color="inherit" onClick={handleToggleDarkMode}>
-                    {darkMode ? <LightModeIcon /> : <DarkModeIcon />}
-                  </IconButton>
-                </Tooltip>
-
-                {/* Notifications */}
-                <Tooltip title="Notifications">
-                  <IconButton 
-                    color="inherit"
-                    onClick={handleNotificationsOpen}
-                    aria-label="show notifications"
-                  >
-                    <Badge badgeContent={0} color="error">
-                      <NotificationsIcon />
-                    </Badge>
-                  </IconButton>
-                </Tooltip>
-
-                {/* User Profile Menu */}
-                <Tooltip title="Account">
-                  <IconButton
-                    edge="end"
-                    aria-label="account of current user"
-                    aria-controls="user-menu"
-                    aria-haspopup="true"
-                    onClick={handleProfileMenuOpen}
-                    color="inherit"
-                    sx={{ ml: 1 }}
-                  >
-                    <Avatar 
-                      sx={{ 
-                        width: 32, 
-                        height: 32, 
-                        bgcolor: 'primary.main',
-                        fontSize: '0.875rem'
-                      }}
-                    >
-                      {user?.name?.charAt(0) || user?.username?.charAt(0) || 'U'}
-                    </Avatar>
-                  </IconButton>
-                </Tooltip>
-              </>
-            ) : (
-              <>
-                {/* Dark Mode Toggle */}
-                <Tooltip title={darkMode ? "Light Mode" : "Dark Mode"}>
-                  <IconButton color="inherit" onClick={handleToggleDarkMode}>
-                    {darkMode ? <LightModeIcon /> : <DarkModeIcon />}
-                  </IconButton>
-                </Tooltip>
-
-                {/* Login / Register buttons */}
-                <Button
-                  color="inherit"
-                  startIcon={<LoginIcon />}
-                  onClick={() => navigate('/login')}
-                  sx={{ ml: 1 }}
-                >
-                  Login
-                </Button>
-                <Button
-                  color="inherit"
-                  startIcon={<PersonAddIcon />}
-                  onClick={() => navigate('/register')}
-                  sx={{ ml: 1 }}
-                >
-                  Register
-                </Button>
-              </>
-            )}
-          </Box>
         </Toolbar>
       </AppBarStyled>
-      
       <Drawer
         sx={{
           width: drawerWidth,
@@ -351,25 +142,6 @@
         <Divider />
         <List>
           {navigationItems.map((item) => (
-<<<<<<< HEAD
-            <AuthGuard 
-              key={item.text} 
-              requireAuth={item.requireAuth || false}
-              fallback={null}
-            >
-              <ListItem disablePadding>
-                <ListItemButton 
-                  selected={location.pathname === item.path}
-                  onClick={() => handleNavigate(item.path)}
-                >
-                  <ListItemIcon>
-                    {item.icon}
-                  </ListItemIcon>
-                  <ListItemText primary={item.text} />
-                </ListItemButton>
-              </ListItem>
-            </AuthGuard>
-=======
             <ListItem key={item.text} disablePadding>
               <ListItemButton
                 selected={location.pathname === item.path}
@@ -381,21 +153,15 @@
                 <ListItemText primary={item.text} />
               </ListItemButton>
             </ListItem>
->>>>>>> 8a0e4741
           ))}
         </List>
       </Drawer>
-      
       <Main open={open}>
         <DrawerHeader />
         <div className="content-wrapper">
           {children}
         </div>
       </Main>
-      
-      {/* Render menus */}
-      {userMenu}
-      {notificationsMenu}
     </Box>
   );
 }