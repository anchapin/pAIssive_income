--- conflicted
+++ resolved
@@ -4,146 +4,6 @@
 # The original content had syntax errors that could not be automatically fixed
 # Please review and update this file as needed
 
-<<<<<<< HEAD
-import logging
-from typing import Any, Dict, Optional
-
-from celery.result import AsyncResult
-
-from .tasks import celery_app
-
-# Set up logging
-logging.basicConfig(
-    level=logging.INFO, format=" % (asctime)s - %(name)s - %(levelname)s - %(message)s"
-)
-logger = logging.getLogger(__name__)
-
-
-def get_task_status(task_id: str) -> Dict[str, Any]:
-    """
-    Get the current status of a task.
-
-    Args:
-        task_id: ID of the task
-
-    Returns:
-        Dictionary with task status information
-    """
-    task_result = AsyncResult(task_id, app=celery_app)
-
-    if task_result.state == "PENDING":
-        response = {
-            "state": task_result.state,
-            "current": 0,
-            "total": 100,
-            "status": "Pending...",
-            "result": None,
-        }
-    elif task_result.state == "PROGRESS":
-        response = {
-            "state": task_result.state,
-            "current": task_result.info.get("current", 0),
-            "total": task_result.info.get("total", 100),
-            "status": task_result.info.get("message", ""),
-            "result": task_result.info.get("result"),
-        }
-    elif task_result.state == "FAILURE":
-        response = {
-            "state": task_result.state,
-            "current": 100,
-            "total": 100,
-            "status": "Failed",
-            "error": str(task_result.info),
-            "result": None,
-        }
-    elif task_result.state == "SUCCESS":
-        response = {
-            "state": task_result.state,
-            "current": 100,
-            "total": 100,
-            "status": "Completed",
-            "result": task_result.result,
-        }
-    else:
-        response = {
-            "state": task_result.state,
-            "current": 0,
-            "total": 100,
-            "status": "Unknown state",
-            "result": None,
-        }
-
-    return response
-
-
-def check_task_completion(task_id: str) -> bool:
-    """
-    Check if a task is completed.
-
-    Args:
-        task_id: ID of the task
-
-    Returns:
-        True if the task is completed (success or failure), False otherwise
-    """
-    task_result = AsyncResult(task_id, app=celery_app)
-    return task_result.ready()
-
-
-def store_task_id(session, key: str, task_id: str) -> None:
-    """
-    Store a task ID in the session.
-
-    Args:
-        session: Flask session object
-        key: Key to store the task ID under
-        task_id: ID of the task
-    """
-    if "tasks" not in session:
-        session["tasks"] = {}
-
-    session["tasks"][key] = task_id
-    session.modified = True
-
-
-def get_task_id(session, key: str) -> Optional[str]:
-    """
-    Get a task ID from the session.
-
-    Args:
-        session: Flask session object
-        key: Key the task ID is stored under
-
-    Returns:
-        Task ID if found, None otherwise
-    """
-    if "tasks" not in session:
-        return None
-
-    return session["tasks"].get(key)
-
-
-def cancel_task(task_id: str) -> bool:
-    """
-    Cancel a running task.
-
-    Args:
-        task_id: ID of the task
-
-    Returns:
-        True if the task was cancelled, False otherwise
-    """
-    task_result = AsyncResult(task_id, app=celery_app)
-
-    if task_result.state in ["PENDING", "STARTED", "PROGRESS"]:
-        task_result.revoke(terminate=True)
-        logger.info(f"Task {task_id} cancelled")
-        return True
-    else:
-        logger.info(
-            f"Task {task_id} could not be cancelled (state: {task_result.state})")
-        return False
-=======
 
 def main():
     """Initialize the module."""
@@ -151,5 +11,4 @@
 
 
 if __name__ == "__main__":
-    main()
->>>>>>> 6124bda3
+    main()