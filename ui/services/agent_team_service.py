"""
Agent Team Service for the pAIssive Income UI.

This service provides methods for interacting with the Agent Team module.
"""

import logging
import uuid
from typing import Any, Dict, List, Optional

from common_utils import format_datetime
from interfaces.ui_interfaces import IAgentTeamService

from .base_service import BaseService

# Set up logging
logger = logging.getLogger(__name__)


class AgentTeamService(BaseService, IAgentTeamService):
    """
    Service for interacting with the Agent Team module.
    """

    def __init__(self, agent_team=None):
        """
        Initialize the Agent Team service.

        Args:
            agent_team: Optional AgentTeam instance
        """
        super().__init__()
<<<<<<< HEAD
        self.projects_file = "projects.json"

        # Import the AgentTeam class
        try:
            pass

=======
        self.projects_file = 'projects.json'
        self.agent_team = agent_team

        # Check if agent team is available
        if agent_team is not None:
>>>>>>> 8a0e4741
            self.agent_team_available = True
        else:
            # Try to import the AgentTeam class
            try:
                from agent_team import AgentTeam
                self.agent_team_available = True
            except ImportError:
                logger.warning("Agent Team module not available. Using mock data.")
                self.agent_team_available = False

    def create_project(
        self, project_name: str, config: Optional[Dict[str, Any]] = None
    ) -> Dict[str, Any]:
        """
        Create a new project with an agent team.

        Args:
            project_name: Name of the project
            config: Optional configuration for the agent team

        Returns:
            Project data
        """
        if self.agent_team_available:
            try:
                from agent_team import AgentTeam

                team = AgentTeam(project_name, config_path=None)

                from datetime import datetime

                now = datetime.now()
                project = {
                    "id": str(uuid.uuid4()),
                    "name": project_name,
                    "created_at": format_datetime(now, "%Y-%m-%dT%H:%M:%S.%fZ"),
                    "updated_at": format_datetime(now, "%Y-%m-%dT%H:%M:%S.%fZ"),
                    "status": "active",
                    "team_id": team.id if hasattr(team, "id") else str(uuid.uuid4()),
                    "config": config or {},
                }
            except Exception as e:
                logger.error(f"Error creating agent team: {e}")
                project = self._create_mock_project(project_name, config)
        else:
            project = self._create_mock_project(project_name, config)

        # Save the project
        projects = self.get_projects()
        projects.append(project)
        self.save_data(self.projects_file, projects)

        return project

    def get_projects(self) -> List[Dict[str, Any]]:
        """
        Get all projects.

        Returns:
            List of projects
        """
        projects = self.load_data(self.projects_file)
        if projects is None:
            projects = []
            self.save_data(self.projects_file, projects)
        return projects

    def get_project(self, project_id: str) -> Optional[Dict[str, Any]]:
        """
        Get a project by ID.

        Args:
            project_id: ID of the project

        Returns:
            Project data, or None if not found
        """
        projects = self.get_projects()
        for project in projects:
            if project["id"] == project_id:
                return project
        return None

    def update_project(self, project_id: str, updates: Dict[str, Any]) -> Optional[Dict[str, Any]]:
        """
        Update a project.

        Args:
            project_id: ID of the project
            updates: Updates to apply to the project

        Returns:
            Updated project data, or None if not found
        """
        projects = self.get_projects()
        for i, project in enumerate(projects):
            if project["id"] == project_id:
                project.update(updates)
                from datetime import datetime

                project["updated_at"] = format_datetime(datetime.now(), "%Y-%m-%dT%H:%M:%S.%fZ")
                projects[i] = project
                self.save_data(self.projects_file, projects)
                return project
        return None

    def delete_project(self, project_id: str) -> bool:
        """
        Delete a project.

        Args:
            project_id: ID of the project

        Returns:
            True if successful, False otherwise
        """
        projects = self.get_projects()
        for i, project in enumerate(projects):
            if project["id"] == project_id:
                del projects[i]
                self.save_data(self.projects_file, projects)
                return True
        return False

    def _create_mock_project(
        self, project_name: str, config: Optional[Dict[str, Any]] = None
    ) -> Dict[str, Any]:
        """
        Create a mock project for testing.

        Args:
            project_name: Name of the project
            config: Optional configuration for the agent team

        Returns:
            Mock project data
        """
        from datetime import datetime

        now = datetime.now()
        return {
            "id": str(uuid.uuid4()),
            "name": project_name,
            "created_at": format_datetime(now, "%Y-%m-%dT%H:%M:%S.%fZ"),
            "updated_at": format_datetime(now, "%Y-%m-%dT%H:%M:%S.%fZ"),
            "status": "active",
            "team_id": str(uuid.uuid4()),
            "config": config or {},
            "is_mock": True,
        }<|MERGE_RESOLUTION|>--- conflicted
+++ resolved
@@ -5,17 +5,17 @@
 """
 
 import logging
+import os
+import json
+from typing import Dict, List, Any, Optional
 import uuid
-from typing import Any, Dict, List, Optional
 
+from interfaces.ui_interfaces import IAgentTeamService
+from .base_service import BaseService
 from common_utils import format_datetime
-from interfaces.ui_interfaces import IAgentTeamService
-
-from .base_service import BaseService
 
 # Set up logging
 logger = logging.getLogger(__name__)
-
 
 class AgentTeamService(BaseService, IAgentTeamService):
     """
@@ -30,20 +30,11 @@
             agent_team: Optional AgentTeam instance
         """
         super().__init__()
-<<<<<<< HEAD
-        self.projects_file = "projects.json"
-
-        # Import the AgentTeam class
-        try:
-            pass
-
-=======
         self.projects_file = 'projects.json'
         self.agent_team = agent_team
 
         # Check if agent team is available
         if agent_team is not None:
->>>>>>> 8a0e4741
             self.agent_team_available = True
         else:
             # Try to import the AgentTeam class
@@ -54,9 +45,7 @@
                 logger.warning("Agent Team module not available. Using mock data.")
                 self.agent_team_available = False
 
-    def create_project(
-        self, project_name: str, config: Optional[Dict[str, Any]] = None
-    ) -> Dict[str, Any]:
+    def create_project(self, project_name: str, config: Optional[Dict[str, Any]] = None) -> Dict[str, Any]:
         """
         Create a new project with an agent team.
 
@@ -70,20 +59,18 @@
         if self.agent_team_available:
             try:
                 from agent_team import AgentTeam
-
                 team = AgentTeam(project_name, config_path=None)
 
                 from datetime import datetime
-
                 now = datetime.now()
                 project = {
-                    "id": str(uuid.uuid4()),
-                    "name": project_name,
-                    "created_at": format_datetime(now, "%Y-%m-%dT%H:%M:%S.%fZ"),
-                    "updated_at": format_datetime(now, "%Y-%m-%dT%H:%M:%S.%fZ"),
-                    "status": "active",
-                    "team_id": team.id if hasattr(team, "id") else str(uuid.uuid4()),
-                    "config": config or {},
+                    'id': str(uuid.uuid4()),
+                    'name': project_name,
+                    'created_at': format_datetime(now, "%Y-%m-%dT%H:%M:%S.%fZ"),
+                    'updated_at': format_datetime(now, "%Y-%m-%dT%H:%M:%S.%fZ"),
+                    'status': 'active',
+                    'team_id': team.id if hasattr(team, 'id') else str(uuid.uuid4()),
+                    'config': config or {}
                 }
             except Exception as e:
                 logger.error(f"Error creating agent team: {e}")
@@ -123,7 +110,7 @@
         """
         projects = self.get_projects()
         for project in projects:
-            if project["id"] == project_id:
+            if project['id'] == project_id:
                 return project
         return None
 
@@ -140,11 +127,10 @@
         """
         projects = self.get_projects()
         for i, project in enumerate(projects):
-            if project["id"] == project_id:
+            if project['id'] == project_id:
                 project.update(updates)
                 from datetime import datetime
-
-                project["updated_at"] = format_datetime(datetime.now(), "%Y-%m-%dT%H:%M:%S.%fZ")
+                project['updated_at'] = format_datetime(datetime.now(), "%Y-%m-%dT%H:%M:%S.%fZ")
                 projects[i] = project
                 self.save_data(self.projects_file, projects)
                 return project
@@ -162,15 +148,13 @@
         """
         projects = self.get_projects()
         for i, project in enumerate(projects):
-            if project["id"] == project_id:
+            if project['id'] == project_id:
                 del projects[i]
                 self.save_data(self.projects_file, projects)
                 return True
         return False
 
-    def _create_mock_project(
-        self, project_name: str, config: Optional[Dict[str, Any]] = None
-    ) -> Dict[str, Any]:
+    def _create_mock_project(self, project_name: str, config: Optional[Dict[str, Any]] = None) -> Dict[str, Any]:
         """
         Create a mock project for testing.
 
@@ -182,15 +166,14 @@
             Mock project data
         """
         from datetime import datetime
-
         now = datetime.now()
         return {
-            "id": str(uuid.uuid4()),
-            "name": project_name,
-            "created_at": format_datetime(now, "%Y-%m-%dT%H:%M:%S.%fZ"),
-            "updated_at": format_datetime(now, "%Y-%m-%dT%H:%M:%S.%fZ"),
-            "status": "active",
-            "team_id": str(uuid.uuid4()),
-            "config": config or {},
-            "is_mock": True,
+            'id': str(uuid.uuid4()),
+            'name': project_name,
+            'created_at': format_datetime(now, "%Y-%m-%dT%H:%M:%S.%fZ"),
+            'updated_at': format_datetime(now, "%Y-%m-%dT%H:%M:%S.%fZ"),
+            'status': 'active',
+            'team_id': str(uuid.uuid4()),
+            'config': config or {},
+            'is_mock': True
         }