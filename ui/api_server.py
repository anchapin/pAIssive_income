<<<<<<< HEAD
import logging
import os
import sys

from flask_cors import CORS

from flask import Flask, g, jsonify, request, send_from_directory

# Add the project root to the path so we can import modules
sys.path.insert(0, os.path.abspath(os.path.join(os.path.dirname(__file__), "..")))

# Import project modules
from common_utils.validation import (  # noqa: E402
    sanitize_input,
    validate_dict,
    validate_email,
    validate_integer,
    validate_list,
    validate_request,
    validate_string,
)
from users.auth import create_session_for_user  # noqa: E402
from users.middleware import audit_log, authenticate, require_permission  # noqa: E402
from users.models import UserCreate, UserUpdate  # noqa: E402
from users.password_reset import generate_password_reset_token, 
    reset_password  # noqa: E402
from users.rate_limiting import rate_limit_login, record_login_attempt  # noqa: E402
from users.services import (  # noqa: E402
    authenticate_user,
    create_user,
    get_user_by_id,
    list_users,
    update_user,
)
from users.session_management import (  # noqa: E402
    create_session,
    get_user_sessions,
    terminate_all_user_sessions,
    terminate_session,
)
from users.token_refresh import (  # noqa: E402
    blacklist_token,
    create_refresh_token,
    refresh_auth_token,
)

# Configure logging
logging.basicConfig(
    level=logging.INFO, format=" % (asctime)s - %(name)s - %(levelname)s - %(message)s"
)
logger = logging.getLogger(__name__)

app = Flask(__name__, static_folder="react_frontend / build")
CORS(app)  # Enable CORS for all routes


# Serve React frontend
@app.route(" / ", defaults={"path": ""})
@app.route("/<path:path>")
def serve_react(path):
    if path != "" and os.path.exists(app.static_folder + " / " + path):
        return send_from_directory(app.static_folder, path)
    else:
        return send_from_directory(app.static_folder, "index.html")


# Define validation schemas
LOGIN_SCHEMA = {
    "username": {
        "required": True,
        "validator": lambda v: validate_string(v, min_length=3, max_length=50),
    },
    "password": {
        "required": True,
        "validator": lambda v: validate_string(v, min_length=6, max_length=100),
    },
    "remember_me": {"validator": lambda v: isinstance(v, bool)},
}

REGISTER_SCHEMA = {
    "username": {
        "required": True,
        "validator": lambda v: validate_string(v, min_length=3, max_length=50),
    },
    "email": {"required": True, "validator": validate_email},
    "password": {
        "required": True,
        "validator": lambda v: validate_string(v, min_length=8, max_length=100),
    },
    "name": {
        "required": True,
        "validator": lambda v: validate_string(v, min_length=1, max_length=100),
    },
}

PROFILE_UPDATE_SCHEMA = {
    "email": {"validator": validate_email},
    "name": {"validator": lambda v: validate_string(v, min_length=1, max_length=100)},
}

PASSWORD_RESET_REQUEST_SCHEMA = {"email": {"required": True, 
    "validator": validate_email}}

PASSWORD_RESET_SCHEMA = {
    "token": {
        "required": True,
        "validator": lambda v: validate_string(v, min_length=10),
    },
    "password": {
        "required": True,
        "validator": lambda v: validate_string(v, min_length=8, max_length=100),
    },
}

PASSWORD_CHANGE_SCHEMA = {
    "current_password": {
        "required": True,
        "validator": lambda v: validate_string(v, min_length=6),
    },
    "new_password": {
        "required": True,
        "validator": lambda v: validate_string(v, min_length=8, max_length=100),
    },
}

TOKEN_REFRESH_SCHEMA = {
    "refresh_token": {
        "required": True,
        "validator": lambda v: validate_string(v, min_length=10),
    }
}

SOLUTION_GENERATION_SCHEMA = {
    "nicheId": {"required": True, "validator": validate_integer},
    "templateId": {"required": True, "validator": validate_integer},
}

MONETIZATION_STRATEGY_SCHEMA = {
    "solutionId": {"required": True, "validator": validate_integer},
    "options": {"validator": validate_dict},
}

MARKETING_CAMPAIGN_SCHEMA = {
    "solutionId": {"required": True, "validator": validate_integer},
    "audienceIds": {
        "required": True,
        "validator": lambda v: validate_list(v, min_length=1),
    },
    "channelIds": {
        "required": True,
        "validator": lambda v: validate_list(v, min_length=1),
    },
}

NICHE_ANALYSIS_SCHEMA = {
    "segments": {
        "required": True,
        "validator": lambda v: validate_list(v, min_length=1),
    }
}


# Auth endpoints
@app.route(" / api / auth / login", methods=["POST"])
@sanitize_input
@validate_request(LOGIN_SCHEMA)
@rate_limit_login
@audit_log("login", "user")
def login():
    data = request.json
    username = data.get("username")
    password = data.get("password")
    remember_me = data.get("remember_me", False)

    # Get client IP for session tracking
    ip_address = request.remote_addr

    # Get device info from user agent
    user_agent = request.headers.get("User - Agent", "")
    device_info = {"user_agent": user_agent}

    # Authenticate user
    user = authenticate_user(username, password)
    if user:
        # Record successful login attempt
        if hasattr(g, "rate_limit_identifiers"):
            record_login_attempt(g.rate_limit_identifiers["username"], True)
            record_login_attempt(g.rate_limit_identifiers["ip"], True)

        # Create auth token
        session_data = create_session_for_user(user)

        # Create refresh token if remember_me is enabled
        if remember_me:
            refresh_token = create_refresh_token(user.id)
            session_data["refresh_token"] = refresh_token

        # Create session record
        create_session(
            user_id=user.id,
            token=session_data["token"],
            device_info=device_info,
            ip_address=ip_address,
        )

        return jsonify(session_data), 200

    return (
        jsonify({"error": "Authentication Error", "message": "Invalid credentials"}),
        401,
    )


@app.route(" / api / auth / logout", methods=["POST"])
@authenticate
@audit_log("logout", "user")
def logout():
    # Get the token from the Authorization header
    auth_header = request.headers.get("Authorization", "")
    if auth_header.startswith("Bearer "):
        token = auth_header.split("Bearer ")[1]
        # Blacklist the token
        blacklist_token(token)

    return jsonify({"message": "Logged out successfully"}), 200


@app.route(" / api / auth / register", methods=["POST"])
@sanitize_input
@validate_request(REGISTER_SCHEMA)
@audit_log("register", "user")
def register():
    try:
        data = request.json
        user_data = UserCreate(
            username=data.get("username"),
            email=data.get("email"),
            name=data.get("name"),
            password=data.get("password"),
        )

        # Create user with default 'user' role
        user = create_user(user_data)

        # Create session
        session_data = create_session_for_user(user)

        # Get client IP for session tracking
        ip_address = request.remote_addr

        # Get device info from user agent
        user_agent = request.headers.get("User - Agent", "")
        device_info = {"user_agent": user_agent}

        # Create session record
        create_session(
            user_id=user.id,
            token=session_data["token"],
            device_info=device_info,
            ip_address=ip_address,
        )

        return jsonify(session_data), 201
    except ValueError as e:
        return jsonify({"error": "Validation Error", "message": str(e)}), 400
    except Exception as e:
        logger.error(f"User registration error: {str(e)}")
        return jsonify({"error": "Server Error", "message": "Registration failed"}), 500


@app.route(" / api / auth / refresh", methods=["POST"])
@sanitize_input
@validate_request(TOKEN_REFRESH_SCHEMA)
@audit_log("refresh_token", "user")
def refresh_token():
    data = request.json
    refresh_token_str = data.get("refresh_token")

    # Refresh the auth token
    result = refresh_auth_token(refresh_token_str)
    if result:
        return jsonify(result), 200

    return (
        jsonify(
            {
                "error": "Authentication Error",
                "message": "Invalid or expired refresh token",
            }
        ),
        401,
    )


@app.route(" / api / auth / password / reset - request", methods=["POST"])
@sanitize_input
@validate_request(PASSWORD_RESET_REQUEST_SCHEMA)
@audit_log("password_reset_request", "user")
def request_password_reset():
    data = request.json
    email = data.get("email")

    # Generate password reset token
    result = generate_password_reset_token(email)

    # Always return success to prevent email enumeration
    # In a real app, you would send an email with the reset link
    if result:
        token, expiry = result
        logger.info(f"Password reset token generated for {email}: {token}")
        # Here you would send an email with the reset link
        # For demo purposes, we'll just log it

    return (
        jsonify(
            {"message": "If your email is registered, 
                you will receive a password reset link."}
        ),
        200,
    )


@app.route(" / api / auth / password / reset", methods=["POST"])
@sanitize_input
@validate_request(PASSWORD_RESET_SCHEMA)
@audit_log("password_reset", "user")
def reset_password_endpoint():
    data = request.json
    token = data.get("token")
    new_password = data.get("password")

    # Reset the password
    success = reset_password(token, new_password)
    if success:
        return (
            jsonify({"message": "Password reset successful."}),
            200,
        )

    return (
        jsonify(
            {
                "error": "Reset Error",
                "message": "Invalid or expired token. Please request a new password reset.",
                    
            }
        ),
        400,
    )


@app.route(" / api / auth / password / change", methods=["POST"])
@authenticate
@sanitize_input
@validate_request(PASSWORD_CHANGE_SCHEMA)
@audit_log("password_change", "user")
def change_password():
    data = request.json
    current_password = data.get("current_password")
    new_password = data.get("new_password")

    # Verify current password
    user = authenticate_user(g.user.username, current_password)
    if not user:
        return (
            jsonify(
                {
                    "error": "Authentication Error",
                    "message": "Current password is incorrect",
                }
            ),
            401,
        )

    try:
        # Update password
        user_data = UserUpdate(password=new_password)
        updated_user = update_user(g.user_id, user_data)

        if not updated_user:
            return (
                jsonify({"error": "Server Error", 
                    "message": "Failed to update password"}),
                500,
            )

        # Terminate all other sessions for security
        terminate_all_user_sessions(g.user_id)

        return (
            jsonify(
                {"message": "Password changed successfully. Please log in with your new password."}
            ),
            200,
        )
    except ValueError as e:
        return jsonify({"error": "Validation Error", "message": str(e)}), 400
    except Exception as e:
        logger.error(f"Password change error: {str(e)}")
        return (
            jsonify({"error": "Server Error", "message": "Failed to change password"}),
            500,
        )


@app.route(" / api / user / profile", methods=["GET"])
@authenticate
def get_profile():
    # The user object is attached to the request by the authenticate middleware
    user = g.user

    # Create session data which includes the public user data
    session_data = create_session_for_user(user)
    return jsonify(session_data["user"]), 200


@app.route(" / api / user / sessions", methods=["GET"])
@authenticate
@audit_log("view", "user_sessions")
def get_user_sessions_endpoint():
    """Get all active sessions for the current user."""
    try:
        # Get all sessions for the current user
        sessions = get_user_sessions(g.user_id)

        # Convert sessions to a list of dictionaries for JSON response
        session_list = []
        for session in sessions:
            session_dict = session.to_dict()
            # Remove sensitive data
            if "token" in session_dict:
                del session_dict["token"]
            session_list.append(session_dict)

        return jsonify(session_list), 200
    except Exception as e:
        logger.error(f"Get user sessions error: {str(e)}")
        return (
            jsonify({"error": "Server Error", "message": "Failed to retrieve sessions"}),
                
            500,
        )


@app.route(" / api / user / sessions/<session_id>", methods=["DELETE"])
@authenticate
@audit_log("terminate", "user_session")
def terminate_session_endpoint(session_id):
    """Terminate a specific session."""
    try:
        # Get all sessions for the current user
        sessions = get_user_sessions(g.user_id)

        # Check if the session belongs to the current user
        session_belongs_to_user = False
        for session in sessions:
            if session.id == session_id:
                session_belongs_to_user = True
                break

        if not session_belongs_to_user:
            return jsonify({"error": "Not Found", "message": "Session not found"}), 404

        # Terminate the session
        success = terminate_session(session_id)
        if success:
            return jsonify({"message": "Session terminated successfully"}), 200
        else:
            return (
                jsonify({"error": "Server Error", 
                    "message": "Failed to terminate session"}),
                500,
            )
    except Exception as e:
        logger.error(f"Terminate session error: {str(e)}")
        return (
            jsonify({"error": "Server Error", "message": "Failed to terminate session"}),
                
            500,
        )


@app.route(" / api / user / sessions", methods=["DELETE"])
@authenticate
@audit_log("terminate_all", "user_sessions")
def terminate_all_sessions_endpoint():
    """Terminate all sessions for the current user except the current one."""
    try:
        # Get the current session ID from the request
        auth_header = request.headers.get("Authorization", "")
        current_session_id = None

        if auth_header.startswith("Bearer "):
            token = auth_header.split("Bearer ")[1]
            # Find the session with this token
            sessions = get_user_sessions(g.user_id)
            for session in sessions:
                if session.token == token:
                    current_session_id = session.id
                    break

        # Terminate all sessions except the current one
        count = terminate_all_user_sessions(g.user_id, current_session_id)

        return (
            jsonify({"message": f"Successfully terminated {count} sessions", 
                "count": count}),
            200,
        )
    except Exception as e:
        logger.error(f"Terminate all sessions error: {str(e)}")
        return (
            jsonify({"error": "Server Error", 
                "message": "Failed to terminate sessions"}),
            500,
        )


@app.route(" / api / user / profile", methods=["PUT"])
@authenticate
@sanitize_input
@validate_request(PROFILE_UPDATE_SCHEMA)
@audit_log("update", "user_profile")
def update_profile():
    try:
        data = request.json
        user_data = UserUpdate(email=data.get("email"), name=data.get("name"))

        # Update user
        user = update_user(g.user_id, user_data)
        if not user:
            return jsonify({"error": "Not Found", "message": "User not found"}), 404

        # Create session data which includes the public user data
        session_data = create_session_for_user(user)
        return jsonify(session_data["user"]), 200
    except ValueError as e:
        return jsonify({"error": "Validation Error", "message": str(e)}), 400
    except Exception as e:
        logger.error(f"User profile update error: {str(e)}")
        return (
            jsonify({"error": "Server Error", "message": "Profile update failed"}),
            500,
        )


# User management (admin only)
@app.route(" / api / users", methods=["GET"])
@authenticate
@require_permission("user:view")
def get_users():
    try:
        skip = request.args.get("skip", default=0, type=int)
        limit = request.args.get("limit", default=100, type=int)

        users = list_users(skip=skip, limit=limit)
        return jsonify(users), 200
    except Exception as e:
        logger.error(f"List users error: {str(e)}")
        return (
            jsonify({"error": "Server Error", "message": "Failed to retrieve users"}),
            500,
        )


@app.route(" / api / users/<user_id>", methods=["GET"])
@authenticate
@require_permission("user:view")
def get_user(user_id):
    try:
        user = get_user_by_id(user_id)
        if not user:
            return jsonify({"error": "Not Found", "message": "User not found"}), 404

        # Create a public user object without sensitive data
        session_data = create_session_for_user(user)
        return jsonify(session_data["user"]), 200
    except Exception as e:
        logger.error(f"Get user error: {str(e)}")
        return (
            jsonify({"error": "Server Error", "message": "Failed to retrieve user"}),
            500,
        )


# Niche Analysis endpoints
@app.route(" / api / niche - analysis / segments", methods=["GET"])
@authenticate
def get_market_segments():
    # Mock data - in production, this would come from a database
    segments = [
        {"id": 1, "name": "E - commerce"},
        {"id": 2, "name": "Content Creation"},
        {"id": 3, "name": "Software Development"},
        {"id": 4, "name": "Education"},
        {"id": 5, "name": "Healthcare"},
        {"id": 6, "name": "Finance"},
        {"id": 7, "name": "Marketing"},
        {"id": 8, "name": "Legal"},
        {"id": 9, "name": "Real Estate"},
        {"id": 10, "name": "Hospitality"},
        {"id": 11, "name": "Manufacturing"},
        {"id": 12, "name": "Retail"},
        {"id": 13, "name": "Transportation"},
    ]
    return jsonify(segments), 200


@app.route(" / api / niche - analysis / analyze", methods=["POST"])
@authenticate
@require_permission("niche:create")
@sanitize_input
@validate_request(NICHE_ANALYSIS_SCHEMA)
@audit_log("analyze", "niche")
def analyze_niches():
    data = request.json
    # Get segments but not using them in this mock implementation
    _ = data.get("segments", [])

    try:
        # Here we'd call our actual niche analysis logic
        # For now, return mock data
        analysis_id = "analysis123"
        return jsonify({"analysisId": analysis_id, "message": "Analysis started"}), 202
    except Exception as e:
        return (
            jsonify({"error": "Processing Error", 
                "message": f"Analysis failed: {str(e)}"}),
            500,
        )


@app.route(" / api / niche - analysis / results/<analysis_id>", methods=["GET"])
@authenticate
@require_permission("niche:view")
def get_niche_results(analysis_id):
    # Validate the analysis_id format
    # (simple validation for demo purposes - in production you'd check if it exists in database)
    if not isinstance(analysis_id, str) or not analysis_id:
        return (
            jsonify({"error": "Validation Error", "message": "Invalid analysis ID"}),
            400,
        )

    # Mock data - in production, this would retrieve actual analysis results
    results = {
        "analysisId": analysis_id,
        "completed": True,
        "niches": [
            {
                "id": 1,
                "name": "AI - powered content optimization",
                "segment": "Content Creation",
                "opportunityScore": 0.87,
                "competitionLevel": "Medium",
                "demandLevel": "High",
                "profitPotential": 0.85,
                "problems": [
                    "Content creators struggle with SEO optimization",
                    "Manual keyword research is time - consuming",
                    "Difficulty in maintaining voice consistency",
                ],
            },
            {
                "id": 2,
                "name": "Local AI code assistant",
                "segment": "Software Development",
                "opportunityScore": 0.92,
                "competitionLevel": "Low",
                "demandLevel": "Very High",
                "profitPotential": 0.90,
                "problems": [
                    "Privacy concerns with cloud - based coding assistants",
                    "Need for offline coding support",
                    "Customized code suggestions for specific frameworks",
                ],
            },
            {
                "id": 3,
                "name": "AI - powered financial analysis",
                "segment": "Finance",
                "opportunityScore": 0.75,
                "competitionLevel": "High",
                "demandLevel": "High",
                "profitPotential": 0.82,
                "problems": [
                    "Complex data interpretation requires expertise",
                    "Real - time financial decision support is limited",
                    "Personalized investment strategies are expensive",
                ],
            },
        ],
    }
    return jsonify(results), 200


# Developer endpoints
@app.route(" / api / developer / niches", methods=["GET"])
@authenticate
@require_permission("solution:view")
def get_niches():
    # Mock data - these would normally be from past niche analyses
    niches = [
        {
            "id": 1,
            "name": "AI - powered content optimization",
            "segment": "Content Creation",
            "opportunityScore": 0.87,
        },
        {
            "id": 2,
            "name": "Local AI code assistant",
            "segment": "Software Development",
            "opportunityScore": 0.92,
        },
        {
            "id": 3,
            "name": "AI - powered financial analysis",
            "segment": "Finance",
            "opportunityScore": 0.75,
        },
    ]
    return jsonify(niches), 200


@app.route(" / api / developer / templates", methods=["GET"])
@authenticate
@require_permission("solution:view")
def get_templates():
    # Mock data for solution templates
    templates = [
        {
            "id": 1,
            "name": "Web Application",
            "description": "A web - based tool with responsive design",
            "technologies": ["React", "Node.js", "MongoDB"],
        },
        {
            "id": 2,
            "name": "Desktop Application",
            "description": "A native desktop application with local AI integration",
            "technologies": ["Electron", "Python", "PyTorch"],
        },
        {
            "id": 3,
            "name": "Mobile Application",
            "description": "A cross - platform mobile app",
            "technologies": ["React Native", "Node.js", "SQLite"],
        },
        {
            "id": 4,
            "name": "CLI Tool",
            "description": "A command - line interface tool",
            "technologies": ["Python", "Click", "SQLite"],
        },
    ]
    return jsonify(templates), 200


@app.route(" / api / developer / solution", methods=["POST"])
@authenticate
@require_permission("solution:create")
@sanitize_input
@validate_request(SOLUTION_GENERATION_SCHEMA)
@audit_log("create", "solution")
def generate_solution():
    data = request.json
    # Get IDs but not using them in this mock implementation
    _ = data.get("nicheId")
    _ = data.get("templateId")

    try:
        # Here we'd call our actual solution generation logic
        # For now, return a mock response
        solution_id = 12345  # Normally generated or from database
        return (
            jsonify(
                {
                    "solutionId": solution_id,
                    "message": "Solution generated successfully",
                }
            ),
            201,
        )
    except Exception as e:
        return (
            jsonify(
                {
                    "error": "Processing Error",
                    "message": f"Solution generation failed: {str(e)}",
                }
            ),
            500,
        )


@app.route(" / api / developer / solutions/<solution_id>", methods=["GET"])
@authenticate
@require_permission("solution:view")
def get_solution_details(solution_id):
    try:
        # Validate the solution_id format
        solution_id = int(solution_id)

        # Mock solution details
        solution = {
            "id": solution_id,
            "name": "AI Content Optimizer Tool",
            "description": "A tool for AI - powered content optimization.",
            "niche": {
                "id": 1,
                "name": "AI - powered content optimization",
                "segment": "Content Creation",
                "opportunityScore": 0.87,
            },
            "template": {
                "id": 1,
                "name": "Web Application",
                "technologies": ["React", "Node.js", "MongoDB"],
            },
            "features": [
                "User authentication and profiles",
                "AI - powered analysis and recommendations",
                "Data visualization dashboard",
                "Custom reporting and exports",
                "API integration capabilities",
            ],
            "technologies": ["React", "Node.js", "MongoDB"],
            "architecture": {
                "frontend": "React",
                "backend": "Node.js",
                "database": "MongoDB",
                "aiModels": [
                    "Transformer - based model",
                    "Fine - tuned for specific domain",
                ],
            },
            "deploymentOptions": [
                "Self - hosted option",
                "Cloud deployment (AWS, Azure, GCP)",
                "Docker container",
            ],
            "developmentTime": "4 - 6 weeks",
            "nextSteps": [
                "Set up development environment",
                "Initialize project structure",
                "Integrate AI models",
                "Develop core features",
                "Create user interface",
                "Add authentication and user management",
                "Implement data storage",
                "Test and refine",
            ],
        }
        return jsonify(solution), 200
    except ValueError:
        return (
            jsonify({"error": "Validation Error", 
                "message": "Invalid solution ID format"}),
            400,
        )


@app.route(" / api / developer / solutions", methods=["GET"])
@authenticate
@require_permission("solution:view")
def get_all_solutions():
    # Mock data for all solutions
    solutions = [
        {
            "id": 12345,
            "name": "AI Content Optimizer Tool",
            "description": "A powerful tool for content optimization.",
            "niche": "AI - powered content optimization",
            "template": "Web Application",
            "dateCreated": "2025 - 04 - 28",
        }
    ]
    return jsonify(solutions), 200


# Monetization endpoints
@app.route(" / api / monetization / solutions", methods=["GET"])
@authenticate
def get_monetization_solutions():
    # Mock data - normally these would be solutions from the developer module
    solutions = [
        {
            "id": 12345,
            "name": "AI Content Optimizer Tool",
            "description": "A powerful tool for content optimization.",
            "niche": "AI - powered content optimization",
        }
    ]
    return jsonify(solutions), 200


@app.route(" / api / monetization / strategy", methods=["POST"])
@sanitize_input
@validate_request(MONETIZATION_STRATEGY_SCHEMA)
def generate_monetization_strategy():
    data = request.json
    # Get data but not using them in this mock implementation
    _ = data.get("solutionId")
    _ = data.get("options", {})

    try:
        # Here we'd call our actual monetization strategy generation logic
        # For now, return a mock response
        strategy_id = 54321  # Normally generated or from database
        return (
            jsonify(
                {
                    "strategyId": strategy_id,
                    "message": "Strategy generated successfully",
                }
            ),
            201,
        )
    except Exception as e:
        return (
            jsonify(
                {
                    "error": "Processing Error",
                    "message": f"Strategy generation failed: {str(e)}",
                }
            ),
            500,
        )


@app.route(" / api / monetization / strategy/<strategy_id>", methods=["GET"])
def get_strategy_details(strategy_id):
    try:
        # Validate the strategy_id format
        strategy_id = int(strategy_id)

        # Mock strategy details
        strategy = {
            "id": strategy_id,
            "solutionId": 12345,
            "solutionName": "AI Content Optimizer Tool",
            "basePrice": 19.99,
            "tiers": [
                {
                    "name": "Free Trial",
                    "price": 0,
                    "billingCycle": "N / A",
                    "features": [
                        "Limited access to basic features",
                        "3 projects",
                        "Community support",
                        "7 - day trial period",
                    ],
                },
                {
                    "name": "Basic",
                    "price": 19.99,
                    "billingCycle": "monthly",
                    "features": [
                        "Full access to basic features",
                        "10 projects",
                        "Email support",
                        "Basic analytics",
                    ],
                },
                {
                    "name": "Professional",
                    "price": 49.99,
                    "billingCycle": "monthly",
                    "features": [
                        "Access to all features",
                        "Unlimited projects",
                        "Priority support",
                        "Advanced analytics",
                        "Team collaboration",
                    ],
                    "recommended": True,
                },
                {
                    "name": "Enterprise",
                    "price": "Custom",
                    "billingCycle": "custom",
                    "features": [
                        "Everything in Professional",
                        "Dedicated support",
                        "Custom integrations",
                        "SLA guarantees",
                        "Onboarding assistance",
                    ],
                },
            ],
            "projections": [
                {
                    "userCount": 100,
                    "paidUsers": 5,
                    "monthlyRevenue": 199.95,
                    "annualRevenue": 2399.40,
                    "lifetimeValue": 1799.55,
                },
                {
                    "userCount": 500,
                    "paidUsers": 25,
                    "monthlyRevenue": 999.75,
                    "annualRevenue": 11997.00,
                    "lifetimeValue": 8997.75,
                },
            ],
        }
        return jsonify(strategy), 200
    except ValueError:
        return (
            jsonify({"error": "Validation Error", 
                "message": "Invalid strategy ID format"}),
            400,
        )


@app.route(" / api / monetization / strategies", methods=["GET"])
def get_all_strategies():
    # Mock data for all monetization strategies
    strategies = [
        {
            "id": 54321,
            "solutionId": 12345,
            "solutionName": "AI Content Optimizer Tool",
            "basePrice": 19.99,
            "tierCount": 4,
            "dateCreated": "2025 - 04 - 28",
        }
    ]
    return jsonify(strategies), 200


# Marketing endpoints
@app.route(" / api / marketing / solutions", methods=["GET"])
@authenticate
def get_marketing_solutions():
    # Mock data - normally these would be solutions from the developer module
    solutions = [
        {
            "id": 12345,
            "name": "AI Content Optimizer Tool",
            "description": "A powerful tool for content optimization.",
            "niche": "AI - powered content optimization",
        }
    ]
    return jsonify(solutions), 200


@app.route(" / api / marketing / audience - personas", methods=["GET"])
def get_audience_personas():
    # Mock audience personas
    personas = [
        {
            "id": 1,
            "name": "Content Creators",
            "interests": ["SEO", "Writing", "Social Media"],
        },
        {
            "id": 2,
            "name": "Small Business Owners",
            "interests": ["Marketing", "Automation", "Analytics"],
        },
        {
            "id": 3,
            "name": "Software Developers",
            "interests": ["Coding", "Productivity", "AI Tools"],
        },
        {
            "id": 4,
            "name": "Financial Analysts",
            "interests": ["Data Analysis", "Market Trends", "Forecasting"],
        },
        {
            "id": 5,
            "name": "Marketing Professionals",
            "interests": ["Campaign Management", "Analytics", "Content Creation"],
        },
    ]
    return jsonify(personas), 200


@app.route(" / api / marketing / channels", methods=["GET"])
def get_marketing_channels():
    # Mock marketing channels
    channels = [
        {
            "id": 1,
            "name": "Social Media",
            "platforms": ["Twitter", "LinkedIn", "Facebook", "Instagram"],
        },
        {
            "id": 2,
            "name": "Email Marketing",
            "platforms": ["Newsletters", "Drip Campaigns", "Announcements"],
        },
        {
            "id": 3,
            "name": "Content Marketing",
            "platforms": ["Blog Posts", "Tutorials", "eBooks", "Webinars"],
        },
        {
            "id": 4,
            "name": "Paid Advertising",
            "platforms": ["Google Ads", "Facebook Ads", "LinkedIn Ads"],
        },
        {
            "id": 5,
            "name": "Community Engagement",
            "platforms": ["Reddit", "Discord", "Forums", "Q&A Sites"],
        },
    ]
    return jsonify(channels), 200


@app.route(" / api / marketing / campaign", methods=["POST"])
@sanitize_input
@validate_request(MARKETING_CAMPAIGN_SCHEMA)
def generate_marketing_campaign():
    data = request.json
    # Get data but not using them in this mock implementation
    _ = data.get("solutionId")
    _ = data.get("audienceIds", [])
    _ = data.get("channelIds", [])

    try:
        # Here we'd call our actual marketing campaign generation logic
        # For now, return a mock response
        campaign_id = 67890  # Normally generated or from database
        return (
            jsonify(
                {
                    "campaignId": campaign_id,
                    "message": "Campaign generated successfully",
                }
            ),
            201,
        )
    except Exception as e:
        return (
            jsonify(
                {
                    "error": "Processing Error",
                    "message": f"Campaign generation failed: {str(e)}",
                }
            ),
            500,
        )


@app.route(" / api / marketing / campaign/<campaign_id>", methods=["GET"])
def get_campaign_details(campaign_id):
    try:
        # Validate the campaign_id format
        campaign_id = int(campaign_id)

        # Mock campaign details - this would be a very complex structure in reality
        # Simplified for this example
        campaign = {
            "id": campaign_id,
            "solutionId": 12345,
            "solutionName": "AI Content Optimizer Tool",
            "strategy": {
                "title": "Marketing Strategy for AI Content Optimizer Tool",
                "summary": "Marketing approach targeting Content Creators and Marketing Pros.",
                    
                "keyPoints": [
                    "Focus on solving specific pain points for each audience segment",
                    "Highlight the AI - powered capabilities and unique features",
                    "Emphasize ease of use and quick implementation",
                    "Showcase real - world examples and case studies",
                    "Leverage free trial to demonstrate value",
                ],
                "timeline": "3 - month campaign with phased rollout",
            },
            "content": {
                "socialMedia": [
                    {
                        "platform": "Twitter",
                        "posts": [
                            "Tired of manual optimization? Our AI tool automates the process.",
                                
                            "Save hours weekly with AI Content Optimizer. Users report results.",
                                
                            '"I can\'t believe how much time this saves me" - customer quote.',
                                
                        ],
                    },
                    {
                        "platform": "LinkedIn",
                        "posts": [
                            "Introducing AI Content Optimizer: Automate and improve results.",
                                
                            "We analyzed workflows and found the biggest content creation issues.",
                                
                        ],
                    },
                ],
                "emailMarketing": [
                    {
                        "type": "Welcome Email",
                        "subject": "Welcome to AI Content Optimizer! Here's How to Get Started",
                            
                        "content": "Hi [Name],
                            \n\nThanks for signing up for AI Content Optimizer! "
                        "We're excited to have you on board.\n\n...",
                    }
                ],
            },
        }
        return jsonify(campaign), 200
    except ValueError:
        return (
            jsonify({"error": "Validation Error", 
                "message": "Invalid campaign ID format"}),
            400,
        )


@app.route(" / api / marketing / campaigns", methods=["GET"])
def get_all_campaigns():
    # Mock data for all marketing campaigns
    campaigns = [
        {
            "id": 67890,
            "solutionId": 12345,
            "solutionName": "AI Content Optimizer Tool",
            "audiences": ["Content Creators", "Marketing Professionals"],
            "channels": ["Social Media", "Email Marketing"],
            "dateCreated": "2025 - 04 - 28",
        }
    ]
    return jsonify(campaigns), 200


# Dashboard endpoints
@app.route(" / api / dashboard / overview", methods=["GET"])
def get_dashboard_overview():
    # Mock dashboard data
    overview = {
        "projects": [
            {
                "id": 1,
                "name": "AI Writing Assistant",
                "status": "Active",
                "revenue": 1250,
                "subscribers": 48,
                "progress": 100,
            },
            {
                "id": 2,
                "name": "Local Code Helper",
                "status": "In Development",
                "revenue": 0,
                "subscribers": 0,
                "progress": 65,
            },
            {
                "id": 3,
                "name": "Data Analysis Tool",
                "status": "In Research",
                "revenue": 0,
                "subscribers": 0,
                "progress": 25,
            },
        ],
        "totalRevenue": 1250,
        "totalSubscribers": 48,
        "projectCount": 3,
    }
    return jsonify(overview), 200


@app.route(" / api / dashboard / revenue", methods=["GET"])
def get_revenue_stats():
    # Mock revenue statistics
    revenue = {
        "monthly": [
            {"month": "Jan", "revenue": 0},
            {"month": "Feb", "revenue": 0},
            {"month": "Mar", "revenue": 450},
            {"month": "Apr", "revenue": 1250},
        ],
        "byProduct": [{"name": "AI Writing Assistant", "revenue": 1250}],
    }
    return jsonify(revenue), 200


@app.route(" / api / dashboard / subscribers", methods=["GET"])
def get_subscriber_stats():
    # Mock subscriber statistics
    subscribers = {
        "growth": [
            {"month": "Jan", "subscribers": 0},
            {"month": "Feb", "subscribers": 0},
            {"month": "Mar", "subscribers": 22},
            {"month": "Apr", "subscribers": 48},
        ],
        "byProduct": [{"name": "AI Writing Assistant", "subscribers": 48}],
        "byTier": [
            {"tier": "Basic", "count": 28},
            {"tier": "Professional", "count": 16},
            {"tier": "Enterprise", "count": 4},
        ],
    }
    return jsonify(subscribers), 200
=======
"""api_server.py - Module for the pAIssive Income project."""

# This file was automatically fixed by the syntax error correction script
# The original content had syntax errors that could not be automatically fixed
# Please review and update this file as needed


def main():
    """Initialize the module."""
    pass

>>>>>>> 6124bda3


# Global error handler for validation errors
@app.errorhandler(Exception)
def handle_exception(e):
    """Handle all unhandled exceptions"""
    # If it's a validation error from our validation system, return formatted response
    if hasattr(e, "to_dict") and callable(getattr(e, "to_dict")):
        return jsonify(e.to_dict()), getattr(e, "http_status", 400)

    # For all other exceptions, return generic server error
    app.logger.error(f"Unhandled exception: {str(e)}")
    return (
        jsonify({"error": "Server Error", "message": "An unexpected error occurred"}),
        500,
    )


if __name__ == "__main__":
<<<<<<< HEAD
    # Use environment variables to configure the server
    debug_mode = os.environ.get("FLASK_DEBUG", "False").lower() == "true"
    # Always bind to localhost for security
    host = "127.0.0.1"
    port = int(os.environ.get("FLASK_PORT", "5000"))

    app.run(host=host, port=port, debug=debug_mode)
=======
    main()
>>>>>>> 6124bda3
<|MERGE_RESOLUTION|>--- conflicted
+++ resolved
@@ -1,1312 +1,3 @@
-<<<<<<< HEAD
-import logging
-import os
-import sys
-
-from flask_cors import CORS
-
-from flask import Flask, g, jsonify, request, send_from_directory
-
-# Add the project root to the path so we can import modules
-sys.path.insert(0, os.path.abspath(os.path.join(os.path.dirname(__file__), "..")))
-
-# Import project modules
-from common_utils.validation import (  # noqa: E402
-    sanitize_input,
-    validate_dict,
-    validate_email,
-    validate_integer,
-    validate_list,
-    validate_request,
-    validate_string,
-)
-from users.auth import create_session_for_user  # noqa: E402
-from users.middleware import audit_log, authenticate, require_permission  # noqa: E402
-from users.models import UserCreate, UserUpdate  # noqa: E402
-from users.password_reset import generate_password_reset_token, 
-    reset_password  # noqa: E402
-from users.rate_limiting import rate_limit_login, record_login_attempt  # noqa: E402
-from users.services import (  # noqa: E402
-    authenticate_user,
-    create_user,
-    get_user_by_id,
-    list_users,
-    update_user,
-)
-from users.session_management import (  # noqa: E402
-    create_session,
-    get_user_sessions,
-    terminate_all_user_sessions,
-    terminate_session,
-)
-from users.token_refresh import (  # noqa: E402
-    blacklist_token,
-    create_refresh_token,
-    refresh_auth_token,
-)
-
-# Configure logging
-logging.basicConfig(
-    level=logging.INFO, format=" % (asctime)s - %(name)s - %(levelname)s - %(message)s"
-)
-logger = logging.getLogger(__name__)
-
-app = Flask(__name__, static_folder="react_frontend / build")
-CORS(app)  # Enable CORS for all routes
-
-
-# Serve React frontend
-@app.route(" / ", defaults={"path": ""})
-@app.route("/<path:path>")
-def serve_react(path):
-    if path != "" and os.path.exists(app.static_folder + " / " + path):
-        return send_from_directory(app.static_folder, path)
-    else:
-        return send_from_directory(app.static_folder, "index.html")
-
-
-# Define validation schemas
-LOGIN_SCHEMA = {
-    "username": {
-        "required": True,
-        "validator": lambda v: validate_string(v, min_length=3, max_length=50),
-    },
-    "password": {
-        "required": True,
-        "validator": lambda v: validate_string(v, min_length=6, max_length=100),
-    },
-    "remember_me": {"validator": lambda v: isinstance(v, bool)},
-}
-
-REGISTER_SCHEMA = {
-    "username": {
-        "required": True,
-        "validator": lambda v: validate_string(v, min_length=3, max_length=50),
-    },
-    "email": {"required": True, "validator": validate_email},
-    "password": {
-        "required": True,
-        "validator": lambda v: validate_string(v, min_length=8, max_length=100),
-    },
-    "name": {
-        "required": True,
-        "validator": lambda v: validate_string(v, min_length=1, max_length=100),
-    },
-}
-
-PROFILE_UPDATE_SCHEMA = {
-    "email": {"validator": validate_email},
-    "name": {"validator": lambda v: validate_string(v, min_length=1, max_length=100)},
-}
-
-PASSWORD_RESET_REQUEST_SCHEMA = {"email": {"required": True, 
-    "validator": validate_email}}
-
-PASSWORD_RESET_SCHEMA = {
-    "token": {
-        "required": True,
-        "validator": lambda v: validate_string(v, min_length=10),
-    },
-    "password": {
-        "required": True,
-        "validator": lambda v: validate_string(v, min_length=8, max_length=100),
-    },
-}
-
-PASSWORD_CHANGE_SCHEMA = {
-    "current_password": {
-        "required": True,
-        "validator": lambda v: validate_string(v, min_length=6),
-    },
-    "new_password": {
-        "required": True,
-        "validator": lambda v: validate_string(v, min_length=8, max_length=100),
-    },
-}
-
-TOKEN_REFRESH_SCHEMA = {
-    "refresh_token": {
-        "required": True,
-        "validator": lambda v: validate_string(v, min_length=10),
-    }
-}
-
-SOLUTION_GENERATION_SCHEMA = {
-    "nicheId": {"required": True, "validator": validate_integer},
-    "templateId": {"required": True, "validator": validate_integer},
-}
-
-MONETIZATION_STRATEGY_SCHEMA = {
-    "solutionId": {"required": True, "validator": validate_integer},
-    "options": {"validator": validate_dict},
-}
-
-MARKETING_CAMPAIGN_SCHEMA = {
-    "solutionId": {"required": True, "validator": validate_integer},
-    "audienceIds": {
-        "required": True,
-        "validator": lambda v: validate_list(v, min_length=1),
-    },
-    "channelIds": {
-        "required": True,
-        "validator": lambda v: validate_list(v, min_length=1),
-    },
-}
-
-NICHE_ANALYSIS_SCHEMA = {
-    "segments": {
-        "required": True,
-        "validator": lambda v: validate_list(v, min_length=1),
-    }
-}
-
-
-# Auth endpoints
-@app.route(" / api / auth / login", methods=["POST"])
-@sanitize_input
-@validate_request(LOGIN_SCHEMA)
-@rate_limit_login
-@audit_log("login", "user")
-def login():
-    data = request.json
-    username = data.get("username")
-    password = data.get("password")
-    remember_me = data.get("remember_me", False)
-
-    # Get client IP for session tracking
-    ip_address = request.remote_addr
-
-    # Get device info from user agent
-    user_agent = request.headers.get("User - Agent", "")
-    device_info = {"user_agent": user_agent}
-
-    # Authenticate user
-    user = authenticate_user(username, password)
-    if user:
-        # Record successful login attempt
-        if hasattr(g, "rate_limit_identifiers"):
-            record_login_attempt(g.rate_limit_identifiers["username"], True)
-            record_login_attempt(g.rate_limit_identifiers["ip"], True)
-
-        # Create auth token
-        session_data = create_session_for_user(user)
-
-        # Create refresh token if remember_me is enabled
-        if remember_me:
-            refresh_token = create_refresh_token(user.id)
-            session_data["refresh_token"] = refresh_token
-
-        # Create session record
-        create_session(
-            user_id=user.id,
-            token=session_data["token"],
-            device_info=device_info,
-            ip_address=ip_address,
-        )
-
-        return jsonify(session_data), 200
-
-    return (
-        jsonify({"error": "Authentication Error", "message": "Invalid credentials"}),
-        401,
-    )
-
-
-@app.route(" / api / auth / logout", methods=["POST"])
-@authenticate
-@audit_log("logout", "user")
-def logout():
-    # Get the token from the Authorization header
-    auth_header = request.headers.get("Authorization", "")
-    if auth_header.startswith("Bearer "):
-        token = auth_header.split("Bearer ")[1]
-        # Blacklist the token
-        blacklist_token(token)
-
-    return jsonify({"message": "Logged out successfully"}), 200
-
-
-@app.route(" / api / auth / register", methods=["POST"])
-@sanitize_input
-@validate_request(REGISTER_SCHEMA)
-@audit_log("register", "user")
-def register():
-    try:
-        data = request.json
-        user_data = UserCreate(
-            username=data.get("username"),
-            email=data.get("email"),
-            name=data.get("name"),
-            password=data.get("password"),
-        )
-
-        # Create user with default 'user' role
-        user = create_user(user_data)
-
-        # Create session
-        session_data = create_session_for_user(user)
-
-        # Get client IP for session tracking
-        ip_address = request.remote_addr
-
-        # Get device info from user agent
-        user_agent = request.headers.get("User - Agent", "")
-        device_info = {"user_agent": user_agent}
-
-        # Create session record
-        create_session(
-            user_id=user.id,
-            token=session_data["token"],
-            device_info=device_info,
-            ip_address=ip_address,
-        )
-
-        return jsonify(session_data), 201
-    except ValueError as e:
-        return jsonify({"error": "Validation Error", "message": str(e)}), 400
-    except Exception as e:
-        logger.error(f"User registration error: {str(e)}")
-        return jsonify({"error": "Server Error", "message": "Registration failed"}), 500
-
-
-@app.route(" / api / auth / refresh", methods=["POST"])
-@sanitize_input
-@validate_request(TOKEN_REFRESH_SCHEMA)
-@audit_log("refresh_token", "user")
-def refresh_token():
-    data = request.json
-    refresh_token_str = data.get("refresh_token")
-
-    # Refresh the auth token
-    result = refresh_auth_token(refresh_token_str)
-    if result:
-        return jsonify(result), 200
-
-    return (
-        jsonify(
-            {
-                "error": "Authentication Error",
-                "message": "Invalid or expired refresh token",
-            }
-        ),
-        401,
-    )
-
-
-@app.route(" / api / auth / password / reset - request", methods=["POST"])
-@sanitize_input
-@validate_request(PASSWORD_RESET_REQUEST_SCHEMA)
-@audit_log("password_reset_request", "user")
-def request_password_reset():
-    data = request.json
-    email = data.get("email")
-
-    # Generate password reset token
-    result = generate_password_reset_token(email)
-
-    # Always return success to prevent email enumeration
-    # In a real app, you would send an email with the reset link
-    if result:
-        token, expiry = result
-        logger.info(f"Password reset token generated for {email}: {token}")
-        # Here you would send an email with the reset link
-        # For demo purposes, we'll just log it
-
-    return (
-        jsonify(
-            {"message": "If your email is registered, 
-                you will receive a password reset link."}
-        ),
-        200,
-    )
-
-
-@app.route(" / api / auth / password / reset", methods=["POST"])
-@sanitize_input
-@validate_request(PASSWORD_RESET_SCHEMA)
-@audit_log("password_reset", "user")
-def reset_password_endpoint():
-    data = request.json
-    token = data.get("token")
-    new_password = data.get("password")
-
-    # Reset the password
-    success = reset_password(token, new_password)
-    if success:
-        return (
-            jsonify({"message": "Password reset successful."}),
-            200,
-        )
-
-    return (
-        jsonify(
-            {
-                "error": "Reset Error",
-                "message": "Invalid or expired token. Please request a new password reset.",
-                    
-            }
-        ),
-        400,
-    )
-
-
-@app.route(" / api / auth / password / change", methods=["POST"])
-@authenticate
-@sanitize_input
-@validate_request(PASSWORD_CHANGE_SCHEMA)
-@audit_log("password_change", "user")
-def change_password():
-    data = request.json
-    current_password = data.get("current_password")
-    new_password = data.get("new_password")
-
-    # Verify current password
-    user = authenticate_user(g.user.username, current_password)
-    if not user:
-        return (
-            jsonify(
-                {
-                    "error": "Authentication Error",
-                    "message": "Current password is incorrect",
-                }
-            ),
-            401,
-        )
-
-    try:
-        # Update password
-        user_data = UserUpdate(password=new_password)
-        updated_user = update_user(g.user_id, user_data)
-
-        if not updated_user:
-            return (
-                jsonify({"error": "Server Error", 
-                    "message": "Failed to update password"}),
-                500,
-            )
-
-        # Terminate all other sessions for security
-        terminate_all_user_sessions(g.user_id)
-
-        return (
-            jsonify(
-                {"message": "Password changed successfully. Please log in with your new password."}
-            ),
-            200,
-        )
-    except ValueError as e:
-        return jsonify({"error": "Validation Error", "message": str(e)}), 400
-    except Exception as e:
-        logger.error(f"Password change error: {str(e)}")
-        return (
-            jsonify({"error": "Server Error", "message": "Failed to change password"}),
-            500,
-        )
-
-
-@app.route(" / api / user / profile", methods=["GET"])
-@authenticate
-def get_profile():
-    # The user object is attached to the request by the authenticate middleware
-    user = g.user
-
-    # Create session data which includes the public user data
-    session_data = create_session_for_user(user)
-    return jsonify(session_data["user"]), 200
-
-
-@app.route(" / api / user / sessions", methods=["GET"])
-@authenticate
-@audit_log("view", "user_sessions")
-def get_user_sessions_endpoint():
-    """Get all active sessions for the current user."""
-    try:
-        # Get all sessions for the current user
-        sessions = get_user_sessions(g.user_id)
-
-        # Convert sessions to a list of dictionaries for JSON response
-        session_list = []
-        for session in sessions:
-            session_dict = session.to_dict()
-            # Remove sensitive data
-            if "token" in session_dict:
-                del session_dict["token"]
-            session_list.append(session_dict)
-
-        return jsonify(session_list), 200
-    except Exception as e:
-        logger.error(f"Get user sessions error: {str(e)}")
-        return (
-            jsonify({"error": "Server Error", "message": "Failed to retrieve sessions"}),
-                
-            500,
-        )
-
-
-@app.route(" / api / user / sessions/<session_id>", methods=["DELETE"])
-@authenticate
-@audit_log("terminate", "user_session")
-def terminate_session_endpoint(session_id):
-    """Terminate a specific session."""
-    try:
-        # Get all sessions for the current user
-        sessions = get_user_sessions(g.user_id)
-
-        # Check if the session belongs to the current user
-        session_belongs_to_user = False
-        for session in sessions:
-            if session.id == session_id:
-                session_belongs_to_user = True
-                break
-
-        if not session_belongs_to_user:
-            return jsonify({"error": "Not Found", "message": "Session not found"}), 404
-
-        # Terminate the session
-        success = terminate_session(session_id)
-        if success:
-            return jsonify({"message": "Session terminated successfully"}), 200
-        else:
-            return (
-                jsonify({"error": "Server Error", 
-                    "message": "Failed to terminate session"}),
-                500,
-            )
-    except Exception as e:
-        logger.error(f"Terminate session error: {str(e)}")
-        return (
-            jsonify({"error": "Server Error", "message": "Failed to terminate session"}),
-                
-            500,
-        )
-
-
-@app.route(" / api / user / sessions", methods=["DELETE"])
-@authenticate
-@audit_log("terminate_all", "user_sessions")
-def terminate_all_sessions_endpoint():
-    """Terminate all sessions for the current user except the current one."""
-    try:
-        # Get the current session ID from the request
-        auth_header = request.headers.get("Authorization", "")
-        current_session_id = None
-
-        if auth_header.startswith("Bearer "):
-            token = auth_header.split("Bearer ")[1]
-            # Find the session with this token
-            sessions = get_user_sessions(g.user_id)
-            for session in sessions:
-                if session.token == token:
-                    current_session_id = session.id
-                    break
-
-        # Terminate all sessions except the current one
-        count = terminate_all_user_sessions(g.user_id, current_session_id)
-
-        return (
-            jsonify({"message": f"Successfully terminated {count} sessions", 
-                "count": count}),
-            200,
-        )
-    except Exception as e:
-        logger.error(f"Terminate all sessions error: {str(e)}")
-        return (
-            jsonify({"error": "Server Error", 
-                "message": "Failed to terminate sessions"}),
-            500,
-        )
-
-
-@app.route(" / api / user / profile", methods=["PUT"])
-@authenticate
-@sanitize_input
-@validate_request(PROFILE_UPDATE_SCHEMA)
-@audit_log("update", "user_profile")
-def update_profile():
-    try:
-        data = request.json
-        user_data = UserUpdate(email=data.get("email"), name=data.get("name"))
-
-        # Update user
-        user = update_user(g.user_id, user_data)
-        if not user:
-            return jsonify({"error": "Not Found", "message": "User not found"}), 404
-
-        # Create session data which includes the public user data
-        session_data = create_session_for_user(user)
-        return jsonify(session_data["user"]), 200
-    except ValueError as e:
-        return jsonify({"error": "Validation Error", "message": str(e)}), 400
-    except Exception as e:
-        logger.error(f"User profile update error: {str(e)}")
-        return (
-            jsonify({"error": "Server Error", "message": "Profile update failed"}),
-            500,
-        )
-
-
-# User management (admin only)
-@app.route(" / api / users", methods=["GET"])
-@authenticate
-@require_permission("user:view")
-def get_users():
-    try:
-        skip = request.args.get("skip", default=0, type=int)
-        limit = request.args.get("limit", default=100, type=int)
-
-        users = list_users(skip=skip, limit=limit)
-        return jsonify(users), 200
-    except Exception as e:
-        logger.error(f"List users error: {str(e)}")
-        return (
-            jsonify({"error": "Server Error", "message": "Failed to retrieve users"}),
-            500,
-        )
-
-
-@app.route(" / api / users/<user_id>", methods=["GET"])
-@authenticate
-@require_permission("user:view")
-def get_user(user_id):
-    try:
-        user = get_user_by_id(user_id)
-        if not user:
-            return jsonify({"error": "Not Found", "message": "User not found"}), 404
-
-        # Create a public user object without sensitive data
-        session_data = create_session_for_user(user)
-        return jsonify(session_data["user"]), 200
-    except Exception as e:
-        logger.error(f"Get user error: {str(e)}")
-        return (
-            jsonify({"error": "Server Error", "message": "Failed to retrieve user"}),
-            500,
-        )
-
-
-# Niche Analysis endpoints
-@app.route(" / api / niche - analysis / segments", methods=["GET"])
-@authenticate
-def get_market_segments():
-    # Mock data - in production, this would come from a database
-    segments = [
-        {"id": 1, "name": "E - commerce"},
-        {"id": 2, "name": "Content Creation"},
-        {"id": 3, "name": "Software Development"},
-        {"id": 4, "name": "Education"},
-        {"id": 5, "name": "Healthcare"},
-        {"id": 6, "name": "Finance"},
-        {"id": 7, "name": "Marketing"},
-        {"id": 8, "name": "Legal"},
-        {"id": 9, "name": "Real Estate"},
-        {"id": 10, "name": "Hospitality"},
-        {"id": 11, "name": "Manufacturing"},
-        {"id": 12, "name": "Retail"},
-        {"id": 13, "name": "Transportation"},
-    ]
-    return jsonify(segments), 200
-
-
-@app.route(" / api / niche - analysis / analyze", methods=["POST"])
-@authenticate
-@require_permission("niche:create")
-@sanitize_input
-@validate_request(NICHE_ANALYSIS_SCHEMA)
-@audit_log("analyze", "niche")
-def analyze_niches():
-    data = request.json
-    # Get segments but not using them in this mock implementation
-    _ = data.get("segments", [])
-
-    try:
-        # Here we'd call our actual niche analysis logic
-        # For now, return mock data
-        analysis_id = "analysis123"
-        return jsonify({"analysisId": analysis_id, "message": "Analysis started"}), 202
-    except Exception as e:
-        return (
-            jsonify({"error": "Processing Error", 
-                "message": f"Analysis failed: {str(e)}"}),
-            500,
-        )
-
-
-@app.route(" / api / niche - analysis / results/<analysis_id>", methods=["GET"])
-@authenticate
-@require_permission("niche:view")
-def get_niche_results(analysis_id):
-    # Validate the analysis_id format
-    # (simple validation for demo purposes - in production you'd check if it exists in database)
-    if not isinstance(analysis_id, str) or not analysis_id:
-        return (
-            jsonify({"error": "Validation Error", "message": "Invalid analysis ID"}),
-            400,
-        )
-
-    # Mock data - in production, this would retrieve actual analysis results
-    results = {
-        "analysisId": analysis_id,
-        "completed": True,
-        "niches": [
-            {
-                "id": 1,
-                "name": "AI - powered content optimization",
-                "segment": "Content Creation",
-                "opportunityScore": 0.87,
-                "competitionLevel": "Medium",
-                "demandLevel": "High",
-                "profitPotential": 0.85,
-                "problems": [
-                    "Content creators struggle with SEO optimization",
-                    "Manual keyword research is time - consuming",
-                    "Difficulty in maintaining voice consistency",
-                ],
-            },
-            {
-                "id": 2,
-                "name": "Local AI code assistant",
-                "segment": "Software Development",
-                "opportunityScore": 0.92,
-                "competitionLevel": "Low",
-                "demandLevel": "Very High",
-                "profitPotential": 0.90,
-                "problems": [
-                    "Privacy concerns with cloud - based coding assistants",
-                    "Need for offline coding support",
-                    "Customized code suggestions for specific frameworks",
-                ],
-            },
-            {
-                "id": 3,
-                "name": "AI - powered financial analysis",
-                "segment": "Finance",
-                "opportunityScore": 0.75,
-                "competitionLevel": "High",
-                "demandLevel": "High",
-                "profitPotential": 0.82,
-                "problems": [
-                    "Complex data interpretation requires expertise",
-                    "Real - time financial decision support is limited",
-                    "Personalized investment strategies are expensive",
-                ],
-            },
-        ],
-    }
-    return jsonify(results), 200
-
-
-# Developer endpoints
-@app.route(" / api / developer / niches", methods=["GET"])
-@authenticate
-@require_permission("solution:view")
-def get_niches():
-    # Mock data - these would normally be from past niche analyses
-    niches = [
-        {
-            "id": 1,
-            "name": "AI - powered content optimization",
-            "segment": "Content Creation",
-            "opportunityScore": 0.87,
-        },
-        {
-            "id": 2,
-            "name": "Local AI code assistant",
-            "segment": "Software Development",
-            "opportunityScore": 0.92,
-        },
-        {
-            "id": 3,
-            "name": "AI - powered financial analysis",
-            "segment": "Finance",
-            "opportunityScore": 0.75,
-        },
-    ]
-    return jsonify(niches), 200
-
-
-@app.route(" / api / developer / templates", methods=["GET"])
-@authenticate
-@require_permission("solution:view")
-def get_templates():
-    # Mock data for solution templates
-    templates = [
-        {
-            "id": 1,
-            "name": "Web Application",
-            "description": "A web - based tool with responsive design",
-            "technologies": ["React", "Node.js", "MongoDB"],
-        },
-        {
-            "id": 2,
-            "name": "Desktop Application",
-            "description": "A native desktop application with local AI integration",
-            "technologies": ["Electron", "Python", "PyTorch"],
-        },
-        {
-            "id": 3,
-            "name": "Mobile Application",
-            "description": "A cross - platform mobile app",
-            "technologies": ["React Native", "Node.js", "SQLite"],
-        },
-        {
-            "id": 4,
-            "name": "CLI Tool",
-            "description": "A command - line interface tool",
-            "technologies": ["Python", "Click", "SQLite"],
-        },
-    ]
-    return jsonify(templates), 200
-
-
-@app.route(" / api / developer / solution", methods=["POST"])
-@authenticate
-@require_permission("solution:create")
-@sanitize_input
-@validate_request(SOLUTION_GENERATION_SCHEMA)
-@audit_log("create", "solution")
-def generate_solution():
-    data = request.json
-    # Get IDs but not using them in this mock implementation
-    _ = data.get("nicheId")
-    _ = data.get("templateId")
-
-    try:
-        # Here we'd call our actual solution generation logic
-        # For now, return a mock response
-        solution_id = 12345  # Normally generated or from database
-        return (
-            jsonify(
-                {
-                    "solutionId": solution_id,
-                    "message": "Solution generated successfully",
-                }
-            ),
-            201,
-        )
-    except Exception as e:
-        return (
-            jsonify(
-                {
-                    "error": "Processing Error",
-                    "message": f"Solution generation failed: {str(e)}",
-                }
-            ),
-            500,
-        )
-
-
-@app.route(" / api / developer / solutions/<solution_id>", methods=["GET"])
-@authenticate
-@require_permission("solution:view")
-def get_solution_details(solution_id):
-    try:
-        # Validate the solution_id format
-        solution_id = int(solution_id)
-
-        # Mock solution details
-        solution = {
-            "id": solution_id,
-            "name": "AI Content Optimizer Tool",
-            "description": "A tool for AI - powered content optimization.",
-            "niche": {
-                "id": 1,
-                "name": "AI - powered content optimization",
-                "segment": "Content Creation",
-                "opportunityScore": 0.87,
-            },
-            "template": {
-                "id": 1,
-                "name": "Web Application",
-                "technologies": ["React", "Node.js", "MongoDB"],
-            },
-            "features": [
-                "User authentication and profiles",
-                "AI - powered analysis and recommendations",
-                "Data visualization dashboard",
-                "Custom reporting and exports",
-                "API integration capabilities",
-            ],
-            "technologies": ["React", "Node.js", "MongoDB"],
-            "architecture": {
-                "frontend": "React",
-                "backend": "Node.js",
-                "database": "MongoDB",
-                "aiModels": [
-                    "Transformer - based model",
-                    "Fine - tuned for specific domain",
-                ],
-            },
-            "deploymentOptions": [
-                "Self - hosted option",
-                "Cloud deployment (AWS, Azure, GCP)",
-                "Docker container",
-            ],
-            "developmentTime": "4 - 6 weeks",
-            "nextSteps": [
-                "Set up development environment",
-                "Initialize project structure",
-                "Integrate AI models",
-                "Develop core features",
-                "Create user interface",
-                "Add authentication and user management",
-                "Implement data storage",
-                "Test and refine",
-            ],
-        }
-        return jsonify(solution), 200
-    except ValueError:
-        return (
-            jsonify({"error": "Validation Error", 
-                "message": "Invalid solution ID format"}),
-            400,
-        )
-
-
-@app.route(" / api / developer / solutions", methods=["GET"])
-@authenticate
-@require_permission("solution:view")
-def get_all_solutions():
-    # Mock data for all solutions
-    solutions = [
-        {
-            "id": 12345,
-            "name": "AI Content Optimizer Tool",
-            "description": "A powerful tool for content optimization.",
-            "niche": "AI - powered content optimization",
-            "template": "Web Application",
-            "dateCreated": "2025 - 04 - 28",
-        }
-    ]
-    return jsonify(solutions), 200
-
-
-# Monetization endpoints
-@app.route(" / api / monetization / solutions", methods=["GET"])
-@authenticate
-def get_monetization_solutions():
-    # Mock data - normally these would be solutions from the developer module
-    solutions = [
-        {
-            "id": 12345,
-            "name": "AI Content Optimizer Tool",
-            "description": "A powerful tool for content optimization.",
-            "niche": "AI - powered content optimization",
-        }
-    ]
-    return jsonify(solutions), 200
-
-
-@app.route(" / api / monetization / strategy", methods=["POST"])
-@sanitize_input
-@validate_request(MONETIZATION_STRATEGY_SCHEMA)
-def generate_monetization_strategy():
-    data = request.json
-    # Get data but not using them in this mock implementation
-    _ = data.get("solutionId")
-    _ = data.get("options", {})
-
-    try:
-        # Here we'd call our actual monetization strategy generation logic
-        # For now, return a mock response
-        strategy_id = 54321  # Normally generated or from database
-        return (
-            jsonify(
-                {
-                    "strategyId": strategy_id,
-                    "message": "Strategy generated successfully",
-                }
-            ),
-            201,
-        )
-    except Exception as e:
-        return (
-            jsonify(
-                {
-                    "error": "Processing Error",
-                    "message": f"Strategy generation failed: {str(e)}",
-                }
-            ),
-            500,
-        )
-
-
-@app.route(" / api / monetization / strategy/<strategy_id>", methods=["GET"])
-def get_strategy_details(strategy_id):
-    try:
-        # Validate the strategy_id format
-        strategy_id = int(strategy_id)
-
-        # Mock strategy details
-        strategy = {
-            "id": strategy_id,
-            "solutionId": 12345,
-            "solutionName": "AI Content Optimizer Tool",
-            "basePrice": 19.99,
-            "tiers": [
-                {
-                    "name": "Free Trial",
-                    "price": 0,
-                    "billingCycle": "N / A",
-                    "features": [
-                        "Limited access to basic features",
-                        "3 projects",
-                        "Community support",
-                        "7 - day trial period",
-                    ],
-                },
-                {
-                    "name": "Basic",
-                    "price": 19.99,
-                    "billingCycle": "monthly",
-                    "features": [
-                        "Full access to basic features",
-                        "10 projects",
-                        "Email support",
-                        "Basic analytics",
-                    ],
-                },
-                {
-                    "name": "Professional",
-                    "price": 49.99,
-                    "billingCycle": "monthly",
-                    "features": [
-                        "Access to all features",
-                        "Unlimited projects",
-                        "Priority support",
-                        "Advanced analytics",
-                        "Team collaboration",
-                    ],
-                    "recommended": True,
-                },
-                {
-                    "name": "Enterprise",
-                    "price": "Custom",
-                    "billingCycle": "custom",
-                    "features": [
-                        "Everything in Professional",
-                        "Dedicated support",
-                        "Custom integrations",
-                        "SLA guarantees",
-                        "Onboarding assistance",
-                    ],
-                },
-            ],
-            "projections": [
-                {
-                    "userCount": 100,
-                    "paidUsers": 5,
-                    "monthlyRevenue": 199.95,
-                    "annualRevenue": 2399.40,
-                    "lifetimeValue": 1799.55,
-                },
-                {
-                    "userCount": 500,
-                    "paidUsers": 25,
-                    "monthlyRevenue": 999.75,
-                    "annualRevenue": 11997.00,
-                    "lifetimeValue": 8997.75,
-                },
-            ],
-        }
-        return jsonify(strategy), 200
-    except ValueError:
-        return (
-            jsonify({"error": "Validation Error", 
-                "message": "Invalid strategy ID format"}),
-            400,
-        )
-
-
-@app.route(" / api / monetization / strategies", methods=["GET"])
-def get_all_strategies():
-    # Mock data for all monetization strategies
-    strategies = [
-        {
-            "id": 54321,
-            "solutionId": 12345,
-            "solutionName": "AI Content Optimizer Tool",
-            "basePrice": 19.99,
-            "tierCount": 4,
-            "dateCreated": "2025 - 04 - 28",
-        }
-    ]
-    return jsonify(strategies), 200
-
-
-# Marketing endpoints
-@app.route(" / api / marketing / solutions", methods=["GET"])
-@authenticate
-def get_marketing_solutions():
-    # Mock data - normally these would be solutions from the developer module
-    solutions = [
-        {
-            "id": 12345,
-            "name": "AI Content Optimizer Tool",
-            "description": "A powerful tool for content optimization.",
-            "niche": "AI - powered content optimization",
-        }
-    ]
-    return jsonify(solutions), 200
-
-
-@app.route(" / api / marketing / audience - personas", methods=["GET"])
-def get_audience_personas():
-    # Mock audience personas
-    personas = [
-        {
-            "id": 1,
-            "name": "Content Creators",
-            "interests": ["SEO", "Writing", "Social Media"],
-        },
-        {
-            "id": 2,
-            "name": "Small Business Owners",
-            "interests": ["Marketing", "Automation", "Analytics"],
-        },
-        {
-            "id": 3,
-            "name": "Software Developers",
-            "interests": ["Coding", "Productivity", "AI Tools"],
-        },
-        {
-            "id": 4,
-            "name": "Financial Analysts",
-            "interests": ["Data Analysis", "Market Trends", "Forecasting"],
-        },
-        {
-            "id": 5,
-            "name": "Marketing Professionals",
-            "interests": ["Campaign Management", "Analytics", "Content Creation"],
-        },
-    ]
-    return jsonify(personas), 200
-
-
-@app.route(" / api / marketing / channels", methods=["GET"])
-def get_marketing_channels():
-    # Mock marketing channels
-    channels = [
-        {
-            "id": 1,
-            "name": "Social Media",
-            "platforms": ["Twitter", "LinkedIn", "Facebook", "Instagram"],
-        },
-        {
-            "id": 2,
-            "name": "Email Marketing",
-            "platforms": ["Newsletters", "Drip Campaigns", "Announcements"],
-        },
-        {
-            "id": 3,
-            "name": "Content Marketing",
-            "platforms": ["Blog Posts", "Tutorials", "eBooks", "Webinars"],
-        },
-        {
-            "id": 4,
-            "name": "Paid Advertising",
-            "platforms": ["Google Ads", "Facebook Ads", "LinkedIn Ads"],
-        },
-        {
-            "id": 5,
-            "name": "Community Engagement",
-            "platforms": ["Reddit", "Discord", "Forums", "Q&A Sites"],
-        },
-    ]
-    return jsonify(channels), 200
-
-
-@app.route(" / api / marketing / campaign", methods=["POST"])
-@sanitize_input
-@validate_request(MARKETING_CAMPAIGN_SCHEMA)
-def generate_marketing_campaign():
-    data = request.json
-    # Get data but not using them in this mock implementation
-    _ = data.get("solutionId")
-    _ = data.get("audienceIds", [])
-    _ = data.get("channelIds", [])
-
-    try:
-        # Here we'd call our actual marketing campaign generation logic
-        # For now, return a mock response
-        campaign_id = 67890  # Normally generated or from database
-        return (
-            jsonify(
-                {
-                    "campaignId": campaign_id,
-                    "message": "Campaign generated successfully",
-                }
-            ),
-            201,
-        )
-    except Exception as e:
-        return (
-            jsonify(
-                {
-                    "error": "Processing Error",
-                    "message": f"Campaign generation failed: {str(e)}",
-                }
-            ),
-            500,
-        )
-
-
-@app.route(" / api / marketing / campaign/<campaign_id>", methods=["GET"])
-def get_campaign_details(campaign_id):
-    try:
-        # Validate the campaign_id format
-        campaign_id = int(campaign_id)
-
-        # Mock campaign details - this would be a very complex structure in reality
-        # Simplified for this example
-        campaign = {
-            "id": campaign_id,
-            "solutionId": 12345,
-            "solutionName": "AI Content Optimizer Tool",
-            "strategy": {
-                "title": "Marketing Strategy for AI Content Optimizer Tool",
-                "summary": "Marketing approach targeting Content Creators and Marketing Pros.",
-                    
-                "keyPoints": [
-                    "Focus on solving specific pain points for each audience segment",
-                    "Highlight the AI - powered capabilities and unique features",
-                    "Emphasize ease of use and quick implementation",
-                    "Showcase real - world examples and case studies",
-                    "Leverage free trial to demonstrate value",
-                ],
-                "timeline": "3 - month campaign with phased rollout",
-            },
-            "content": {
-                "socialMedia": [
-                    {
-                        "platform": "Twitter",
-                        "posts": [
-                            "Tired of manual optimization? Our AI tool automates the process.",
-                                
-                            "Save hours weekly with AI Content Optimizer. Users report results.",
-                                
-                            '"I can\'t believe how much time this saves me" - customer quote.',
-                                
-                        ],
-                    },
-                    {
-                        "platform": "LinkedIn",
-                        "posts": [
-                            "Introducing AI Content Optimizer: Automate and improve results.",
-                                
-                            "We analyzed workflows and found the biggest content creation issues.",
-                                
-                        ],
-                    },
-                ],
-                "emailMarketing": [
-                    {
-                        "type": "Welcome Email",
-                        "subject": "Welcome to AI Content Optimizer! Here's How to Get Started",
-                            
-                        "content": "Hi [Name],
-                            \n\nThanks for signing up for AI Content Optimizer! "
-                        "We're excited to have you on board.\n\n...",
-                    }
-                ],
-            },
-        }
-        return jsonify(campaign), 200
-    except ValueError:
-        return (
-            jsonify({"error": "Validation Error", 
-                "message": "Invalid campaign ID format"}),
-            400,
-        )
-
-
-@app.route(" / api / marketing / campaigns", methods=["GET"])
-def get_all_campaigns():
-    # Mock data for all marketing campaigns
-    campaigns = [
-        {
-            "id": 67890,
-            "solutionId": 12345,
-            "solutionName": "AI Content Optimizer Tool",
-            "audiences": ["Content Creators", "Marketing Professionals"],
-            "channels": ["Social Media", "Email Marketing"],
-            "dateCreated": "2025 - 04 - 28",
-        }
-    ]
-    return jsonify(campaigns), 200
-
-
-# Dashboard endpoints
-@app.route(" / api / dashboard / overview", methods=["GET"])
-def get_dashboard_overview():
-    # Mock dashboard data
-    overview = {
-        "projects": [
-            {
-                "id": 1,
-                "name": "AI Writing Assistant",
-                "status": "Active",
-                "revenue": 1250,
-                "subscribers": 48,
-                "progress": 100,
-            },
-            {
-                "id": 2,
-                "name": "Local Code Helper",
-                "status": "In Development",
-                "revenue": 0,
-                "subscribers": 0,
-                "progress": 65,
-            },
-            {
-                "id": 3,
-                "name": "Data Analysis Tool",
-                "status": "In Research",
-                "revenue": 0,
-                "subscribers": 0,
-                "progress": 25,
-            },
-        ],
-        "totalRevenue": 1250,
-        "totalSubscribers": 48,
-        "projectCount": 3,
-    }
-    return jsonify(overview), 200
-
-
-@app.route(" / api / dashboard / revenue", methods=["GET"])
-def get_revenue_stats():
-    # Mock revenue statistics
-    revenue = {
-        "monthly": [
-            {"month": "Jan", "revenue": 0},
-            {"month": "Feb", "revenue": 0},
-            {"month": "Mar", "revenue": 450},
-            {"month": "Apr", "revenue": 1250},
-        ],
-        "byProduct": [{"name": "AI Writing Assistant", "revenue": 1250}],
-    }
-    return jsonify(revenue), 200
-
-
-@app.route(" / api / dashboard / subscribers", methods=["GET"])
-def get_subscriber_stats():
-    # Mock subscriber statistics
-    subscribers = {
-        "growth": [
-            {"month": "Jan", "subscribers": 0},
-            {"month": "Feb", "subscribers": 0},
-            {"month": "Mar", "subscribers": 22},
-            {"month": "Apr", "subscribers": 48},
-        ],
-        "byProduct": [{"name": "AI Writing Assistant", "subscribers": 48}],
-        "byTier": [
-            {"tier": "Basic", "count": 28},
-            {"tier": "Professional", "count": 16},
-            {"tier": "Enterprise", "count": 4},
-        ],
-    }
-    return jsonify(subscribers), 200
-=======
 """api_server.py - Module for the pAIssive Income project."""
 
 # This file was automatically fixed by the syntax error correction script
@@ -1318,34 +9,6 @@
     """Initialize the module."""
     pass
 
->>>>>>> 6124bda3
-
-
-# Global error handler for validation errors
-@app.errorhandler(Exception)
-def handle_exception(e):
-    """Handle all unhandled exceptions"""
-    # If it's a validation error from our validation system, return formatted response
-    if hasattr(e, "to_dict") and callable(getattr(e, "to_dict")):
-        return jsonify(e.to_dict()), getattr(e, "http_status", 400)
-
-    # For all other exceptions, return generic server error
-    app.logger.error(f"Unhandled exception: {str(e)}")
-    return (
-        jsonify({"error": "Server Error", "message": "An unexpected error occurred"}),
-        500,
-    )
-
 
 if __name__ == "__main__":
-<<<<<<< HEAD
-    # Use environment variables to configure the server
-    debug_mode = os.environ.get("FLASK_DEBUG", "False").lower() == "true"
-    # Always bind to localhost for security
-    host = "127.0.0.1"
-    port = int(os.environ.get("FLASK_PORT", "5000"))
-
-    app.run(host=host, port=port, debug=debug_mode)
-=======
-    main()
->>>>>>> 6124bda3
+    main()