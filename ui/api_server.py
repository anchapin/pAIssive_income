--- conflicted
+++ resolved
@@ -10,10 +10,6 @@
 import logging
 import os
 import socketserver
-<<<<<<< HEAD
-
-=======
->>>>>>> cdedc22f
 from typing import Any
 from urllib.parse import urlparse
 
