"""routes.py - Module for the pAIssive Income project."""

# This file was automatically fixed by the syntax error correction script
# The original content had syntax errors that could not be automatically fixed
# Please review and update this file as needed

<<<<<<< HEAD
import logging
import traceback
import uuid
from datetime import datetime

from flask import flash, jsonify, redirect, render_template, request, session, url_for

from . import app
from .errors import RouteError, ServiceError, UIError, ValidationError, 
    api_error_handler
from .task_manager import cancel_task, get_task_id, get_task_status, store_task_id
from .tasks import (
    analyze_niches,
    create_marketing_campaign,
    create_monetization_strategy,
    create_solution,
)
=======

def main():
    """Initialize the module."""
    pass
>>>>>>> 6124bda3


<<<<<<< HEAD
# Services - these will be initialized later
agent_team_service = None
niche_analysis_service = None
developer_service = None
monetization_service = None
marketing_service = None


def init_services():
    """Initialize services from the dependency container."""
    global agent_team_service, niche_analysis_service, developer_service, 
        monetization_service, marketing_service

    # Import here to avoid circular imports
    from interfaces.ui_interfaces import (
        IAgentTeamService,
        IDeveloperService,
        IMarketingService,
        IMonetizationService,
        INicheAnalysisService,
    )

    from .service_registry import get_ui_service

    # Initialize services
    agent_team_service = get_ui_service(IAgentTeamService)
    niche_analysis_service = get_ui_service(INicheAnalysisService)
    developer_service = get_ui_service(IDeveloperService)
    monetization_service = get_ui_service(IMonetizationService)
    marketing_service = get_ui_service(IMarketingService)

    logger.info("UI services initialized")


# Home route
@app.route(" / ")
def index():
    """Render the home page."""
    return render_template(
        "index.html",
        title="pAIssive Income Framework",
        description="A comprehensive framework for developing and monetizing niche AI agents",
            
    )


# Dashboard route
@app.route(" / dashboard")
def dashboard():
    """Render the dashboard page."""
    # Get project data
    projects = agent_team_service.get_projects()

    return render_template("dashboard.html", title="Dashboard", projects=projects)


# Niche Analysis routes
@app.route(" / niche - analysis")
def niche_analysis():
    """Render the niche analysis page."""
    # Get market segments
    market_segments = niche_analysis_service.get_market_segments()

    return render_template(
        "niche_analysis.html", title="Niche Analysis", market_segments=market_segments
    )


@app.route(" / niche - analysis / run", methods=["POST"])
def run_niche_analysis():
    """Run niche analysis on selected market segments as a background task."""
    from .validation_schemas import NicheAnalysisRequest
    from .validators import validate_form_data

    # Validate input using Pydantic schema
    validated_data = validate_form_data(NicheAnalysisRequest)
    market_segments = validated_data.market_segments

    try:
        # Start background task
        task = analyze_niches.delay(market_segments)
        logger.info(f"Started niche analysis task {task.id}")

        # Store task ID in session
        store_task_id(session, "niche_analysis", task.id)

        # Redirect to task status page
        return redirect(url_for("niche_analysis_status"))
    except Exception as e:
        logger.error(f"Error starting niche analysis task: {e}")
        flash(f"An error occurred: {str(e)}", "error")
        return redirect(url_for("niche_analysis"))


@app.route(" / niche - analysis / status")
def niche_analysis_status():
    """Show status of niche analysis task."""
    # Get task ID from session
    task_id = get_task_id(session, "niche_analysis")
    if not task_id:
        flash("No active niche analysis task found.", "error")
        return redirect(url_for("niche_analysis"))

    # Get task status
    status = get_task_status(task_id)

    # Check if task is completed
    if status["state"] == "SUCCESS":
        # Store results in session
        session["niches"] = status["result"]["niches"]
        # Redirect to results page
        return redirect(url_for("niche_results"))

    # Render status page
    return render_template(
        "task_status.html",
        title="Niche Analysis Progress",
        task_id=task_id,
        task_name="Niche Analysis",
        status=status,
    )


@app.route(" / niche - analysis / results")
def niche_results():
    """Render the niche analysis results page."""
    # Get niches from session
    niches = session.get("niches", [])

    return render_template("niche_results.html", title="Niche Analysis Results", 
        niches=niches)


# Developer routes
@app.route(" / developer")
def developer():
    """Render the developer page."""
    # Get niches
    niches = niche_analysis_service.get_niches()

    return render_template("developer.html", title="Solution Development", 
        niches=niches)


@app.route(" / developer / solution", methods=["POST"])
def develop_solution():
    """Develop a solution for a selected niche as a background task."""
    from .validation_schemas import DeveloperSolutionRequest
    from .validators import validate_form_data

    # Validate input using Pydantic schema
    validated_data = validate_form_data(DeveloperSolutionRequest)
    niche_id = validated_data.niche_id

    try:
        # Start background task
        task = create_solution.delay(niche_id)
        logger.info(f"Started solution development task {task.id}")

        # Store task ID in session
        store_task_id(session, "solution", task.id)

        # Redirect to task status page
        return redirect(url_for("solution_status"))
    except Exception as e:
        logger.error(f"Error starting solution development task: {e}")
        flash(f"An error occurred: {str(e)}", "error")
        return redirect(url_for("developer"))


@app.route(" / developer / status")
def solution_status():
    """Show status of solution development task."""
    # Get task ID from session
    task_id = get_task_id(session, "solution")
    if not task_id:
        flash("No active solution development task found.", "error")
        return redirect(url_for("developer"))

    # Get task status
    status = get_task_status(task_id)

    # Check if task is completed
    if status["state"] == "SUCCESS":
        # Store results in session
        session["solution"] = status["result"]
        # Redirect to results page
        return redirect(url_for("solution_results"))

    # Render status page
    return render_template(
        "task_status.html",
        title="Solution Development Progress",
        task_id=task_id,
        task_name="Solution Development",
        status=status,
    )


@app.route(" / developer / results")
def solution_results():
    """Render the solution results page."""
    # Get solution from session
    solution = session.get("solution", {})

    return render_template("solution_results.html", title="Solution Results", 
        solution=solution)


# Monetization routes
@app.route(" / monetization")
def monetization():
    """Render the monetization page."""
    # Get solutions
    solutions = developer_service.get_solutions()

    return render_template("monetization.html", title="Monetization Strategy", 
        solutions=solutions)


@app.route(" / monetization / strategy", methods=["POST"])
def create_monetization_strategy_route():
    """Create a monetization strategy for a selected solution as a background task."""
    from .validation_schemas import MonetizationStrategyRequest
    from .validators import validate_form_data

    # Validate input using Pydantic schema
    validated_data = validate_form_data(MonetizationStrategyRequest)
    solution_id = validated_data.solution_id

    try:
        # Start background task
        task = create_monetization_strategy.delay(solution_id)
        logger.info(f"Started monetization strategy task {task.id}")

        # Store task ID in session
        store_task_id(session, "monetization", task.id)

        # Redirect to task status page
        return redirect(url_for("monetization_status"))
    except Exception as e:
        logger.error(f"Error starting monetization strategy task: {e}")
        flash(f"An error occurred: {str(e)}", "error")
        return redirect(url_for("monetization"))


@app.route(" / monetization / status")
def monetization_status():
    """Show status of monetization strategy task."""
    # Get task ID from session
    task_id = get_task_id(session, "monetization")
    if not task_id:
        flash("No active monetization strategy task found.", "error")
        return redirect(url_for("monetization"))

    # Get task status
    status = get_task_status(task_id)

    # Check if task is completed
    if status["state"] == "SUCCESS":
        # Store results in session
        session["monetization_strategy"] = status["result"]
        # Redirect to results page
        return redirect(url_for("monetization_results"))

    # Render status page
    return render_template(
        "task_status.html",
        title="Monetization Strategy Progress",
        task_id=task_id,
        task_name="Monetization Strategy",
        status=status,
    )


@app.route(" / monetization / results")
def monetization_results():
    """Render the monetization results page."""
    # Get monetization strategy from session
    strategy = session.get("monetization_strategy", {})

    return render_template(
        "monetization_results.html", title="Monetization Strategy Results", 
            strategy=strategy
    )


# Marketing routes
@app.route(" / marketing")
def marketing():
    """Render the marketing page."""
    # Get solutions
    solutions = developer_service.get_solutions()

    return render_template("marketing.html", title="Marketing Campaign", 
        solutions=solutions)


@app.route(" / marketing / campaign", methods=["POST"])
def create_marketing_campaign_route():
    """Create a marketing campaign for a selected solution as a background task."""
    from .validation_schemas import MarketingCampaignRequest
    from .validators import validate_form_data

    # Validate input using Pydantic schema
    validated_data = validate_form_data(MarketingCampaignRequest)
    solution_id = validated_data.solution_id

    try:
        # Start background task
        task = create_marketing_campaign.delay(solution_id)
        logger.info(f"Started marketing campaign task {task.id}")

        # Store task ID in session
        store_task_id(session, "marketing", task.id)

        # Redirect to task status page
        return redirect(url_for("marketing_status"))
    except Exception as e:
        logger.error(f"Error starting marketing campaign task: {e}")
        flash(f"An error occurred: {str(e)}", "error")
        return redirect(url_for("marketing"))


@app.route(" / marketing / status")
def marketing_status():
    """Show status of marketing campaign task."""
    # Get task ID from session
    task_id = get_task_id(session, "marketing")
    if not task_id:
        flash("No active marketing campaign task found.", "error")
        return redirect(url_for("marketing"))

    # Get task status
    status = get_task_status(task_id)

    # Check if task is completed
    if status["state"] == "SUCCESS":
        # Store results in session
        session["marketing_campaign"] = status["result"]
        # Redirect to results page
        return redirect(url_for("marketing_results"))

    # Render status page
    return render_template(
        "task_status.html",
        title="Marketing Campaign Progress",
        task_id=task_id,
        task_name="Marketing Campaign",
        status=status,
    )


@app.route(" / marketing / results")
def marketing_results():
    """Render the marketing results page."""
    # Get marketing campaign from session
    campaign = session.get("marketing_campaign", {})

    return render_template(
        "marketing_results.html", title="Marketing Campaign Results", campaign=campaign
    )


# About route
@app.route(" / about")
def about():
    """Render the about page."""
    return render_template("about.html", title="About pAIssive Income Framework")


# Task management API endpoints
@app.route(" / api / task/<task_id>", methods=["GET"])
def get_task(task_id):
    """API endpoint to get task status."""
    from .validators import sanitize_input

    try:
        # Sanitize the task_id to prevent injection attacks
        sanitized_task_id = sanitize_input(task_id)

        # Validate the task_id format (basic UUID validation)
        try:
            uuid.UUID(sanitized_task_id)
        except ValueError:
            raise ValidationError(
                message="Invalid task ID format",
                validation_errors=[{"field": "task_id", 
                    "error": "Task ID must be a valid UUID"}],
            )

        status = get_task_status(sanitized_task_id)
        return jsonify(status)
    except Exception as e:
        return api_error_handler(e)


@app.route(" / api / task/<task_id>/cancel", methods=["POST"])
def cancel_task_route(task_id):
    """API endpoint to cancel a task."""
    from .validators import sanitize_input

    try:
        # Sanitize the task_id to prevent injection attacks
        sanitized_task_id = sanitize_input(task_id)

        # Validate the task_id format (basic UUID validation)
        try:
            uuid.UUID(sanitized_task_id)
        except ValueError:
            raise ValidationError(
                message="Invalid task ID format",
                validation_errors=[{"field": "task_id", 
                    "error": "Task ID must be a valid UUID"}],
            )

        result = cancel_task(sanitized_task_id)
        return jsonify(
            {
                "success": result,
                "message": "Task cancelled" if result else "Task could not be cancelled",
                    
            }
        )
    except Exception as e:
        return api_error_handler(e)


# API routes
@app.route(" / api / niches", methods=["GET"])
def api_get_niches():
    """API endpoint to get niches."""
    from .validation_schemas import ApiQueryParams
    from .validators import validate_query_params

    try:
        # Validate query parameters
        params = validate_query_params(ApiQueryParams)

        # Get niches with pagination and sorting
        niches = niche_analysis_service.get_niches(
            limit=params.limit,
            offset=params.offset,
            sort_by=params.sort_by,
            sort_order=params.sort_order,
        )
        return jsonify(niches)
    except Exception as e:
        return api_error_handler(e)


@app.route(" / api / solutions", methods=["GET"])
def api_get_solutions():
    """API endpoint to get solutions."""
    from .validation_schemas import ApiQueryParams
    from .validators import validate_query_params

    try:
        # Validate query parameters
        params = validate_query_params(ApiQueryParams)

        # Get solutions with pagination and sorting
        solutions = developer_service.get_solutions(
            limit=params.limit,
            offset=params.offset,
            sort_by=params.sort_by,
            sort_order=params.sort_order,
        )
        return jsonify(solutions)
    except Exception as e:
        return api_error_handler(e)


@app.route(" / api / monetization - strategies", methods=["GET"])
def api_get_monetization_strategies():
    """API endpoint to get monetization strategies."""
    from .validation_schemas import ApiQueryParams
    from .validators import validate_query_params

    try:
        # Validate query parameters
        params = validate_query_params(ApiQueryParams)

        # Get strategies with pagination and sorting
        strategies = monetization_service.get_strategies(
            limit=params.limit,
            offset=params.offset,
            sort_by=params.sort_by,
            sort_order=params.sort_order,
        )
        return jsonify(strategies)
    except Exception as e:
        return api_error_handler(e)


@app.route(" / api / marketing - campaigns", methods=["GET"])
def api_get_marketing_campaigns():
    """API endpoint to get marketing campaigns."""
    from .validation_schemas import ApiQueryParams
    from .validators import validate_query_params

    try:
        # Validate query parameters
        params = validate_query_params(ApiQueryParams)

        # Get campaigns with pagination and sorting
        campaigns = marketing_service.get_campaigns(
            limit=params.limit,
            offset=params.offset,
            sort_by=params.sort_by,
            sort_order=params.sort_order,
        )
        return jsonify(campaigns)
    except Exception as e:
        return api_error_handler(e)


# Error handlers
@app.errorhandler(404)
def page_not_found(e):
    """Handle 404 errors."""
    error = RouteError(
        message="The requested page was not found",
        route=request.path,
        method=request.method,
        http_status=404,
    )
    error.log(logging.WARNING)
    return render_template("errors / 404.html", title="Page Not Found", error=error), 
        404


@app.errorhandler(500)
def server_error(e):
    """Handle 500 errors."""
    # If it's already a UIError, use it directly
    if isinstance(e, UIError):
        error = e
    else:
        # Create a UIError from the exception
        error = UIError(
            message=f"An unexpected error occurred: {str(e)}",
            details={"traceback": traceback.format_exc()},
            original_exception=e,
        )

    error.log(logging.ERROR)
    return render_template("errors / 500.html", title="Server Error", error=error), 500


@app.errorhandler(ValidationError)
def validation_error(e):
    """Handle validation errors."""
    e.log(logging.WARNING)

    # For API requests, return JSON
    if request.path.startswith(" / api / "):
        return api_error_handler(e)

    # For form submissions, flash error messages and redirect back
    if e.validation_errors:
        for error in e.validation_errors:
            flash(f"{error.get('field', '')}: {error.get('error', '')}", "error")
    else:
        flash(e.message, "error")

    # Try to redirect back to the previous page
    return redirect(request.referrer or url_for("index"))


@app.errorhandler(ServiceError)
def service_error(e):
    """Handle service errors."""
    e.log(logging.ERROR)

    # For API requests, return JSON
    if request.path.startswith(" / api / "):
        return api_error_handler(e)

    # For regular requests, show error page
    return render_template("errors / 500.html", title="Service Error", error=e), 
        e.http_status


@app.errorhandler(Exception)
def handle_exception(e):
    """Handle all other exceptions."""
    # Create a UIError from the exception
    error = UIError(
        message=f"An unexpected error occurred: {str(e)}",
        details={"traceback": traceback.format_exc()},
        original_exception=e,
    )

    error.log(logging.ERROR)

    # For API requests, return JSON
    if request.path.startswith(" / api / "):
        return api_error_handler(error)

    # For regular requests, show error page
    return render_template("errors / 500.html", title="Server Error", error=error), 500
=======
if __name__ == "__main__":
    main()
>>>>>>> 6124bda3
<|MERGE_RESOLUTION|>--- conflicted
+++ resolved
@@ -4,636 +4,11 @@
 # The original content had syntax errors that could not be automatically fixed
 # Please review and update this file as needed
 
-<<<<<<< HEAD
-import logging
-import traceback
-import uuid
-from datetime import datetime
-
-from flask import flash, jsonify, redirect, render_template, request, session, url_for
-
-from . import app
-from .errors import RouteError, ServiceError, UIError, ValidationError, 
-    api_error_handler
-from .task_manager import cancel_task, get_task_id, get_task_status, store_task_id
-from .tasks import (
-    analyze_niches,
-    create_marketing_campaign,
-    create_monetization_strategy,
-    create_solution,
-)
-=======
 
 def main():
     """Initialize the module."""
     pass
->>>>>>> 6124bda3
 
 
-<<<<<<< HEAD
-# Services - these will be initialized later
-agent_team_service = None
-niche_analysis_service = None
-developer_service = None
-monetization_service = None
-marketing_service = None
-
-
-def init_services():
-    """Initialize services from the dependency container."""
-    global agent_team_service, niche_analysis_service, developer_service, 
-        monetization_service, marketing_service
-
-    # Import here to avoid circular imports
-    from interfaces.ui_interfaces import (
-        IAgentTeamService,
-        IDeveloperService,
-        IMarketingService,
-        IMonetizationService,
-        INicheAnalysisService,
-    )
-
-    from .service_registry import get_ui_service
-
-    # Initialize services
-    agent_team_service = get_ui_service(IAgentTeamService)
-    niche_analysis_service = get_ui_service(INicheAnalysisService)
-    developer_service = get_ui_service(IDeveloperService)
-    monetization_service = get_ui_service(IMonetizationService)
-    marketing_service = get_ui_service(IMarketingService)
-
-    logger.info("UI services initialized")
-
-
-# Home route
-@app.route(" / ")
-def index():
-    """Render the home page."""
-    return render_template(
-        "index.html",
-        title="pAIssive Income Framework",
-        description="A comprehensive framework for developing and monetizing niche AI agents",
-            
-    )
-
-
-# Dashboard route
-@app.route(" / dashboard")
-def dashboard():
-    """Render the dashboard page."""
-    # Get project data
-    projects = agent_team_service.get_projects()
-
-    return render_template("dashboard.html", title="Dashboard", projects=projects)
-
-
-# Niche Analysis routes
-@app.route(" / niche - analysis")
-def niche_analysis():
-    """Render the niche analysis page."""
-    # Get market segments
-    market_segments = niche_analysis_service.get_market_segments()
-
-    return render_template(
-        "niche_analysis.html", title="Niche Analysis", market_segments=market_segments
-    )
-
-
-@app.route(" / niche - analysis / run", methods=["POST"])
-def run_niche_analysis():
-    """Run niche analysis on selected market segments as a background task."""
-    from .validation_schemas import NicheAnalysisRequest
-    from .validators import validate_form_data
-
-    # Validate input using Pydantic schema
-    validated_data = validate_form_data(NicheAnalysisRequest)
-    market_segments = validated_data.market_segments
-
-    try:
-        # Start background task
-        task = analyze_niches.delay(market_segments)
-        logger.info(f"Started niche analysis task {task.id}")
-
-        # Store task ID in session
-        store_task_id(session, "niche_analysis", task.id)
-
-        # Redirect to task status page
-        return redirect(url_for("niche_analysis_status"))
-    except Exception as e:
-        logger.error(f"Error starting niche analysis task: {e}")
-        flash(f"An error occurred: {str(e)}", "error")
-        return redirect(url_for("niche_analysis"))
-
-
-@app.route(" / niche - analysis / status")
-def niche_analysis_status():
-    """Show status of niche analysis task."""
-    # Get task ID from session
-    task_id = get_task_id(session, "niche_analysis")
-    if not task_id:
-        flash("No active niche analysis task found.", "error")
-        return redirect(url_for("niche_analysis"))
-
-    # Get task status
-    status = get_task_status(task_id)
-
-    # Check if task is completed
-    if status["state"] == "SUCCESS":
-        # Store results in session
-        session["niches"] = status["result"]["niches"]
-        # Redirect to results page
-        return redirect(url_for("niche_results"))
-
-    # Render status page
-    return render_template(
-        "task_status.html",
-        title="Niche Analysis Progress",
-        task_id=task_id,
-        task_name="Niche Analysis",
-        status=status,
-    )
-
-
-@app.route(" / niche - analysis / results")
-def niche_results():
-    """Render the niche analysis results page."""
-    # Get niches from session
-    niches = session.get("niches", [])
-
-    return render_template("niche_results.html", title="Niche Analysis Results", 
-        niches=niches)
-
-
-# Developer routes
-@app.route(" / developer")
-def developer():
-    """Render the developer page."""
-    # Get niches
-    niches = niche_analysis_service.get_niches()
-
-    return render_template("developer.html", title="Solution Development", 
-        niches=niches)
-
-
-@app.route(" / developer / solution", methods=["POST"])
-def develop_solution():
-    """Develop a solution for a selected niche as a background task."""
-    from .validation_schemas import DeveloperSolutionRequest
-    from .validators import validate_form_data
-
-    # Validate input using Pydantic schema
-    validated_data = validate_form_data(DeveloperSolutionRequest)
-    niche_id = validated_data.niche_id
-
-    try:
-        # Start background task
-        task = create_solution.delay(niche_id)
-        logger.info(f"Started solution development task {task.id}")
-
-        # Store task ID in session
-        store_task_id(session, "solution", task.id)
-
-        # Redirect to task status page
-        return redirect(url_for("solution_status"))
-    except Exception as e:
-        logger.error(f"Error starting solution development task: {e}")
-        flash(f"An error occurred: {str(e)}", "error")
-        return redirect(url_for("developer"))
-
-
-@app.route(" / developer / status")
-def solution_status():
-    """Show status of solution development task."""
-    # Get task ID from session
-    task_id = get_task_id(session, "solution")
-    if not task_id:
-        flash("No active solution development task found.", "error")
-        return redirect(url_for("developer"))
-
-    # Get task status
-    status = get_task_status(task_id)
-
-    # Check if task is completed
-    if status["state"] == "SUCCESS":
-        # Store results in session
-        session["solution"] = status["result"]
-        # Redirect to results page
-        return redirect(url_for("solution_results"))
-
-    # Render status page
-    return render_template(
-        "task_status.html",
-        title="Solution Development Progress",
-        task_id=task_id,
-        task_name="Solution Development",
-        status=status,
-    )
-
-
-@app.route(" / developer / results")
-def solution_results():
-    """Render the solution results page."""
-    # Get solution from session
-    solution = session.get("solution", {})
-
-    return render_template("solution_results.html", title="Solution Results", 
-        solution=solution)
-
-
-# Monetization routes
-@app.route(" / monetization")
-def monetization():
-    """Render the monetization page."""
-    # Get solutions
-    solutions = developer_service.get_solutions()
-
-    return render_template("monetization.html", title="Monetization Strategy", 
-        solutions=solutions)
-
-
-@app.route(" / monetization / strategy", methods=["POST"])
-def create_monetization_strategy_route():
-    """Create a monetization strategy for a selected solution as a background task."""
-    from .validation_schemas import MonetizationStrategyRequest
-    from .validators import validate_form_data
-
-    # Validate input using Pydantic schema
-    validated_data = validate_form_data(MonetizationStrategyRequest)
-    solution_id = validated_data.solution_id
-
-    try:
-        # Start background task
-        task = create_monetization_strategy.delay(solution_id)
-        logger.info(f"Started monetization strategy task {task.id}")
-
-        # Store task ID in session
-        store_task_id(session, "monetization", task.id)
-
-        # Redirect to task status page
-        return redirect(url_for("monetization_status"))
-    except Exception as e:
-        logger.error(f"Error starting monetization strategy task: {e}")
-        flash(f"An error occurred: {str(e)}", "error")
-        return redirect(url_for("monetization"))
-
-
-@app.route(" / monetization / status")
-def monetization_status():
-    """Show status of monetization strategy task."""
-    # Get task ID from session
-    task_id = get_task_id(session, "monetization")
-    if not task_id:
-        flash("No active monetization strategy task found.", "error")
-        return redirect(url_for("monetization"))
-
-    # Get task status
-    status = get_task_status(task_id)
-
-    # Check if task is completed
-    if status["state"] == "SUCCESS":
-        # Store results in session
-        session["monetization_strategy"] = status["result"]
-        # Redirect to results page
-        return redirect(url_for("monetization_results"))
-
-    # Render status page
-    return render_template(
-        "task_status.html",
-        title="Monetization Strategy Progress",
-        task_id=task_id,
-        task_name="Monetization Strategy",
-        status=status,
-    )
-
-
-@app.route(" / monetization / results")
-def monetization_results():
-    """Render the monetization results page."""
-    # Get monetization strategy from session
-    strategy = session.get("monetization_strategy", {})
-
-    return render_template(
-        "monetization_results.html", title="Monetization Strategy Results", 
-            strategy=strategy
-    )
-
-
-# Marketing routes
-@app.route(" / marketing")
-def marketing():
-    """Render the marketing page."""
-    # Get solutions
-    solutions = developer_service.get_solutions()
-
-    return render_template("marketing.html", title="Marketing Campaign", 
-        solutions=solutions)
-
-
-@app.route(" / marketing / campaign", methods=["POST"])
-def create_marketing_campaign_route():
-    """Create a marketing campaign for a selected solution as a background task."""
-    from .validation_schemas import MarketingCampaignRequest
-    from .validators import validate_form_data
-
-    # Validate input using Pydantic schema
-    validated_data = validate_form_data(MarketingCampaignRequest)
-    solution_id = validated_data.solution_id
-
-    try:
-        # Start background task
-        task = create_marketing_campaign.delay(solution_id)
-        logger.info(f"Started marketing campaign task {task.id}")
-
-        # Store task ID in session
-        store_task_id(session, "marketing", task.id)
-
-        # Redirect to task status page
-        return redirect(url_for("marketing_status"))
-    except Exception as e:
-        logger.error(f"Error starting marketing campaign task: {e}")
-        flash(f"An error occurred: {str(e)}", "error")
-        return redirect(url_for("marketing"))
-
-
-@app.route(" / marketing / status")
-def marketing_status():
-    """Show status of marketing campaign task."""
-    # Get task ID from session
-    task_id = get_task_id(session, "marketing")
-    if not task_id:
-        flash("No active marketing campaign task found.", "error")
-        return redirect(url_for("marketing"))
-
-    # Get task status
-    status = get_task_status(task_id)
-
-    # Check if task is completed
-    if status["state"] == "SUCCESS":
-        # Store results in session
-        session["marketing_campaign"] = status["result"]
-        # Redirect to results page
-        return redirect(url_for("marketing_results"))
-
-    # Render status page
-    return render_template(
-        "task_status.html",
-        title="Marketing Campaign Progress",
-        task_id=task_id,
-        task_name="Marketing Campaign",
-        status=status,
-    )
-
-
-@app.route(" / marketing / results")
-def marketing_results():
-    """Render the marketing results page."""
-    # Get marketing campaign from session
-    campaign = session.get("marketing_campaign", {})
-
-    return render_template(
-        "marketing_results.html", title="Marketing Campaign Results", campaign=campaign
-    )
-
-
-# About route
-@app.route(" / about")
-def about():
-    """Render the about page."""
-    return render_template("about.html", title="About pAIssive Income Framework")
-
-
-# Task management API endpoints
-@app.route(" / api / task/<task_id>", methods=["GET"])
-def get_task(task_id):
-    """API endpoint to get task status."""
-    from .validators import sanitize_input
-
-    try:
-        # Sanitize the task_id to prevent injection attacks
-        sanitized_task_id = sanitize_input(task_id)
-
-        # Validate the task_id format (basic UUID validation)
-        try:
-            uuid.UUID(sanitized_task_id)
-        except ValueError:
-            raise ValidationError(
-                message="Invalid task ID format",
-                validation_errors=[{"field": "task_id", 
-                    "error": "Task ID must be a valid UUID"}],
-            )
-
-        status = get_task_status(sanitized_task_id)
-        return jsonify(status)
-    except Exception as e:
-        return api_error_handler(e)
-
-
-@app.route(" / api / task/<task_id>/cancel", methods=["POST"])
-def cancel_task_route(task_id):
-    """API endpoint to cancel a task."""
-    from .validators import sanitize_input
-
-    try:
-        # Sanitize the task_id to prevent injection attacks
-        sanitized_task_id = sanitize_input(task_id)
-
-        # Validate the task_id format (basic UUID validation)
-        try:
-            uuid.UUID(sanitized_task_id)
-        except ValueError:
-            raise ValidationError(
-                message="Invalid task ID format",
-                validation_errors=[{"field": "task_id", 
-                    "error": "Task ID must be a valid UUID"}],
-            )
-
-        result = cancel_task(sanitized_task_id)
-        return jsonify(
-            {
-                "success": result,
-                "message": "Task cancelled" if result else "Task could not be cancelled",
-                    
-            }
-        )
-    except Exception as e:
-        return api_error_handler(e)
-
-
-# API routes
-@app.route(" / api / niches", methods=["GET"])
-def api_get_niches():
-    """API endpoint to get niches."""
-    from .validation_schemas import ApiQueryParams
-    from .validators import validate_query_params
-
-    try:
-        # Validate query parameters
-        params = validate_query_params(ApiQueryParams)
-
-        # Get niches with pagination and sorting
-        niches = niche_analysis_service.get_niches(
-            limit=params.limit,
-            offset=params.offset,
-            sort_by=params.sort_by,
-            sort_order=params.sort_order,
-        )
-        return jsonify(niches)
-    except Exception as e:
-        return api_error_handler(e)
-
-
-@app.route(" / api / solutions", methods=["GET"])
-def api_get_solutions():
-    """API endpoint to get solutions."""
-    from .validation_schemas import ApiQueryParams
-    from .validators import validate_query_params
-
-    try:
-        # Validate query parameters
-        params = validate_query_params(ApiQueryParams)
-
-        # Get solutions with pagination and sorting
-        solutions = developer_service.get_solutions(
-            limit=params.limit,
-            offset=params.offset,
-            sort_by=params.sort_by,
-            sort_order=params.sort_order,
-        )
-        return jsonify(solutions)
-    except Exception as e:
-        return api_error_handler(e)
-
-
-@app.route(" / api / monetization - strategies", methods=["GET"])
-def api_get_monetization_strategies():
-    """API endpoint to get monetization strategies."""
-    from .validation_schemas import ApiQueryParams
-    from .validators import validate_query_params
-
-    try:
-        # Validate query parameters
-        params = validate_query_params(ApiQueryParams)
-
-        # Get strategies with pagination and sorting
-        strategies = monetization_service.get_strategies(
-            limit=params.limit,
-            offset=params.offset,
-            sort_by=params.sort_by,
-            sort_order=params.sort_order,
-        )
-        return jsonify(strategies)
-    except Exception as e:
-        return api_error_handler(e)
-
-
-@app.route(" / api / marketing - campaigns", methods=["GET"])
-def api_get_marketing_campaigns():
-    """API endpoint to get marketing campaigns."""
-    from .validation_schemas import ApiQueryParams
-    from .validators import validate_query_params
-
-    try:
-        # Validate query parameters
-        params = validate_query_params(ApiQueryParams)
-
-        # Get campaigns with pagination and sorting
-        campaigns = marketing_service.get_campaigns(
-            limit=params.limit,
-            offset=params.offset,
-            sort_by=params.sort_by,
-            sort_order=params.sort_order,
-        )
-        return jsonify(campaigns)
-    except Exception as e:
-        return api_error_handler(e)
-
-
-# Error handlers
-@app.errorhandler(404)
-def page_not_found(e):
-    """Handle 404 errors."""
-    error = RouteError(
-        message="The requested page was not found",
-        route=request.path,
-        method=request.method,
-        http_status=404,
-    )
-    error.log(logging.WARNING)
-    return render_template("errors / 404.html", title="Page Not Found", error=error), 
-        404
-
-
-@app.errorhandler(500)
-def server_error(e):
-    """Handle 500 errors."""
-    # If it's already a UIError, use it directly
-    if isinstance(e, UIError):
-        error = e
-    else:
-        # Create a UIError from the exception
-        error = UIError(
-            message=f"An unexpected error occurred: {str(e)}",
-            details={"traceback": traceback.format_exc()},
-            original_exception=e,
-        )
-
-    error.log(logging.ERROR)
-    return render_template("errors / 500.html", title="Server Error", error=error), 500
-
-
-@app.errorhandler(ValidationError)
-def validation_error(e):
-    """Handle validation errors."""
-    e.log(logging.WARNING)
-
-    # For API requests, return JSON
-    if request.path.startswith(" / api / "):
-        return api_error_handler(e)
-
-    # For form submissions, flash error messages and redirect back
-    if e.validation_errors:
-        for error in e.validation_errors:
-            flash(f"{error.get('field', '')}: {error.get('error', '')}", "error")
-    else:
-        flash(e.message, "error")
-
-    # Try to redirect back to the previous page
-    return redirect(request.referrer or url_for("index"))
-
-
-@app.errorhandler(ServiceError)
-def service_error(e):
-    """Handle service errors."""
-    e.log(logging.ERROR)
-
-    # For API requests, return JSON
-    if request.path.startswith(" / api / "):
-        return api_error_handler(e)
-
-    # For regular requests, show error page
-    return render_template("errors / 500.html", title="Service Error", error=e), 
-        e.http_status
-
-
-@app.errorhandler(Exception)
-def handle_exception(e):
-    """Handle all other exceptions."""
-    # Create a UIError from the exception
-    error = UIError(
-        message=f"An unexpected error occurred: {str(e)}",
-        details={"traceback": traceback.format_exc()},
-        original_exception=e,
-    )
-
-    error.log(logging.ERROR)
-
-    # For API requests, return JSON
-    if request.path.startswith(" / api / "):
-        return api_error_handler(error)
-
-    # For regular requests, show error page
-    return render_template("errors / 500.html", title="Server Error", error=error), 500
-=======
 if __name__ == "__main__":
-    main()
->>>>>>> 6124bda3
+    main()