--- conflicted
+++ resolved
@@ -8,13 +8,10 @@
 from logging import INFO, Logger, getLogger
 from typing import Any, Callable, TypeVar, cast
 
+from flask import current_app, g
 from werkzeug.local import LocalProxy
 
-<<<<<<< HEAD
 logger = getLogger(__name__)
-=======
-from flask.globals import current_app, g
->>>>>>> 5b757bfb
 
 # Type variables for generic function decorators
 F = TypeVar("F", bound=Callable[..., Any])
