"""Utilities for enhanced application logging."""

from __future__ import annotations

import functools
import re
import time
from logging import INFO, Logger, getLogger
from typing import Any, Callable, TypeVar, cast

<<<<<<< HEAD
from flask import current_app, g
from werkzeug.local import LocalProxy

logger = getLogger(__name__)
=======
from flask.globals import current_app, g
from werkzeug.local import LocalProxy
>>>>>>> 751d3c15

# Type variables for generic function decorators
F = TypeVar("F", bound=Callable[..., Any])

# Type hint for Flask app logger
app_logger = LocalProxy(lambda: current_app.logger)

# Type hint for Flask app logger
FlaskLogger = Logger

# Constants
FIRST_PRINTABLE_ASCII = 32  # ASCII value for space character (first printable)

# Patterns for sensitive data
SENSITIVE_PATTERNS = [
    (r'password[\'"]\s*:\s*[\'"][^\'"]+[\'"]', "***"),
    (r'token[\'"]\s*:\s*[\'"][^\'"]+[\'"]', "***"),
    (r'secret[\'"]\s*:\s*[\'"][^\'"]+[\'"]', "***"),
    (r'key[\'"]\s*:\s*[\'"][^\'"]+[\'"]', "***"),
    (r'auth[\'"]\s*:\s*[\'"][^\'"]+[\'"]', "***"),
    # Add patterns for email, phone, etc. if needed
]


def sanitize_log_data(data: object) -> object:
    """
    Remove sensitive information and prevent log injection from log data.

    Args:
        data: Data to sanitize

    Returns:
        Sanitized data

    """
    if isinstance(data, str):
        # First remove any potential log injection characters
        result = data.replace("\n", " ").replace("\r", " ").replace("\t", " ")

        # Remove any ANSI escape sequences
        result = re.sub(r"\x1b\[[0-9;]*[mGKH]", "", result)

        # Remove any control characters
        result = "".join(
            char
            for char in result
            if ord(char) >= FIRST_PRINTABLE_ASCII or char in " \t"
        )

        # Apply sensitive data patterns
        for pattern, replacement in SENSITIVE_PATTERNS:
            result = re.sub(pattern, replacement, result, flags=re.IGNORECASE)

        return result
    if isinstance(data, dict):
        # Recursively sanitize dictionary values
        return {k: sanitize_log_data(v) for k, v in data.items()}
    if isinstance(data, (list, tuple)):
        # Recursively sanitize sequence items
        return type(data)(sanitize_log_data(x) for x in data)
    return data


def log_execution_time(logger: Logger | None = None) -> Callable[[F], F]:
    """
    Log function execution time.

    Args:
        logger: Logger to use, defaults to app logger

    Returns:
        Decorated function

    """

    def decorator(func: F) -> F:
        @functools.wraps(func)
        def wrapper(*args: object, **kwargs: object) -> object:
            start_time = time.perf_counter()
            result = func(*args, **kwargs)
            duration = (time.perf_counter() - start_time) * 1000  # ms

            log = logger or current_app.logger
            log.info(
                "%s executed",
                func.__name__,
                extra={
                    "duration_ms": duration,
                    "function": func.__name__,
                    "func_module": func.__module__,  # Renamed to avoid clash with LogRecord field
                    "correlation_id": getattr(g, "correlation_id", None),
                },
            )
            return result

        return cast("F", wrapper)

    return decorator


def structured_log(
    event: str,
    message: str,
    level: int | str = INFO,
    extra: dict[str, object] | None = None,
) -> None:
    """
    Log a structured log message with sanitized inputs.

    Args:
        event: The event type/name (will be sanitized)
        message: The log message (will be sanitized)
        level: The log level (can be string name or int constant)
        extra: Additional fields to include in the log (will be sanitized)

    Note:
        The level parameter can be either a string (e.g. 'INFO') or an int constant from the logging module.
        If a string is provided, it will be converted to the corresponding logging level constant.
        All user-provided inputs are sanitized to prevent log injection attacks.

    """
    log = current_app.logger

    # Sanitize all inputs including event name and message
    safe_event = sanitize_log_data(event)
    safe_message = sanitize_log_data(message)
    log_data = {"event": safe_event}

    # Add sanitized extra fields
    if extra:
        # Cast to dict to satisfy mypy
        sanitized_extra = sanitize_log_data(extra)
        if isinstance(sanitized_extra, dict):
            log_data.update(sanitized_extra)

    # Set log level with explicit typing
    numeric_level: int = INFO
    if isinstance(level, str):
        numeric_level = getattr(getLogger(), level.upper(), INFO)
    elif isinstance(level, int):
        numeric_level = level

    log.log(numeric_level, safe_message, extra=log_data)


def audit_log(
    action: str,
    status: str,
    user_id: str | None = None,
    details: dict[str, Any] | None = None,
) -> None:
    """
    Log an audit event.

    Args:
        action: The action being audited
        status: Status of the action (success/failure)
        user_id: ID of user performing action
        details: Additional audit details

    """
    log_data = {
        "event_type": "audit",
        "action": action,
        "status": status,
        "user_id": user_id,
        "correlation_id": getattr(g, "correlation_id", None),
    }

    if details:
        log_data["details"] = sanitize_log_data(details)

    current_app.logger.info("Audit: %s", action, extra=log_data)<|MERGE_RESOLUTION|>--- conflicted
+++ resolved
@@ -8,15 +8,10 @@
 from logging import INFO, Logger, getLogger
 from typing import Any, Callable, TypeVar, cast
 
-<<<<<<< HEAD
-from flask import current_app, g
+from flask.globals import current_app, g
 from werkzeug.local import LocalProxy
 
 logger = getLogger(__name__)
-=======
-from flask.globals import current_app, g
-from werkzeug.local import LocalProxy
->>>>>>> 751d3c15
 
 # Type variables for generic function decorators
 F = TypeVar("F", bound=Callable[..., Any])
