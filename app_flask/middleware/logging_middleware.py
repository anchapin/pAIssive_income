"""Logging middleware for Flask application."""

from __future__ import annotations

import time
import traceback
import uuid
from logging import ERROR, INFO, Logger, getLogger
from typing import TYPE_CHECKING, Any, Union, cast

from flask.globals import current_app, g, request

from app_flask.utils.logging_utils import sanitize_log_data, structured_log

if TYPE_CHECKING:
<<<<<<< HEAD
    from flask import Flask, Response
    from werkzeug.wrappers import Response as WerkzeugResponse

logger = getLogger(__name__)
=======
    from flask.app import Flask
    from flask.wrappers import Response
    from werkzeug.wrappers import Response as WerkzeugResponse

from flask.globals import current_app, g, request
>>>>>>> 751d3c15

from app_flask.utils.logging_utils import sanitize_log_data, structured_log

# Type hint for Flask app logger
FlaskLogger = Logger


def logging_getattr(module: object, name: str, default: object = None) -> object:
    """Safe getattr for logging module."""
    return getattr(module, name, default)


class FlaskConfig(dict[str, Any]):
    """Type definition for Flask config used in logging middleware."""

    LOG_REQUEST_ID_HEADER: str
    LOG_CORRELATION_ID_HEADER: str


def get_config() -> dict[str, Any]:
    """Get typed config from current app."""
    return cast("dict[str, Any]", current_app.config)


def get_request_context() -> dict[str, Any]:
    """
    Get common request context for logging.

    Returns:
        Dict with common request context fields

    """
    context: dict[str, Any] = {}
    try:
        context.update(
            {
                "request_id": getattr(g, "request_id", "unknown"),
                "correlation_id": getattr(g, "correlation_id", None),
                "method": request.method,
                "path": request.path,
                "remote_addr": request.remote_addr,
            }
        )
        if request.user_agent:
            context["user_agent"] = request.user_agent.string
    except (AttributeError, RuntimeError):
        # Handle case where request context is not available
        logger = getLogger(__name__)
        logger.debug("Failed to get request context", exc_info=True)
    return context


def _setup_before_request(app: Flask) -> None:
    """
    Set up before request handler.

    Args:
        app: Flask application instance

    """

    @app.before_request
    def before_request() -> None:
        """Set up logging context before each request."""
        # Generate or get request and correlation IDs
        config = get_config()
        request_id_header = config["LOG_REQUEST_ID_HEADER"]
        correlation_id_header = config["LOG_CORRELATION_ID_HEADER"]

        g.request_id = str(request.headers.get(request_id_header) or uuid.uuid4())
        g.correlation_id = str(
            request.headers.get(correlation_id_header) or g.request_id
        )
        g.start_time = time.perf_counter()

        # Log request start
        structured_log(
            "request.started",
            f"Started {request.method} {request.path}",
            extra={
                **get_request_context(),
                "query_params": sanitize_log_data(dict(request.args)),
                "headers": sanitize_log_data(dict(request.headers)),
            },
        )


def _get_log_level_for_duration(duration_ms: int, config: dict) -> tuple[str, dict]:
    """
    Determine log level based on request duration.

    Args:
        duration_ms: Request duration in milliseconds
        config: Application configuration

    Returns:
        Tuple of (log_level, additional_log_data)

    """
    slow_threshold = config["LOG_SLOW_REQUEST_THRESHOLD"]
    very_slow_threshold = config["LOG_VERY_SLOW_REQUEST_THRESHOLD"]

    additional_data = {}

    if duration_ms > very_slow_threshold:
        log_level = "warning"
        additional_data["performance_warning"] = "very_slow_request"
    elif duration_ms > slow_threshold:
        log_level = "info"
        additional_data["performance_warning"] = "slow_request"
    else:
        log_level = "info"

    return log_level, additional_data


def _setup_after_request(app: Flask) -> None:
    """
    Set up after request handler.

    Args:
        app: Flask application instance

    """

    @app.after_request
    def after_request(response: Response) -> Response:
        """
        Log request details after each request.

        Args:
            response: Flask response object

        Returns:
            Flask response object

        """
        # Skip detailed logging for health check endpoints
        if request.path == "/health":
            return response

        duration_ms = int((time.perf_counter() - g.start_time) * 1000)
        config = get_config()

        # Get log level and additional data based on duration
        log_level, performance_data = _get_log_level_for_duration(duration_ms, config)

        log_data = {
            **get_request_context(),
            **performance_data,
            "status_code": response.status_code,
            "duration_ms": duration_ms,
            "response_size": len(response.get_data()),
            "response_headers": sanitize_log_data(dict(response.headers)),
        }

        # Get log level value from log level name
        log_level_value = cast(
            "int",
            getattr(getLogger(), log_level.upper(), INFO),
        )
        structured_log(
            "request.completed",
            f"Completed {request.method} {request.path} in {duration_ms}ms",
            level=log_level_value,
            extra=log_data,
        )

        # Add tracking headers to response
        response.headers[config["LOG_REQUEST_ID_HEADER"]] = g.request_id
        if getattr(g, "correlation_id", None):
            response.headers[config["LOG_CORRELATION_ID_HEADER"]] = g.correlation_id

        return response


def _setup_error_handler(app: Flask) -> None:
    """
    Set up exception handler.

    Args:
        app: Flask application instance

    """

    @app.errorhandler(Exception)
    def log_exception(
        error: Exception,
    ) -> Union[tuple[Response, int], tuple[WerkzeugResponse, int]]:
        """
        Log unhandled exceptions.

        Args:
            error: The unhandled exception

        Returns:
            Tuple of (response, status_code)

        """
        error_data = {
            **get_request_context(),
            "error_type": error.__class__.__name__,
            "error_message": str(error),
        }

        config = get_config()
        if config["LOG_INCLUDE_TRACE"]:
            tb_limit = config["LOG_MAX_TRACEBACK_DEPTH"]
            error_data["traceback"] = traceback.format_tb(
                error.__traceback__, limit=tb_limit
            )

        if config["LOG_SANITIZE_ERRORS"]:
            sanitized_data = sanitize_log_data(error_data)
            if isinstance(sanitized_data, dict):
                error_data = sanitized_data

        structured_log(
            "request.error",
            f"Unhandled exception in {request.method} {request.path}",
            level=ERROR,
            extra=error_data,
        )

        from flask import jsonify

        return jsonify(
            {"error": "Internal server error", "request_id": g.request_id}
        ), 500


def setup_request_logging(app: Flask) -> None:
    """
    Set up request logging middleware.

    Args:
        app: Flask application instance

    """
    _setup_before_request(app)
    _setup_after_request(app)
    _setup_error_handler(app)<|MERGE_RESOLUTION|>--- conflicted
+++ resolved
@@ -8,25 +8,15 @@
 from logging import ERROR, INFO, Logger, getLogger
 from typing import TYPE_CHECKING, Any, Union, cast
 
-from flask.globals import current_app, g, request
-
-from app_flask.utils.logging_utils import sanitize_log_data, structured_log
-
 if TYPE_CHECKING:
-<<<<<<< HEAD
     from flask import Flask, Response
     from werkzeug.wrappers import Response as WerkzeugResponse
 
+from flask.globals import current_app, g, request
+
+from app_flask.utils.logging_utils import sanitize_log_data, structured_log
+
 logger = getLogger(__name__)
-=======
-    from flask.app import Flask
-    from flask.wrappers import Response
-    from werkzeug.wrappers import Response as WerkzeugResponse
-
-from flask.globals import current_app, g, request
->>>>>>> 751d3c15
-
-from app_flask.utils.logging_utils import sanitize_log_data, structured_log
 
 # Type hint for Flask app logger
 FlaskLogger = Logger
