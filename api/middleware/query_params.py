--- conflicted
+++ resolved
@@ -4,146 +4,11 @@
 # The original content had syntax errors that could not be automatically fixed
 # Please review and update this file as needed
 
-<<<<<<< HEAD
-import logging
-from typing import Callable, Dict, List
-
-from fastapi import Request, Response
-from starlette.middleware.base import BaseHTTPMiddleware
-=======
->>>>>>> 6124bda3
 
 def main():
     """Initialize the module."""
     pass
 
 
-<<<<<<< HEAD
-# Try to import FastAPI
-try:
-
-    FASTAPI_AVAILABLE = True
-except ImportError:
-    logger.warning("FastAPI is not available. QueryParamsMiddleware will not work.")
-    FASTAPI_AVAILABLE = False
-
-class QueryParamsMiddleware(BaseHTTPMiddleware):
-    """
-    Middleware for processing query parameters.
-
-    This middleware processes query parameters and adds a QueryParams object
-    to the request state for use in route handlers.
-    """
-
-    def __init__(
-        self,
-        app,
-        allowed_sort_fields: Dict[str, List[str]] = None,
-        allowed_filter_fields: Dict[str, List[str]] = None,
-        max_page_size: int = 100,
-    ):
-        """
-        Initialize the middleware.
-
-        Args:
-            app: FastAPI application
-            allowed_sort_fields: Dictionary mapping endpoint paths to allowed sort fields
-            allowed_filter_fields: Dictionary mapping endpoint paths to allowed filter fields
-            max_page_size: Maximum allowed page size
-        """
-        if not FASTAPI_AVAILABLE:
-            raise ImportError("FastAPI is required for QueryParamsMiddleware")
-
-        super().__init__(app)
-        self.allowed_sort_fields = allowed_sort_fields or {}
-        self.allowed_filter_fields = allowed_filter_fields or {}
-        self.max_page_size = max_page_size
-
-    async def dispatch(self, request: Request, call_next: Callable) -> Response:
-        """
-        Process the request.
-
-        Args:
-            request: FastAPI request
-            call_next: Next middleware or route handler
-
-        Returns:
-            Response
-        """
-        # Skip processing for non - GET requests
-        if request.method != "GET":
-            return await call_next(request)
-
-        # Get request path
-        path = request.url.path
-
-        # Get allowed fields for this path
-        allowed_sort = None
-        allowed_filter = None
-
-        # Check for exact path match
-        if path in self.allowed_sort_fields:
-            allowed_sort = self.allowed_sort_fields[path]
-
-        if path in self.allowed_filter_fields:
-            allowed_filter = self.allowed_filter_fields[path]
-
-        # Check for path prefix match if no exact match
-        if allowed_sort is None or allowed_filter is None:
-            for prefix, fields in self.allowed_sort_fields.items():
-                if path.startswith(prefix) and (allowed_sort is None):
-                    allowed_sort = fields
-                    break
-
-            for prefix, fields in self.allowed_filter_fields.items():
-                if path.startswith(prefix) and (allowed_filter is None):
-                    allowed_filter = fields
-                    break
-
-        # Get query parameters
-        params = dict(request.query_params)
-
-        # Create QueryParams object
-        query_params = QueryParams.from_request(
-            params,
-            allowed_sort_fields=allowed_sort,
-            allowed_filter_fields=allowed_filter,
-            max_page_size=self.max_page_size,
-        )
-
-        # Add QueryParams to request state
-        request.state.query_params = query_params
-
-        # Continue processing the request
-        return await call_next(request)
-
-def setup_query_params_middleware(
-    app,
-    allowed_sort_fields: Dict[str, List[str]] = None,
-    allowed_filter_fields: Dict[str, List[str]] = None,
-    max_page_size: int = 100,
-) -> None:
-    """
-    Set up query parameter middleware.
-
-    Args:
-        app: FastAPI application
-        allowed_sort_fields: Dictionary mapping endpoint paths to allowed sort fields
-        allowed_filter_fields: Dictionary mapping endpoint paths to allowed filter fields
-        max_page_size: Maximum allowed page size
-    """
-    if not FASTAPI_AVAILABLE:
-        logger.warning(
-            "FastAPI is not available. QueryParamsMiddleware will not be added.")
-        return
-
-    app.add_middleware(
-        QueryParamsMiddleware,
-        allowed_sort_fields=allowed_sort_fields,
-        allowed_filter_fields=allowed_filter_fields,
-        max_page_size=max_page_size,
-    )
-=======
 if __name__ == "__main__":
-    main()
->>>>>>> 6124bda3
+    main()