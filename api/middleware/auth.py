"""auth.py - Module for the pAIssive Income project."""

# This file was automatically fixed by the syntax error correction script
# The original content had syntax errors that could not be automatically fixed
# Please review and update this file as needed

<<<<<<< HEAD
import logging
from typing import Callable, List, Optional

from fastapi import Depends, HTTPException, Request, Response, Security, status
from fastapi.responses import JSONResponse
from fastapi.security import APIKeyHeader
from starlette.middleware.base import BaseHTTPMiddleware

from ..models.api_key import APIKey
from ..models.user import User
from ..services.api_key_service import APIKeyService
=======

def main():
    """Initialize the module."""
    pass
>>>>>>> 6124bda3


<<<<<<< HEAD
# API key header
API_KEY_HEADER = APIKeyHeader(name="Authorization", auto_error=False)

# API key service
api_key_service = APIKeyService()

class AuthMiddleware(BaseHTTPMiddleware):
    """Middleware for API authentication."""

    def __init__(
        self,
        app,
        api_key_service: Optional[APIKeyService] = None,
        public_paths: List[str] = None,
        auth_header: str = "Authorization",
    ):
        """
        Initialize the middleware.

        Args:
            app: FastAPI application
            api_key_service: API key service
            public_paths: List of paths that don't require authentication
            auth_header: Name of the authentication header
        """
        super().__init__(app)
        self.api_key_service = api_key_service or APIKeyService()
        self.public_paths = public_paths or [" / docs", " / redoc", " / openapi.json", 
            " / health"]
        self.auth_header = auth_header

    async def dispatch(self, request: Request, call_next: Callable) -> Response:
        """
        Process the request.

        Args:
            request: FastAPI request
            call_next: Next middleware or route handler

        Returns:
            Response
        """
        # Skip authentication for public paths
        for path in self.public_paths:
            if request.url.path.startswith(path):
                return await call_next(request)

        # Get API key from header
        auth_header = request.headers.get(self.auth_header)

        if not auth_header:
            logger.warning("Missing authentication header")
            return JSONResponse(
                status_code=status.HTTP_401_UNAUTHORIZED,
                content={"detail": "Authentication required"},
            )

        # Extract API key from header (Bearer token format)
        if auth_header.startswith("Bearer "):
            api_key = auth_header[7:]
        else:
            api_key = auth_header

        # Verify API key
        api_key_obj = self.api_key_service.verify_api_key(api_key)

        if not api_key_obj:
            logger.warning("Invalid API key")
            return JSONResponse(
                status_code=status.HTTP_401_UNAUTHORIZED, 
                    content={"detail": "Invalid API key"}
            )

        # Check if API key is active
        if not api_key_obj.is_active:
            logger.warning(f"Inactive API key: {api_key_obj.id}")
            return JSONResponse(
                status_code=status.HTTP_401_UNAUTHORIZED, 
                    content={"detail": "API key is inactive"}
            )

        # Check if API key is expired
        if not api_key_obj.is_valid():
            logger.warning(f"Expired API key: {api_key_obj.id}")
            return JSONResponse(
                status_code=status.HTTP_401_UNAUTHORIZED, 
                    content={"detail": "API key has expired"}
            )

        # Add API key to request state
        request.state.api_key = api_key_obj

        # Continue processing
        return await call_next(request)

async def get_api_key(api_key_header: str = Security(API_KEY_HEADER)) -> APIKey:
    """
    Get and validate the API key from the request header.

    Args:
        api_key_header: API key from the request header

    Returns:
        Validated API key

    Raises:
        HTTPException: If the API key is invalid or expired
    """
    if not api_key_header:
        raise HTTPException(
            status_code=status.HTTP_401_UNAUTHORIZED, detail="Authentication required"
        )

    # Extract API key from header (Bearer token format)
    if api_key_header.startswith("Bearer "):
        api_key = api_key_header[7:]
    else:
        api_key = api_key_header

    # Verify API key
    api_key_obj = api_key_service.verify_api_key(api_key)

    if not api_key_obj:
        raise HTTPException(status_code=status.HTTP_401_UNAUTHORIZED, 
            detail="Invalid API key")

    # Check if API key is active
    if not api_key_obj.is_active:
        raise HTTPException(status_code=status.HTTP_401_UNAUTHORIZED, 
            detail="API key is inactive")

    # Check if API key is expired
    if not api_key_obj.is_valid():
        raise HTTPException(status_code=status.HTTP_401_UNAUTHORIZED, 
            detail="API key has expired")

    return api_key_obj

async def get_current_user(api_key: APIKey = Depends(get_api_key)) -> User:
    """
    Get the current user from the API key.

    Args:
        api_key: Validated API key

    Returns:
        Current user

    Raises:
        HTTPException: If the user is not found
    """
    # Get user from API key
    user_id = api_key.user_id

    if not user_id:
        raise HTTPException(
            status_code=status.HTTP_401_UNAUTHORIZED, 
                detail="API key not associated with a user"
        )

    # Get user from database
    # This would typically use a user service or repository
    # For now, we'll just return a placeholder user
    user = User(id=user_id, username="user", email="user @ example.com")

    if not user:
        raise HTTPException(status_code=status.HTTP_401_UNAUTHORIZED, 
            detail="User not found")

    return user

def require_scopes(required_scopes: List[str]):
    """
    Dependency for requiring specific API key scopes.

    Args:
        required_scopes: List of required scopes

    Returns:
        Dependency function
    """

    async def check_scopes(api_key: APIKey = Depends(get_api_key)):
        # Check if API key has all required scopes
        for scope in required_scopes:
            if scope not in api_key.scopes:
                raise HTTPException(
                    status_code=status.HTTP_403_FORBIDDEN,
                    detail=f"API key missing required scope: {scope}",
                )
        return api_key

    return check_scopes
=======
if __name__ == "__main__":
    main()
>>>>>>> 6124bda3
<|MERGE_RESOLUTION|>--- conflicted
+++ resolved
@@ -4,221 +4,11 @@
 # The original content had syntax errors that could not be automatically fixed
 # Please review and update this file as needed
 
-<<<<<<< HEAD
-import logging
-from typing import Callable, List, Optional
-
-from fastapi import Depends, HTTPException, Request, Response, Security, status
-from fastapi.responses import JSONResponse
-from fastapi.security import APIKeyHeader
-from starlette.middleware.base import BaseHTTPMiddleware
-
-from ..models.api_key import APIKey
-from ..models.user import User
-from ..services.api_key_service import APIKeyService
-=======
 
 def main():
     """Initialize the module."""
     pass
->>>>>>> 6124bda3
 
 
-<<<<<<< HEAD
-# API key header
-API_KEY_HEADER = APIKeyHeader(name="Authorization", auto_error=False)
-
-# API key service
-api_key_service = APIKeyService()
-
-class AuthMiddleware(BaseHTTPMiddleware):
-    """Middleware for API authentication."""
-
-    def __init__(
-        self,
-        app,
-        api_key_service: Optional[APIKeyService] = None,
-        public_paths: List[str] = None,
-        auth_header: str = "Authorization",
-    ):
-        """
-        Initialize the middleware.
-
-        Args:
-            app: FastAPI application
-            api_key_service: API key service
-            public_paths: List of paths that don't require authentication
-            auth_header: Name of the authentication header
-        """
-        super().__init__(app)
-        self.api_key_service = api_key_service or APIKeyService()
-        self.public_paths = public_paths or [" / docs", " / redoc", " / openapi.json", 
-            " / health"]
-        self.auth_header = auth_header
-
-    async def dispatch(self, request: Request, call_next: Callable) -> Response:
-        """
-        Process the request.
-
-        Args:
-            request: FastAPI request
-            call_next: Next middleware or route handler
-
-        Returns:
-            Response
-        """
-        # Skip authentication for public paths
-        for path in self.public_paths:
-            if request.url.path.startswith(path):
-                return await call_next(request)
-
-        # Get API key from header
-        auth_header = request.headers.get(self.auth_header)
-
-        if not auth_header:
-            logger.warning("Missing authentication header")
-            return JSONResponse(
-                status_code=status.HTTP_401_UNAUTHORIZED,
-                content={"detail": "Authentication required"},
-            )
-
-        # Extract API key from header (Bearer token format)
-        if auth_header.startswith("Bearer "):
-            api_key = auth_header[7:]
-        else:
-            api_key = auth_header
-
-        # Verify API key
-        api_key_obj = self.api_key_service.verify_api_key(api_key)
-
-        if not api_key_obj:
-            logger.warning("Invalid API key")
-            return JSONResponse(
-                status_code=status.HTTP_401_UNAUTHORIZED, 
-                    content={"detail": "Invalid API key"}
-            )
-
-        # Check if API key is active
-        if not api_key_obj.is_active:
-            logger.warning(f"Inactive API key: {api_key_obj.id}")
-            return JSONResponse(
-                status_code=status.HTTP_401_UNAUTHORIZED, 
-                    content={"detail": "API key is inactive"}
-            )
-
-        # Check if API key is expired
-        if not api_key_obj.is_valid():
-            logger.warning(f"Expired API key: {api_key_obj.id}")
-            return JSONResponse(
-                status_code=status.HTTP_401_UNAUTHORIZED, 
-                    content={"detail": "API key has expired"}
-            )
-
-        # Add API key to request state
-        request.state.api_key = api_key_obj
-
-        # Continue processing
-        return await call_next(request)
-
-async def get_api_key(api_key_header: str = Security(API_KEY_HEADER)) -> APIKey:
-    """
-    Get and validate the API key from the request header.
-
-    Args:
-        api_key_header: API key from the request header
-
-    Returns:
-        Validated API key
-
-    Raises:
-        HTTPException: If the API key is invalid or expired
-    """
-    if not api_key_header:
-        raise HTTPException(
-            status_code=status.HTTP_401_UNAUTHORIZED, detail="Authentication required"
-        )
-
-    # Extract API key from header (Bearer token format)
-    if api_key_header.startswith("Bearer "):
-        api_key = api_key_header[7:]
-    else:
-        api_key = api_key_header
-
-    # Verify API key
-    api_key_obj = api_key_service.verify_api_key(api_key)
-
-    if not api_key_obj:
-        raise HTTPException(status_code=status.HTTP_401_UNAUTHORIZED, 
-            detail="Invalid API key")
-
-    # Check if API key is active
-    if not api_key_obj.is_active:
-        raise HTTPException(status_code=status.HTTP_401_UNAUTHORIZED, 
-            detail="API key is inactive")
-
-    # Check if API key is expired
-    if not api_key_obj.is_valid():
-        raise HTTPException(status_code=status.HTTP_401_UNAUTHORIZED, 
-            detail="API key has expired")
-
-    return api_key_obj
-
-async def get_current_user(api_key: APIKey = Depends(get_api_key)) -> User:
-    """
-    Get the current user from the API key.
-
-    Args:
-        api_key: Validated API key
-
-    Returns:
-        Current user
-
-    Raises:
-        HTTPException: If the user is not found
-    """
-    # Get user from API key
-    user_id = api_key.user_id
-
-    if not user_id:
-        raise HTTPException(
-            status_code=status.HTTP_401_UNAUTHORIZED, 
-                detail="API key not associated with a user"
-        )
-
-    # Get user from database
-    # This would typically use a user service or repository
-    # For now, we'll just return a placeholder user
-    user = User(id=user_id, username="user", email="user @ example.com")
-
-    if not user:
-        raise HTTPException(status_code=status.HTTP_401_UNAUTHORIZED, 
-            detail="User not found")
-
-    return user
-
-def require_scopes(required_scopes: List[str]):
-    """
-    Dependency for requiring specific API key scopes.
-
-    Args:
-        required_scopes: List of required scopes
-
-    Returns:
-        Dependency function
-    """
-
-    async def check_scopes(api_key: APIKey = Depends(get_api_key)):
-        # Check if API key has all required scopes
-        for scope in required_scopes:
-            if scope not in api_key.scopes:
-                raise HTTPException(
-                    status_code=status.HTTP_403_FORBIDDEN,
-                    detail=f"API key missing required scope: {scope}",
-                )
-        return api_key
-
-    return check_scopes
-=======
 if __name__ == "__main__":
-    main()
->>>>>>> 6124bda3
+    main()