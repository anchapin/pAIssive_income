--- conflicted
+++ resolved
@@ -19,60 +19,17 @@
 logging.basicConfig(level=logging.INFO)
 logger = logging.getLogger(__name__)
 
-<<<<<<< HEAD
-# Security scheme
-security = HTTPBearer()
-
-# JWT configuration
-JWT_ALGORITHM = "HS256"
-ACCESS_TOKEN_EXPIRE_MINUTES = 30
-
-class AuthMiddleware:
-    """Authentication middleware."""
-
-    def __init__(self, config: APIConfig | str):
-        if isinstance(config, APIConfig):
-            if not config.jwt_secret:
-                raise ValueError("JWT secret is not configured")
-            self.secret_key = config.jwt_secret
-            self.algorithm = config.jwt_algorithm or JWT_ALGORITHM
-            self.access_token_expire_minutes = config.jwt_expires_minutes or ACCESS_TOKEN_EXPIRE_MINUTES
-            self.api_keys = config.api_keys or []
-        else:
-            self.secret_key = config
-            self.algorithm = JWT_ALGORITHM
-            self.access_token_expire_minutes = ACCESS_TOKEN_EXPIRE_MINUTES
-            self.api_keys = []
-
-    def create_token(self, data: dict) -> str:
-        """Create a JWT token."""
-        to_encode = data.copy()
-        expire = datetime.utcnow() + timedelta(minutes=self.access_token_expire_minutes)
-        to_encode.update({"exp": expire})
-        return jwt.encode(to_encode, self.secret_key, algorithm=self.algorithm)
-=======
 # API key header
 API_KEY_HEADER = APIKeyHeader(name="Authorization", auto_error=False)
->>>>>>> 88502789
 
 # API key service
 api_key_service = APIKeyService()
 
-<<<<<<< HEAD
-    def verify_api_key(self, api_key: str) -> bool:
-        """Verify an API key."""
-        # Return False for empty API keys
-        if not api_key:
-            return False
-
-        # Check if API key exists in configured keys
-        return api_key in self.api_keys
-=======
 class AuthMiddleware(BaseHTTPMiddleware):
     """Middleware for API authentication."""
-    
+
     def __init__(
-        self, 
+        self,
         app,
         api_key_service: Optional[APIKeyService] = None,
         public_paths: List[str] = None,
@@ -80,7 +37,7 @@
     ):
         """
         Initialize the middleware.
-        
+
         Args:
             app: FastAPI application
             api_key_service: API key service
@@ -91,15 +48,15 @@
         self.api_key_service = api_key_service or APIKeyService()
         self.public_paths = public_paths or ["/docs", "/redoc", "/openapi.json", "/health"]
         self.auth_header = auth_header
-    
+
     async def dispatch(self, request: Request, call_next: Callable) -> Response:
         """
         Process the request.
-        
+
         Args:
             request: FastAPI request
             call_next: Next middleware or route handler
-            
+
         Returns:
             Response
         """
@@ -107,33 +64,33 @@
         for path in self.public_paths:
             if request.url.path.startswith(path):
                 return await call_next(request)
-        
+
         # Get API key from header
         auth_header = request.headers.get(self.auth_header)
-        
+
         if not auth_header:
             logger.warning("Missing authentication header")
             return JSONResponse(
                 status_code=status.HTTP_401_UNAUTHORIZED,
                 content={"detail": "Authentication required"}
             )
-        
+
         # Extract API key from header (Bearer token format)
         if auth_header.startswith("Bearer "):
             api_key = auth_header[7:]
         else:
             api_key = auth_header
-        
+
         # Verify API key
         api_key_obj = self.api_key_service.verify_api_key(api_key)
-        
+
         if not api_key_obj:
             logger.warning("Invalid API key")
             return JSONResponse(
                 status_code=status.HTTP_401_UNAUTHORIZED,
                 content={"detail": "Invalid API key"}
             )
-        
+
         # Check if API key is active
         if not api_key_obj.is_active:
             logger.warning(f"Inactive API key: {api_key_obj.id}")
@@ -141,7 +98,7 @@
                 status_code=status.HTTP_401_UNAUTHORIZED,
                 content={"detail": "API key is inactive"}
             )
-        
+
         # Check if API key is expired
         if not api_key_obj.is_valid():
             logger.warning(f"Expired API key: {api_key_obj.id}")
@@ -149,26 +106,25 @@
                 status_code=status.HTTP_401_UNAUTHORIZED,
                 content={"detail": "API key has expired"}
             )
-        
+
         # Add API key to request state
         request.state.api_key = api_key_obj
-        
+
         # Continue processing
         return await call_next(request)
->>>>>>> 88502789
 
 async def get_api_key(
     api_key_header: str = Security(API_KEY_HEADER)
 ) -> APIKey:
     """
     Get and validate the API key from the request header.
-    
+
     Args:
         api_key_header: API key from the request header
-        
+
     Returns:
         Validated API key
-        
+
     Raises:
         HTTPException: If the API key is invalid or expired
     """
@@ -177,36 +133,36 @@
             status_code=status.HTTP_401_UNAUTHORIZED,
             detail="Authentication required"
         )
-    
+
     # Extract API key from header (Bearer token format)
     if api_key_header.startswith("Bearer "):
         api_key = api_key_header[7:]
     else:
         api_key = api_key_header
-    
+
     # Verify API key
     api_key_obj = api_key_service.verify_api_key(api_key)
-    
+
     if not api_key_obj:
         raise HTTPException(
             status_code=status.HTTP_401_UNAUTHORIZED,
             detail="Invalid API key"
         )
-    
+
     # Check if API key is active
     if not api_key_obj.is_active:
         raise HTTPException(
             status_code=status.HTTP_401_UNAUTHORIZED,
             detail="API key is inactive"
         )
-    
+
     # Check if API key is expired
     if not api_key_obj.is_valid():
         raise HTTPException(
             status_code=status.HTTP_401_UNAUTHORIZED,
             detail="API key has expired"
         )
-    
+
     return api_key_obj
 
 async def get_current_user(
@@ -214,45 +170,45 @@
 ) -> User:
     """
     Get the current user from the API key.
-    
+
     Args:
         api_key: Validated API key
-        
+
     Returns:
         Current user
-        
+
     Raises:
         HTTPException: If the user is not found
     """
     # Get user from API key
     user_id = api_key.user_id
-    
+
     if not user_id:
         raise HTTPException(
             status_code=status.HTTP_401_UNAUTHORIZED,
             detail="API key not associated with a user"
         )
-    
+
     # Get user from database
     # This would typically use a user service or repository
     # For now, we'll just return a placeholder user
     user = User(id=user_id, username="user", email="user@example.com")
-    
+
     if not user:
         raise HTTPException(
             status_code=status.HTTP_401_UNAUTHORIZED,
             detail="User not found"
         )
-    
+
     return user
 
 def require_scopes(required_scopes: List[str]):
     """
     Dependency for requiring specific API key scopes.
-    
+
     Args:
         required_scopes: List of required scopes
-        
+
     Returns:
         Dependency function
     """
@@ -265,5 +221,5 @@
                     detail=f"API key missing required scope: {scope}"
                 )
         return api_key
-    
+
     return check_scopes