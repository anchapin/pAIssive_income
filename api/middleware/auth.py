"""
Authentication middleware for the API server.
"""

import logging
from typing import Optional, Dict, Any
from fastapi import Request, HTTPException, Depends
from fastapi.security import HTTPBearer, HTTPAuthorizationCredentials
import jwt
from datetime import datetime, timedelta

from api.config import APIConfig

<<<<<<< HEAD
# Set up logging
logging.basicConfig(
    level=logging.INFO, format="%(asctime)s - %(name)s - %(levelname)s - %(message)s"
)
logger = logging.getLogger(__name__)

# Try to import FastAPI and JWT
try:
    from fastapi import FastAPI, Request, Response, Depends, HTTPException, status
    from fastapi.security import APIKeyHeader, OAuth2PasswordBearer
    import jwt

    FASTAPI_AVAILABLE = True
    JWT_AVAILABLE = True
except ImportError:
    logger.warning("FastAPI and PyJWT are required for authentication middleware")
    FASTAPI_AVAILABLE = False
    JWT_AVAILABLE = False
=======
# Configure logging
logger = logging.getLogger(__name__)

# Security scheme
security = HTTPBearer()
>>>>>>> 053be38d

# JWT configuration
JWT_ALGORITHM = "HS256"
ACCESS_TOKEN_EXPIRE_MINUTES = 30

class AuthMiddleware:
<<<<<<< HEAD
    """
    Authentication middleware for the API server.
    """

    def __init__(self, config: APIConfig):
        """
        Initialize the authentication middleware.

        Args:
            config: API configuration
        """
        self.config = config
        self.api_keys = set(config.api_keys)
        self.jwt_secret = config.jwt_secret
        self.jwt_algorithm = config.jwt_algorithm
        self.jwt_expires_minutes = config.jwt_expires_minutes

        # Initialize API key service
        self.api_key_service = APIKeyService()

    def create_token(self, data: Dict[str, Any]) -> str:
        """
        Create a JWT token.

        Args:
            data: Token data

        Returns:
            JWT token
        """
        if not JWT_AVAILABLE:
            raise ImportError("PyJWT is required for JWT token creation")

        if not self.jwt_secret:
            raise ValueError("JWT secret is not configured")

        # Set expiration time
        expires = datetime.utcnow() + timedelta(minutes=self.jwt_expires_minutes)

        # Create token data
        token_data = {**data, "exp": expires}

        # Create token
        token = jwt.encode(token_data, self.jwt_secret, algorithm=self.jwt_algorithm)

        return token
=======
    """Authentication middleware."""
    
    def __init__(self, config: APIConfig | str):
        if isinstance(config, APIConfig):
            if not config.jwt_secret:
                raise ValueError("JWT secret is not configured")
            self.secret_key = config.jwt_secret
            self.algorithm = config.jwt_algorithm or JWT_ALGORITHM
            self.access_token_expire_minutes = config.jwt_expires_minutes or ACCESS_TOKEN_EXPIRE_MINUTES
            self.api_keys = config.api_keys or []
        else:
            self.secret_key = config
            self.algorithm = JWT_ALGORITHM
            self.access_token_expire_minutes = ACCESS_TOKEN_EXPIRE_MINUTES
            self.api_keys = []
    
    def create_token(self, data: dict) -> str:
        """Create a JWT token."""
        to_encode = data.copy()
        expire = datetime.utcnow() + timedelta(minutes=self.access_token_expire_minutes)
        to_encode.update({"exp": expire})
        return jwt.encode(to_encode, self.secret_key, algorithm=self.algorithm)
>>>>>>> 053be38d

    def verify_token(self, token: str) -> Dict[str, Any]:
        """Verify a JWT token."""
        try:
<<<<<<< HEAD
            # Decode token
            payload = jwt.decode(
                token, self.jwt_secret, algorithms=[self.jwt_algorithm]
            )

=======
            payload = jwt.decode(token, self.secret_key, algorithms=[self.algorithm])
>>>>>>> 053be38d
            return payload
        except jwt.ExpiredSignatureError:
            raise ValueError("Token has expired")
        except jwt.JWTError:
            raise ValueError("Invalid token")

    def verify_api_key(self, api_key: str) -> bool:
<<<<<<< HEAD
        """
        Verify an API key.

        Args:
            api_key: API key

        Returns:
            True if the API key is valid, False otherwise
        """
        # First check legacy API keys (from config)
        if api_key in self.api_keys:
            return True

        # Then check API keys from the API key service
        api_key_obj = self.api_key_service.verify_api_key(api_key)
        return api_key_obj is not None


async def get_current_user(
    request: Request = None,
    api_key_header: str = Depends(APIKeyHeader(name="X-API-Key", auto_error=False)),
    token: str = Depends(OAuth2PasswordBearer(tokenUrl="token", auto_error=False)),
) -> Dict[str, Any]:
    """
    Get the current user from the request.

    Args:
        request: HTTP request
        api_key_header: API key from header
        token: JWT token

    Returns:
        User data
    """
    if not FASTAPI_AVAILABLE:
        raise ImportError("FastAPI is required for authentication")

    # Create auth middleware
    from ..config import APIConfig

    config = APIConfig()
    auth_middleware = AuthMiddleware(config)

    # Check API key
    if api_key_header:
        # First check legacy API keys
        if api_key_header in auth_middleware.api_keys:
            # For legacy API keys, use a default user
            return {"id": "system", "name": "System", "role": "system"}

        # Then check API keys from the API key service
        api_key = auth_middleware.api_key_service.verify_api_key(api_key_header)
        if api_key:
            # For API keys from the service, use the user ID from the API key
            return {
                "id": api_key.user_id or "system",
                "name": "API Key User",
                "role": "api_key",
            }

    # Check JWT token
    if token:
        try:
            # Verify token
            payload = auth_middleware.verify_token(token)

            # Return user data from token
            return payload
        except ValueError:
            pass

    # Authentication failed
    raise HTTPException(
        status_code=status.HTTP_401_UNAUTHORIZED,
        detail="Invalid authentication credentials",
        headers={"WWW-Authenticate": "Bearer"},
    )


def setup_auth_middleware(app: Any, config: APIConfig) -> None:
    """
    Set up authentication middleware for the API server.

    Args:
        app: FastAPI application
        config: API configuration
    """
    if not FASTAPI_AVAILABLE:
        logger.warning("FastAPI is required for authentication middleware")
        return

    # Create middleware
    auth_middleware = AuthMiddleware(config)

    # Set up API key authentication
    api_key_header = APIKeyHeader(name="X-API-Key", auto_error=False)

    # Set up JWT authentication
    oauth2_scheme = OAuth2PasswordBearer(tokenUrl="token", auto_error=False)

    @app.middleware("http")
    async def auth_middleware_func(request: Request, call_next: Callable) -> Response:
        """
        Authentication middleware function.

        Args:
            request: HTTP request
            call_next: Next middleware function

        Returns:
            HTTP response
        """
        # Skip authentication for certain paths
        if request.url.path in ["/docs", "/redoc", "/openapi.json", "/token"]:
            return await call_next(request)

        # Check API key
        api_key = request.headers.get("X-API-Key")
        if api_key and auth_middleware.verify_api_key(api_key):
            return await call_next(request)

        # Check JWT token
        auth_header = request.headers.get("Authorization")
        if auth_header and auth_header.startswith("Bearer "):
            token = auth_header.replace("Bearer ", "")
            try:
                auth_middleware.verify_token(token)
                return await call_next(request)
            except ValueError:
                pass

        # Authentication failed
        return Response(
            status_code=status.HTTP_401_UNAUTHORIZED,
            content='{"detail":"Invalid authentication credentials"}',
            media_type="application/json",
        )
=======
        """Verify an API key."""
        # Return False for empty API keys
        if not api_key:
            return False
            
        # Check if API key exists in configured keys
        return api_key in self.api_keys

# Get the config from environment/settings and initialize middleware
from api.config import get_api_config
auth_middleware = AuthMiddleware(get_api_config())

async def verify_token(token: str = Depends(security)) -> Dict[str, Any]:
    """Verify a JWT token."""
    return auth_middleware.verify_token(token)

async def get_current_user(token: str = Depends(verify_token)) -> Dict[str, Any]:
    """Get the current authenticated user."""
    return token
>>>>>>> 053be38d
<|MERGE_RESOLUTION|>--- conflicted
+++ resolved
@@ -11,88 +11,19 @@
 
 from api.config import APIConfig
 
-<<<<<<< HEAD
-# Set up logging
-logging.basicConfig(
-    level=logging.INFO, format="%(asctime)s - %(name)s - %(levelname)s - %(message)s"
-)
-logger = logging.getLogger(__name__)
-
-# Try to import FastAPI and JWT
-try:
-    from fastapi import FastAPI, Request, Response, Depends, HTTPException, status
-    from fastapi.security import APIKeyHeader, OAuth2PasswordBearer
-    import jwt
-
-    FASTAPI_AVAILABLE = True
-    JWT_AVAILABLE = True
-except ImportError:
-    logger.warning("FastAPI and PyJWT are required for authentication middleware")
-    FASTAPI_AVAILABLE = False
-    JWT_AVAILABLE = False
-=======
 # Configure logging
 logger = logging.getLogger(__name__)
 
 # Security scheme
 security = HTTPBearer()
->>>>>>> 053be38d
 
 # JWT configuration
 JWT_ALGORITHM = "HS256"
 ACCESS_TOKEN_EXPIRE_MINUTES = 30
 
 class AuthMiddleware:
-<<<<<<< HEAD
-    """
-    Authentication middleware for the API server.
-    """
+    """Authentication middleware."""
 
-    def __init__(self, config: APIConfig):
-        """
-        Initialize the authentication middleware.
-
-        Args:
-            config: API configuration
-        """
-        self.config = config
-        self.api_keys = set(config.api_keys)
-        self.jwt_secret = config.jwt_secret
-        self.jwt_algorithm = config.jwt_algorithm
-        self.jwt_expires_minutes = config.jwt_expires_minutes
-
-        # Initialize API key service
-        self.api_key_service = APIKeyService()
-
-    def create_token(self, data: Dict[str, Any]) -> str:
-        """
-        Create a JWT token.
-
-        Args:
-            data: Token data
-
-        Returns:
-            JWT token
-        """
-        if not JWT_AVAILABLE:
-            raise ImportError("PyJWT is required for JWT token creation")
-
-        if not self.jwt_secret:
-            raise ValueError("JWT secret is not configured")
-
-        # Set expiration time
-        expires = datetime.utcnow() + timedelta(minutes=self.jwt_expires_minutes)
-
-        # Create token data
-        token_data = {**data, "exp": expires}
-
-        # Create token
-        token = jwt.encode(token_data, self.jwt_secret, algorithm=self.jwt_algorithm)
-
-        return token
-=======
-    """Authentication middleware."""
-    
     def __init__(self, config: APIConfig | str):
         if isinstance(config, APIConfig):
             if not config.jwt_secret:
@@ -106,27 +37,18 @@
             self.algorithm = JWT_ALGORITHM
             self.access_token_expire_minutes = ACCESS_TOKEN_EXPIRE_MINUTES
             self.api_keys = []
-    
+
     def create_token(self, data: dict) -> str:
         """Create a JWT token."""
         to_encode = data.copy()
         expire = datetime.utcnow() + timedelta(minutes=self.access_token_expire_minutes)
         to_encode.update({"exp": expire})
         return jwt.encode(to_encode, self.secret_key, algorithm=self.algorithm)
->>>>>>> 053be38d
 
     def verify_token(self, token: str) -> Dict[str, Any]:
         """Verify a JWT token."""
         try:
-<<<<<<< HEAD
-            # Decode token
-            payload = jwt.decode(
-                token, self.jwt_secret, algorithms=[self.jwt_algorithm]
-            )
-
-=======
             payload = jwt.decode(token, self.secret_key, algorithms=[self.algorithm])
->>>>>>> 053be38d
             return payload
         except jwt.ExpiredSignatureError:
             raise ValueError("Token has expired")
@@ -134,150 +56,11 @@
             raise ValueError("Invalid token")
 
     def verify_api_key(self, api_key: str) -> bool:
-<<<<<<< HEAD
-        """
-        Verify an API key.
-
-        Args:
-            api_key: API key
-
-        Returns:
-            True if the API key is valid, False otherwise
-        """
-        # First check legacy API keys (from config)
-        if api_key in self.api_keys:
-            return True
-
-        # Then check API keys from the API key service
-        api_key_obj = self.api_key_service.verify_api_key(api_key)
-        return api_key_obj is not None
-
-
-async def get_current_user(
-    request: Request = None,
-    api_key_header: str = Depends(APIKeyHeader(name="X-API-Key", auto_error=False)),
-    token: str = Depends(OAuth2PasswordBearer(tokenUrl="token", auto_error=False)),
-) -> Dict[str, Any]:
-    """
-    Get the current user from the request.
-
-    Args:
-        request: HTTP request
-        api_key_header: API key from header
-        token: JWT token
-
-    Returns:
-        User data
-    """
-    if not FASTAPI_AVAILABLE:
-        raise ImportError("FastAPI is required for authentication")
-
-    # Create auth middleware
-    from ..config import APIConfig
-
-    config = APIConfig()
-    auth_middleware = AuthMiddleware(config)
-
-    # Check API key
-    if api_key_header:
-        # First check legacy API keys
-        if api_key_header in auth_middleware.api_keys:
-            # For legacy API keys, use a default user
-            return {"id": "system", "name": "System", "role": "system"}
-
-        # Then check API keys from the API key service
-        api_key = auth_middleware.api_key_service.verify_api_key(api_key_header)
-        if api_key:
-            # For API keys from the service, use the user ID from the API key
-            return {
-                "id": api_key.user_id or "system",
-                "name": "API Key User",
-                "role": "api_key",
-            }
-
-    # Check JWT token
-    if token:
-        try:
-            # Verify token
-            payload = auth_middleware.verify_token(token)
-
-            # Return user data from token
-            return payload
-        except ValueError:
-            pass
-
-    # Authentication failed
-    raise HTTPException(
-        status_code=status.HTTP_401_UNAUTHORIZED,
-        detail="Invalid authentication credentials",
-        headers={"WWW-Authenticate": "Bearer"},
-    )
-
-
-def setup_auth_middleware(app: Any, config: APIConfig) -> None:
-    """
-    Set up authentication middleware for the API server.
-
-    Args:
-        app: FastAPI application
-        config: API configuration
-    """
-    if not FASTAPI_AVAILABLE:
-        logger.warning("FastAPI is required for authentication middleware")
-        return
-
-    # Create middleware
-    auth_middleware = AuthMiddleware(config)
-
-    # Set up API key authentication
-    api_key_header = APIKeyHeader(name="X-API-Key", auto_error=False)
-
-    # Set up JWT authentication
-    oauth2_scheme = OAuth2PasswordBearer(tokenUrl="token", auto_error=False)
-
-    @app.middleware("http")
-    async def auth_middleware_func(request: Request, call_next: Callable) -> Response:
-        """
-        Authentication middleware function.
-
-        Args:
-            request: HTTP request
-            call_next: Next middleware function
-
-        Returns:
-            HTTP response
-        """
-        # Skip authentication for certain paths
-        if request.url.path in ["/docs", "/redoc", "/openapi.json", "/token"]:
-            return await call_next(request)
-
-        # Check API key
-        api_key = request.headers.get("X-API-Key")
-        if api_key and auth_middleware.verify_api_key(api_key):
-            return await call_next(request)
-
-        # Check JWT token
-        auth_header = request.headers.get("Authorization")
-        if auth_header and auth_header.startswith("Bearer "):
-            token = auth_header.replace("Bearer ", "")
-            try:
-                auth_middleware.verify_token(token)
-                return await call_next(request)
-            except ValueError:
-                pass
-
-        # Authentication failed
-        return Response(
-            status_code=status.HTTP_401_UNAUTHORIZED,
-            content='{"detail":"Invalid authentication credentials"}',
-            media_type="application/json",
-        )
-=======
         """Verify an API key."""
         # Return False for empty API keys
         if not api_key:
             return False
-            
+
         # Check if API key exists in configured keys
         return api_key in self.api_keys
 
@@ -291,5 +74,4 @@
 
 async def get_current_user(token: str = Depends(verify_token)) -> Dict[str, Any]:
     """Get the current authenticated user."""
-    return token
->>>>>>> 053be38d
+    return token