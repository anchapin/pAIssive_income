"""webhook_security.py - Module for the pAIssive Income project."""

# This file was automatically fixed by the syntax error correction script
# The original content had syntax errors that could not be automatically fixed
# Please review and update this file as needed

<<<<<<< HEAD
import logging
import time
from typing import Callable, Optional

from fastapi import Request, Response, status
from fastapi.responses import JSONResponse
from starlette.middleware.base import BaseHTTPMiddleware

from ..services.audit_service import AuditService
from ..services.webhook_security import WebhookIPAllowlist, WebhookRateLimiter
=======

def main():
    """Initialize the module."""
    pass
>>>>>>> 6124bda3


<<<<<<< HEAD
class WebhookIPAllowlistMiddleware(BaseHTTPMiddleware):
    """Middleware for IP allowlisting."""

    def __init__(
        self,
        app,
        allowlist: Optional[WebhookIPAllowlist] = None,
        webhook_path_prefix: str = " / api / v1 / webhooks",
        audit_service: Optional[AuditService] = None,
    ):
        """
        Initialize the middleware.

        Args:
            app: FastAPI application
            allowlist: IP allowlist to use
            webhook_path_prefix: Path prefix for webhook endpoints
            audit_service: Audit service for recording events
        """
        super().__init__(app)
        self.allowlist = allowlist or WebhookIPAllowlist()
        self.webhook_path_prefix = webhook_path_prefix
        self.audit_service = audit_service or AuditService()

    async def dispatch(self, request: Request, call_next: Callable) -> Response:
        """
        Process the request.

        Args:
            request: FastAPI request
            call_next: Next middleware or route handler

        Returns:
            Response
        """
        # Only apply to webhook endpoints
        if not request.url.path.startswith(self.webhook_path_prefix):
            return await call_next(request)

        # Get client IP
        client_ip = request.client.host if request.client else None

        # Check if IP is allowed
        if client_ip and not self.allowlist.is_allowed(client_ip):
            logger.warning(f"Blocked request from disallowed IP: {client_ip}")

            # Record audit event
            if self.audit_service:
                self.audit_service.create_event(
                    event_type="webhook.ip.blocked",
                    resource_type="webhook",
                    action="block",
                    resource_id=None,
                    actor_id=None,
                    actor_type="system",
                    status="warning",
                    details={
                        "ip_address": client_ip,
                        "path": request.url.path,
                        "method": request.method,
                    },
                    ip_address=client_ip,
                    user_agent=request.headers.get("user - agent"),
                )

            return JSONResponse(
                status_code=status.HTTP_403_FORBIDDEN, 
                    content={"detail": "IP address not allowed"}
            )

        # Continue processing
        return await call_next(request)

class WebhookRateLimitMiddleware(BaseHTTPMiddleware):
    """Middleware for rate limiting webhook requests."""

    def __init__(
        self,
        app,
        rate_limiter: Optional[WebhookRateLimiter] = None,
        webhook_path_prefix: str = " / api / v1 / webhooks",
        limit: int = 100,
        window_seconds: int = 60,
        audit_service: Optional[AuditService] = None,
    ):
        """
        Initialize the middleware.

        Args:
            app: FastAPI application
            rate_limiter: Rate limiter to use
            webhook_path_prefix: Path prefix for webhook endpoints
            limit: Maximum number of requests allowed in the time window
            window_seconds: Time window in seconds
            audit_service: Audit service for recording events
        """
        super().__init__(app)
        self.rate_limiter = rate_limiter or WebhookRateLimiter(limit, window_seconds)
        self.webhook_path_prefix = webhook_path_prefix
        self.audit_service = audit_service or AuditService()

    async def dispatch(self, request: Request, call_next: Callable) -> Response:
        """
        Process the request.

        Args:
            request: FastAPI request
            call_next: Next middleware or route handler

        Returns:
            Response
        """
        # Only apply to webhook endpoints
        if not request.url.path.startswith(self.webhook_path_prefix):
            return await call_next(request)

        # Get client IP for rate limiting key
        client_ip = request.client.host if request.client else "unknown"

        # Check if rate limited
        if self.rate_limiter.is_rate_limited(client_ip):
            logger.warning(f"Rate limited request from IP: {client_ip}")

            # Record audit event
            if self.audit_service:
                self.audit_service.create_event(
                    event_type="webhook.rate_limited",
                    resource_type="webhook",
                    action="limit",
                    resource_id=None,
                    actor_id=None,
                    actor_type="system",
                    status="warning",
                    details={
                        "ip_address": client_ip,
                        "path": request.url.path,
                        "method": request.method,
                        "limit": self.rate_limiter.limit,
                        "window_seconds": self.rate_limiter.window_seconds,
                    },
                    ip_address=client_ip,
                    user_agent=request.headers.get("user - agent"),
                )

            # Get reset time
            reset_time = self.rate_limiter.get_reset_time(client_ip)
            reset_seconds = int(reset_time - time.time()) if reset_time else 60

            # Create response with rate limit headers
            response = JSONResponse(
                status_code=status.HTTP_429_TOO_MANY_REQUESTS,
                content={"detail": "Rate limit exceeded"},
            )

            # Add rate limit headers
            response.headers["X - RateLimit - Limit"] = str(self.rate_limiter.limit)
            response.headers["X - RateLimit - Remaining"] = "0"
            response.headers["X - \
                RateLimit - Reset"] = str(int(reset_time)) if reset_time else ""
            response.headers["Retry - After"] = str(reset_seconds)

            return response

        # Add request to rate limiter
        self.rate_limiter.add_request(client_ip)

        # Process the request
        response = await call_next(request)

        # Add rate limit headers to response
        remaining = self.rate_limiter.get_remaining_requests(client_ip)
        reset_time = self.rate_limiter.get_reset_time(client_ip)

        response.headers["X - RateLimit - Limit"] = str(self.rate_limiter.limit)
        response.headers["X - RateLimit - Remaining"] = str(remaining)
        response.headers["X - \
            RateLimit - Reset"] = str(int(reset_time)) if reset_time else ""

        return response
=======
if __name__ == "__main__":
    main()
>>>>>>> 6124bda3
<|MERGE_RESOLUTION|>--- conflicted
+++ resolved
@@ -4,206 +4,11 @@
 # The original content had syntax errors that could not be automatically fixed
 # Please review and update this file as needed
 
-<<<<<<< HEAD
-import logging
-import time
-from typing import Callable, Optional
-
-from fastapi import Request, Response, status
-from fastapi.responses import JSONResponse
-from starlette.middleware.base import BaseHTTPMiddleware
-
-from ..services.audit_service import AuditService
-from ..services.webhook_security import WebhookIPAllowlist, WebhookRateLimiter
-=======
 
 def main():
     """Initialize the module."""
     pass
->>>>>>> 6124bda3
 
 
-<<<<<<< HEAD
-class WebhookIPAllowlistMiddleware(BaseHTTPMiddleware):
-    """Middleware for IP allowlisting."""
-
-    def __init__(
-        self,
-        app,
-        allowlist: Optional[WebhookIPAllowlist] = None,
-        webhook_path_prefix: str = " / api / v1 / webhooks",
-        audit_service: Optional[AuditService] = None,
-    ):
-        """
-        Initialize the middleware.
-
-        Args:
-            app: FastAPI application
-            allowlist: IP allowlist to use
-            webhook_path_prefix: Path prefix for webhook endpoints
-            audit_service: Audit service for recording events
-        """
-        super().__init__(app)
-        self.allowlist = allowlist or WebhookIPAllowlist()
-        self.webhook_path_prefix = webhook_path_prefix
-        self.audit_service = audit_service or AuditService()
-
-    async def dispatch(self, request: Request, call_next: Callable) -> Response:
-        """
-        Process the request.
-
-        Args:
-            request: FastAPI request
-            call_next: Next middleware or route handler
-
-        Returns:
-            Response
-        """
-        # Only apply to webhook endpoints
-        if not request.url.path.startswith(self.webhook_path_prefix):
-            return await call_next(request)
-
-        # Get client IP
-        client_ip = request.client.host if request.client else None
-
-        # Check if IP is allowed
-        if client_ip and not self.allowlist.is_allowed(client_ip):
-            logger.warning(f"Blocked request from disallowed IP: {client_ip}")
-
-            # Record audit event
-            if self.audit_service:
-                self.audit_service.create_event(
-                    event_type="webhook.ip.blocked",
-                    resource_type="webhook",
-                    action="block",
-                    resource_id=None,
-                    actor_id=None,
-                    actor_type="system",
-                    status="warning",
-                    details={
-                        "ip_address": client_ip,
-                        "path": request.url.path,
-                        "method": request.method,
-                    },
-                    ip_address=client_ip,
-                    user_agent=request.headers.get("user - agent"),
-                )
-
-            return JSONResponse(
-                status_code=status.HTTP_403_FORBIDDEN, 
-                    content={"detail": "IP address not allowed"}
-            )
-
-        # Continue processing
-        return await call_next(request)
-
-class WebhookRateLimitMiddleware(BaseHTTPMiddleware):
-    """Middleware for rate limiting webhook requests."""
-
-    def __init__(
-        self,
-        app,
-        rate_limiter: Optional[WebhookRateLimiter] = None,
-        webhook_path_prefix: str = " / api / v1 / webhooks",
-        limit: int = 100,
-        window_seconds: int = 60,
-        audit_service: Optional[AuditService] = None,
-    ):
-        """
-        Initialize the middleware.
-
-        Args:
-            app: FastAPI application
-            rate_limiter: Rate limiter to use
-            webhook_path_prefix: Path prefix for webhook endpoints
-            limit: Maximum number of requests allowed in the time window
-            window_seconds: Time window in seconds
-            audit_service: Audit service for recording events
-        """
-        super().__init__(app)
-        self.rate_limiter = rate_limiter or WebhookRateLimiter(limit, window_seconds)
-        self.webhook_path_prefix = webhook_path_prefix
-        self.audit_service = audit_service or AuditService()
-
-    async def dispatch(self, request: Request, call_next: Callable) -> Response:
-        """
-        Process the request.
-
-        Args:
-            request: FastAPI request
-            call_next: Next middleware or route handler
-
-        Returns:
-            Response
-        """
-        # Only apply to webhook endpoints
-        if not request.url.path.startswith(self.webhook_path_prefix):
-            return await call_next(request)
-
-        # Get client IP for rate limiting key
-        client_ip = request.client.host if request.client else "unknown"
-
-        # Check if rate limited
-        if self.rate_limiter.is_rate_limited(client_ip):
-            logger.warning(f"Rate limited request from IP: {client_ip}")
-
-            # Record audit event
-            if self.audit_service:
-                self.audit_service.create_event(
-                    event_type="webhook.rate_limited",
-                    resource_type="webhook",
-                    action="limit",
-                    resource_id=None,
-                    actor_id=None,
-                    actor_type="system",
-                    status="warning",
-                    details={
-                        "ip_address": client_ip,
-                        "path": request.url.path,
-                        "method": request.method,
-                        "limit": self.rate_limiter.limit,
-                        "window_seconds": self.rate_limiter.window_seconds,
-                    },
-                    ip_address=client_ip,
-                    user_agent=request.headers.get("user - agent"),
-                )
-
-            # Get reset time
-            reset_time = self.rate_limiter.get_reset_time(client_ip)
-            reset_seconds = int(reset_time - time.time()) if reset_time else 60
-
-            # Create response with rate limit headers
-            response = JSONResponse(
-                status_code=status.HTTP_429_TOO_MANY_REQUESTS,
-                content={"detail": "Rate limit exceeded"},
-            )
-
-            # Add rate limit headers
-            response.headers["X - RateLimit - Limit"] = str(self.rate_limiter.limit)
-            response.headers["X - RateLimit - Remaining"] = "0"
-            response.headers["X - \
-                RateLimit - Reset"] = str(int(reset_time)) if reset_time else ""
-            response.headers["Retry - After"] = str(reset_seconds)
-
-            return response
-
-        # Add request to rate limiter
-        self.rate_limiter.add_request(client_ip)
-
-        # Process the request
-        response = await call_next(request)
-
-        # Add rate limit headers to response
-        remaining = self.rate_limiter.get_remaining_requests(client_ip)
-        reset_time = self.rate_limiter.get_reset_time(client_ip)
-
-        response.headers["X - RateLimit - Limit"] = str(self.rate_limiter.limit)
-        response.headers["X - RateLimit - Remaining"] = str(remaining)
-        response.headers["X - \
-            RateLimit - Reset"] = str(int(reset_time)) if reset_time else ""
-
-        return response
-=======
 if __name__ == "__main__":
-    main()
->>>>>>> 6124bda3
+    main()