"""
API module for the pAIssive Income project.

This module provides RESTful API endpoints for all core services in the project.
"""

from .server import APIServer, APIConfig
from .middleware import AuthMiddleware, RateLimitMiddleware, CORSMiddleware
from .routes import (
    niche_analysis_router,
<<<<<<< HEAD
)

__all__ = [
    "APIServer",
    "APIConfig",
    "AuthMiddleware",
    "RateLimitMiddleware",
    "CORSMiddleware",
    "niche_analysis_router",
=======
    monetization_router,
    marketing_router,
    ai_models_router,
    agent_team_router,
    user_router,
    dashboard_router,
    api_key_router,
    analytics_router
)

__all__ = [
    'APIServer',
    'APIConfig',
    'AuthMiddleware',
    'RateLimitMiddleware',
    'CORSMiddleware',
    'niche_analysis_router',
    'monetization_router',
    'marketing_router',
    'ai_models_router',
    'agent_team_router',
    'user_router',
    'dashboard_router',
    'api_key_router',
    'analytics_router',
>>>>>>> 053be38d
]<|MERGE_RESOLUTION|>--- conflicted
+++ resolved
@@ -8,17 +8,6 @@
 from .middleware import AuthMiddleware, RateLimitMiddleware, CORSMiddleware
 from .routes import (
     niche_analysis_router,
-<<<<<<< HEAD
-)
-
-__all__ = [
-    "APIServer",
-    "APIConfig",
-    "AuthMiddleware",
-    "RateLimitMiddleware",
-    "CORSMiddleware",
-    "niche_analysis_router",
-=======
     monetization_router,
     marketing_router,
     ai_models_router,
@@ -44,5 +33,4 @@
     'dashboard_router',
     'api_key_router',
     'analytics_router',
->>>>>>> 053be38d
 ]