"""
API key repository for the API server.

This module provides a repository for API key storage and retrieval.
"""

import logging
import json
import os
from typing import List, Optional, Dict, Any
from datetime import datetime

from ..models.api_key import APIKey

# Configure logger
logging.basicConfig(level=logging.INFO)
logger = logging.getLogger(__name__)

class APIKeyRepository:
<<<<<<< HEAD
    """
    Repository for API key storage and retrieval.

    This implementation uses a JSON file for storage.
    In a production environment, this would use a database.
    """

    def __init__(self, storage_path: Optional[str] = None):
=======
    """Repository for API key storage and retrieval."""
    
    def __init__(self, storage_path: str = None):
>>>>>>> 88502789
        """
        Initialize the API key repository.

        Args:
            storage_path: Path to the storage file
        """
<<<<<<< HEAD
        # Set default storage path if not provided
        if storage_path is None:
            # Use ~/.pAIssive_income/api_keys.json as default
            home_dir = os.path.expanduser("~")
            storage_dir = os.path.join(home_dir, ".pAIssive_income")

            # Create directory if it doesn't exist
            os.makedirs(storage_dir, exist_ok=True)

            storage_path = os.path.join(storage_dir, "api_keys.json")

        self.storage_path = storage_path
        self._api_keys: Dict[str, APIKey] = {}

        # Load API keys from storage
        self._load_api_keys()

    def _load_api_keys(self) -> None:
        """
        Load API keys from storage.
        """
        # Check if storage file exists
        if not os.path.exists(self.storage_path):
            # Create empty storage file
            self._save_api_keys()
            return

        try:
            # Load API keys from storage file
            with open(self.storage_path, "r") as f:
                data = json.load(f)

            # Convert datetime strings to datetime objects
            for key_data in data:
                if key_data.get("created_at"):
                    key_data["created_at"] = datetime.fromisoformat(
                        key_data["created_at"]
                    )
                if key_data.get("expires_at"):
                    key_data["expires_at"] = datetime.fromisoformat(
                        key_data["expires_at"]
                    )
                if key_data.get("last_used_at"):
                    key_data["last_used_at"] = datetime.fromisoformat(
                        key_data["last_used_at"]
                    )

                # Create API key instance
                api_key = APIKey.from_dict(key_data)

                # Add to in-memory storage
                self._api_keys[api_key.id] = api_key

            logger.info(f"Loaded {len(self._api_keys)} API keys from storage")

        except Exception as e:
            logger.error(f"Failed to load API keys from storage: {e}")
            # Create empty storage file
            self._save_api_keys()

    def _save_api_keys(self) -> None:
        """
        Save API keys to storage.
        """
        try:
            # Convert API keys to dictionaries
            data = [api_key.to_dict() for api_key in self._api_keys.values()]

            # Convert datetime objects to ISO format strings
            for key_data in data:
                if key_data.get("created_at"):
                    key_data["created_at"] = key_data["created_at"].isoformat()
                if key_data.get("expires_at"):
                    key_data["expires_at"] = key_data["expires_at"].isoformat()
                if key_data.get("last_used_at"):
                    key_data["last_used_at"] = key_data["last_used_at"].isoformat()

            # Save to storage file
            with open(self.storage_path, "w") as f:
                json.dump(data, f, indent=2)

            logger.info(f"Saved {len(self._api_keys)} API keys to storage")

        except Exception as e:
            logger.error(f"Failed to save API keys to storage: {e}")

=======
        self.storage_path = storage_path or os.path.join(os.path.dirname(__file__), "../data/api_keys.json")
        self.api_keys: Dict[str, APIKey] = {}
        self.key_to_id: Dict[str, str] = {}
        
        # Create directory if it doesn't exist
        os.makedirs(os.path.dirname(self.storage_path), exist_ok=True)
        
        # Load API keys from storage
        self._load()
    
    def _load(self) -> None:
        """Load API keys from storage."""
        try:
            if os.path.exists(self.storage_path):
                with open(self.storage_path, "r") as f:
                    data = json.load(f)
                
                for api_key_data in data:
                    api_key = APIKey.from_dict(api_key_data)
                    self.api_keys[api_key.id] = api_key
                    self.key_to_id[api_key.key] = api_key.id
        except Exception as e:
            logger.error(f"Error loading API keys: {str(e)}")
    
    def _save(self) -> None:
        """Save API keys to storage."""
        try:
            data = [api_key.to_dict() for api_key in self.api_keys.values()]
            
            with open(self.storage_path, "w") as f:
                json.dump(data, f, indent=2)
        except Exception as e:
            logger.error(f"Error saving API keys: {str(e)}")
    
>>>>>>> 88502789
    def create(self, api_key: APIKey) -> APIKey:
        """
        Create a new API key.

        Args:
            api_key: API key to create

        Returns:
            Created API key
        """
<<<<<<< HEAD
        # Generate a new key
        api_key.create_key()

        # Add to in-memory storage
        self._api_keys[api_key.id] = api_key

        # Save to storage
        self._save_api_keys()

=======
        # Store API key
        self.api_keys[api_key.id] = api_key
        self.key_to_id[api_key.key] = api_key.id
        
        # Save to storage
        self._save()
        
>>>>>>> 88502789
        return api_key

    def get_by_id(self, api_key_id: str) -> Optional[APIKey]:
        """
        Get an API key by ID.

        Args:
            api_key_id: API key ID

        Returns:
            API key if found, None otherwise
        """
<<<<<<< HEAD
        return self._api_keys.get(api_key_id)

    def get_by_key(self, key: str) -> Optional[APIKey]:
        """
        Get an API key by key.

        Args:
            key: API key

        Returns:
            API key if found, None otherwise
        """
        # Hash the key
        key_hash = APIKey.hash_key(key)

        # Find API key with matching hash
        for api_key in self._api_keys.values():
            if api_key.key_hash == key_hash:
                return api_key

        return None

    def get_by_prefix(self, prefix: str) -> List[APIKey]:
        """
        Get API keys by prefix.

        Args:
            prefix: API key prefix

        Returns:
            List of API keys with matching prefix
        """
        return [
            api_key for api_key in self._api_keys.values() if api_key.prefix == prefix
        ]

=======
        return self.api_keys.get(api_key_id)
    
    def get_by_key(self, key: str) -> Optional[APIKey]:
        """
        Get an API key by key value.
        
        Args:
            key: API key value
            
        Returns:
            API key if found, None otherwise
        """
        api_key_id = self.key_to_id.get(key)
        
        if not api_key_id:
            return None
        
        return self.api_keys.get(api_key_id)
    
>>>>>>> 88502789
    def get_by_user_id(self, user_id: str) -> List[APIKey]:
        """
        Get API keys by user ID.

        Args:
            user_id: User ID

        Returns:
            List of API keys for the user
        """
        return [
<<<<<<< HEAD
            api_key for api_key in self._api_keys.values() if api_key.user_id == user_id
        ]

=======
            api_key for api_key in self.api_keys.values()
            if api_key.user_id == user_id
        ]
    
>>>>>>> 88502789
    def get_all(self) -> List[APIKey]:
        """
        Get all API keys.

        Returns:
            List of all API keys
        """
<<<<<<< HEAD
        return list(self._api_keys.values())

=======
        return list(self.api_keys.values())
    
>>>>>>> 88502789
    def update(self, api_key: APIKey) -> APIKey:
        """
        Update an API key.

        Args:
            api_key: API key to update

        Returns:
            Updated API key
        """
<<<<<<< HEAD
        # Update in-memory storage
        self._api_keys[api_key.id] = api_key

        # Save to storage
        self._save_api_keys()

=======
        # Store API key
        self.api_keys[api_key.id] = api_key
        
        # Save to storage
        self._save()
        
>>>>>>> 88502789
        return api_key

    def delete(self, api_key_id: str) -> bool:
        """
        Delete an API key.

        Args:
            api_key_id: API key ID

        Returns:
            True if the API key was deleted, False otherwise
        """
        # Check if API key exists
        if api_key_id not in self.api_keys:
            return False
<<<<<<< HEAD

        # Remove from in-memory storage
        del self._api_keys[api_key_id]

        # Save to storage
        self._save_api_keys()

=======
        
        # Get API key
        api_key = self.api_keys[api_key_id]
        
        # Remove API key
        del self.api_keys[api_key_id]
        del self.key_to_id[api_key.key]
        
        # Save to storage
        self._save()
        
>>>>>>> 88502789
        return True

    def verify_key(self, key: str) -> Optional[APIKey]:
        """
        Verify an API key.

        Args:
            key: API key to verify

        Returns:
            API key if valid, None otherwise
        """
        # Get API key
        api_key = self.get_by_key(key)
<<<<<<< HEAD

        # Check if API key exists
=======
        
>>>>>>> 88502789
        if not api_key:
            return None

        # Check if API key is valid
        if not api_key.is_valid():
            return None

        # Update last used timestamp
        api_key.update_last_used()
<<<<<<< HEAD

        # Save to storage
        self._save_api_keys()

=======
        self.update(api_key)
        
>>>>>>> 88502789
        return api_key<|MERGE_RESOLUTION|>--- conflicted
+++ resolved
@@ -17,7 +17,6 @@
 logger = logging.getLogger(__name__)
 
 class APIKeyRepository:
-<<<<<<< HEAD
     """
     Repository for API key storage and retrieval.
 
@@ -26,18 +25,12 @@
     """
 
     def __init__(self, storage_path: Optional[str] = None):
-=======
-    """Repository for API key storage and retrieval."""
-    
-    def __init__(self, storage_path: str = None):
->>>>>>> 88502789
         """
         Initialize the API key repository.
 
         Args:
             storage_path: Path to the storage file
         """
-<<<<<<< HEAD
         # Set default storage path if not provided
         if storage_path is None:
             # Use ~/.pAIssive_income/api_keys.json as default
@@ -50,116 +43,46 @@
             storage_path = os.path.join(storage_dir, "api_keys.json")
 
         self.storage_path = storage_path
-        self._api_keys: Dict[str, APIKey] = {}
-
-        # Load API keys from storage
-        self._load_api_keys()
-
-    def _load_api_keys(self) -> None:
-        """
-        Load API keys from storage.
-        """
-        # Check if storage file exists
-        if not os.path.exists(self.storage_path):
-            # Create empty storage file
-            self._save_api_keys()
-            return
-
-        try:
-            # Load API keys from storage file
-            with open(self.storage_path, "r") as f:
-                data = json.load(f)
-
-            # Convert datetime strings to datetime objects
-            for key_data in data:
-                if key_data.get("created_at"):
-                    key_data["created_at"] = datetime.fromisoformat(
-                        key_data["created_at"]
-                    )
-                if key_data.get("expires_at"):
-                    key_data["expires_at"] = datetime.fromisoformat(
-                        key_data["expires_at"]
-                    )
-                if key_data.get("last_used_at"):
-                    key_data["last_used_at"] = datetime.fromisoformat(
-                        key_data["last_used_at"]
-                    )
-
-                # Create API key instance
-                api_key = APIKey.from_dict(key_data)
-
-                # Add to in-memory storage
-                self._api_keys[api_key.id] = api_key
-
-            logger.info(f"Loaded {len(self._api_keys)} API keys from storage")
-
-        except Exception as e:
-            logger.error(f"Failed to load API keys from storage: {e}")
-            # Create empty storage file
-            self._save_api_keys()
-
-    def _save_api_keys(self) -> None:
-        """
-        Save API keys to storage.
-        """
-        try:
-            # Convert API keys to dictionaries
-            data = [api_key.to_dict() for api_key in self._api_keys.values()]
-
-            # Convert datetime objects to ISO format strings
-            for key_data in data:
-                if key_data.get("created_at"):
-                    key_data["created_at"] = key_data["created_at"].isoformat()
-                if key_data.get("expires_at"):
-                    key_data["expires_at"] = key_data["expires_at"].isoformat()
-                if key_data.get("last_used_at"):
-                    key_data["last_used_at"] = key_data["last_used_at"].isoformat()
-
-            # Save to storage file
-            with open(self.storage_path, "w") as f:
-                json.dump(data, f, indent=2)
-
-            logger.info(f"Saved {len(self._api_keys)} API keys to storage")
-
-        except Exception as e:
-            logger.error(f"Failed to save API keys to storage: {e}")
-
-=======
-        self.storage_path = storage_path or os.path.join(os.path.dirname(__file__), "../data/api_keys.json")
         self.api_keys: Dict[str, APIKey] = {}
         self.key_to_id: Dict[str, str] = {}
-        
+
         # Create directory if it doesn't exist
         os.makedirs(os.path.dirname(self.storage_path), exist_ok=True)
-        
+
         # Load API keys from storage
         self._load()
-    
+
     def _load(self) -> None:
         """Load API keys from storage."""
         try:
             if os.path.exists(self.storage_path):
                 with open(self.storage_path, "r") as f:
                     data = json.load(f)
-                
+
                 for api_key_data in data:
                     api_key = APIKey.from_dict(api_key_data)
                     self.api_keys[api_key.id] = api_key
-                    self.key_to_id[api_key.key] = api_key.id
+                    if api_key.key:
+                        self.key_to_id[api_key.key] = api_key.id
+
+                logger.info(f"Loaded {len(self.api_keys)} API keys from storage")
         except Exception as e:
             logger.error(f"Error loading API keys: {str(e)}")
-    
+            # Create empty storage file
+            self._save()
+
     def _save(self) -> None:
         """Save API keys to storage."""
         try:
             data = [api_key.to_dict() for api_key in self.api_keys.values()]
-            
+
             with open(self.storage_path, "w") as f:
                 json.dump(data, f, indent=2)
+
+            logger.info(f"Saved {len(self.api_keys)} API keys to storage")
         except Exception as e:
             logger.error(f"Error saving API keys: {str(e)}")
-    
->>>>>>> 88502789
+
     def create(self, api_key: APIKey) -> APIKey:
         """
         Create a new API key.
@@ -170,25 +93,14 @@
         Returns:
             Created API key
         """
-<<<<<<< HEAD
-        # Generate a new key
-        api_key.create_key()
-
-        # Add to in-memory storage
-        self._api_keys[api_key.id] = api_key
-
-        # Save to storage
-        self._save_api_keys()
-
-=======
         # Store API key
         self.api_keys[api_key.id] = api_key
-        self.key_to_id[api_key.key] = api_key.id
-        
+        if api_key.key:
+            self.key_to_id[api_key.key] = api_key.id
+
         # Save to storage
         self._save()
-        
->>>>>>> 88502789
+
         return api_key
 
     def get_by_id(self, api_key_id: str) -> Optional[APIKey]:
@@ -201,28 +113,29 @@
         Returns:
             API key if found, None otherwise
         """
-<<<<<<< HEAD
-        return self._api_keys.get(api_key_id)
+        return self.api_keys.get(api_key_id)
 
     def get_by_key(self, key: str) -> Optional[APIKey]:
         """
-        Get an API key by key.
-
-        Args:
-            key: API key
+        Get an API key by key value.
+
+        Args:
+            key: API key value
 
         Returns:
             API key if found, None otherwise
         """
-        # Hash the key
-        key_hash = APIKey.hash_key(key)
-
-        # Find API key with matching hash
-        for api_key in self._api_keys.values():
-            if api_key.key_hash == key_hash:
-                return api_key
-
-        return None
+        api_key_id = self.key_to_id.get(key)
+
+        if not api_key_id:
+            # Try to find by key hash if not found in key_to_id mapping
+            key_hash = APIKey.hash_key(key)
+            for api_key in self.api_keys.values():
+                if api_key.key_hash == key_hash:
+                    return api_key
+            return None
+
+        return self.api_keys.get(api_key_id)
 
     def get_by_prefix(self, prefix: str) -> List[APIKey]:
         """
@@ -235,30 +148,9 @@
             List of API keys with matching prefix
         """
         return [
-            api_key for api_key in self._api_keys.values() if api_key.prefix == prefix
+            api_key for api_key in self.api_keys.values() if api_key.prefix == prefix
         ]
 
-=======
-        return self.api_keys.get(api_key_id)
-    
-    def get_by_key(self, key: str) -> Optional[APIKey]:
-        """
-        Get an API key by key value.
-        
-        Args:
-            key: API key value
-            
-        Returns:
-            API key if found, None otherwise
-        """
-        api_key_id = self.key_to_id.get(key)
-        
-        if not api_key_id:
-            return None
-        
-        return self.api_keys.get(api_key_id)
-    
->>>>>>> 88502789
     def get_by_user_id(self, user_id: str) -> List[APIKey]:
         """
         Get API keys by user ID.
@@ -270,16 +162,10 @@
             List of API keys for the user
         """
         return [
-<<<<<<< HEAD
-            api_key for api_key in self._api_keys.values() if api_key.user_id == user_id
-        ]
-
-=======
             api_key for api_key in self.api_keys.values()
             if api_key.user_id == user_id
         ]
-    
->>>>>>> 88502789
+
     def get_all(self) -> List[APIKey]:
         """
         Get all API keys.
@@ -287,13 +173,8 @@
         Returns:
             List of all API keys
         """
-<<<<<<< HEAD
-        return list(self._api_keys.values())
-
-=======
         return list(self.api_keys.values())
-    
->>>>>>> 88502789
+
     def update(self, api_key: APIKey) -> APIKey:
         """
         Update an API key.
@@ -304,21 +185,14 @@
         Returns:
             Updated API key
         """
-<<<<<<< HEAD
-        # Update in-memory storage
-        self._api_keys[api_key.id] = api_key
-
-        # Save to storage
-        self._save_api_keys()
-
-=======
         # Store API key
         self.api_keys[api_key.id] = api_key
-        
+        if api_key.key:
+            self.key_to_id[api_key.key] = api_key.id
+
         # Save to storage
         self._save()
-        
->>>>>>> 88502789
+
         return api_key
 
     def delete(self, api_key_id: str) -> bool:
@@ -334,27 +208,18 @@
         # Check if API key exists
         if api_key_id not in self.api_keys:
             return False
-<<<<<<< HEAD
-
-        # Remove from in-memory storage
-        del self._api_keys[api_key_id]
-
-        # Save to storage
-        self._save_api_keys()
-
-=======
-        
+
         # Get API key
         api_key = self.api_keys[api_key_id]
-        
+
         # Remove API key
         del self.api_keys[api_key_id]
-        del self.key_to_id[api_key.key]
-        
+        if api_key.key and api_key.key in self.key_to_id:
+            del self.key_to_id[api_key.key]
+
         # Save to storage
         self._save()
-        
->>>>>>> 88502789
+
         return True
 
     def verify_key(self, key: str) -> Optional[APIKey]:
@@ -369,12 +234,7 @@
         """
         # Get API key
         api_key = self.get_by_key(key)
-<<<<<<< HEAD
-
-        # Check if API key exists
-=======
-        
->>>>>>> 88502789
+
         if not api_key:
             return None
 
@@ -384,13 +244,6 @@
 
         # Update last used timestamp
         api_key.update_last_used()
-<<<<<<< HEAD
-
-        # Save to storage
-        self._save_api_keys()
-
-=======
         self.update(api_key)
-        
->>>>>>> 88502789
+
         return api_key