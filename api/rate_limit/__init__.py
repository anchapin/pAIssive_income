"""__init__.py - Module for the pAIssive Income project."""

# This file was automatically fixed by the syntax error correction script
# The original content had syntax errors that could not be automatically fixed
# Please review and update this file as needed

<<<<<<< HEAD
from .algorithms import (
    FixedWindowRateLimiter,
    LeakyBucketRateLimiter,
    RateLimiter,
    SlidingWindowRateLimiter,
    TokenBucketRateLimiter,
    create_rate_limiter,
)
from .manager import RateLimitManager
from .storage import InMemoryStorage, RateLimitStorage, RedisStorage, create_storage

__all__ = [
    "RateLimitManager",
    "RateLimiter",
    "FixedWindowRateLimiter",
    "TokenBucketRateLimiter",
    "LeakyBucketRateLimiter",
    "SlidingWindowRateLimiter",
    "create_rate_limiter",
    "RateLimitStorage",
    "InMemoryStorage",
    "RedisStorage",
    "create_storage",
]
=======

def main():
    """Initialize the module."""
    pass


if __name__ == "__main__":
    main()
>>>>>>> 6124bda3
<|MERGE_RESOLUTION|>--- conflicted
+++ resolved
@@ -4,32 +4,6 @@
 # The original content had syntax errors that could not be automatically fixed
 # Please review and update this file as needed
 
-<<<<<<< HEAD
-from .algorithms import (
-    FixedWindowRateLimiter,
-    LeakyBucketRateLimiter,
-    RateLimiter,
-    SlidingWindowRateLimiter,
-    TokenBucketRateLimiter,
-    create_rate_limiter,
-)
-from .manager import RateLimitManager
-from .storage import InMemoryStorage, RateLimitStorage, RedisStorage, create_storage
-
-__all__ = [
-    "RateLimitManager",
-    "RateLimiter",
-    "FixedWindowRateLimiter",
-    "TokenBucketRateLimiter",
-    "LeakyBucketRateLimiter",
-    "SlidingWindowRateLimiter",
-    "create_rate_limiter",
-    "RateLimitStorage",
-    "InMemoryStorage",
-    "RedisStorage",
-    "create_storage",
-]
-=======
 
 def main():
     """Initialize the module."""
@@ -37,5 +11,4 @@
 
 
 if __name__ == "__main__":
-    main()
->>>>>>> 6124bda3
+    main()