"""webhook_example.py - Module for the pAIssive Income project."""

# This file was automatically fixed by the syntax error correction script
# The original content had syntax errors that could not be automatically fixed
# Please review and update this file as needed

<<<<<<< HEAD
import asyncio
import json
from typing import Any, Dict

from ..config import WebhookEventType
from ..services.event_emitter import EventEmitter
from ..services.webhook_service import WebhookService


async def register_webhook_example():
    """Example of registering a webhook."""

    # Get webhook service
    webhook_service = WebhookService()

    # Register a webhook
    webhook = await webhook_service.register_webhook(
        url="https://webhook.example.com / receive",
        events=[
            WebhookEventType.NICHE_ANALYSIS_CREATED,
            WebhookEventType.OPPORTUNITY_SCORED,
            WebhookEventType.MONETIZATION_PLAN_CREATED,
        ],
        description="Example webhook for niche analysis and monetization events",
        # Optional secret for signature verification
        secret="your - webhook - secret",
    )

    print("Webhook registered:")
    print(json.dumps(webhook, indent=2))

    return webhook


async def emit_event_example():
    """Example of emitting an event."""

    # Get event emitter
    event_emitter = EventEmitter()

    # Emit a niche analysis created event
    analysis_id = "na_12345"
    analysis_data = {
        "id": analysis_id,
        "name": "Example Niche Analysis",
        "niche": "AI - powered productivity tools",
        "keywords": ["AI assistant", "productivity", "automation"],
        "competition": {"level": "medium", "major_competitors": 5},
        "opportunity_score": 8.7,
        "created_at": "2025 - 04 - 28T12:00:00Z",
    }

    # Register a local event listener
    def on_niche_analysis_created(data):
        print(f"Local listener received niche analysis created event:")
        print(json.dumps(data, indent=2))

    # Register the listener
    unsubscribe = event_emitter.on(
        WebhookEventType.NICHE_ANALYSIS_CREATED, on_niche_analysis_created
    )

    # Emit the event
    listeners_count = await event_emitter.emit_niche_analysis_created(
        analysis_id=analysis_id, analysis_data=analysis_data
    )

    print(f"Event emitted to {listeners_count} local listeners")
    print("Event also sent to all registered webhooks subscribed to this event")

    # Unsubscribe the listener when done
    unsubscribe()


async def verify_webhook_signature_example():
    """Example of verifying a webhook signature."""

    # This would be the raw payload received by your webhook endpoint
    raw_payload = '{"event":"niche_analysis.created",
        "timestamp":"2025 - 04 - 28T12:00:00Z","data":{"analysis_id":"na_12345"}}'

    # The signature from the X - Webhook - Signature header
    signature = \
        "abcdef1234567890"  # This would be the actual signature from the request

    # Your webhook secret
    secret = "your - webhook - secret"

    # Verify the signature
    import hashlib
    import hmac

    expected_signature = hmac.new(
        secret.encode("utf - 8"), raw_payload.encode("utf - 8"), hashlib.sha256
    ).hexdigest()

    is_valid = hmac.compare_digest(signature, expected_signature)

    print(f"Signature is {'valid' if is_valid else 'invalid'}")


async def main():
    """Run the webhook examples."""

    print("=== Webhook Registration Example ===")
    await register_webhook_example()

    print("\n=== Event Emission Example ===")
    await emit_event_example()

    print("\n=== Webhook Signature Verification Example ===")
    await verify_webhook_signature_example()
=======

def main():
    """Initialize the module."""
    pass
>>>>>>> 6124bda3


if __name__ == "__main__":
    main()<|MERGE_RESOLUTION|>--- conflicted
+++ resolved
@@ -4,125 +4,10 @@
 # The original content had syntax errors that could not be automatically fixed
 # Please review and update this file as needed
 
-<<<<<<< HEAD
-import asyncio
-import json
-from typing import Any, Dict
-
-from ..config import WebhookEventType
-from ..services.event_emitter import EventEmitter
-from ..services.webhook_service import WebhookService
-
-
-async def register_webhook_example():
-    """Example of registering a webhook."""
-
-    # Get webhook service
-    webhook_service = WebhookService()
-
-    # Register a webhook
-    webhook = await webhook_service.register_webhook(
-        url="https://webhook.example.com / receive",
-        events=[
-            WebhookEventType.NICHE_ANALYSIS_CREATED,
-            WebhookEventType.OPPORTUNITY_SCORED,
-            WebhookEventType.MONETIZATION_PLAN_CREATED,
-        ],
-        description="Example webhook for niche analysis and monetization events",
-        # Optional secret for signature verification
-        secret="your - webhook - secret",
-    )
-
-    print("Webhook registered:")
-    print(json.dumps(webhook, indent=2))
-
-    return webhook
-
-
-async def emit_event_example():
-    """Example of emitting an event."""
-
-    # Get event emitter
-    event_emitter = EventEmitter()
-
-    # Emit a niche analysis created event
-    analysis_id = "na_12345"
-    analysis_data = {
-        "id": analysis_id,
-        "name": "Example Niche Analysis",
-        "niche": "AI - powered productivity tools",
-        "keywords": ["AI assistant", "productivity", "automation"],
-        "competition": {"level": "medium", "major_competitors": 5},
-        "opportunity_score": 8.7,
-        "created_at": "2025 - 04 - 28T12:00:00Z",
-    }
-
-    # Register a local event listener
-    def on_niche_analysis_created(data):
-        print(f"Local listener received niche analysis created event:")
-        print(json.dumps(data, indent=2))
-
-    # Register the listener
-    unsubscribe = event_emitter.on(
-        WebhookEventType.NICHE_ANALYSIS_CREATED, on_niche_analysis_created
-    )
-
-    # Emit the event
-    listeners_count = await event_emitter.emit_niche_analysis_created(
-        analysis_id=analysis_id, analysis_data=analysis_data
-    )
-
-    print(f"Event emitted to {listeners_count} local listeners")
-    print("Event also sent to all registered webhooks subscribed to this event")
-
-    # Unsubscribe the listener when done
-    unsubscribe()
-
-
-async def verify_webhook_signature_example():
-    """Example of verifying a webhook signature."""
-
-    # This would be the raw payload received by your webhook endpoint
-    raw_payload = '{"event":"niche_analysis.created",
-        "timestamp":"2025 - 04 - 28T12:00:00Z","data":{"analysis_id":"na_12345"}}'
-
-    # The signature from the X - Webhook - Signature header
-    signature = \
-        "abcdef1234567890"  # This would be the actual signature from the request
-
-    # Your webhook secret
-    secret = "your - webhook - secret"
-
-    # Verify the signature
-    import hashlib
-    import hmac
-
-    expected_signature = hmac.new(
-        secret.encode("utf - 8"), raw_payload.encode("utf - 8"), hashlib.sha256
-    ).hexdigest()
-
-    is_valid = hmac.compare_digest(signature, expected_signature)
-
-    print(f"Signature is {'valid' if is_valid else 'invalid'}")
-
-
-async def main():
-    """Run the webhook examples."""
-
-    print("=== Webhook Registration Example ===")
-    await register_webhook_example()
-
-    print("\n=== Event Emission Example ===")
-    await emit_event_example()
-
-    print("\n=== Webhook Signature Verification Example ===")
-    await verify_webhook_signature_example()
-=======
 
 def main():
     """Initialize the module."""
     pass
->>>>>>> 6124bda3
 
 
 if __name__ == "__main__":
