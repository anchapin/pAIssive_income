"""
Webhook service for the API server.
"""

import logging
import asyncio
from typing import Dict, List, Optional, Any
from datetime import datetime

<<<<<<< HEAD
# Set up logging
logging.basicConfig(
    level=logging.INFO, format="%(asctime)s - %(name)s - %(levelname)s - %(message)s"
)
=======
# Configure logging
logging.basicConfig(level=logging.INFO)
>>>>>>> 053be38d
logger = logging.getLogger(__name__)

class WebhookService:
<<<<<<< HEAD
    """
    Service for managing webhooks and sending webhook events.
    """

    # Singleton instance
    _instance = None

    def __new__(cls):
        """Create a singleton instance."""
        if cls._instance is None:
            cls._instance = super(WebhookService, cls).__new__(cls)
            cls._instance._initialized = False
        return cls._instance

    def __init__(self):
        """Initialize the webhook service."""
        if self._initialized:
            return

        # In-memory storage (would be replaced with a database in production)
        self.webhooks = {}  # webhook_id -> webhook
        self.deliveries = {}  # delivery_id -> delivery
        self.webhook_events = {}  # event_type -> set of webhook_ids

        # Delivery queue
        self.delivery_queue = asyncio.Queue()
        self.worker_task = None

        # Configuration
        self.max_retries = 5
        self.retry_delays = [30, 60, 300, 600, 1800]  # in seconds
        self.request_timeout = 10  # in seconds

        # Start delivery worker
        self._start_delivery_worker()

        self._initialized = True

    def _start_delivery_worker(self) -> None:
        """Start the delivery worker task."""
        if self.worker_task is None or self.worker_task.done():
            self.worker_task = asyncio.create_task(self._delivery_worker())

    async def _delivery_worker(self) -> None:
        """Worker task for processing webhook deliveries."""
        while True:
            try:
                # Get delivery from queue
                delivery_id, webhook_id, payload, attempt = (
                    await self.delivery_queue.get()
                )

                try:
                    # Get webhook
                    webhook = self.webhooks.get(webhook_id)
                    if not webhook:
                        logger.error(
                            f"Webhook {webhook_id} not found for delivery {delivery_id}"
                        )
                        continue

                    # Skip if webhook is not active
                    if not webhook["active"]:
                        logger.info(
                            f"Skipping delivery to inactive webhook {webhook_id}"
                        )
                        continue

                    # Attempt delivery
                    await self._deliver_webhook(delivery_id, webhook, payload, attempt)

                finally:
                    # Mark task as done
                    self.delivery_queue.task_done()

=======
    """Service for managing webhooks."""

    def __init__(self):
        """Initialize the webhook service."""
        self.webhooks = {}
        self.delivery_queue = asyncio.Queue()
        self.worker_task = None

    async def start(self):
        """Start the webhook delivery worker."""
        if self.worker_task is None:
            self.worker_task = asyncio.create_task(self._delivery_worker())

    async def stop(self):
        """Stop the webhook delivery worker."""
        if self.worker_task:
            self.worker_task.cancel()
            try:
                await self.worker_task
            except asyncio.CancelledError:
                pass
            self.worker_task = None

    async def _delivery_worker(self):
        """Worker process for delivering webhooks."""
        while True:
            try:
                delivery = await self.delivery_queue.get()
                # Process webhook delivery
                await self._process_delivery(delivery)
                self.delivery_queue.task_done()
>>>>>>> 053be38d
            except asyncio.CancelledError:
                break
<<<<<<< HEAD

            except Exception as e:
                logger.error(f"Error in webhook delivery worker: {e}")
                # Continue processing other deliveries

    async def _deliver_webhook(
        self,
        delivery_id: str,
        webhook: Dict[str, Any],
        payload: Dict[str, Any],
        attempt: int,
    ) -> None:
        """
        Deliver a webhook to its destination.

        Args:
            delivery_id: Delivery ID
            webhook: Webhook to deliver to
            payload: Data to deliver
            attempt: Attempt number (starting from 1)
        """
        # Get delivery or create a new one
        delivery = self.deliveries.get(delivery_id)
        if not delivery:
            event_type = payload.get("event")
            delivery = {
                "id": delivery_id,
                "webhook_id": webhook["id"],
                "event_type": event_type,
                "status": WebhookDeliveryStatus.PENDING,
                "timestamp": self._get_iso_timestamp(),
                "attempts": [],
            }
            self.deliveries[delivery_id] = delivery

        # Create attempt data
        attempt_id = f"{delivery_id}_attempt_{attempt}"
        attempt_data = {
            "id": attempt_id,
            "webhook_id": webhook["id"],
            "delivery_id": delivery_id,
            "event_type": payload.get("event"),
            "status": WebhookDeliveryStatus.PENDING,
            "timestamp": self._get_iso_timestamp(),
            "request_data": payload,
            "response_code": None,
            "response_body": None,
            "error_message": None,
        }

        # Add attempt to delivery
        delivery["attempts"].append(attempt_data)

        # Prepare headers
        headers = {
            "Content-Type": "application/json",
            "User-Agent": "pAIssive-Income-Webhooks/1.0",
            "X-Webhook-ID": webhook["id"],
            "X-Webhook-Event": payload.get("event", "unknown"),
            "X-Webhook-Delivery": delivery_id,
            "X-Webhook-Attempt": str(attempt),
        }

        # Add signature if secret is set
        if webhook.get("secret"):
            signature = self._generate_signature(webhook["secret"], payload)
            headers["X-Webhook-Signature"] = signature

        # Update status
        delivery["status"] = (
            WebhookDeliveryStatus.RETRYING
            if attempt > 1
            else WebhookDeliveryStatus.PENDING
        )
        attempt_data["status"] = delivery["status"]

        # Deliver webhook
        try:
            async with aiohttp.ClientSession() as session:
                try:
                    # Send request
                    start_time = time.time()
                    async with session.post(
                        webhook["url"],
                        json=payload,
                        headers=headers,
                        timeout=self.request_timeout,
                    ) as response:
                        # Get response
                        response_code = response.status
                        response_time = time.time() - start_time
                        response_body = await response.text()

                        # Update attempt data
                        attempt_data["response_code"] = response_code
                        attempt_data["response_body"] = response_body

                        # Check if successful
                        if 200 <= response_code < 300:
                            # Success
                            delivery["status"] = WebhookDeliveryStatus.SUCCESS
                            attempt_data["status"] = WebhookDeliveryStatus.SUCCESS
                            logger.info(
                                f"Webhook {webhook['id']} delivered successfully "
                                f"(delivery={delivery_id}, attempt={attempt}, time={response_time:.2f}s)"
                            )
                        else:
                            # Failed with HTTP error
                            error_message = (
                                f"HTTP error {response_code}: {response_body}"
                            )
                            attempt_data["error_message"] = error_message
                            await self._handle_delivery_failure(
                                delivery,
                                attempt_data,
                                webhook,
                                payload,
                                attempt,
                                error_message,
                            )

                except asyncio.TimeoutError:
                    # Request timed out
                    error_message = (
                        f"Request timed out after {self.request_timeout} seconds"
                    )
                    attempt_data["error_message"] = error_message
                    await self._handle_delivery_failure(
                        delivery, attempt_data, webhook, payload, attempt, error_message
                    )

                except aiohttp.ClientError as e:
                    # Client error
                    error_message = f"Request error: {str(e)}"
                    attempt_data["error_message"] = error_message
                    await self._handle_delivery_failure(
                        delivery, attempt_data, webhook, payload, attempt, error_message
                    )

        except Exception as e:
            # Unexpected error
            error_message = f"Unexpected error: {str(e)}"
            attempt_data["error_message"] = error_message
            await self._handle_delivery_failure(
                delivery, attempt_data, webhook, payload, attempt, error_message
            )

    async def _handle_delivery_failure(
        self,
        delivery: Dict[str, Any],
        attempt_data: Dict[str, Any],
        webhook: Dict[str, Any],
        payload: Dict[str, Any],
        attempt: int,
        error_message: str,
    ) -> None:
        """
        Handle webhook delivery failure.

        Args:
            delivery: Delivery data
            attempt_data: Attempt data
            webhook: Webhook data
            payload: Payload data
            attempt: Attempt number
            error_message: Error message
        """
        # Log error
        logger.error(
            f"Webhook {webhook['id']} delivery failed "
            f"(delivery={delivery['id']}, attempt={attempt}): {error_message}"
        )

        # Check if we should retry
        if attempt < self.max_retries:
            # Schedule retry
            retry_delay = self.retry_delays[
                min(attempt - 1, len(self.retry_delays) - 1)
            ]

            logger.info(
                f"Retrying webhook {webhook['id']} delivery "
                f"in {retry_delay} seconds "
                f"(delivery={delivery['id']}, attempt={attempt + 1}/{self.max_retries})"
            )

            # Update delivery status
            delivery["status"] = WebhookDeliveryStatus.RETRYING
            attempt_data["status"] = WebhookDeliveryStatus.RETRYING

            # Schedule retry
            asyncio.create_task(
                self._schedule_retry(
                    delivery["id"], webhook["id"], payload, attempt + 1, retry_delay
                )
            )

        else:
            # Max retries reached
            logger.warning(
                f"Webhook {webhook['id']} delivery failed after {attempt} attempts "
                f"(delivery={delivery['id']})"
            )

            # Update delivery status
            delivery["status"] = WebhookDeliveryStatus.FAILED
            attempt_data["status"] = WebhookDeliveryStatus.FAILED

    async def _schedule_retry(
        self,
        delivery_id: str,
        webhook_id: str,
        payload: Dict[str, Any],
        attempt: int,
        delay: int,
    ) -> None:
        """
        Schedule a webhook delivery retry.

        Args:
            delivery_id: Delivery ID
            webhook_id: Webhook ID
            payload: Payload to deliver
            attempt: Attempt number
            delay: Delay in seconds
        """
        await asyncio.sleep(delay)
        await self.delivery_queue.put((delivery_id, webhook_id, payload, attempt))

    def _generate_signature(self, secret: str, payload: Dict[str, Any]) -> str:
        """
        Generate a signature for a webhook payload.

        Args:
            secret: Webhook secret
            payload: Payload to sign

        Returns:
            HMAC signature
        """
        payload_str = json.dumps(payload, separators=(",", ":"))
        return hmac.new(
            secret.encode("utf-8"), payload_str.encode("utf-8"), hashlib.sha256
        ).hexdigest()

    def _get_iso_timestamp(self) -> str:
        """
        Get current ISO 8601 timestamp.

        Returns:
            ISO 8601 timestamp
        """
        return datetime.now(timezone.utc).isoformat(timespec="milliseconds")

    def _generate_id(self, prefix: str = "") -> str:
        """
        Generate a unique ID.

        Args:
            prefix: Optional ID prefix

        Returns:
            Unique ID
        """
        return f"{prefix}{str(uuid.uuid4())}"

    async def register_webhook(
        self,
        url: str,
        events: List[Union[str, WebhookEventType]],
        description: Optional[str] = None,
        active: bool = True,
        secret: Optional[str] = None,
    ) -> Dict[str, Any]:
        """
        Register a new webhook.

        Args:
            url: Webhook URL
            events: List of event types
            description: Optional webhook description
            active: Whether the webhook is active
            secret: Optional secret for signing payloads

        Returns:
            Registered webhook
        """
        # Generate a unique webhook ID
        webhook_id = self._generate_id("whk_")

        # Convert event types to strings
        event_strings = [
            e.value if isinstance(e, WebhookEventType) else str(e) for e in events
        ]

        # Create webhook
        created_at = self._get_iso_timestamp()
        webhook = {
            "id": webhook_id,
            "url": str(url),
            "events": event_strings,
            "description": description,
            "active": active,
            "created_at": created_at,
            "updated_at": None,
            "secret": secret,
        }

        # Save webhook
        self.webhooks[webhook_id] = webhook

        # Register webhook for events
        for event in event_strings:
            if event not in self.webhook_events:
                self.webhook_events[event] = set()
            self.webhook_events[event].add(webhook_id)

        # Return webhook (without secret)
        return {
            "id": webhook_id,
            "url": str(url),
            "events": event_strings,
            "description": description,
            "active": active,
            "created_at": created_at,
            "updated_at": None,
            "secret_set": secret is not None,
        }

    async def update_webhook(
        self,
        webhook_id: str,
        url: Optional[str] = None,
        events: Optional[List[Union[str, WebhookEventType]]] = None,
        description: Optional[str] = None,
        active: Optional[bool] = None,
        secret: Optional[str] = None,
    ) -> Dict[str, Any]:
        """
        Update an existing webhook.

        Args:
            webhook_id: Webhook ID
            url: Updated webhook URL
            events: Updated list of event types
            description: Updated webhook description
            active: Updated webhook status
            secret: Updated webhook secret

        Returns:
            Updated webhook

        Raises:
            ValueError: If the webhook doesn't exist
        """
        # Get webhook
        webhook = self.webhooks.get(webhook_id)
        if not webhook:
            raise ValueError(f"Webhook {webhook_id} not found")

        # Update webhook URL
        if url is not None:
            webhook["url"] = str(url)

        # Update webhook description
        if description is not None:
            webhook["description"] = description

        # Update webhook status
        if active is not None:
            webhook["active"] = active

        # Update webhook secret
        if secret is not None:
            webhook["secret"] = secret

        # Update event types
        if events is not None:
            # Convert event types to strings
            event_strings = [
                e.value if isinstance(e, WebhookEventType) else str(e) for e in events
            ]

            # Remove webhook from old events
            for event in webhook["events"]:
                if (
                    event in self.webhook_events
                    and webhook_id in self.webhook_events[event]
                ):
                    self.webhook_events[event].remove(webhook_id)
                    if not self.webhook_events[event]:
                        del self.webhook_events[event]

            # Update webhook events
            webhook["events"] = event_strings

            # Register webhook for new events
            for event in event_strings:
                if event not in self.webhook_events:
                    self.webhook_events[event] = set()
                self.webhook_events[event].add(webhook_id)

        # Update timestamp
        webhook["updated_at"] = self._get_iso_timestamp()

        # Return webhook (without secret)
        return {
            "id": webhook_id,
            "url": webhook["url"],
            "events": webhook["events"],
            "description": webhook["description"],
            "active": webhook["active"],
            "created_at": webhook["created_at"],
            "updated_at": webhook["updated_at"],
            "secret_set": webhook["secret"] is not None,
        }

    async def delete_webhook(self, webhook_id: str) -> bool:
        """
        Delete a webhook.

        Args:
            webhook_id: Webhook ID

        Returns:
            True if the webhook was deleted, False if it didn't exist
        """
        # Get webhook
        webhook = self.webhooks.pop(webhook_id, None)
        if not webhook:
            return False

        # Remove webhook from events
        for event in webhook["events"]:
            if (
                event in self.webhook_events
                and webhook_id in self.webhook_events[event]
            ):
                self.webhook_events[event].remove(webhook_id)
                if not self.webhook_events[event]:
                    del self.webhook_events[event]

        return True

    async def get_webhook(self, webhook_id: str) -> Optional[Dict[str, Any]]:
        """
        Get a webhook.

        Args:
            webhook_id: Webhook ID

        Returns:
            Webhook or None if it doesn't exist
        """
        # Get webhook
        webhook = self.webhooks.get(webhook_id)
        if not webhook:
            return None

        # Return webhook (without secret)
        return {
            "id": webhook_id,
            "url": webhook["url"],
            "events": webhook["events"],
            "description": webhook["description"],
            "active": webhook["active"],
            "created_at": webhook["created_at"],
            "updated_at": webhook["updated_at"],
            "secret_set": webhook["secret"] is not None,
        }

    async def get_webhooks(self) -> List[Dict[str, Any]]:
        """
        Get all webhooks.

        Returns:
            List of webhooks
        """
        # Return webhooks (without secrets)
        return [
            {
                "id": webhook_id,
                "url": webhook["url"],
                "events": webhook["events"],
                "description": webhook["description"],
                "active": webhook["active"],
                "created_at": webhook["created_at"],
                "updated_at": webhook["updated_at"],
                "secret_set": webhook["secret"] is not None,
            }
            for webhook_id, webhook in self.webhooks.items()
        ]

    async def get_delivery(self, delivery_id: str) -> Optional[Dict[str, Any]]:
        """
        Get a webhook delivery.

        Args:
            delivery_id: Delivery ID

        Returns:
            Delivery or None if it doesn't exist
        """
        return self.deliveries.get(delivery_id)

    async def get_deliveries(
        self,
        webhook_id: Optional[str] = None,
        page: int = 1,
        page_size: int = 20,
        status: Optional[WebhookDeliveryStatus] = None,
    ) -> Dict[str, Any]:
        """
        Get webhook deliveries.

        Args:
            webhook_id: Optional webhook ID filter
            page: Page number
            page_size: Items per page
            status: Optional status filter

        Returns:
            Deliveries and pagination info
        """
        # Filter deliveries
        filtered_deliveries = []
        for delivery in self.deliveries.values():
            # Apply webhook filter
            if webhook_id and delivery["webhook_id"] != webhook_id:
                continue

            # Apply status filter
            if status and delivery["status"] != status:
                continue

            filtered_deliveries.append(delivery)

        # Sort deliveries by timestamp descending
        filtered_deliveries.sort(key=lambda d: d["timestamp"], reverse=True)

        # Apply pagination
        total = len(filtered_deliveries)
        start_idx = (page - 1) * page_size
        end_idx = start_idx + page_size

        return {
            "deliveries": filtered_deliveries[start_idx:end_idx],
            "total": total,
            "page": page,
            "page_size": page_size,
        }

    async def retry_delivery(self, delivery_id: str) -> Dict[str, Any]:
        """
        Retry a failed webhook delivery.

        Args:
            delivery_id: Delivery ID

        Returns:
            Updated delivery

        Raises:
            ValueError: If the delivery doesn't exist or can't be retried
        """
        # Get delivery
        delivery = self.deliveries.get(delivery_id)
        if not delivery:
            raise ValueError(f"Delivery {delivery_id} not found")

        # Check if delivery can be retried
        if delivery["status"] not in [WebhookDeliveryStatus.FAILED]:
            raise ValueError(
                f"Delivery {delivery_id} cannot be retried (status: {delivery['status']})"
            )

        # Get webhook
        webhook_id = delivery["webhook_id"]
        webhook = self.webhooks.get(webhook_id)
        if not webhook:
            raise ValueError(
                f"Webhook {webhook_id} not found for delivery {delivery_id}"
            )

        # Get last attempt
        if not delivery["attempts"]:
            raise ValueError(f"Delivery {delivery_id} has no attempts")

        last_attempt = delivery["attempts"][-1]

        # Schedule retry
        delivery["status"] = WebhookDeliveryStatus.RETRYING
        await self.delivery_queue.put(
            (
                delivery_id,
                webhook_id,
                last_attempt["request_data"],
                len(delivery["attempts"]) + 1,
            )
        )

        return delivery

    async def trigger_event(
        self, event_type: Union[str, WebhookEventType], data: Dict[str, Any]
    ) -> int:
        """
        Trigger a webhook event.

        Args:
            event_type: Event type
            data: Event data

        Returns:
            Number of webhooks triggered
        """
        # Convert event type to string
        event = (
            event_type.value
            if isinstance(event_type, WebhookEventType)
            else str(event_type)
        )

        # Get webhooks for this event
        webhook_ids = self.webhook_events.get(event, set())
        if not webhook_ids:
            return 0

        # Prepare payload
        payload = {"event": event, "timestamp": self._get_iso_timestamp(), "data": data}

        # Queue deliveries
        count = 0
        for webhook_id in webhook_ids:
            # Generate a unique delivery ID
            delivery_id = self._generate_id("dlv_")

            # Queue delivery
            await self.delivery_queue.put((delivery_id, webhook_id, payload, 1))
            count += 1

        logger.info(f"Triggered event {event} for {count} webhooks")
        return count

    # Helper methods for specific events

    async def trigger_niche_analysis_completed(
        self, analysis_id: str, results: Dict[str, Any]
    ) -> int:
        """
        Trigger a niche analysis completed event.

        Args:
            analysis_id: Analysis ID
            results: Analysis results

        Returns:
            Number of webhooks triggered
        """
        return await self.trigger_event(
            WebhookEventType.NICHE_ANALYSIS_COMPLETED,
            {"analysis_id": analysis_id, "results": results},
        )

    async def trigger_subscription_created(
        self, subscription_id: str, subscription_data: Dict[str, Any]
    ) -> int:
        """
        Trigger a subscription created event.

        Args:
            subscription_id: Subscription ID
            subscription_data: Subscription data

        Returns:
            Number of webhooks triggered
        """
        return await self.trigger_event(
            WebhookEventType.SUBSCRIPTION_CREATED,
            {"subscription_id": subscription_id, "subscription": subscription_data},
        )

    async def trigger_payment_received(
        self, payment_id: str, payment_data: Dict[str, Any]
    ) -> int:
        """
        Trigger a payment received event.

        Args:
            payment_id: Payment ID
            payment_data: Payment data

        Returns:
            Number of webhooks triggered
        """
        return await self.trigger_event(
            WebhookEventType.PAYMENT_RECEIVED,
            {"payment_id": payment_id, "payment": payment_data},
        )
=======
            except Exception as e:
                logger.error(f"Error in webhook delivery worker: {str(e)}")

    async def _process_delivery(self, delivery: Dict[str, Any]):
        """Process a webhook delivery."""
        # Implementation for webhook delivery processing
        pass

    async def register_webhook(self, webhook_data: Dict[str, Any]) -> Dict[str, Any]:
        """Register a new webhook."""
        webhook_id = str(len(self.webhooks) + 1)
        self.webhooks[webhook_id] = {
            "id": webhook_id,
            "url": webhook_data["url"],
            "events": webhook_data["events"],
            "created_at": datetime.now().isoformat()
        }
        return self.webhooks[webhook_id]

    async def get_webhook(self, webhook_id: str) -> Optional[Dict[str, Any]]:
        """Get a webhook by ID."""
        return self.webhooks.get(webhook_id)

    async def list_webhooks(self) -> List[Dict[str, Any]]:
        """List all registered webhooks."""
        return list(self.webhooks.values())

    async def update_webhook(self, webhook_id: str, webhook_data: Dict[str, Any]) -> Optional[Dict[str, Any]]:
        """Update a webhook."""
        if webhook_id in self.webhooks:
            self.webhooks[webhook_id].update(webhook_data)
            return self.webhooks[webhook_id]
        return None

    async def delete_webhook(self, webhook_id: str) -> bool:
        """Delete a webhook."""
        if webhook_id in self.webhooks:
            del self.webhooks[webhook_id]
            return True
        return False

    async def trigger_webhook(self, event: str, data: Dict[str, Any]):
        """Trigger webhook deliveries for an event."""
        for webhook in self.webhooks.values():
            if event in webhook["events"]:
                await self.delivery_queue.put({
                    "webhook": webhook,
                    "event": event,
                    "data": data,
                    "timestamp": datetime.now().isoformat()
                })
>>>>>>> 053be38d
<|MERGE_RESOLUTION|>--- conflicted
+++ resolved
@@ -7,95 +7,11 @@
 from typing import Dict, List, Optional, Any
 from datetime import datetime
 
-<<<<<<< HEAD
-# Set up logging
-logging.basicConfig(
-    level=logging.INFO, format="%(asctime)s - %(name)s - %(levelname)s - %(message)s"
-)
-=======
 # Configure logging
 logging.basicConfig(level=logging.INFO)
->>>>>>> 053be38d
 logger = logging.getLogger(__name__)
 
 class WebhookService:
-<<<<<<< HEAD
-    """
-    Service for managing webhooks and sending webhook events.
-    """
-
-    # Singleton instance
-    _instance = None
-
-    def __new__(cls):
-        """Create a singleton instance."""
-        if cls._instance is None:
-            cls._instance = super(WebhookService, cls).__new__(cls)
-            cls._instance._initialized = False
-        return cls._instance
-
-    def __init__(self):
-        """Initialize the webhook service."""
-        if self._initialized:
-            return
-
-        # In-memory storage (would be replaced with a database in production)
-        self.webhooks = {}  # webhook_id -> webhook
-        self.deliveries = {}  # delivery_id -> delivery
-        self.webhook_events = {}  # event_type -> set of webhook_ids
-
-        # Delivery queue
-        self.delivery_queue = asyncio.Queue()
-        self.worker_task = None
-
-        # Configuration
-        self.max_retries = 5
-        self.retry_delays = [30, 60, 300, 600, 1800]  # in seconds
-        self.request_timeout = 10  # in seconds
-
-        # Start delivery worker
-        self._start_delivery_worker()
-
-        self._initialized = True
-
-    def _start_delivery_worker(self) -> None:
-        """Start the delivery worker task."""
-        if self.worker_task is None or self.worker_task.done():
-            self.worker_task = asyncio.create_task(self._delivery_worker())
-
-    async def _delivery_worker(self) -> None:
-        """Worker task for processing webhook deliveries."""
-        while True:
-            try:
-                # Get delivery from queue
-                delivery_id, webhook_id, payload, attempt = (
-                    await self.delivery_queue.get()
-                )
-
-                try:
-                    # Get webhook
-                    webhook = self.webhooks.get(webhook_id)
-                    if not webhook:
-                        logger.error(
-                            f"Webhook {webhook_id} not found for delivery {delivery_id}"
-                        )
-                        continue
-
-                    # Skip if webhook is not active
-                    if not webhook["active"]:
-                        logger.info(
-                            f"Skipping delivery to inactive webhook {webhook_id}"
-                        )
-                        continue
-
-                    # Attempt delivery
-                    await self._deliver_webhook(delivery_id, webhook, payload, attempt)
-
-                finally:
-                    # Mark task as done
-                    self.delivery_queue.task_done()
-
-=======
     """Service for managing webhooks."""
 
     def __init__(self):
@@ -127,710 +43,8 @@
                 # Process webhook delivery
                 await self._process_delivery(delivery)
                 self.delivery_queue.task_done()
->>>>>>> 053be38d
             except asyncio.CancelledError:
                 break
-<<<<<<< HEAD
-
-            except Exception as e:
-                logger.error(f"Error in webhook delivery worker: {e}")
-                # Continue processing other deliveries
-
-    async def _deliver_webhook(
-        self,
-        delivery_id: str,
-        webhook: Dict[str, Any],
-        payload: Dict[str, Any],
-        attempt: int,
-    ) -> None:
-        """
-        Deliver a webhook to its destination.
-
-        Args:
-            delivery_id: Delivery ID
-            webhook: Webhook to deliver to
-            payload: Data to deliver
-            attempt: Attempt number (starting from 1)
-        """
-        # Get delivery or create a new one
-        delivery = self.deliveries.get(delivery_id)
-        if not delivery:
-            event_type = payload.get("event")
-            delivery = {
-                "id": delivery_id,
-                "webhook_id": webhook["id"],
-                "event_type": event_type,
-                "status": WebhookDeliveryStatus.PENDING,
-                "timestamp": self._get_iso_timestamp(),
-                "attempts": [],
-            }
-            self.deliveries[delivery_id] = delivery
-
-        # Create attempt data
-        attempt_id = f"{delivery_id}_attempt_{attempt}"
-        attempt_data = {
-            "id": attempt_id,
-            "webhook_id": webhook["id"],
-            "delivery_id": delivery_id,
-            "event_type": payload.get("event"),
-            "status": WebhookDeliveryStatus.PENDING,
-            "timestamp": self._get_iso_timestamp(),
-            "request_data": payload,
-            "response_code": None,
-            "response_body": None,
-            "error_message": None,
-        }
-
-        # Add attempt to delivery
-        delivery["attempts"].append(attempt_data)
-
-        # Prepare headers
-        headers = {
-            "Content-Type": "application/json",
-            "User-Agent": "pAIssive-Income-Webhooks/1.0",
-            "X-Webhook-ID": webhook["id"],
-            "X-Webhook-Event": payload.get("event", "unknown"),
-            "X-Webhook-Delivery": delivery_id,
-            "X-Webhook-Attempt": str(attempt),
-        }
-
-        # Add signature if secret is set
-        if webhook.get("secret"):
-            signature = self._generate_signature(webhook["secret"], payload)
-            headers["X-Webhook-Signature"] = signature
-
-        # Update status
-        delivery["status"] = (
-            WebhookDeliveryStatus.RETRYING
-            if attempt > 1
-            else WebhookDeliveryStatus.PENDING
-        )
-        attempt_data["status"] = delivery["status"]
-
-        # Deliver webhook
-        try:
-            async with aiohttp.ClientSession() as session:
-                try:
-                    # Send request
-                    start_time = time.time()
-                    async with session.post(
-                        webhook["url"],
-                        json=payload,
-                        headers=headers,
-                        timeout=self.request_timeout,
-                    ) as response:
-                        # Get response
-                        response_code = response.status
-                        response_time = time.time() - start_time
-                        response_body = await response.text()
-
-                        # Update attempt data
-                        attempt_data["response_code"] = response_code
-                        attempt_data["response_body"] = response_body
-
-                        # Check if successful
-                        if 200 <= response_code < 300:
-                            # Success
-                            delivery["status"] = WebhookDeliveryStatus.SUCCESS
-                            attempt_data["status"] = WebhookDeliveryStatus.SUCCESS
-                            logger.info(
-                                f"Webhook {webhook['id']} delivered successfully "
-                                f"(delivery={delivery_id}, attempt={attempt}, time={response_time:.2f}s)"
-                            )
-                        else:
-                            # Failed with HTTP error
-                            error_message = (
-                                f"HTTP error {response_code}: {response_body}"
-                            )
-                            attempt_data["error_message"] = error_message
-                            await self._handle_delivery_failure(
-                                delivery,
-                                attempt_data,
-                                webhook,
-                                payload,
-                                attempt,
-                                error_message,
-                            )
-
-                except asyncio.TimeoutError:
-                    # Request timed out
-                    error_message = (
-                        f"Request timed out after {self.request_timeout} seconds"
-                    )
-                    attempt_data["error_message"] = error_message
-                    await self._handle_delivery_failure(
-                        delivery, attempt_data, webhook, payload, attempt, error_message
-                    )
-
-                except aiohttp.ClientError as e:
-                    # Client error
-                    error_message = f"Request error: {str(e)}"
-                    attempt_data["error_message"] = error_message
-                    await self._handle_delivery_failure(
-                        delivery, attempt_data, webhook, payload, attempt, error_message
-                    )
-
-        except Exception as e:
-            # Unexpected error
-            error_message = f"Unexpected error: {str(e)}"
-            attempt_data["error_message"] = error_message
-            await self._handle_delivery_failure(
-                delivery, attempt_data, webhook, payload, attempt, error_message
-            )
-
-    async def _handle_delivery_failure(
-        self,
-        delivery: Dict[str, Any],
-        attempt_data: Dict[str, Any],
-        webhook: Dict[str, Any],
-        payload: Dict[str, Any],
-        attempt: int,
-        error_message: str,
-    ) -> None:
-        """
-        Handle webhook delivery failure.
-
-        Args:
-            delivery: Delivery data
-            attempt_data: Attempt data
-            webhook: Webhook data
-            payload: Payload data
-            attempt: Attempt number
-            error_message: Error message
-        """
-        # Log error
-        logger.error(
-            f"Webhook {webhook['id']} delivery failed "
-            f"(delivery={delivery['id']}, attempt={attempt}): {error_message}"
-        )
-
-        # Check if we should retry
-        if attempt < self.max_retries:
-            # Schedule retry
-            retry_delay = self.retry_delays[
-                min(attempt - 1, len(self.retry_delays) - 1)
-            ]
-
-            logger.info(
-                f"Retrying webhook {webhook['id']} delivery "
-                f"in {retry_delay} seconds "
-                f"(delivery={delivery['id']}, attempt={attempt + 1}/{self.max_retries})"
-            )
-
-            # Update delivery status
-            delivery["status"] = WebhookDeliveryStatus.RETRYING
-            attempt_data["status"] = WebhookDeliveryStatus.RETRYING
-
-            # Schedule retry
-            asyncio.create_task(
-                self._schedule_retry(
-                    delivery["id"], webhook["id"], payload, attempt + 1, retry_delay
-                )
-            )
-
-        else:
-            # Max retries reached
-            logger.warning(
-                f"Webhook {webhook['id']} delivery failed after {attempt} attempts "
-                f"(delivery={delivery['id']})"
-            )
-
-            # Update delivery status
-            delivery["status"] = WebhookDeliveryStatus.FAILED
-            attempt_data["status"] = WebhookDeliveryStatus.FAILED
-
-    async def _schedule_retry(
-        self,
-        delivery_id: str,
-        webhook_id: str,
-        payload: Dict[str, Any],
-        attempt: int,
-        delay: int,
-    ) -> None:
-        """
-        Schedule a webhook delivery retry.
-
-        Args:
-            delivery_id: Delivery ID
-            webhook_id: Webhook ID
-            payload: Payload to deliver
-            attempt: Attempt number
-            delay: Delay in seconds
-        """
-        await asyncio.sleep(delay)
-        await self.delivery_queue.put((delivery_id, webhook_id, payload, attempt))
-
-    def _generate_signature(self, secret: str, payload: Dict[str, Any]) -> str:
-        """
-        Generate a signature for a webhook payload.
-
-        Args:
-            secret: Webhook secret
-            payload: Payload to sign
-
-        Returns:
-            HMAC signature
-        """
-        payload_str = json.dumps(payload, separators=(",", ":"))
-        return hmac.new(
-            secret.encode("utf-8"), payload_str.encode("utf-8"), hashlib.sha256
-        ).hexdigest()
-
-    def _get_iso_timestamp(self) -> str:
-        """
-        Get current ISO 8601 timestamp.
-
-        Returns:
-            ISO 8601 timestamp
-        """
-        return datetime.now(timezone.utc).isoformat(timespec="milliseconds")
-
-    def _generate_id(self, prefix: str = "") -> str:
-        """
-        Generate a unique ID.
-
-        Args:
-            prefix: Optional ID prefix
-
-        Returns:
-            Unique ID
-        """
-        return f"{prefix}{str(uuid.uuid4())}"
-
-    async def register_webhook(
-        self,
-        url: str,
-        events: List[Union[str, WebhookEventType]],
-        description: Optional[str] = None,
-        active: bool = True,
-        secret: Optional[str] = None,
-    ) -> Dict[str, Any]:
-        """
-        Register a new webhook.
-
-        Args:
-            url: Webhook URL
-            events: List of event types
-            description: Optional webhook description
-            active: Whether the webhook is active
-            secret: Optional secret for signing payloads
-
-        Returns:
-            Registered webhook
-        """
-        # Generate a unique webhook ID
-        webhook_id = self._generate_id("whk_")
-
-        # Convert event types to strings
-        event_strings = [
-            e.value if isinstance(e, WebhookEventType) else str(e) for e in events
-        ]
-
-        # Create webhook
-        created_at = self._get_iso_timestamp()
-        webhook = {
-            "id": webhook_id,
-            "url": str(url),
-            "events": event_strings,
-            "description": description,
-            "active": active,
-            "created_at": created_at,
-            "updated_at": None,
-            "secret": secret,
-        }
-
-        # Save webhook
-        self.webhooks[webhook_id] = webhook
-
-        # Register webhook for events
-        for event in event_strings:
-            if event not in self.webhook_events:
-                self.webhook_events[event] = set()
-            self.webhook_events[event].add(webhook_id)
-
-        # Return webhook (without secret)
-        return {
-            "id": webhook_id,
-            "url": str(url),
-            "events": event_strings,
-            "description": description,
-            "active": active,
-            "created_at": created_at,
-            "updated_at": None,
-            "secret_set": secret is not None,
-        }
-
-    async def update_webhook(
-        self,
-        webhook_id: str,
-        url: Optional[str] = None,
-        events: Optional[List[Union[str, WebhookEventType]]] = None,
-        description: Optional[str] = None,
-        active: Optional[bool] = None,
-        secret: Optional[str] = None,
-    ) -> Dict[str, Any]:
-        """
-        Update an existing webhook.
-
-        Args:
-            webhook_id: Webhook ID
-            url: Updated webhook URL
-            events: Updated list of event types
-            description: Updated webhook description
-            active: Updated webhook status
-            secret: Updated webhook secret
-
-        Returns:
-            Updated webhook
-
-        Raises:
-            ValueError: If the webhook doesn't exist
-        """
-        # Get webhook
-        webhook = self.webhooks.get(webhook_id)
-        if not webhook:
-            raise ValueError(f"Webhook {webhook_id} not found")
-
-        # Update webhook URL
-        if url is not None:
-            webhook["url"] = str(url)
-
-        # Update webhook description
-        if description is not None:
-            webhook["description"] = description
-
-        # Update webhook status
-        if active is not None:
-            webhook["active"] = active
-
-        # Update webhook secret
-        if secret is not None:
-            webhook["secret"] = secret
-
-        # Update event types
-        if events is not None:
-            # Convert event types to strings
-            event_strings = [
-                e.value if isinstance(e, WebhookEventType) else str(e) for e in events
-            ]
-
-            # Remove webhook from old events
-            for event in webhook["events"]:
-                if (
-                    event in self.webhook_events
-                    and webhook_id in self.webhook_events[event]
-                ):
-                    self.webhook_events[event].remove(webhook_id)
-                    if not self.webhook_events[event]:
-                        del self.webhook_events[event]
-
-            # Update webhook events
-            webhook["events"] = event_strings
-
-            # Register webhook for new events
-            for event in event_strings:
-                if event not in self.webhook_events:
-                    self.webhook_events[event] = set()
-                self.webhook_events[event].add(webhook_id)
-
-        # Update timestamp
-        webhook["updated_at"] = self._get_iso_timestamp()
-
-        # Return webhook (without secret)
-        return {
-            "id": webhook_id,
-            "url": webhook["url"],
-            "events": webhook["events"],
-            "description": webhook["description"],
-            "active": webhook["active"],
-            "created_at": webhook["created_at"],
-            "updated_at": webhook["updated_at"],
-            "secret_set": webhook["secret"] is not None,
-        }
-
-    async def delete_webhook(self, webhook_id: str) -> bool:
-        """
-        Delete a webhook.
-
-        Args:
-            webhook_id: Webhook ID
-
-        Returns:
-            True if the webhook was deleted, False if it didn't exist
-        """
-        # Get webhook
-        webhook = self.webhooks.pop(webhook_id, None)
-        if not webhook:
-            return False
-
-        # Remove webhook from events
-        for event in webhook["events"]:
-            if (
-                event in self.webhook_events
-                and webhook_id in self.webhook_events[event]
-            ):
-                self.webhook_events[event].remove(webhook_id)
-                if not self.webhook_events[event]:
-                    del self.webhook_events[event]
-
-        return True
-
-    async def get_webhook(self, webhook_id: str) -> Optional[Dict[str, Any]]:
-        """
-        Get a webhook.
-
-        Args:
-            webhook_id: Webhook ID
-
-        Returns:
-            Webhook or None if it doesn't exist
-        """
-        # Get webhook
-        webhook = self.webhooks.get(webhook_id)
-        if not webhook:
-            return None
-
-        # Return webhook (without secret)
-        return {
-            "id": webhook_id,
-            "url": webhook["url"],
-            "events": webhook["events"],
-            "description": webhook["description"],
-            "active": webhook["active"],
-            "created_at": webhook["created_at"],
-            "updated_at": webhook["updated_at"],
-            "secret_set": webhook["secret"] is not None,
-        }
-
-    async def get_webhooks(self) -> List[Dict[str, Any]]:
-        """
-        Get all webhooks.
-
-        Returns:
-            List of webhooks
-        """
-        # Return webhooks (without secrets)
-        return [
-            {
-                "id": webhook_id,
-                "url": webhook["url"],
-                "events": webhook["events"],
-                "description": webhook["description"],
-                "active": webhook["active"],
-                "created_at": webhook["created_at"],
-                "updated_at": webhook["updated_at"],
-                "secret_set": webhook["secret"] is not None,
-            }
-            for webhook_id, webhook in self.webhooks.items()
-        ]
-
-    async def get_delivery(self, delivery_id: str) -> Optional[Dict[str, Any]]:
-        """
-        Get a webhook delivery.
-
-        Args:
-            delivery_id: Delivery ID
-
-        Returns:
-            Delivery or None if it doesn't exist
-        """
-        return self.deliveries.get(delivery_id)
-
-    async def get_deliveries(
-        self,
-        webhook_id: Optional[str] = None,
-        page: int = 1,
-        page_size: int = 20,
-        status: Optional[WebhookDeliveryStatus] = None,
-    ) -> Dict[str, Any]:
-        """
-        Get webhook deliveries.
-
-        Args:
-            webhook_id: Optional webhook ID filter
-            page: Page number
-            page_size: Items per page
-            status: Optional status filter
-
-        Returns:
-            Deliveries and pagination info
-        """
-        # Filter deliveries
-        filtered_deliveries = []
-        for delivery in self.deliveries.values():
-            # Apply webhook filter
-            if webhook_id and delivery["webhook_id"] != webhook_id:
-                continue
-
-            # Apply status filter
-            if status and delivery["status"] != status:
-                continue
-
-            filtered_deliveries.append(delivery)
-
-        # Sort deliveries by timestamp descending
-        filtered_deliveries.sort(key=lambda d: d["timestamp"], reverse=True)
-
-        # Apply pagination
-        total = len(filtered_deliveries)
-        start_idx = (page - 1) * page_size
-        end_idx = start_idx + page_size
-
-        return {
-            "deliveries": filtered_deliveries[start_idx:end_idx],
-            "total": total,
-            "page": page,
-            "page_size": page_size,
-        }
-
-    async def retry_delivery(self, delivery_id: str) -> Dict[str, Any]:
-        """
-        Retry a failed webhook delivery.
-
-        Args:
-            delivery_id: Delivery ID
-
-        Returns:
-            Updated delivery
-
-        Raises:
-            ValueError: If the delivery doesn't exist or can't be retried
-        """
-        # Get delivery
-        delivery = self.deliveries.get(delivery_id)
-        if not delivery:
-            raise ValueError(f"Delivery {delivery_id} not found")
-
-        # Check if delivery can be retried
-        if delivery["status"] not in [WebhookDeliveryStatus.FAILED]:
-            raise ValueError(
-                f"Delivery {delivery_id} cannot be retried (status: {delivery['status']})"
-            )
-
-        # Get webhook
-        webhook_id = delivery["webhook_id"]
-        webhook = self.webhooks.get(webhook_id)
-        if not webhook:
-            raise ValueError(
-                f"Webhook {webhook_id} not found for delivery {delivery_id}"
-            )
-
-        # Get last attempt
-        if not delivery["attempts"]:
-            raise ValueError(f"Delivery {delivery_id} has no attempts")
-
-        last_attempt = delivery["attempts"][-1]
-
-        # Schedule retry
-        delivery["status"] = WebhookDeliveryStatus.RETRYING
-        await self.delivery_queue.put(
-            (
-                delivery_id,
-                webhook_id,
-                last_attempt["request_data"],
-                len(delivery["attempts"]) + 1,
-            )
-        )
-
-        return delivery
-
-    async def trigger_event(
-        self, event_type: Union[str, WebhookEventType], data: Dict[str, Any]
-    ) -> int:
-        """
-        Trigger a webhook event.
-
-        Args:
-            event_type: Event type
-            data: Event data
-
-        Returns:
-            Number of webhooks triggered
-        """
-        # Convert event type to string
-        event = (
-            event_type.value
-            if isinstance(event_type, WebhookEventType)
-            else str(event_type)
-        )
-
-        # Get webhooks for this event
-        webhook_ids = self.webhook_events.get(event, set())
-        if not webhook_ids:
-            return 0
-
-        # Prepare payload
-        payload = {"event": event, "timestamp": self._get_iso_timestamp(), "data": data}
-
-        # Queue deliveries
-        count = 0
-        for webhook_id in webhook_ids:
-            # Generate a unique delivery ID
-            delivery_id = self._generate_id("dlv_")
-
-            # Queue delivery
-            await self.delivery_queue.put((delivery_id, webhook_id, payload, 1))
-            count += 1
-
-        logger.info(f"Triggered event {event} for {count} webhooks")
-        return count
-
-    # Helper methods for specific events
-
-    async def trigger_niche_analysis_completed(
-        self, analysis_id: str, results: Dict[str, Any]
-    ) -> int:
-        """
-        Trigger a niche analysis completed event.
-
-        Args:
-            analysis_id: Analysis ID
-            results: Analysis results
-
-        Returns:
-            Number of webhooks triggered
-        """
-        return await self.trigger_event(
-            WebhookEventType.NICHE_ANALYSIS_COMPLETED,
-            {"analysis_id": analysis_id, "results": results},
-        )
-
-    async def trigger_subscription_created(
-        self, subscription_id: str, subscription_data: Dict[str, Any]
-    ) -> int:
-        """
-        Trigger a subscription created event.
-
-        Args:
-            subscription_id: Subscription ID
-            subscription_data: Subscription data
-
-        Returns:
-            Number of webhooks triggered
-        """
-        return await self.trigger_event(
-            WebhookEventType.SUBSCRIPTION_CREATED,
-            {"subscription_id": subscription_id, "subscription": subscription_data},
-        )
-
-    async def trigger_payment_received(
-        self, payment_id: str, payment_data: Dict[str, Any]
-    ) -> int:
-        """
-        Trigger a payment received event.
-
-        Args:
-            payment_id: Payment ID
-            payment_data: Payment data
-
-        Returns:
-            Number of webhooks triggered
-        """
-        return await self.trigger_event(
-            WebhookEventType.PAYMENT_RECEIVED,
-            {"payment_id": payment_id, "payment": payment_data},
-        )
-=======
             except Exception as e:
                 logger.error(f"Error in webhook delivery worker: {str(e)}")
 
@@ -881,5 +95,4 @@
                     "event": event,
                     "data": data,
                     "timestamp": datetime.now().isoformat()
-                })
->>>>>>> 053be38d
+                })