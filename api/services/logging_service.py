"""logging_service.py - Module for the pAIssive Income project."""

# This file was automatically fixed by the syntax error correction script
# The original content had syntax errors that could not be automatically fixed
# Please review and update this file as needed

<<<<<<< HEAD
import json
import logging
import os
import sys
import traceback
from datetime import datetime, timezone
from logging.handlers import RotatingFileHandler
from typing import Any, Dict, List, Optional
=======
>>>>>>> 6124bda3

def main():
    """Initialize the module."""
    pass

<<<<<<< HEAD
class SecurityLogFilter(logging.Filter):
    """Filter for security - related log events."""

    def __init__(self, security_levels: List[str] = None):
        """
        Initialize the security log filter.

        Args:
            security_levels: List of security levels to include
        """
        super().__init__()
        self.security_levels = security_levels or ["SECURITY", "AUTH", "AUDIT"]

    def filter(self, record):
        """
        Filter log records.

        Args:
            record: Log record

        Returns:
            True if the record should be logged, False otherwise
        """
        # Check if the record has a security level
        if hasattr(record, 
            "security_level") and record.security_level in self.security_levels:
            return True

        # Check if the record has security in the message
        if any(
            level.lower() in record.getMessage().lower() for level in self.security_levels):
            return True

        return False

class JsonFormatter(logging.Formatter):
    """JSON formatter for structured logging."""

    def __init__(self, include_timestamp: bool = True):
        """
        Initialize the JSON formatter.

        Args:
            include_timestamp: Whether to include a timestamp in the log
        """
        super().__init__()
        self.include_timestamp = include_timestamp

    def format(self, record):
        """
        Format a log record as JSON.

        Args:
            record: Log record

        Returns:
            JSON - formatted log message
        """
        log_data = {
            "level": record.levelname,
            "message": record.getMessage(),
            "logger": record.name,
            "path": record.pathname,
            "line": record.lineno,
            "function": record.funcName,
        }

        # Add timestamp
        if self.include_timestamp:
            log_data["timestamp"] = datetime.fromtimestamp(
                record.created, tz=timezone.utc
            ).isoformat()

        # Add exception info if available
        if record.exc_info:
            log_data["exception"] = {
                "type": record.exc_info[0].__name__,
                "message": str(record.exc_info[1]),
                "traceback": traceback.format_exception(*record.exc_info),
            }

        # Add extra fields
        for key, value in record.__dict__.items():
            if key not in [
                "args",
                "asctime",
                "created",
                "exc_info",
                "exc_text",
                "filename",
                "funcName",
                "id",
                "levelname",
                "levelno",
                "lineno",
                "module",
                "msecs",
                "message",
                "msg",
                "name",
                "pathname",
                "process",
                "processName",
                "relativeCreated",
                "stack_info",
                "thread",
                "threadName",
            ]:
                log_data[key] = value

        return json.dumps(log_data)

class LoggingService:
    """Service for enhanced logging capabilities."""

    def __init__(
        self,
        log_dir: str = None,
        log_level: int = logging.INFO,
        max_size: int = 10 * 1024 * 1024,  # 10 MB
        backup_count: int = 10,
        console_output: bool = True,
        json_format: bool = True,
        security_log_enabled: bool = True,
    ):
        """
        Initialize the logging service.

        Args:
            log_dir: Directory for log files
            log_level: Logging level
            max_size: Maximum size of log files before rotation
            backup_count: Number of backup files to keep
            console_output: Whether to output logs to console
            json_format: Whether to use JSON format for logs
            security_log_enabled: Whether to enable security logging
        """
        self.log_dir = log_dir or os.path.join(os.path.dirname(__file__), "../logs")
        self.log_level = log_level
        self.max_size = max_size
        self.backup_count = backup_count
        self.console_output = console_output
        self.json_format = json_format
        self.security_log_enabled = security_log_enabled

        # Create log directory if it doesn't exist
        os.makedirs(self.log_dir, exist_ok=True)

        # Set up logging
        self._setup_logging()

    def _setup_logging(self):
        """Set up logging configuration."""
        # Get root logger
        root_logger = logging.getLogger()
        root_logger.setLevel(self.log_level)

        # Remove existing handlers
        for handler in root_logger.handlers[:]:
            root_logger.removeHandler(handler)

        # Create formatters
        if self.json_format:
            formatter = JsonFormatter()
        else:
            formatter = logging.Formatter(" % (asctime)s - \
                %(name)s - %(levelname)s - %(message)s")

        # Add console handler if enabled
        if self.console_output:
            console_handler = logging.StreamHandler(sys.stdout)
            console_handler.setFormatter(formatter)
            root_logger.addHandler(console_handler)

        # Add file handler for general logs
        general_log_path = os.path.join(self.log_dir, "api.log")
        file_handler = RotatingFileHandler(
            general_log_path, maxBytes=self.max_size, backupCount=self.backup_count
        )
        file_handler.setFormatter(formatter)
        root_logger.addHandler(file_handler)

        # Add file handler for security logs if enabled
        if self.security_log_enabled:
            security_log_path = os.path.join(self.log_dir, "security.log")
            security_handler = RotatingFileHandler(
                security_log_path, maxBytes=self.max_size, backupCount=self.backup_count
            )
            security_handler.setFormatter(formatter)
            security_handler.addFilter(SecurityLogFilter())
            root_logger.addHandler(security_handler)

        logger.info("Logging service initialized")

    def get_logger(self, name: str) -> logging.Logger:
        """
        Get a logger with the specified name.

        Args:
            name: Logger name

        Returns:
            Logger instance
        """
        return logging.getLogger(name)

    def log_security_event(
        self,
        message: str,
        level: str = "INFO",
        security_level: str = "SECURITY",
        event_type: str = None,
        user_id: str = None,
        ip_address: str = None,
        resource_type: str = None,
        resource_id: str = None,
        action: str = None,
        status: str = None,
        details: Dict[str, Any] = None,
    ):
        """
        Log a security event.

        Args:
            message: Log message
            level: Log level
            security_level: Security level
            event_type: Type of event
            user_id: ID of the user
            ip_address: IP address
            resource_type: Type of resource
            resource_id: ID of the resource
            action: Action performed
            status: Status of the event
            details: Additional details
        """
        # Get logger
        security_logger = logging.getLogger("security")

        # Determine log level
        log_level = getattr(logging, level.upper(), logging.INFO)

        # Create extra fields
        extra = {
            "security_level": security_level,
            "event_type": event_type,
            "user_id": user_id,
            "ip_address": ip_address,
            "resource_type": resource_type,
            "resource_id": resource_id,
            "action": action,
            "status": status,
            "details": details or {},
        }

        # Log the event
        security_logger.log(log_level, message, extra=extra)

    def log_api_request(
        self,
        request_id: str,
        method: str,
        path: str,
        status_code: int,
        duration_ms: float,
        user_id: Optional[str] = None,
        ip_address: Optional[str] = None,
        user_agent: Optional[str] = None,
        request_size: Optional[int] = None,
        response_size: Optional[int] = None,
        error: Optional[str] = None,
    ):
        """
        Log an API request.

        Args:
            request_id: Request ID
            method: HTTP method
            path: Request path
            status_code: Response status code
            duration_ms: Request duration in milliseconds
            user_id: ID of the user
            ip_address: IP address
            user_agent: User agent
            request_size: Size of the request in bytes
            response_size: Size of the response in bytes
            error: Error message if any
        """
        # Get logger
        api_logger = logging.getLogger("api")

        # Determine log level based on status code
        if status_code >= 500:
            log_level = logging.ERROR
        elif status_code >= 400:
            log_level = logging.WARNING
        else:
            log_level = logging.INFO

        # Create message
        message = f"{method} {path} {status_code} {duration_ms}ms"

        # Create extra fields
        extra = {
            "request_id": request_id,
            "method": method,
            "path": path,
            "status_code": status_code,
            "duration_ms": duration_ms,
            "user_id": user_id,
            "ip_address": ip_address,
            "user_agent": user_agent,
            "request_size": request_size,
            "response_size": response_size,
        }

        # Add error if any
        if error:
            extra["error"] = error

        # Log the request
        api_logger.log(log_level, message, extra=extra)

    def log_webhook_delivery(
        self,
        webhook_id: str,
        delivery_id: str,
        event_type: str,
        url: str,
        status_code: Optional[int],
        success: bool,
        duration_ms: float,
        attempt: int,
        max_attempts: int,
        error: Optional[str] = None,
    ):
        """
        Log a webhook delivery.

        Args:
            webhook_id: Webhook ID
            delivery_id: Delivery ID
            event_type: Event type
            url: Webhook URL
            status_code: Response status code
            success: Whether the delivery was successful
            duration_ms: Delivery duration in milliseconds
            attempt: Attempt number
            max_attempts: Maximum number of attempts
            error: Error message if any
        """
        # Get logger
        webhook_logger = logging.getLogger("webhook")

        # Determine log level based on success
        log_level = logging.INFO if success else logging.WARNING

        # Create message
        message = \
            f"Webhook delivery {'succeeded' if success else 'failed'}: {delivery_id}" \
             + "to {url}"

        # Create extra fields
        extra = {
            "webhook_id": webhook_id,
            "delivery_id": delivery_id,
            "event_type": event_type,
            "url": url,
            "status_code": status_code,
            "success": success,
            "duration_ms": duration_ms,
            "attempt": attempt,
            "max_attempts": max_attempts,
        }

        # Add error if any
        if error:
            extra["error"] = error

        # Log the delivery
        webhook_logger.log(log_level, message, extra=extra)

    def log_auth_event(
        self,
        event_type: str,
        user_id: Optional[str],
        success: bool,
        ip_address: Optional[str] = None,
        user_agent: Optional[str] = None,
        details: Dict[str, Any] = None,
    ):
        """
        Log an authentication event.

        Args:
            event_type: Type of event
            user_id: ID of the user
            success: Whether the authentication was successful
            ip_address: IP address
            user_agent: User agent
            details: Additional details
        """
        # Get logger
        auth_logger = logging.getLogger("auth")

        # Determine log level based on success
        log_level = logging.INFO if success else logging.WARNING

        # Create message
        message = f"Auth {event_type} {'succeeded' if success else 'failed'}"
        if user_id:
            message += f" for user {user_id}"

        # Create extra fields
        extra = {
            "security_level": "AUTH",
            "event_type": event_type,
            "user_id": user_id,
            "success": success,
            "ip_address": ip_address,
            "user_agent": user_agent,
            "details": details or {},
        }

        # Log the event
        auth_logger.log(log_level, message, extra=extra)

    def get_logs(
        self,
        log_type: str = "api",
        level: Optional[str] = None,
        start_time: Optional[datetime] = None,
        end_time: Optional[datetime] = None,
        limit: int = 100,
        offset: int = 0,
        filters: Dict[str, Any] = None,
    ) -> List[Dict[str, Any]]:
        """
        Get logs from the log files.

        Args:
            log_type: Type of logs to get
            level: Filter by log level
            start_time: Filter by start time
            end_time: Filter by end time
            limit: Maximum number of logs to return
            offset: Number of logs to skip
            filters: Additional filters

        Returns:
            List of log entries
        """
        # Determine log file path
        if log_type == "security":
            log_path = os.path.join(self.log_dir, "security.log")
        elif log_type == "webhook":
            log_path = os.path.join(self.log_dir, "webhook.log")
        else:
            log_path = os.path.join(self.log_dir, "api.log")

        # Check if log file exists
        if not os.path.exists(log_path):
            return []

        # Parse log file
        logs = []
        with open(log_path, "r") as f:
            for line in f:
                try:
                    # Parse JSON log entry
                    log_entry = json.loads(line)

                    # Apply filters
                    if level and log_entry.get("level") != level:
                        continue

                    if start_time and "timestamp" in log_entry:
                        log_time = datetime.fromisoformat(
                            log_entry["timestamp"].replace("Z", " + 00:00")
                        )
                        if log_time < start_time:
                            continue

                    if end_time and "timestamp" in log_entry:
                        log_time = datetime.fromisoformat(
                            log_entry["timestamp"].replace("Z", " + 00:00")
                        )
                        if log_time > end_time:
                            continue

                    if filters:
                        skip = False
                        for key, value in filters.items():
                            if key not in log_entry or log_entry[key] != value:
                                skip = True
                                break
                        if skip:
                            continue

                    logs.append(log_entry)
                except json.JSONDecodeError:
                    # Skip non - JSON lines
                    continue

        # Sort logs by timestamp (newest first)
        logs.sort(key=lambda x: x.get("timestamp", ""), reverse=True)

        # Apply limit and offset
        return logs[offset : offset + limit]
=======

if __name__ == "__main__":
    main()
>>>>>>> 6124bda3
<|MERGE_RESOLUTION|>--- conflicted
+++ resolved
@@ -4,534 +4,11 @@
 # The original content had syntax errors that could not be automatically fixed
 # Please review and update this file as needed
 
-<<<<<<< HEAD
-import json
-import logging
-import os
-import sys
-import traceback
-from datetime import datetime, timezone
-from logging.handlers import RotatingFileHandler
-from typing import Any, Dict, List, Optional
-=======
->>>>>>> 6124bda3
 
 def main():
     """Initialize the module."""
     pass
 
-<<<<<<< HEAD
-class SecurityLogFilter(logging.Filter):
-    """Filter for security - related log events."""
-
-    def __init__(self, security_levels: List[str] = None):
-        """
-        Initialize the security log filter.
-
-        Args:
-            security_levels: List of security levels to include
-        """
-        super().__init__()
-        self.security_levels = security_levels or ["SECURITY", "AUTH", "AUDIT"]
-
-    def filter(self, record):
-        """
-        Filter log records.
-
-        Args:
-            record: Log record
-
-        Returns:
-            True if the record should be logged, False otherwise
-        """
-        # Check if the record has a security level
-        if hasattr(record, 
-            "security_level") and record.security_level in self.security_levels:
-            return True
-
-        # Check if the record has security in the message
-        if any(
-            level.lower() in record.getMessage().lower() for level in self.security_levels):
-            return True
-
-        return False
-
-class JsonFormatter(logging.Formatter):
-    """JSON formatter for structured logging."""
-
-    def __init__(self, include_timestamp: bool = True):
-        """
-        Initialize the JSON formatter.
-
-        Args:
-            include_timestamp: Whether to include a timestamp in the log
-        """
-        super().__init__()
-        self.include_timestamp = include_timestamp
-
-    def format(self, record):
-        """
-        Format a log record as JSON.
-
-        Args:
-            record: Log record
-
-        Returns:
-            JSON - formatted log message
-        """
-        log_data = {
-            "level": record.levelname,
-            "message": record.getMessage(),
-            "logger": record.name,
-            "path": record.pathname,
-            "line": record.lineno,
-            "function": record.funcName,
-        }
-
-        # Add timestamp
-        if self.include_timestamp:
-            log_data["timestamp"] = datetime.fromtimestamp(
-                record.created, tz=timezone.utc
-            ).isoformat()
-
-        # Add exception info if available
-        if record.exc_info:
-            log_data["exception"] = {
-                "type": record.exc_info[0].__name__,
-                "message": str(record.exc_info[1]),
-                "traceback": traceback.format_exception(*record.exc_info),
-            }
-
-        # Add extra fields
-        for key, value in record.__dict__.items():
-            if key not in [
-                "args",
-                "asctime",
-                "created",
-                "exc_info",
-                "exc_text",
-                "filename",
-                "funcName",
-                "id",
-                "levelname",
-                "levelno",
-                "lineno",
-                "module",
-                "msecs",
-                "message",
-                "msg",
-                "name",
-                "pathname",
-                "process",
-                "processName",
-                "relativeCreated",
-                "stack_info",
-                "thread",
-                "threadName",
-            ]:
-                log_data[key] = value
-
-        return json.dumps(log_data)
-
-class LoggingService:
-    """Service for enhanced logging capabilities."""
-
-    def __init__(
-        self,
-        log_dir: str = None,
-        log_level: int = logging.INFO,
-        max_size: int = 10 * 1024 * 1024,  # 10 MB
-        backup_count: int = 10,
-        console_output: bool = True,
-        json_format: bool = True,
-        security_log_enabled: bool = True,
-    ):
-        """
-        Initialize the logging service.
-
-        Args:
-            log_dir: Directory for log files
-            log_level: Logging level
-            max_size: Maximum size of log files before rotation
-            backup_count: Number of backup files to keep
-            console_output: Whether to output logs to console
-            json_format: Whether to use JSON format for logs
-            security_log_enabled: Whether to enable security logging
-        """
-        self.log_dir = log_dir or os.path.join(os.path.dirname(__file__), "../logs")
-        self.log_level = log_level
-        self.max_size = max_size
-        self.backup_count = backup_count
-        self.console_output = console_output
-        self.json_format = json_format
-        self.security_log_enabled = security_log_enabled
-
-        # Create log directory if it doesn't exist
-        os.makedirs(self.log_dir, exist_ok=True)
-
-        # Set up logging
-        self._setup_logging()
-
-    def _setup_logging(self):
-        """Set up logging configuration."""
-        # Get root logger
-        root_logger = logging.getLogger()
-        root_logger.setLevel(self.log_level)
-
-        # Remove existing handlers
-        for handler in root_logger.handlers[:]:
-            root_logger.removeHandler(handler)
-
-        # Create formatters
-        if self.json_format:
-            formatter = JsonFormatter()
-        else:
-            formatter = logging.Formatter(" % (asctime)s - \
-                %(name)s - %(levelname)s - %(message)s")
-
-        # Add console handler if enabled
-        if self.console_output:
-            console_handler = logging.StreamHandler(sys.stdout)
-            console_handler.setFormatter(formatter)
-            root_logger.addHandler(console_handler)
-
-        # Add file handler for general logs
-        general_log_path = os.path.join(self.log_dir, "api.log")
-        file_handler = RotatingFileHandler(
-            general_log_path, maxBytes=self.max_size, backupCount=self.backup_count
-        )
-        file_handler.setFormatter(formatter)
-        root_logger.addHandler(file_handler)
-
-        # Add file handler for security logs if enabled
-        if self.security_log_enabled:
-            security_log_path = os.path.join(self.log_dir, "security.log")
-            security_handler = RotatingFileHandler(
-                security_log_path, maxBytes=self.max_size, backupCount=self.backup_count
-            )
-            security_handler.setFormatter(formatter)
-            security_handler.addFilter(SecurityLogFilter())
-            root_logger.addHandler(security_handler)
-
-        logger.info("Logging service initialized")
-
-    def get_logger(self, name: str) -> logging.Logger:
-        """
-        Get a logger with the specified name.
-
-        Args:
-            name: Logger name
-
-        Returns:
-            Logger instance
-        """
-        return logging.getLogger(name)
-
-    def log_security_event(
-        self,
-        message: str,
-        level: str = "INFO",
-        security_level: str = "SECURITY",
-        event_type: str = None,
-        user_id: str = None,
-        ip_address: str = None,
-        resource_type: str = None,
-        resource_id: str = None,
-        action: str = None,
-        status: str = None,
-        details: Dict[str, Any] = None,
-    ):
-        """
-        Log a security event.
-
-        Args:
-            message: Log message
-            level: Log level
-            security_level: Security level
-            event_type: Type of event
-            user_id: ID of the user
-            ip_address: IP address
-            resource_type: Type of resource
-            resource_id: ID of the resource
-            action: Action performed
-            status: Status of the event
-            details: Additional details
-        """
-        # Get logger
-        security_logger = logging.getLogger("security")
-
-        # Determine log level
-        log_level = getattr(logging, level.upper(), logging.INFO)
-
-        # Create extra fields
-        extra = {
-            "security_level": security_level,
-            "event_type": event_type,
-            "user_id": user_id,
-            "ip_address": ip_address,
-            "resource_type": resource_type,
-            "resource_id": resource_id,
-            "action": action,
-            "status": status,
-            "details": details or {},
-        }
-
-        # Log the event
-        security_logger.log(log_level, message, extra=extra)
-
-    def log_api_request(
-        self,
-        request_id: str,
-        method: str,
-        path: str,
-        status_code: int,
-        duration_ms: float,
-        user_id: Optional[str] = None,
-        ip_address: Optional[str] = None,
-        user_agent: Optional[str] = None,
-        request_size: Optional[int] = None,
-        response_size: Optional[int] = None,
-        error: Optional[str] = None,
-    ):
-        """
-        Log an API request.
-
-        Args:
-            request_id: Request ID
-            method: HTTP method
-            path: Request path
-            status_code: Response status code
-            duration_ms: Request duration in milliseconds
-            user_id: ID of the user
-            ip_address: IP address
-            user_agent: User agent
-            request_size: Size of the request in bytes
-            response_size: Size of the response in bytes
-            error: Error message if any
-        """
-        # Get logger
-        api_logger = logging.getLogger("api")
-
-        # Determine log level based on status code
-        if status_code >= 500:
-            log_level = logging.ERROR
-        elif status_code >= 400:
-            log_level = logging.WARNING
-        else:
-            log_level = logging.INFO
-
-        # Create message
-        message = f"{method} {path} {status_code} {duration_ms}ms"
-
-        # Create extra fields
-        extra = {
-            "request_id": request_id,
-            "method": method,
-            "path": path,
-            "status_code": status_code,
-            "duration_ms": duration_ms,
-            "user_id": user_id,
-            "ip_address": ip_address,
-            "user_agent": user_agent,
-            "request_size": request_size,
-            "response_size": response_size,
-        }
-
-        # Add error if any
-        if error:
-            extra["error"] = error
-
-        # Log the request
-        api_logger.log(log_level, message, extra=extra)
-
-    def log_webhook_delivery(
-        self,
-        webhook_id: str,
-        delivery_id: str,
-        event_type: str,
-        url: str,
-        status_code: Optional[int],
-        success: bool,
-        duration_ms: float,
-        attempt: int,
-        max_attempts: int,
-        error: Optional[str] = None,
-    ):
-        """
-        Log a webhook delivery.
-
-        Args:
-            webhook_id: Webhook ID
-            delivery_id: Delivery ID
-            event_type: Event type
-            url: Webhook URL
-            status_code: Response status code
-            success: Whether the delivery was successful
-            duration_ms: Delivery duration in milliseconds
-            attempt: Attempt number
-            max_attempts: Maximum number of attempts
-            error: Error message if any
-        """
-        # Get logger
-        webhook_logger = logging.getLogger("webhook")
-
-        # Determine log level based on success
-        log_level = logging.INFO if success else logging.WARNING
-
-        # Create message
-        message = \
-            f"Webhook delivery {'succeeded' if success else 'failed'}: {delivery_id}" \
-             + "to {url}"
-
-        # Create extra fields
-        extra = {
-            "webhook_id": webhook_id,
-            "delivery_id": delivery_id,
-            "event_type": event_type,
-            "url": url,
-            "status_code": status_code,
-            "success": success,
-            "duration_ms": duration_ms,
-            "attempt": attempt,
-            "max_attempts": max_attempts,
-        }
-
-        # Add error if any
-        if error:
-            extra["error"] = error
-
-        # Log the delivery
-        webhook_logger.log(log_level, message, extra=extra)
-
-    def log_auth_event(
-        self,
-        event_type: str,
-        user_id: Optional[str],
-        success: bool,
-        ip_address: Optional[str] = None,
-        user_agent: Optional[str] = None,
-        details: Dict[str, Any] = None,
-    ):
-        """
-        Log an authentication event.
-
-        Args:
-            event_type: Type of event
-            user_id: ID of the user
-            success: Whether the authentication was successful
-            ip_address: IP address
-            user_agent: User agent
-            details: Additional details
-        """
-        # Get logger
-        auth_logger = logging.getLogger("auth")
-
-        # Determine log level based on success
-        log_level = logging.INFO if success else logging.WARNING
-
-        # Create message
-        message = f"Auth {event_type} {'succeeded' if success else 'failed'}"
-        if user_id:
-            message += f" for user {user_id}"
-
-        # Create extra fields
-        extra = {
-            "security_level": "AUTH",
-            "event_type": event_type,
-            "user_id": user_id,
-            "success": success,
-            "ip_address": ip_address,
-            "user_agent": user_agent,
-            "details": details or {},
-        }
-
-        # Log the event
-        auth_logger.log(log_level, message, extra=extra)
-
-    def get_logs(
-        self,
-        log_type: str = "api",
-        level: Optional[str] = None,
-        start_time: Optional[datetime] = None,
-        end_time: Optional[datetime] = None,
-        limit: int = 100,
-        offset: int = 0,
-        filters: Dict[str, Any] = None,
-    ) -> List[Dict[str, Any]]:
-        """
-        Get logs from the log files.
-
-        Args:
-            log_type: Type of logs to get
-            level: Filter by log level
-            start_time: Filter by start time
-            end_time: Filter by end time
-            limit: Maximum number of logs to return
-            offset: Number of logs to skip
-            filters: Additional filters
-
-        Returns:
-            List of log entries
-        """
-        # Determine log file path
-        if log_type == "security":
-            log_path = os.path.join(self.log_dir, "security.log")
-        elif log_type == "webhook":
-            log_path = os.path.join(self.log_dir, "webhook.log")
-        else:
-            log_path = os.path.join(self.log_dir, "api.log")
-
-        # Check if log file exists
-        if not os.path.exists(log_path):
-            return []
-
-        # Parse log file
-        logs = []
-        with open(log_path, "r") as f:
-            for line in f:
-                try:
-                    # Parse JSON log entry
-                    log_entry = json.loads(line)
-
-                    # Apply filters
-                    if level and log_entry.get("level") != level:
-                        continue
-
-                    if start_time and "timestamp" in log_entry:
-                        log_time = datetime.fromisoformat(
-                            log_entry["timestamp"].replace("Z", " + 00:00")
-                        )
-                        if log_time < start_time:
-                            continue
-
-                    if end_time and "timestamp" in log_entry:
-                        log_time = datetime.fromisoformat(
-                            log_entry["timestamp"].replace("Z", " + 00:00")
-                        )
-                        if log_time > end_time:
-                            continue
-
-                    if filters:
-                        skip = False
-                        for key, value in filters.items():
-                            if key not in log_entry or log_entry[key] != value:
-                                skip = True
-                                break
-                        if skip:
-                            continue
-
-                    logs.append(log_entry)
-                except json.JSONDecodeError:
-                    # Skip non - JSON lines
-                    continue
-
-        # Sort logs by timestamp (newest first)
-        logs.sort(key=lambda x: x.get("timestamp", ""), reverse=True)
-
-        # Apply limit and offset
-        return logs[offset : offset + limit]
-=======
 
 if __name__ == "__main__":
-    main()
->>>>>>> 6124bda3
+    main()