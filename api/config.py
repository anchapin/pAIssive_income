"""
Configuration for the API server.
"""

<<<<<<< HEAD
from dataclasses import dataclass, field
from typing import List, Dict, Any, Optional, Union, Set
from enum import Enum, auto


class RateLimitStrategy(str, Enum):
    """
    Rate limiting strategy enumeration.

    This enum defines the available rate limiting strategies.
    """

    FIXED = "fixed"  # Fixed number of requests per time period
    TOKEN_BUCKET = "token_bucket"  # Token bucket algorithm
    LEAKY_BUCKET = "leaky_bucket"  # Leaky bucket algorithm
    SLIDING_WINDOW = "sliding_window"  # Sliding window algorithm


class RateLimitScope(str, Enum):
    """
    Rate limiting scope enumeration.

    This enum defines the available scopes for rate limiting.
    """

    GLOBAL = "global"  # Global rate limit for all clients
    IP = "ip"  # Rate limit per IP address
    API_KEY = "api_key"  # Rate limit per API key
    USER = "user"  # Rate limit per authenticated user
    ENDPOINT = "endpoint"  # Rate limit per endpoint


class WebhookEventType(str, Enum):
    """
    Webhook event types enumeration.

    This enum defines the available webhook event types.
    """

    NICHE_ANALYSIS_CREATED = "niche_analysis.created"
    NICHE_ANALYSIS_UPDATED = "niche_analysis.updated"
    NICHE_ANALYSIS_DELETED = "niche_analysis.deleted"
    OPPORTUNITY_SCORED = "opportunity.scored"
    MONETIZATION_PLAN_CREATED = "monetization.plan.created"
    MONETIZATION_PLAN_UPDATED = "monetization.plan.updated"
    MARKETING_CAMPAIGN_CREATED = "marketing.campaign.created"
    MARKETING_CAMPAIGN_UPDATED = "marketing.campaign.updated"
    MARKETING_CAMPAIGN_COMPLETED = "marketing.campaign.completed"
    USER_CREATED = "user.created"
    USER_UPDATED = "user.updated"
    PROJECT_CREATED = "project.created"
    PROJECT_UPDATED = "project.updated"
    PROJECT_SHARED = "project.shared"
    AGENT_TASK_COMPLETED = "agent.task.completed"
    MODEL_INFERENCE_COMPLETED = "model.inference.completed"
    CUSTOM = "custom"  # For custom event types
=======
import os
import enum
from typing import List, Optional, Dict, Any
>>>>>>> 88502789

class APIVersion(enum.Enum):
    """API version enum."""
    V1 = "1"

<<<<<<< HEAD
class APIVersion(str, Enum):
    """
    API version enumeration.

    This enum defines the available API versions. When adding a new version,
    add it to the end of the list to maintain the order for the latest_version property.
    """

    V1 = "v1"
    V2 = "v2"

    @classmethod
    def latest_version(cls) -> "APIVersion":
        """
        Get the latest API version.

        Returns:
            The latest API version
        """
        return list(cls)[-1]

    @classmethod
    def is_valid_version(cls, version: str) -> bool:
=======
class APIConfig:
    """Configuration for the API server."""
    
    def __init__(
        self,
        title: Optional[str] = None,
        description: Optional[str] = None,
        version: APIVersion = APIVersion.V1,
        active_versions: List[APIVersion] = None,
        docs_url: str = "/docs",
        redoc_url: str = "/redoc",
        openapi_url: str = "/openapi.json",
        cors_origins: List[str] = None,
        enable_auth: bool = True,
        enable_niche_analysis: bool = True,
        enable_monetization: bool = True,
        enable_marketing: bool = True,
        enable_ai_models: bool = True,
        enable_agent_team: bool = True,
        enable_dashboard: bool = True,
        enable_analytics: bool = True,
        enable_developer: bool = True,
        webhook_allowed_ips: List[str] = None,
        webhook_rate_limit: int = 100,
        webhook_rate_limit_window: int = 60,
    ):
>>>>>>> 88502789
        """
        Initialize the API configuration.
        
        Args:
            title: API title
            description: API description
            version: API version
            active_versions: List of active API versions
            docs_url: URL for the API documentation
            redoc_url: URL for the ReDoc documentation
            openapi_url: URL for the OpenAPI schema
            cors_origins: List of allowed CORS origins
            enable_auth: Whether to enable authentication
            enable_niche_analysis: Whether to enable niche analysis
            enable_monetization: Whether to enable monetization
            enable_marketing: Whether to enable marketing
            enable_ai_models: Whether to enable AI models
            enable_agent_team: Whether to enable agent team
            enable_dashboard: Whether to enable dashboard
            enable_analytics: Whether to enable analytics
            enable_developer: Whether to enable developer
            webhook_allowed_ips: List of allowed IPs for webhooks
            webhook_rate_limit: Rate limit for webhooks
            webhook_rate_limit_window: Rate limit window for webhooks in seconds
        """
<<<<<<< HEAD
        return version in [v.value for v in cls]


@dataclass
class APIConfig:
    """
    Configuration for the API server.
    """

    # Basic configuration
    host: str = "0.0.0.0"
    port: int = 8000
    debug: bool = False
    title: str = "pAIssive Income API"  
    description: str = "RESTful API for pAIssive Income services"

    # API configuration
    version: APIVersion = APIVersion.latest_version()  # Default to latest version
    active_versions: List[APIVersion] = field(
        default_factory=lambda: list(APIVersion)
    )  # All versions active by default
    prefix: str = "/api"
    docs_url: str = "/docs"
    openapi_url: str = "/openapi.json"
    redoc_url: str = "/redoc"

    # GraphQL configuration
    enable_graphql: bool = True
    graphql_path: str = "/graphql"
    graphiql: bool = True  # Interactive GraphQL interface
    graphql_batch_enabled: bool = True
    graphql_introspection_enabled: bool = True
    graphql_playground: bool = True  # Alternative to GraphiQL

    # Versioning configuration
    enable_version_header: bool = True  # Add API version to response headers
    version_header_name: str = "X-API-Version"
    enable_version_deprecation_header: bool = (
        True  # Add deprecation notice to response headers
    )
    deprecation_header_name: str = "X-API-Deprecated"
    sunset_header_name: str = "X-API-Sunset-Date"

    # Middleware configuration
    enable_cors: bool = True
    cors_origins: List[str] = field(default_factory=lambda: ["*"])  # Allow all origins by default
    enable_gzip: bool = True
    enable_https: bool = False
    enable_auth: bool = False
    enable_rate_limit: bool = False
    enable_analytics: bool = True

    # Webhook configuration
    enable_webhooks: bool = True
    webhook_secret_header: str = "X-Webhook-Signature"
    webhook_max_retries: int = 3
    webhook_retry_delay: int = 60  # Seconds between webhook delivery attempts
    webhook_timeout: int = 5  # Timeout for webhook delivery in seconds
    webhook_batch_size: int = 100  # Maximum number of events to process in a batch
    webhook_workers: int = 5  # Number of worker threads for webhook delivery
    webhook_events_retention_days: int = 30  # Number of days to retain webhook events
    webhook_allowed_event_types: List[WebhookEventType] = field(
        default_factory=lambda: list(WebhookEventType)
    )

    # Analytics configuration
    analytics_db_path: Optional[str] = (
        None  # Path to analytics database (None for default)
    )
    analytics_retention_days: int = 365  # Number of days to retain analytics data
    analytics_dashboard_enabled: bool = True  # Enable analytics dashboard
    analytics_dashboard_path: str = "/analytics"  # Path to analytics dashboard
    analytics_export_enabled: bool = True  # Enable analytics export

    # HTTPS configuration
    ssl_keyfile: Optional[str] = None
    ssl_certfile: Optional[str] = None

    # Authentication configuration
    api_keys: List[str] = field(default_factory=list)
    jwt_secret: Optional[str] = None
    jwt_algorithm: str = "HS256"
    jwt_expires_minutes: int = 60 * 24  # 24 hours

    # Rate limiting configuration
    rate_limit_strategy: RateLimitStrategy = RateLimitStrategy.TOKEN_BUCKET
    rate_limit_scope: RateLimitScope = RateLimitScope.IP
    rate_limit_requests: int = 100  # Default requests per period
    rate_limit_period: int = 60  # Default period in seconds (1 minute)
    rate_limit_burst: int = 50  # Default burst size for token bucket
    rate_limit_cost_factor: float = 1.0  # Default cost factor for expensive endpoints

    # Rate limit tiers (requests per minute)
    rate_limit_tiers: Dict[str, int] = field(
        default_factory=lambda: {
            "default": 100,
            "basic": 300,
            "premium": 1000,
            "unlimited": 0,  # 0 means no limit
        }
    )

    # Endpoint-specific rate limits
    endpoint_rate_limits: Dict[str, int] = field(default_factory=dict)

    # Rate limit exemptions
    rate_limit_exempt_ips: Set[str] = field(default_factory=set)
    rate_limit_exempt_api_keys: Set[str] = field(default_factory=set)

    # Rate limit headers
    enable_rate_limit_headers: bool = True
    rate_limit_remaining_header: str = "X-RateLimit-Remaining"
    rate_limit_limit_header: str = "X-RateLimit-Limit"
    rate_limit_reset_header: str = "X-RateLimit-Reset"
    rate_limit_retry_after_header: str = "Retry-After"

    # Module configuration
    enable_niche_analysis: bool = True
    enable_monetization: bool = True
    enable_marketing: bool = True
    enable_ai_models: bool = True
    enable_agent_team: bool = True
    enable_user: bool = True
    enable_dashboard: bool = True
    enable_developer: bool = True

    # Pagination, filtering, and sorting configuration
    max_page_size: int = 100  # Maximum number of items per page
    default_page_size: int = 10  # Default number of items per page
    enable_advanced_filtering: bool = True  # Enable advanced filtering
    enable_advanced_sorting: bool = True  # Enable advanced sorting

    # Logging configuration
    log_level: str = "INFO"
    log_format: str = "%(asctime)s - %(name)s - %(levelname)s - %(message)s"
=======
        self.title = title
        self.description = description
        self.version = version
        self.active_versions = active_versions or [APIVersion.V1]
        self.docs_url = docs_url
        self.redoc_url = redoc_url
        self.openapi_url = openapi_url
        self.cors_origins = cors_origins or ["*"]
        self.enable_auth = enable_auth
        self.enable_niche_analysis = enable_niche_analysis
        self.enable_monetization = enable_monetization
        self.enable_marketing = enable_marketing
        self.enable_ai_models = enable_ai_models
        self.enable_agent_team = enable_agent_team
        self.enable_dashboard = enable_dashboard
        self.enable_analytics = enable_analytics
        self.enable_developer = enable_developer
        self.webhook_allowed_ips = webhook_allowed_ips or ["192.0.2.1", "192.0.2.2", "192.0.2.3", "192.0.2.4"]
        self.webhook_rate_limit = webhook_rate_limit
        self.webhook_rate_limit_window = webhook_rate_limit_window

# Default configuration
default_config = APIConfig()
>>>>>>> 88502789
<|MERGE_RESOLUTION|>--- conflicted
+++ resolved
@@ -1,8 +1,9 @@
 """
 Configuration for the API server.
+
+This module provides configuration classes for the API server.
 """
 
-<<<<<<< HEAD
 from dataclasses import dataclass, field
 from typing import List, Dict, Any, Optional, Union, Set
 from enum import Enum, auto
@@ -59,17 +60,8 @@
     AGENT_TASK_COMPLETED = "agent.task.completed"
     MODEL_INFERENCE_COMPLETED = "model.inference.completed"
     CUSTOM = "custom"  # For custom event types
-=======
-import os
-import enum
-from typing import List, Optional, Dict, Any
->>>>>>> 88502789
-
-class APIVersion(enum.Enum):
-    """API version enum."""
-    V1 = "1"
-
-<<<<<<< HEAD
+
+
 class APIVersion(str, Enum):
     """
     API version enumeration.
@@ -93,60 +85,15 @@
 
     @classmethod
     def is_valid_version(cls, version: str) -> bool:
-=======
-class APIConfig:
-    """Configuration for the API server."""
-    
-    def __init__(
-        self,
-        title: Optional[str] = None,
-        description: Optional[str] = None,
-        version: APIVersion = APIVersion.V1,
-        active_versions: List[APIVersion] = None,
-        docs_url: str = "/docs",
-        redoc_url: str = "/redoc",
-        openapi_url: str = "/openapi.json",
-        cors_origins: List[str] = None,
-        enable_auth: bool = True,
-        enable_niche_analysis: bool = True,
-        enable_monetization: bool = True,
-        enable_marketing: bool = True,
-        enable_ai_models: bool = True,
-        enable_agent_team: bool = True,
-        enable_dashboard: bool = True,
-        enable_analytics: bool = True,
-        enable_developer: bool = True,
-        webhook_allowed_ips: List[str] = None,
-        webhook_rate_limit: int = 100,
-        webhook_rate_limit_window: int = 60,
-    ):
->>>>>>> 88502789
-        """
-        Initialize the API configuration.
-        
+        """
+        Check if a version string is valid.
+
         Args:
-            title: API title
-            description: API description
-            version: API version
-            active_versions: List of active API versions
-            docs_url: URL for the API documentation
-            redoc_url: URL for the ReDoc documentation
-            openapi_url: URL for the OpenAPI schema
-            cors_origins: List of allowed CORS origins
-            enable_auth: Whether to enable authentication
-            enable_niche_analysis: Whether to enable niche analysis
-            enable_monetization: Whether to enable monetization
-            enable_marketing: Whether to enable marketing
-            enable_ai_models: Whether to enable AI models
-            enable_agent_team: Whether to enable agent team
-            enable_dashboard: Whether to enable dashboard
-            enable_analytics: Whether to enable analytics
-            enable_developer: Whether to enable developer
-            webhook_allowed_ips: List of allowed IPs for webhooks
-            webhook_rate_limit: Rate limit for webhooks
-            webhook_rate_limit_window: Rate limit window for webhooks in seconds
-        """
-<<<<<<< HEAD
+            version: Version string to check
+
+        Returns:
+            True if the version is valid, False otherwise
+        """
         return version in [v.value for v in cls]
 
 
@@ -160,7 +107,7 @@
     host: str = "0.0.0.0"
     port: int = 8000
     debug: bool = False
-    title: str = "pAIssive Income API"  
+    title: str = "pAIssive Income API"
     description: str = "RESTful API for pAIssive Income services"
 
     # API configuration
@@ -195,7 +142,7 @@
     cors_origins: List[str] = field(default_factory=lambda: ["*"])  # Allow all origins by default
     enable_gzip: bool = True
     enable_https: bool = False
-    enable_auth: bool = False
+    enable_auth: bool = True  # Changed to match main branch default
     enable_rate_limit: bool = False
     enable_analytics: bool = True
 
@@ -211,6 +158,12 @@
     webhook_allowed_event_types: List[WebhookEventType] = field(
         default_factory=lambda: list(WebhookEventType)
     )
+    # Adding webhook_allowed_ips from main branch
+    webhook_allowed_ips: List[str] = field(
+        default_factory=lambda: ["192.0.2.1", "192.0.2.2", "192.0.2.3", "192.0.2.4"]
+    )
+    webhook_rate_limit: int = 100  # From main branch
+    webhook_rate_limit_window: int = 60  # From main branch
 
     # Analytics configuration
     analytics_db_path: Optional[str] = (
@@ -282,28 +235,7 @@
     # Logging configuration
     log_level: str = "INFO"
     log_format: str = "%(asctime)s - %(name)s - %(levelname)s - %(message)s"
-=======
-        self.title = title
-        self.description = description
-        self.version = version
-        self.active_versions = active_versions or [APIVersion.V1]
-        self.docs_url = docs_url
-        self.redoc_url = redoc_url
-        self.openapi_url = openapi_url
-        self.cors_origins = cors_origins or ["*"]
-        self.enable_auth = enable_auth
-        self.enable_niche_analysis = enable_niche_analysis
-        self.enable_monetization = enable_monetization
-        self.enable_marketing = enable_marketing
-        self.enable_ai_models = enable_ai_models
-        self.enable_agent_team = enable_agent_team
-        self.enable_dashboard = enable_dashboard
-        self.enable_analytics = enable_analytics
-        self.enable_developer = enable_developer
-        self.webhook_allowed_ips = webhook_allowed_ips or ["192.0.2.1", "192.0.2.2", "192.0.2.3", "192.0.2.4"]
-        self.webhook_rate_limit = webhook_rate_limit
-        self.webhook_rate_limit_window = webhook_rate_limit_window
+
 
 # Default configuration
-default_config = APIConfig()
->>>>>>> 88502789
+default_config = APIConfig()