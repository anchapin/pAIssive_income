"""
API schema definitions.

This module contains Pydantic models for API requests and responses.
"""

# Re-export schemas for easier imports
from .webhook import (
    WebhookEventType,
    WebhookDeliveryStatus,
    WebhookRequest,
    WebhookUpdate,
    WebhookResponse,
    WebhookList,
    WebhookDeliveryAttempt,
    WebhookDeliveryResponse,
    WebhookDeliveryList,
)

# Import bulk operation schemas
from .bulk_operations import (
    BulkOperationStats,
    BulkOperationError,
    BulkResponse,
    BulkCreateRequest,
    BulkCreateResponse,
    BulkUpdateRequest,
    BulkUpdateResponse,
    BulkDeleteRequest,
<<<<<<< HEAD
    BulkDeleteResponse,
)

# Import other schema modules as needed
=======
    BulkDeleteResponse
)
>>>>>>> 053be38d
<|MERGE_RESOLUTION|>--- conflicted
+++ resolved
@@ -27,12 +27,5 @@
     BulkUpdateRequest,
     BulkUpdateResponse,
     BulkDeleteRequest,
-<<<<<<< HEAD
     BulkDeleteResponse,
-)
-
-# Import other schema modules as needed
-=======
-    BulkDeleteResponse
-)
->>>>>>> 053be38d
+)