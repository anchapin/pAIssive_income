"""monetization.py - Module for the pAIssive Income project."""

<<<<<<< HEAD
This module provides Pydantic models for Monetization API request and \
    response validation.
"""

from datetime import datetime
from enum import Enum
from typing import Any, Dict, List, Optional

from pydantic import BaseModel, Field

class SubscriptionType(str, Enum):
    """Subscription type enumeration."""

    FREEMIUM = "freemium"
    TIERED = "tiered"
    USAGE_BASED = "usage_based"
    HYBRID = "hybrid"

class BillingPeriod(str, Enum):
    """Billing period enumeration."""

    MONTHLY = "monthly"
    QUARTERLY = "quarterly"
    ANNUAL = "annual"
    LIFETIME = "lifetime"

class FeatureResponse(BaseModel):
    """Feature response model."""

    id: str = Field(..., description="Feature ID")
    name: str = Field(..., description="Feature name")
    description: str = Field(..., description="Feature description")
    category: Optional[str] = Field(None, description="Feature category")
    is_premium: bool = Field(..., description="Whether the feature is premium")

class PricingTierResponse(BaseModel):
    """Pricing tier response model."""

    id: str = Field(..., description="Tier ID")
    name: str = Field(..., description="Tier name")
    description: str = Field(..., description="Tier description")
    price_monthly: float = Field(..., description="Monthly price")
    price_annual: Optional[float] = Field(None, description="Annual price")
    features: List[FeatureResponse] = Field(..., 
        description="Features included in the tier")
    is_popular: bool = Field(False, description="Whether this is the popular tier")
    is_free: bool = Field(False, description="Whether this is a free tier")
    user_limit: Optional[int] = Field(None, description="Maximum number of users")
    storage_limit: Optional[int] = Field(None, description="Storage limit in GB")
    api_limit: Optional[int] = Field(None, description="API call limit")

class SubscriptionModelRequest(BaseModel):
    """Subscription model request model."""

    name: str = Field(..., description="Model name")
    description: str = Field(..., description="Model description")
    solution_id: str = Field(..., description="Solution ID")
    model_type: SubscriptionType = Field(..., description="Subscription model type")
    features: List[Dict[str, Any]] = Field(..., description="Features to include")
    tiers: List[Dict[str, Any]] = Field(..., description="Pricing tiers")

class SubscriptionModelResponse(BaseModel):
    """Subscription model response model."""

    id: str = Field(..., description="Model ID")
    name: str = Field(..., description="Model name")
    description: str = Field(..., description="Model description")
    solution_id: str = Field(..., description="Solution ID")
    model_type: SubscriptionType = Field(..., description="Subscription model type")
    features: List[FeatureResponse] = Field(..., description="Features included")
    tiers: List[PricingTierResponse] = Field(..., description="Pricing tiers")
    created_at: datetime = Field(..., description="Creation timestamp")
    updated_at: Optional[datetime] = Field(None, description="Last update timestamp")

class RevenueProjectionRequest(BaseModel):
    """Revenue projection request model."""

    subscription_model_id: str = Field(..., description="Subscription model ID")
    initial_users: int = Field(..., description="Initial number of users")
    growth_rate: float = Field(..., description="Monthly growth rate (0 - 1)")
    churn_rate: float = Field(..., description="Monthly churn rate (0 - 1)")
    conversion_rate: float = Field(..., 
        description="Conversion rate from free to paid (0 - 1)")
    time_period: int = Field(..., description="Projection time period in months")

class RevenueProjectionResponse(BaseModel):
    """Revenue projection response model."""

    id: str = Field(..., description="Projection ID")
    subscription_model_id: str = Field(..., description="Subscription model ID")
    initial_users: int = Field(..., description="Initial number of users")
    growth_rate: float = Field(..., description="Monthly growth rate (0 - 1)")
    churn_rate: float = Field(..., description="Monthly churn rate (0 - 1)")
    conversion_rate: float = Field(..., 
        description="Conversion rate from free to paid (0 - 1)")
    time_period: int = Field(..., description="Projection time period in months")
    monthly_projections: List[Dict[str, Any]] = Field(
        ..., description="Monthly revenue projections"
    )
    total_revenue: float = Field(..., description="Total projected revenue")
    total_users: int = Field(..., description="Total projected users")
    created_at: datetime = Field(..., description="Creation timestamp")
=======
# This file was automatically fixed by the syntax error correction script
# The original content had syntax errors that could not be automatically fixed
# Please review and update this file as needed


def main():
    """Initialize the module."""
    pass


if __name__ == "__main__":
    main()
>>>>>>> 6124bda3
<|MERGE_RESOLUTION|>--- conflicted
+++ resolved
@@ -1,109 +1,5 @@
 """monetization.py - Module for the pAIssive Income project."""
 
-<<<<<<< HEAD
-This module provides Pydantic models for Monetization API request and \
-    response validation.
-"""
-
-from datetime import datetime
-from enum import Enum
-from typing import Any, Dict, List, Optional
-
-from pydantic import BaseModel, Field
-
-class SubscriptionType(str, Enum):
-    """Subscription type enumeration."""
-
-    FREEMIUM = "freemium"
-    TIERED = "tiered"
-    USAGE_BASED = "usage_based"
-    HYBRID = "hybrid"
-
-class BillingPeriod(str, Enum):
-    """Billing period enumeration."""
-
-    MONTHLY = "monthly"
-    QUARTERLY = "quarterly"
-    ANNUAL = "annual"
-    LIFETIME = "lifetime"
-
-class FeatureResponse(BaseModel):
-    """Feature response model."""
-
-    id: str = Field(..., description="Feature ID")
-    name: str = Field(..., description="Feature name")
-    description: str = Field(..., description="Feature description")
-    category: Optional[str] = Field(None, description="Feature category")
-    is_premium: bool = Field(..., description="Whether the feature is premium")
-
-class PricingTierResponse(BaseModel):
-    """Pricing tier response model."""
-
-    id: str = Field(..., description="Tier ID")
-    name: str = Field(..., description="Tier name")
-    description: str = Field(..., description="Tier description")
-    price_monthly: float = Field(..., description="Monthly price")
-    price_annual: Optional[float] = Field(None, description="Annual price")
-    features: List[FeatureResponse] = Field(..., 
-        description="Features included in the tier")
-    is_popular: bool = Field(False, description="Whether this is the popular tier")
-    is_free: bool = Field(False, description="Whether this is a free tier")
-    user_limit: Optional[int] = Field(None, description="Maximum number of users")
-    storage_limit: Optional[int] = Field(None, description="Storage limit in GB")
-    api_limit: Optional[int] = Field(None, description="API call limit")
-
-class SubscriptionModelRequest(BaseModel):
-    """Subscription model request model."""
-
-    name: str = Field(..., description="Model name")
-    description: str = Field(..., description="Model description")
-    solution_id: str = Field(..., description="Solution ID")
-    model_type: SubscriptionType = Field(..., description="Subscription model type")
-    features: List[Dict[str, Any]] = Field(..., description="Features to include")
-    tiers: List[Dict[str, Any]] = Field(..., description="Pricing tiers")
-
-class SubscriptionModelResponse(BaseModel):
-    """Subscription model response model."""
-
-    id: str = Field(..., description="Model ID")
-    name: str = Field(..., description="Model name")
-    description: str = Field(..., description="Model description")
-    solution_id: str = Field(..., description="Solution ID")
-    model_type: SubscriptionType = Field(..., description="Subscription model type")
-    features: List[FeatureResponse] = Field(..., description="Features included")
-    tiers: List[PricingTierResponse] = Field(..., description="Pricing tiers")
-    created_at: datetime = Field(..., description="Creation timestamp")
-    updated_at: Optional[datetime] = Field(None, description="Last update timestamp")
-
-class RevenueProjectionRequest(BaseModel):
-    """Revenue projection request model."""
-
-    subscription_model_id: str = Field(..., description="Subscription model ID")
-    initial_users: int = Field(..., description="Initial number of users")
-    growth_rate: float = Field(..., description="Monthly growth rate (0 - 1)")
-    churn_rate: float = Field(..., description="Monthly churn rate (0 - 1)")
-    conversion_rate: float = Field(..., 
-        description="Conversion rate from free to paid (0 - 1)")
-    time_period: int = Field(..., description="Projection time period in months")
-
-class RevenueProjectionResponse(BaseModel):
-    """Revenue projection response model."""
-
-    id: str = Field(..., description="Projection ID")
-    subscription_model_id: str = Field(..., description="Subscription model ID")
-    initial_users: int = Field(..., description="Initial number of users")
-    growth_rate: float = Field(..., description="Monthly growth rate (0 - 1)")
-    churn_rate: float = Field(..., description="Monthly churn rate (0 - 1)")
-    conversion_rate: float = Field(..., 
-        description="Conversion rate from free to paid (0 - 1)")
-    time_period: int = Field(..., description="Projection time period in months")
-    monthly_projections: List[Dict[str, Any]] = Field(
-        ..., description="Monthly revenue projections"
-    )
-    total_revenue: float = Field(..., description="Total projected revenue")
-    total_users: int = Field(..., description="Total projected users")
-    created_at: datetime = Field(..., description="Creation timestamp")
-=======
 # This file was automatically fixed by the syntax error correction script
 # The original content had syntax errors that could not be automatically fixed
 # Please review and update this file as needed
@@ -115,5 +11,4 @@
 
 
 if __name__ == "__main__":
-    main()
->>>>>>> 6124bda3
+    main()