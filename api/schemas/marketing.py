"""marketing.py - Module for the pAIssive Income project."""

<<<<<<< HEAD
This module provides Pydantic models for marketing - related data.
"""

from datetime import datetime
from typing import Any, Dict, List, Optional

from pydantic import BaseModel, Field


class MarketingStrategyRequest(BaseModel):
    """Request model for creating a marketing strategy."""

    niche_id: str = Field(..., description="ID of the target niche")
    target_audience: Dict[str, Any] = Field(..., description="Target audience details")
    channels: List[str] = Field(..., description="List of marketing channels")
    content_types: List[str] = Field(..., description="List of content types")
    kpis: List[str] = Field(..., description="List of KPIs to track")


class MarketingStrategyResponse(BaseModel):
    """Response model for a marketing strategy."""

    id: str = Field(..., description="Strategy ID")
    niche_id: str = Field(..., description="ID of the target niche")
    target_audience: Dict[str, Any] = Field(..., description="Target audience details")
    channels: List[str] = Field(..., description="List of marketing channels")
    content_types: List[str] = Field(..., description="List of content types")
    kpis: List[str] = Field(..., description="List of KPIs to track")
    created_at: datetime = Field(..., description="Creation timestamp")
    updated_at: Optional[datetime] = Field(None, description="Last update timestamp")


class ContentGenerationRequest(BaseModel):
    """Request model for content generation."""

    content_type: str = Field(..., description="Type of content to generate")
    topic: str = Field(..., description="Content topic")
    target_audience: str = Field(..., description="Target audience")
    tone: str = Field(..., description="Content tone")
    length: str = Field(..., description="Content length")


class ContentGenerationResponse(BaseModel):
    """Response model for content generation task."""

    task_id: str = Field(..., description="Task ID")
    status_url: str = Field(..., description="URL to check task status")


class PersonaResponse(BaseModel):
    """Response model for a user persona."""

    id: str = Field(..., description="Persona ID")
    name: str = Field(..., description="Persona name")
    description: str = Field(..., description="Persona description")
    demographics: Dict[str, Any] = Field(..., description="Demographic information")


class ChannelResponse(BaseModel):
    """Response model for a marketing channel."""

    id: str = Field(..., description="Channel ID")
    name: str = Field(..., description="Channel name")
    platforms: List[str] = Field(..., description="List of platforms")
    content_types: List[str] = Field(..., description="Supported content types")


class CampaignGoals(BaseModel):
    """Model for campaign goals."""

    metrics: List[str] = Field(..., description="Metrics to track")
    targets: Dict[str, Any] = Field(..., description="Target values for metrics")


class MarketingCampaignRequest(BaseModel):
    """Request model for creating a marketing campaign."""

    name: str = Field(..., description="Campaign name")
    description: str = Field(..., description="Campaign description")
    strategy_id: str = Field(..., description="Marketing strategy ID")
    start_date: str = Field(..., description="Campaign start date")
    end_date: str = Field(..., description="Campaign end date")
    budget: float = Field(..., description="Campaign budget")
    channels: List[str] = Field(..., description="Marketing channels")
    target_audience: Dict[str, Any] = Field(..., description="Target audience details")
    goals: CampaignGoals = Field(..., description="Campaign goals")


class MarketingCampaignResponse(BaseModel):
    """Response model for a marketing campaign."""

    id: str = Field(..., description="Campaign ID")
    name: Optional[str] = Field(None, description="Campaign name")
    description: Optional[str] = Field(None, description="Campaign description")
    strategy_id: Optional[str] = Field(None, description="Marketing strategy ID")
    status: str = Field(..., description="Campaign status")
    budget: Optional[float] = Field(None, description="Campaign budget")
    channels: Optional[List[str]] = Field(None, description="Marketing channels")
    target_audience: Optional[Dict[str, Any]] = Field(None, 
        description="Target audience details")
    goals: Optional[CampaignGoals] = Field(None, description="Campaign goals")
    metrics: Optional[Dict[str, Any]] = Field(None, description="Campaign metrics")
    activation_date: Optional[str] = Field(None, description="Campaign activation date")
    created_at: Optional[str] = Field(None, description="Creation timestamp")
    updated_at: Optional[str] = Field(None, description="Last update timestamp")
=======
# This file was automatically fixed by the syntax error correction script
# The original content had syntax errors that could not be automatically fixed
# Please review and update this file as needed


def main():
    """Initialize the module."""
    pass


if __name__ == "__main__":
    main()
>>>>>>> 6124bda3
<|MERGE_RESOLUTION|>--- conflicted
+++ resolved
@@ -1,112 +1,5 @@
 """marketing.py - Module for the pAIssive Income project."""
 
-<<<<<<< HEAD
-This module provides Pydantic models for marketing - related data.
-"""
-
-from datetime import datetime
-from typing import Any, Dict, List, Optional
-
-from pydantic import BaseModel, Field
-
-
-class MarketingStrategyRequest(BaseModel):
-    """Request model for creating a marketing strategy."""
-
-    niche_id: str = Field(..., description="ID of the target niche")
-    target_audience: Dict[str, Any] = Field(..., description="Target audience details")
-    channels: List[str] = Field(..., description="List of marketing channels")
-    content_types: List[str] = Field(..., description="List of content types")
-    kpis: List[str] = Field(..., description="List of KPIs to track")
-
-
-class MarketingStrategyResponse(BaseModel):
-    """Response model for a marketing strategy."""
-
-    id: str = Field(..., description="Strategy ID")
-    niche_id: str = Field(..., description="ID of the target niche")
-    target_audience: Dict[str, Any] = Field(..., description="Target audience details")
-    channels: List[str] = Field(..., description="List of marketing channels")
-    content_types: List[str] = Field(..., description="List of content types")
-    kpis: List[str] = Field(..., description="List of KPIs to track")
-    created_at: datetime = Field(..., description="Creation timestamp")
-    updated_at: Optional[datetime] = Field(None, description="Last update timestamp")
-
-
-class ContentGenerationRequest(BaseModel):
-    """Request model for content generation."""
-
-    content_type: str = Field(..., description="Type of content to generate")
-    topic: str = Field(..., description="Content topic")
-    target_audience: str = Field(..., description="Target audience")
-    tone: str = Field(..., description="Content tone")
-    length: str = Field(..., description="Content length")
-
-
-class ContentGenerationResponse(BaseModel):
-    """Response model for content generation task."""
-
-    task_id: str = Field(..., description="Task ID")
-    status_url: str = Field(..., description="URL to check task status")
-
-
-class PersonaResponse(BaseModel):
-    """Response model for a user persona."""
-
-    id: str = Field(..., description="Persona ID")
-    name: str = Field(..., description="Persona name")
-    description: str = Field(..., description="Persona description")
-    demographics: Dict[str, Any] = Field(..., description="Demographic information")
-
-
-class ChannelResponse(BaseModel):
-    """Response model for a marketing channel."""
-
-    id: str = Field(..., description="Channel ID")
-    name: str = Field(..., description="Channel name")
-    platforms: List[str] = Field(..., description="List of platforms")
-    content_types: List[str] = Field(..., description="Supported content types")
-
-
-class CampaignGoals(BaseModel):
-    """Model for campaign goals."""
-
-    metrics: List[str] = Field(..., description="Metrics to track")
-    targets: Dict[str, Any] = Field(..., description="Target values for metrics")
-
-
-class MarketingCampaignRequest(BaseModel):
-    """Request model for creating a marketing campaign."""
-
-    name: str = Field(..., description="Campaign name")
-    description: str = Field(..., description="Campaign description")
-    strategy_id: str = Field(..., description="Marketing strategy ID")
-    start_date: str = Field(..., description="Campaign start date")
-    end_date: str = Field(..., description="Campaign end date")
-    budget: float = Field(..., description="Campaign budget")
-    channels: List[str] = Field(..., description="Marketing channels")
-    target_audience: Dict[str, Any] = Field(..., description="Target audience details")
-    goals: CampaignGoals = Field(..., description="Campaign goals")
-
-
-class MarketingCampaignResponse(BaseModel):
-    """Response model for a marketing campaign."""
-
-    id: str = Field(..., description="Campaign ID")
-    name: Optional[str] = Field(None, description="Campaign name")
-    description: Optional[str] = Field(None, description="Campaign description")
-    strategy_id: Optional[str] = Field(None, description="Marketing strategy ID")
-    status: str = Field(..., description="Campaign status")
-    budget: Optional[float] = Field(None, description="Campaign budget")
-    channels: Optional[List[str]] = Field(None, description="Marketing channels")
-    target_audience: Optional[Dict[str, Any]] = Field(None, 
-        description="Target audience details")
-    goals: Optional[CampaignGoals] = Field(None, description="Campaign goals")
-    metrics: Optional[Dict[str, Any]] = Field(None, description="Campaign metrics")
-    activation_date: Optional[str] = Field(None, description="Campaign activation date")
-    created_at: Optional[str] = Field(None, description="Creation timestamp")
-    updated_at: Optional[str] = Field(None, description="Last update timestamp")
-=======
 # This file was automatically fixed by the syntax error correction script
 # The original content had syntax errors that could not be automatically fixed
 # Please review and update this file as needed
@@ -118,5 +11,4 @@
 
 
 if __name__ == "__main__":
-    main()
->>>>>>> 6124bda3
+    main()