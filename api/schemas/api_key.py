--- conflicted
+++ resolved
@@ -4,160 +4,6 @@
 
 from typing import List, Optional
 from datetime import datetime
-<<<<<<< HEAD
-from typing import Optional, List, Dict, Any
-
-from pydantic import BaseModel, Field, validator, ConfigDict
-
-
-class APIKeyCreate(BaseModel):
-    """
-    Schema for creating a new API key.
-    """
-
-    name: str = Field(..., description="Name of the API key")
-    description: Optional[str] = Field(None, description="Description of the API key")
-    expires_at: Optional[datetime] = Field(
-        None, description="Expiration date of the API key"
-    )
-    scopes: List[str] = Field(
-        default_factory=list, description="Scopes (permissions) for the API key"
-    )
-
-    model_config = ConfigDict(
-        json_schema_extra={
-            "example": {
-                "name": "My API Key",
-                "description": "API key for testing",
-                "expires_at": "2023-12-31T23:59:59",
-                "scopes": ["read:niche_analysis", "write:niche_analysis"],
-            }
-        }
-    )
-
-
-class APIKeyResponse(BaseModel):
-    """
-    Schema for API key response.
-    """
-
-    id: str = Field(..., description="Unique identifier for the API key")
-    prefix: str = Field(..., description="Prefix of the API key (first 8 characters)")
-    name: str = Field(..., description="Name of the API key")
-    description: Optional[str] = Field(None, description="Description of the API key")
-    created_at: datetime = Field(..., description="Creation timestamp")
-    expires_at: Optional[datetime] = Field(
-        None, description="Expiration date of the API key"
-    )
-    last_used_at: Optional[datetime] = Field(None, description="Last usage timestamp")
-    scopes: List[str] = Field(
-        default_factory=list, description="Scopes (permissions) for the API key"
-    )
-    is_active: bool = Field(..., description="Whether the API key is active")
-
-    model_config = ConfigDict(
-        json_schema_extra={
-            "example": {
-                "id": "01234567-89ab-cdef-0123-456789abcdef",
-                "prefix": "sk_12345678",
-                "name": "My API Key",
-                "description": "API key for testing",
-                "created_at": "2023-01-01T00:00:00",
-                "expires_at": "2023-12-31T23:59:59",
-                "last_used_at": "2023-01-02T12:34:56",
-                "scopes": ["read:niche_analysis", "write:niche_analysis"],
-                "is_active": True,
-            }
-        }
-    )
-
-
-class APIKeyCreatedResponse(APIKeyResponse):
-    """
-    Schema for API key creation response, including the full key.
-    """
-
-    key: str = Field(..., description="Full API key (only shown once)")
-
-    model_config = ConfigDict(
-        json_schema_extra={
-            "example": {
-                "id": "01234567-89ab-cdef-0123-456789abcdef",
-                "prefix": "sk_12345678",
-                "key": "sk_12345678abcdefghijklmnopqrstuvwxyz",
-                "name": "My API Key",
-                "description": "API key for testing",
-                "created_at": "2023-01-01T00:00:00",
-                "expires_at": "2023-12-31T23:59:59",
-                "last_used_at": None,
-                "scopes": ["read:niche_analysis", "write:niche_analysis"],
-                "is_active": True,
-            }
-        }
-    )
-
-
-class APIKeyUpdate(BaseModel):
-    """
-    Schema for updating an API key.
-    """
-
-    name: Optional[str] = Field(None, description="Name of the API key")
-    description: Optional[str] = Field(None, description="Description of the API key")
-    expires_at: Optional[datetime] = Field(
-        None, description="Expiration date of the API key"
-    )
-    scopes: Optional[List[str]] = Field(
-        None, description="Scopes (permissions) for the API key"
-    )
-    is_active: Optional[bool] = Field(None, description="Whether the API key is active")
-
-    model_config = ConfigDict(
-        json_schema_extra={
-            "example": {
-                "name": "Updated API Key",
-                "description": "Updated description",
-                "expires_at": "2024-12-31T23:59:59",
-                "scopes": [
-                    "read:niche_analysis",
-                    "write:niche_analysis",
-                    "read:monetization",
-                ],
-                "is_active": True,
-            }
-        }
-    )
-
-
-class APIKeyList(BaseModel):
-    """
-    Schema for a list of API keys.
-    """
-
-    items: List[APIKeyResponse] = Field(..., description="List of API keys")
-    total: int = Field(..., description="Total number of API keys")
-
-    model_config = ConfigDict(
-        json_schema_extra={
-            "example": {
-                "items": [
-                    {
-                        "id": "01234567-89ab-cdef-0123-456789abcdef",
-                        "prefix": "sk_12345678",
-                        "name": "My API Key",
-                        "description": "API key for testing",
-                        "created_at": "2023-01-01T00:00:00",
-                        "expires_at": "2023-12-31T23:59:59",
-                        "last_used_at": "2023-01-02T12:34:56",
-                        "scopes": ["read:niche_analysis", "write:niche_analysis"],
-                        "is_active": True,
-                    }
-                ],
-                "total": 1,
-            }
-        }
-    )
-=======
 from pydantic import BaseModel, Field
 
 class APIKeyCreate(BaseModel):
@@ -197,5 +43,4 @@
     total: int = Field(..., description="Total number of keys")
     page: int = Field(1, description="Current page number")
     page_size: int = Field(..., description="Number of keys per page")
-    pages: int = Field(..., description="Total number of pages")
->>>>>>> 053be38d
+    pages: int = Field(..., description="Total number of pages")