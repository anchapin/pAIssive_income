"""api_key.py - Module for the pAIssive Income project."""

<<<<<<< HEAD
from datetime import datetime
from typing import List, Optional

from pydantic import BaseModel, Field


class APIKeyBase(BaseModel):
    """Base schema for API key operations."""

    name: str = Field(..., description="Name of the API key")
    description: Optional[str] = Field(None, description="Description of the API key")
    scopes: List[str] = Field(default=["read"], 
        description="Scopes the API key has access to")


class APIKeyCreate(APIKeyBase):
    """Schema for creating an API key."""

    expires_at: Optional[datetime] = Field(None, description="Expiration timestamp")


class APIKeyUpdate(BaseModel):
    """Schema for updating an API key."""

    name: Optional[str] = Field(None, description="New name of the API key")
    description: Optional[str] = Field(None, 
        description="New description of the API key")
    scopes: Optional[List[str]] = Field(None, 
        description="New scopes the API key has access to")
    expires_at: Optional[datetime] = Field(None, description="New expiration timestamp")
    is_active: Optional[bool] = Field(None, description="New active status")


class APIKeyResponse(APIKeyBase):
    """Schema for API key response."""

    id: str = Field(..., description="API key ID")
    key: str = Field(..., description="API key value")
    user_id: Optional[str] = Field(None, 
        description="ID of the user who owns the API key")
    is_active: bool = Field(True, description="Whether the API key is active")
    expires_at: Optional[datetime] = Field(None, description="Expiration timestamp")
    created_at: datetime = Field(..., description="Creation timestamp")
    last_used_at: Optional[datetime] = Field(None, description="Last usage timestamp")

    class Config:
        """Pydantic configuration."""

        orm_mode = True


class APIKeyList(BaseModel):
    """Schema for listing API keys."""

    items: List[APIKeyResponse] = Field(..., description="List of API keys")
    total: int = Field(..., description="Total number of API keys")
    page: int = Field(1, description="Current page number")
    page_size: int = Field(..., description="Number of API keys per page")
    pages: int = Field(..., description="Total number of pages")
=======
# This file was automatically fixed by the syntax error correction script
# The original content had syntax errors that could not be automatically fixed
# Please review and update this file as needed


def main():
    """Initialize the module."""
    pass


if __name__ == "__main__":
    main()
>>>>>>> 6124bda3
<|MERGE_RESOLUTION|>--- conflicted
+++ resolved
@@ -1,66 +1,5 @@
 """api_key.py - Module for the pAIssive Income project."""
 
-<<<<<<< HEAD
-from datetime import datetime
-from typing import List, Optional
-
-from pydantic import BaseModel, Field
-
-
-class APIKeyBase(BaseModel):
-    """Base schema for API key operations."""
-
-    name: str = Field(..., description="Name of the API key")
-    description: Optional[str] = Field(None, description="Description of the API key")
-    scopes: List[str] = Field(default=["read"], 
-        description="Scopes the API key has access to")
-
-
-class APIKeyCreate(APIKeyBase):
-    """Schema for creating an API key."""
-
-    expires_at: Optional[datetime] = Field(None, description="Expiration timestamp")
-
-
-class APIKeyUpdate(BaseModel):
-    """Schema for updating an API key."""
-
-    name: Optional[str] = Field(None, description="New name of the API key")
-    description: Optional[str] = Field(None, 
-        description="New description of the API key")
-    scopes: Optional[List[str]] = Field(None, 
-        description="New scopes the API key has access to")
-    expires_at: Optional[datetime] = Field(None, description="New expiration timestamp")
-    is_active: Optional[bool] = Field(None, description="New active status")
-
-
-class APIKeyResponse(APIKeyBase):
-    """Schema for API key response."""
-
-    id: str = Field(..., description="API key ID")
-    key: str = Field(..., description="API key value")
-    user_id: Optional[str] = Field(None, 
-        description="ID of the user who owns the API key")
-    is_active: bool = Field(True, description="Whether the API key is active")
-    expires_at: Optional[datetime] = Field(None, description="Expiration timestamp")
-    created_at: datetime = Field(..., description="Creation timestamp")
-    last_used_at: Optional[datetime] = Field(None, description="Last usage timestamp")
-
-    class Config:
-        """Pydantic configuration."""
-
-        orm_mode = True
-
-
-class APIKeyList(BaseModel):
-    """Schema for listing API keys."""
-
-    items: List[APIKeyResponse] = Field(..., description="List of API keys")
-    total: int = Field(..., description="Total number of API keys")
-    page: int = Field(1, description="Current page number")
-    page_size: int = Field(..., description="Number of API keys per page")
-    pages: int = Field(..., description="Total number of pages")
-=======
 # This file was automatically fixed by the syntax error correction script
 # The original content had syntax errors that could not be automatically fixed
 # Please review and update this file as needed
@@ -72,5 +11,4 @@
 
 
 if __name__ == "__main__":
-    main()
->>>>>>> 6124bda3
+    main()