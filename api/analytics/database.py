--- conflicted
+++ resolved
@@ -4,678 +4,11 @@
 # The original content had syntax errors that could not be automatically fixed
 # Please review and update this file as needed
 
-<<<<<<< HEAD
-import json
-import logging
-import os
-import sqlite3
-import threading
-from datetime import datetime, timedelta
-from typing import Any, Dict, List, Tuple
-=======
->>>>>>> 6124bda3
 
 def main():
     """Initialize the module."""
     pass
 
-<<<<<<< HEAD
-# Constants
-DB_SCHEMA_VERSION = "1.0"
-DEFAULT_DB_PATH = os.path.expanduser("~/.paissive_income / api_analytics.db")
-DEFAULT_ANALYTICS_RETENTION_DAYS = 365  # Keep analytics for 1 year by default
-
-class AnalyticsDatabase:
-    """
-    Manages storage and retrieval of API analytics data in SQLite.
-    """
-
-    def __init__(self, db_path: str = None):
-        """
-        Initialize the analytics database.
-
-        Args:
-            db_path: Path to the SQLite database file
-        """
-        self.db_path = db_path or DEFAULT_DB_PATH
-        self._ensure_db_dir()
-        self._connect()
-        self._init_schema()
-        self._lock = threading.Lock()
-
-    def _ensure_db_dir(self) -> None:
-        """Ensure the database directory exists."""
-        db_dir = os.path.dirname(self.db_path)
-        if db_dir and not os.path.exists(db_dir):
-            os.makedirs(db_dir, exist_ok=True)
-
-    def _connect(self) -> None:
-        """Connect to the SQLite database."""
-        self.conn = sqlite3.connect(self.db_path, check_same_thread=False)
-        self.conn.row_factory = sqlite3.Row
-
-    def _init_schema(self) -> None:
-        """Initialize the database schema if it doesn't exist."""
-        cursor = self.conn.cursor()
-
-        # Check if schema exists
-        cursor.execute("PRAGMA user_version")
-        user_version = cursor.fetchone()[0]
-
-        if user_version == 0:
-            logger.info(
-                f"Initializing API analytics database schema v{DB_SCHEMA_VERSION}")
-
-            # Create tables
-            cursor.execute(
-                """
-                CREATE TABLE api_requests (
-                    id TEXT PRIMARY KEY,
-                    timestamp TEXT NOT NULL,
-                    method TEXT NOT NULL,
-                    path TEXT NOT NULL,
-                    endpoint TEXT NOT NULL,
-                    version TEXT,
-                    status_code INTEGER,
-                    response_time REAL,
-                    user_id TEXT,
-                    api_key_id TEXT,
-                    client_ip TEXT,
-                    user_agent TEXT,
-                    request_size INTEGER,
-                    response_size INTEGER,
-                    query_params TEXT,
-                    error_type TEXT,
-                    error_message TEXT,
-                    metadata TEXT
-                )
-            """
-            )
-
-            # Create indexes
-            cursor.execute(
-                "CREATE INDEX idx_api_requests_timestamp ON api_requests(timestamp)")
-            cursor.execute(
-                "CREATE INDEX idx_api_requests_endpoint ON api_requests(endpoint)")
-            cursor.execute(
-                "CREATE INDEX idx_api_requests_version ON api_requests(version)")
-            cursor.execute(
-"CREATE INDEX idx_api_requests_status_code ON api_requests(status_code)")
-            cursor.execute(
-                "CREATE INDEX idx_api_requests_user_id ON api_requests(user_id)")
-            cursor.execute(
-                "CREATE INDEX idx_api_requests_api_key_id ON api_requests(api_key_id)")
-
-            # Create daily aggregated metrics table
-            cursor.execute(
-                """
-                CREATE TABLE daily_metrics (
-                    date TEXT NOT NULL,
-                    endpoint TEXT NOT NULL,
-                    version TEXT,
-                    request_count INTEGER DEFAULT 0,
-                    error_count INTEGER DEFAULT 0,
-                    total_response_time REAL DEFAULT 0,
-                    avg_response_time REAL DEFAULT 0,
-                    min_response_time REAL DEFAULT 0,
-                    max_response_time REAL DEFAULT 0,
-                    p95_response_time REAL DEFAULT 0,
-                    total_request_size INTEGER DEFAULT 0,
-                    total_response_size INTEGER DEFAULT 0,
-                    unique_users INTEGER DEFAULT 0,
-                    unique_api_keys INTEGER DEFAULT 0,
-                    PRIMARY KEY (date, endpoint, version)
-                )
-            """
-            )
-
-            # Create index for daily metrics
-            cursor.execute("CREATE INDEX idx_daily_metrics_date ON daily_metrics(date)")
-
-            # Create user metrics table
-            cursor.execute(
-                """
-                CREATE TABLE user_metrics (
-                    date TEXT NOT NULL,
-                    user_id TEXT NOT NULL,
-                    request_count INTEGER DEFAULT 0,
-                    error_count INTEGER DEFAULT 0,
-                    total_response_time REAL DEFAULT 0,
-                    endpoints_used TEXT,
-                    PRIMARY KEY (date, user_id)
-                )
-            """
-            )
-
-            # Create API key metrics table
-            cursor.execute(
-                """
-                CREATE TABLE api_key_metrics (
-                    date TEXT NOT NULL,
-                    api_key_id TEXT NOT NULL,
-                    request_count INTEGER DEFAULT 0,
-                    error_count INTEGER DEFAULT 0,
-                    total_response_time REAL DEFAULT 0,
-                    endpoints_used TEXT,
-                    PRIMARY KEY (date, api_key_id)
-                )
-            """
-            )
-
-            # Set schema version
-            cursor.execute("PRAGMA user_version = 100")  # v1.0.0
-
-            self.conn.commit()
-
-    def save_request(self, request_data: Dict[str, Any]) -> None:
-        """
-        Save API request data to the database.
-
-        Args:
-            request_data: Dictionary containing request data
-        """
-        with self._lock:
-            cursor = self.conn.cursor()
-
-            # Convert metadata dict to JSON string
-            metadata_json = (
-                json.dumps(request_data.get("metadata", {}))
-                if request_data.get("metadata")
-                else "{}"
-            )
-            query_params_json = (
-                json.dumps(request_data.get("query_params", {}))
-                if request_data.get("query_params")
-                else "{}"
-            )
-
-            # Insert the request data
-            cursor.execute(
-                """
-                INSERT OR REPLACE INTO api_requests (
-                    id, timestamp, method, path, endpoint, version,
-                    status_code, response_time, user_id, api_key_id,
-                    client_ip, user_agent, request_size, response_size,
-                    query_params, error_type, error_message, metadata
-                ) VALUES (?, ?, ?, ?, ?, ?, ?, ?, ?, ?, ?, ?, ?, ?, ?, ?, ?, ?)
-            """,
-                (
-                    request_data.get("id"),
-                    request_data.get("timestamp"),
-                    request_data.get("method"),
-                    request_data.get("path"),
-                    request_data.get("endpoint"),
-                    request_data.get("version"),
-                    request_data.get("status_code"),
-                    request_data.get("response_time"),
-                    request_data.get("user_id"),
-                    request_data.get("api_key_id"),
-                    request_data.get("client_ip"),
-                    request_data.get("user_agent"),
-                    request_data.get("request_size"),
-                    request_data.get("response_size"),
-                    query_params_json,
-                    request_data.get("error_type"),
-                    request_data.get("error_message"),
-                    metadata_json,
-                ),
-            )
-
-            self.conn.commit()
-
-    def update_daily_metrics(self, date: str) -> None:
-        """
-        Update daily aggregated metrics for a specific date.
-
-        Args:
-            date: Date string in YYYY - MM - DD format
-        """
-        with self._lock:
-            cursor = self.conn.cursor()
-
-            # Clear existing metrics for the date
-            cursor.execute("DELETE FROM daily_metrics WHERE date = ?", (date,))
-
-            # Calculate start and end timestamps for the day
-            start_timestamp = f"{date}T00:00:00"
-            end_timestamp = f"{date}T23:59:59.999999"
-
-            # Aggregate metrics by endpoint and version
-            cursor.execute(
-                """
-                INSERT INTO daily_metrics (
-                    date, endpoint, version, request_count, error_count,
-                    total_response_time, avg_response_time, min_response_time,
-                    max_response_time, p95_response_time, total_request_size,
-                    total_response_size, unique_users, unique_api_keys
-                )
-                SELECT
-                    ?, endpoint, version,
-                    COUNT(*) as request_count,
-                    SUM(CASE WHEN status_code >= 400 THEN 1 ELSE 0 END) as error_count,
-                    SUM(response_time) as total_response_time,
-                    AVG(response_time) as avg_response_time,
-                    MIN(response_time) as min_response_time,
-                    MAX(response_time) as max_response_time,
-                    -- Approximation of p95 (not accurate but gives a rough estimate)
-                    -- For accurate percentiles, we'd need a more complex calculation
-                    (SELECT response_time FROM api_requests r2
-                     WHERE r2.endpoint = r1.endpoint AND r2.version = r1.version
-                     AND r2.timestamp BETWEEN ? AND ?
-                     ORDER BY response_time DESC
-                     LIMIT 1
-                     OFFSET (SELECT COUNT(*) FROM api_requests r3
-                             WHERE r3.endpoint = r1.endpoint AND r3.version = r1.version
-                             AND r3.timestamp BETWEEN ? AND ?) * 95 / 100) as p95_response_time,
-                    SUM(request_size) as total_request_size,
-                    SUM(response_size) as total_response_size,
-                    COUNT(DISTINCT user_id) as unique_users,
-                    COUNT(DISTINCT api_key_id) as unique_api_keys
-                FROM api_requests r1
-                WHERE timestamp BETWEEN ? AND ?
-                GROUP BY endpoint, version
-            """,
-                (
-                    date,
-                    start_timestamp,
-                    end_timestamp,
-                    start_timestamp,
-                    end_timestamp,
-                    start_timestamp,
-                    end_timestamp,
-                ),
-            )
-
-            # Update user metrics
-            cursor.execute("DELETE FROM user_metrics WHERE date = ?", (date,))
-            cursor.execute(
-                """
-                INSERT INTO user_metrics (
-                    date, user_id, request_count, error_count,
-                    total_response_time, endpoints_used
-                )
-                SELECT
-                    ?, user_id,
-                    COUNT(*) as request_count,
-                    SUM(CASE WHEN status_code >= 400 THEN 1 ELSE 0 END) as error_count,
-                    SUM(response_time) as total_response_time,
-                    json_group_array(DISTINCT endpoint) as endpoints_used
-                FROM api_requests
-                WHERE timestamp BETWEEN ? AND ? AND user_id IS NOT NULL
-                GROUP BY user_id
-            """,
-                (date, start_timestamp, end_timestamp),
-            )
-
-            # Update API key metrics
-            cursor.execute("DELETE FROM api_key_metrics WHERE date = ?", (date,))
-            cursor.execute(
-                """
-                INSERT INTO api_key_metrics (
-                    date, api_key_id, request_count, error_count,
-                    total_response_time, endpoints_used
-                )
-                SELECT
-                    ?, api_key_id,
-                    COUNT(*) as request_count,
-                    SUM(CASE WHEN status_code >= 400 THEN 1 ELSE 0 END) as error_count,
-                    SUM(response_time) as total_response_time,
-                    json_group_array(DISTINCT endpoint) as endpoints_used
-                FROM api_requests
-                WHERE timestamp BETWEEN ? AND ? AND api_key_id IS NOT NULL
-                GROUP BY api_key_id
-            """,
-                (date, start_timestamp, end_timestamp),
-            )
-
-            self.conn.commit()
-
-    def get_requests(
-        self,
-        endpoint: str = None,
-        version: str = None,
-        user_id: str = None,
-        api_key_id: str = None,
-        status_code: int = None,
-        time_range: Tuple[datetime, datetime] = None,
-        limit: int = 1000,
-        offset: int = 0,
-    ) -> List[Dict[str, Any]]:
-        """
-        Get API requests from the database.
-
-        Args:
-            endpoint: Filter by endpoint
-            version: Filter by API version
-            user_id: Filter by user ID
-            api_key_id: Filter by API key ID
-            status_code: Filter by status code
-            time_range: Filter by time range (start_time, end_time)
-            limit: Maximum number of records to return
-            offset: Number of records to skip
-
-        Returns:
-            List of request dictionaries
-        """
-        cursor = self.conn.cursor()
-
-        query = "SELECT * FROM api_requests"
-        params = []
-        where_clauses = []
-
-        if endpoint:
-            where_clauses.append("endpoint = ?")
-            params.append(endpoint)
-
-        if version:
-            where_clauses.append("version = ?")
-            params.append(version)
-
-        if user_id:
-            where_clauses.append("user_id = ?")
-            params.append(user_id)
-
-        if api_key_id:
-            where_clauses.append("api_key_id = ?")
-            params.append(api_key_id)
-
-        if status_code:
-            where_clauses.append("status_code = ?")
-            params.append(status_code)
-
-        if time_range:
-            start_time, end_time = time_range
-            where_clauses.append("timestamp BETWEEN ? AND ?")
-            params.append(start_time.isoformat())
-            params.append(end_time.isoformat())
-
-        if where_clauses:
-            query += " WHERE " + " AND ".join(where_clauses)
-
-        query += " ORDER BY timestamp DESC LIMIT ? OFFSET ?"
-        params.append(limit)
-        params.append(offset)
-
-        cursor.execute(query, params)
-
-        # Convert rows to dictionaries
-        result = []
-        for row in cursor.fetchall():
-            row_dict = dict(row)
-
-            # Parse JSON fields
-            if row_dict.get("metadata"):
-                try:
-                    row_dict["metadata"] = json.loads(row_dict["metadata"])
-                except:
-                    row_dict["metadata"] = {}
-
-            if row_dict.get("query_params"):
-                try:
-                    row_dict["query_params"] = json.loads(row_dict["query_params"])
-                except:
-                    row_dict["query_params"] = {}
-
-            result.append(row_dict)
-
-        return result
-
-    def get_daily_metrics(
-        self,
-        start_date: str = None,
-        end_date: str = None,
-        endpoint: str = None,
-        version: str = None,
-    ) -> List[Dict[str, Any]]:
-        """
-        Get daily aggregated metrics.
-
-        Args:
-            start_date: Start date in YYYY - MM - DD format
-            end_date: End date in YYYY - MM - DD format
-            endpoint: Filter by endpoint
-            version: Filter by API version
-
-        Returns:
-            List of daily metrics dictionaries
-        """
-        cursor = self.conn.cursor()
-
-        query = "SELECT * FROM daily_metrics"
-        params = []
-        where_clauses = []
-
-        if start_date:
-            where_clauses.append("date >= ?")
-            params.append(start_date)
-
-        if end_date:
-            where_clauses.append("date <= ?")
-            params.append(end_date)
-
-        if endpoint:
-            where_clauses.append("endpoint = ?")
-            params.append(endpoint)
-
-        if version:
-            where_clauses.append("version = ?")
-            params.append(version)
-
-        if where_clauses:
-            query += " WHERE " + " AND ".join(where_clauses)
-
-        query += " ORDER BY date DESC, request_count DESC"
-
-        cursor.execute(query, params)
-        return [dict(row) for row in cursor.fetchall()]
-
-    def get_user_metrics(
-        self, start_date: str = None, end_date: str = None, user_id: str = None
-    ) -> List[Dict[str, Any]]:
-        """
-        Get user metrics.
-
-        Args:
-            start_date: Start date in YYYY - MM - DD format
-            end_date: End date in YYYY - MM - DD format
-            user_id: Filter by user ID
-
-        Returns:
-            List of user metrics dictionaries
-        """
-        cursor = self.conn.cursor()
-
-        query = "SELECT * FROM user_metrics"
-        params = []
-        where_clauses = []
-
-        if start_date:
-            where_clauses.append("date >= ?")
-            params.append(start_date)
-
-        if end_date:
-            where_clauses.append("date <= ?")
-            params.append(end_date)
-
-        if user_id:
-            where_clauses.append("user_id = ?")
-            params.append(user_id)
-
-        if where_clauses:
-            query += " WHERE " + " AND ".join(where_clauses)
-
-        query += " ORDER BY date DESC, request_count DESC"
-
-        cursor.execute(query, params)
-
-        # Convert rows to dictionaries and parse JSON fields
-        result = []
-        for row in cursor.fetchall():
-            row_dict = dict(row)
-
-            # Parse endpoints_used JSON
-            if row_dict.get("endpoints_used"):
-                try:
-                    row_dict["endpoints_used"] = json.loads(row_dict["endpoints_used"])
-                except:
-                    row_dict["endpoints_used"] = []
-
-            result.append(row_dict)
-
-        return result
-
-    def get_api_key_metrics(
-        self, start_date: str = None, end_date: str = None, api_key_id: str = None
-    ) -> List[Dict[str, Any]]:
-        """
-        Get API key metrics.
-
-        Args:
-            start_date: Start date in YYYY - MM - DD format
-            end_date: End date in YYYY - MM - DD format
-            api_key_id: Filter by API key ID
-
-        Returns:
-            List of API key metrics dictionaries
-        """
-        cursor = self.conn.cursor()
-
-        query = "SELECT * FROM api_key_metrics"
-        params = []
-        where_clauses = []
-
-        if start_date:
-            where_clauses.append("date >= ?")
-            params.append(start_date)
-
-        if end_date:
-            where_clauses.append("date <= ?")
-            params.append(end_date)
-
-        if api_key_id:
-            where_clauses.append("api_key_id = ?")
-            params.append(api_key_id)
-
-        if where_clauses:
-            query += " WHERE " + " AND ".join(where_clauses)
-
-        query += " ORDER BY date DESC, request_count DESC"
-
-        cursor.execute(query, params)
-
-        # Convert rows to dictionaries and parse JSON fields
-        result = []
-        for row in cursor.fetchall():
-            row_dict = dict(row)
-
-            # Parse endpoints_used JSON
-            if row_dict.get("endpoints_used"):
-                try:
-                    row_dict["endpoints_used"] = json.loads(row_dict["endpoints_used"])
-                except:
-                    row_dict["endpoints_used"] = []
-
-            result.append(row_dict)
-
-        return result
-
-    def get_endpoint_stats(
-        self, start_date: str = None, end_date: str = None
-    ) -> List[Dict[str, Any]]:
-        """
-        Get aggregated statistics for each endpoint.
-
-        Args:
-            start_date: Start date in YYYY - MM - DD format
-            end_date: End date in YYYY - MM - DD format
-
-        Returns:
-            List of endpoint statistics dictionaries
-        """
-        cursor = self.conn.cursor()
-
-        query = """
-            SELECT
-                endpoint,
-                version,
-                SUM(request_count) as total_requests,
-                SUM(error_count) as total_errors,
-                SUM(total_response_time) / SUM(request_count) as avg_response_time,
-                MIN(min_response_time) as min_response_time,
-                MAX(max_response_time) as max_response_time,
-                SUM(total_request_size) as total_request_size,
-                SUM(total_response_size) as total_response_size,
-                SUM(unique_users) as total_unique_users,
-                SUM(unique_api_keys) as total_unique_api_keys
-            FROM daily_metrics
-        """
-
-        params = []
-        where_clauses = []
-
-        if start_date:
-            where_clauses.append("date >= ?")
-            params.append(start_date)
-
-        if end_date:
-            where_clauses.append("date <= ?")
-            params.append(end_date)
-
-        if where_clauses:
-            query += " WHERE " + " AND ".join(where_clauses)
-
-        query += " GROUP BY endpoint, version ORDER BY total_requests DESC"
-
-        cursor.execute(query, params)
-        return [dict(row) for row in cursor.fetchall()]
-
-    def cleanup_old_data(self, days: int = DEFAULT_ANALYTICS_RETENTION_DAYS) -> int:
-        """
-        Remove data older than the specified number of days.
-
-        Args:
-            days: Number of days to keep
-
-        Returns:
-            Number of records deleted
-        """
-        if days <= 0:
-            return 0
-
-        with self._lock:
-            cursor = self.conn.cursor()
-            threshold_date = (datetime.now() - timedelta(days=days)).isoformat()
-
-            # Delete old API requests
-            cursor.execute("DELETE FROM api_requests WHERE timestamp < ?", 
-                (threshold_date,))
-            request_count = cursor.rowcount
-
-            # Delete old daily metrics
-            threshold_day = (datetime.now() - \
-                timedelta(days=days)).strftime(" % Y-%m-%d")
-            cursor.execute("DELETE FROM daily_metrics WHERE date < ?", (threshold_day,))
-            metrics_count = cursor.rowcount
-
-            # Delete old user metrics
-            cursor.execute("DELETE FROM user_metrics WHERE date < ?", (threshold_day,))
-            user_count = cursor.rowcount
-
-            # Delete old API key metrics
-            cursor.execute("DELETE FROM api_key_metrics WHERE date < ?", (threshold_day,
-                ))
-            api_key_count = cursor.rowcount
-
-            self.conn.commit()
-
-            return request_count + metrics_count + user_count + api_key_count
-
-    def close(self) -> None:
-        """Close the database connection."""
-        if hasattr(self, "conn"):
-            self.conn.close()
-=======
 
 if __name__ == "__main__":
-    main()
->>>>>>> 6124bda3
+    main()