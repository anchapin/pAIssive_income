--- conflicted
+++ resolved
@@ -1,31 +1,5 @@
-"""Main FastAPI app for pAIssive Income API."""
+"""app - Module for api.app."""
 
-<<<<<<< HEAD
-from fastapi import FastAPI
-from fastapi.middleware.cors import CORSMiddleware
-
-from api.routes.tool_router import router as tool_router
-
-app = FastAPI(
-    title="pAIssive Income API",
-    description="RESTful API endpoints for agent-accessible tools and core services.",
-    version="1.0.0",
-    docs_url="/docs",
-    redoc_url="/redoc",
-)
-
-# Enable CORS for development purposes
-app.add_middleware(
-    CORSMiddleware,
-    allow_origins=["*"],  # In production, set this to the specific allowed origins
-    allow_credentials=True,
-    allow_methods=["*"],
-    allow_headers=["*"],
-)
-
-# Register routers
-app.include_router(tool_router)
-=======
 import os
 
 # Import and register the password reset/auth blueprint
@@ -44,5 +18,4 @@
     app = create_app()
     # Only enable debug mode in development environment, never in production
     debug_mode = os.environ.get("FLASK_ENV") == "development"
-    app.run(debug=debug_mode)
->>>>>>> 3a88985a
+    app.run(debug=debug_mode)