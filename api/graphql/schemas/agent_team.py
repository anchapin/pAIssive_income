--- conflicted
+++ resolved
@@ -4,395 +4,6 @@
 # The original content had syntax errors that could not be automatically fixed
 # Please review and update this file as needed
 
-<<<<<<< HEAD
-import logging
-from typing import Any, Dict, List, Optional
-
-# Set up logging
-logging.basicConfig(
-    level=logging.INFO, format=" % (asctime)s - %(name)s - %(levelname)s - %(message)s"
-)
-logger = logging.getLogger(__name__)
-
-try:
-    import strawberry
-    from strawberry.types import Info
-
-    STRAWBERRY_AVAILABLE = True
-except ImportError:
-    logger.warning("Strawberry GraphQL is required for GraphQL schema")
-    STRAWBERRY_AVAILABLE = False
-
-if STRAWBERRY_AVAILABLE:
-
-    @strawberry.type
-    class AgentProfile:
-        """Agent profile information"""
-
-        id: strawberry.ID
-        name: str
-        description: str
-        role: str
-        capabilities: List[str]
-        ai_model_id: Optional[strawberry.ID]
-        parameters: Optional[Dict[str, Any]]
-
-    @strawberry.type
-    class AgentTeam:
-        """Agent team information"""
-
-        id: strawberry.ID
-        name: str
-        description: str
-        agents: List[AgentProfile]
-        created_at: str
-        updated_at: Optional[str]
-
-    @strawberry.type
-    class AgentMessage:
-        """Message from an agent"""
-
-        id: strawberry.ID
-        agent_id: strawberry.ID
-        agent_name: str
-        content: str
-        timestamp: str
-
-    @strawberry.type
-    class AgentConversation:
-        """Conversation with agent team"""
-
-        id: strawberry.ID
-        team_id: strawberry.ID
-        topic: str
-        messages: List[AgentMessage]
-        started_at: str
-        updated_at: str
-
-    @strawberry.input
-    class AgentProfileInput:
-        """Input for agent profile"""
-
-        name: str
-        description: str
-        role: str
-        capabilities: List[str]
-        ai_model_id: Optional[strawberry.ID] = None
-        parameters: Optional[Dict[str, Any]] = None
-
-    @strawberry.input
-    class CreateTeamInput:
-        """Input for creating an agent team"""
-
-        name: str
-        description: str
-        agent_profiles: List[AgentProfileInput]
-
-    @strawberry.input
-    class SendMessageInput:
-        """Input for sending a message to an agent team"""
-
-        team_id: strawberry.ID
-        conversation_id: Optional[strawberry.ID] = None
-        message: str
-        topic: Optional[str] = None
-
-    @strawberry.type
-    class AgentTeamQuery:
-        """Agent team query fields"""
-
-        @strawberry.field
-        def agent_profiles(self, info: Info) -> List[AgentProfile]:
-            """
-            Get all agent profiles.
-
-            Returns:
-                List of agent profiles
-            """
-            service = info.context["services"].get("agent_team")
-            if not service:
-                return []
-
-            profiles = service.get_all_profiles()
-            return [
-                AgentProfile(
-                    id=str(profile.id),
-                    name=profile.name,
-                    description=profile.description,
-                    role=profile.role,
-                    capabilities=profile.capabilities,
-                    ai_model_id=str(profile.ai_model_id) if profile.ai_model_id else None,
-                        
-                    parameters=profile.parameters,
-                )
-                for profile in profiles
-            ]
-
-        @strawberry.field
-        def agent_teams(self, info: Info) -> List[AgentTeam]:
-            """
-            Get all agent teams.
-
-            Returns:
-                List of agent teams
-            """
-            service = info.context["services"].get("agent_team")
-            if not service:
-                return []
-
-            teams = service.get_all_teams()
-            return [
-                AgentTeam(
-                    id=str(team.id),
-                    name=team.name,
-                    description=team.description,
-                    agents=[
-                        AgentProfile(
-                            id=str(agent.id),
-                            name=agent.name,
-                            description=agent.description,
-                            role=agent.role,
-                            capabilities=agent.capabilities,
-                            ai_model_id=str(agent.ai_model_id) if agent.ai_model_id else None,
-                                
-                            parameters=agent.parameters,
-                        )
-                        for agent in team.agents
-                    ],
-                    created_at=team.created_at.isoformat(),
-                    updated_at=team.updated_at.isoformat() if team.updated_at else None,
-                )
-                for team in teams
-            ]
-
-        @strawberry.field
-        def agent_team(self, info: Info, id: strawberry.ID) -> Optional[AgentTeam]:
-            """
-            Get a specific agent team.
-
-            Args:
-                id: ID of the agent team
-
-            Returns:
-                Agent team if found, None otherwise
-            """
-            service = info.context["services"].get("agent_team")
-            if not service:
-                return None
-
-            team = service.get_team(id)
-            if not team:
-                return None
-
-            return AgentTeam(
-                id=str(team.id),
-                name=team.name,
-                description=team.description,
-                agents=[
-                    AgentProfile(
-                        id=str(agent.id),
-                        name=agent.name,
-                        description=agent.description,
-                        role=agent.role,
-                        capabilities=agent.capabilities,
-                        ai_model_id=str(agent.ai_model_id) if agent.ai_model_id else None,
-                            
-                        parameters=agent.parameters,
-                    )
-                    for agent in team.agents
-                ],
-                created_at=team.created_at.isoformat(),
-                updated_at=team.updated_at.isoformat() if team.updated_at else None,
-            )
-
-        @strawberry.field
-        def agent_conversations(
-            self, info: Info, team_id: Optional[strawberry.ID] = None
-        ) -> List[AgentConversation]:
-            """
-            Get agent conversations, optionally filtered by team ID.
-
-            Args:
-                team_id: Optional team ID to filter by
-
-            Returns:
-                List of agent conversations
-            """
-            service = info.context["services"].get("agent_team")
-            if not service:
-                return []
-
-            conversations = service.get_conversations(team_id=team_id)
-            return [
-                AgentConversation(
-                    id=str(conversation.id),
-                    team_id=str(conversation.team_id),
-                    topic=conversation.topic,
-                    messages=[
-                        AgentMessage(
-                            id=str(message.id),
-                            agent_id=str(message.agent_id),
-                            agent_name=message.agent_name,
-                            content=message.content,
-                            timestamp=message.timestamp.isoformat(),
-                        )
-                        for message in conversation.messages
-                    ],
-                    started_at=conversation.started_at.isoformat(),
-                    updated_at=conversation.updated_at.isoformat(),
-                )
-                for conversation in conversations
-            ]
-
-        @strawberry.field
-        def agent_conversation(self, info: Info, 
-            id: strawberry.ID) -> Optional[AgentConversation]:
-            """
-            Get a specific agent conversation.
-
-            Args:
-                id: ID of the agent conversation
-
-            Returns:
-                Agent conversation if found, None otherwise
-            """
-            service = info.context["services"].get("agent_team")
-            if not service:
-                return None
-
-            conversation = service.get_conversation(id)
-            if not conversation:
-                return None
-
-            return AgentConversation(
-                id=str(conversation.id),
-                team_id=str(conversation.team_id),
-                topic=conversation.topic,
-                messages=[
-                    AgentMessage(
-                        id=str(message.id),
-                        agent_id=str(message.agent_id),
-                        agent_name=message.agent_name,
-                        content=message.content,
-                        timestamp=message.timestamp.isoformat(),
-                    )
-                    for message in conversation.messages
-                ],
-                started_at=conversation.started_at.isoformat(),
-                updated_at=conversation.updated_at.isoformat(),
-            )
-
-    @strawberry.type
-    class AgentTeamMutation:
-        """Agent team mutation fields"""
-
-        @strawberry.mutation
-        async def create_agent_team(self, info: Info, 
-            input: CreateTeamInput) -> AgentTeam:
-            """
-            Create a new agent team.
-
-            Args:
-                input: Team creation input
-
-            Returns:
-                Created agent team
-            """
-            service = info.context["services"].get("agent_team")
-            if not service:
-                raise ValueError("Agent team service not available")
-
-            # Convert agent profiles
-            agent_profiles = [
-                {
-                    "name": profile.name,
-                    "description": profile.description,
-                    "role": profile.role,
-                    "capabilities": profile.capabilities,
-                    "ai_model_id": profile.ai_model_id,
-                    "parameters": profile.parameters,
-                }
-                for profile in input.agent_profiles
-            ]
-
-            # Create team
-            team = await service.create_team(
-                name=input.name, description=input.description, 
-                    agent_profiles=agent_profiles
-            )
-
-            return AgentTeam(
-                id=str(team.id),
-                name=team.name,
-                description=team.description,
-                agents=[
-                    AgentProfile(
-                        id=str(agent.id),
-                        name=agent.name,
-                        description=agent.description,
-                        role=agent.role,
-                        capabilities=agent.capabilities,
-                        ai_model_id=str(agent.ai_model_id) if agent.ai_model_id else None,
-                            
-                        parameters=agent.parameters,
-                    )
-                    for agent in team.agents
-                ],
-                created_at=team.created_at.isoformat(),
-                updated_at=team.updated_at.isoformat() if team.updated_at else None,
-            )
-
-        @strawberry.mutation
-        async def send_message_to_team(
-            self, info: Info, input: SendMessageInput
-        ) -> AgentConversation:
-            """
-            Send a message to an agent team.
-
-            Args:
-                input: Message input
-
-            Returns:
-                Updated conversation with agent responses
-            """
-            service = info.context["services"].get("agent_team")
-            if not service:
-                raise ValueError("Agent team service not available")
-
-            # Send message
-            conversation = await service.send_message(
-                team_id=input.team_id,
-                conversation_id=input.conversation_id,
-                message=input.message,
-                topic=input.topic,
-            )
-
-            return AgentConversation(
-                id=str(conversation.id),
-                team_id=str(conversation.team_id),
-                topic=conversation.topic,
-                messages=[
-                    AgentMessage(
-                        id=str(message.id),
-                        agent_id=str(message.agent_id),
-                        agent_name=message.agent_name,
-                        content=message.content,
-                        timestamp=message.timestamp.isoformat(),
-                    )
-                    for message in conversation.messages
-                ],
-                started_at=conversation.started_at.isoformat(),
-                updated_at=conversation.updated_at.isoformat(),
-            )
-
-else:
-    # Fallbacks if Strawberry isn't available
-    class AgentTeamQuery:
-        pass
-
-    class AgentTeamMutation:
-        pass
-=======
 
 def main():
     """Initialize the module."""
@@ -400,5 +11,4 @@
 
 
 if __name__ == "__main__":
-    main()
->>>>>>> 6124bda3
+    main()