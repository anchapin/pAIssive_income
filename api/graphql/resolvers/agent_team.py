--- conflicted
+++ resolved
@@ -4,429 +4,6 @@
 # The original content had syntax errors that could not be automatically fixed
 # Please review and update this file as needed
 
-<<<<<<< HEAD
-import logging
-from typing import List, Optional
-
-# Set up logging
-logging.basicConfig(
-    level=logging.INFO, format=" % (asctime)s - %(name)s - %(levelname)s - %(message)s"
-)
-logger = logging.getLogger(__name__)
-
-try:
-    import strawberry
-    from strawberry.types import Info
-
-    STRAWBERRY_AVAILABLE = True
-except ImportError:
-    logger.warning("Strawberry GraphQL is required for GraphQL resolvers")
-    STRAWBERRY_AVAILABLE = False
-
-if STRAWBERRY_AVAILABLE:
-        AgentInput,
-        AgentRoleEnum,
-        AgentType,
-        TaskInput,
-        TaskPriorityEnum,
-        TaskStatusEnum,
-        TaskType,
-        TeamInput,
-        TeamType,
-        WorkspaceInput,
-        WorkspaceType,
-    )
-
-    @strawberry.type
-    class AgentTeamQuery:
-        """Agent team query resolvers."""
-
-        @strawberry.field
-        async def agents(
-            self,
-            info: Info,
-            team_id: Optional[str] = None,
-            limit: Optional[int] = 10,
-            offset: Optional[int] = 0,
-        ) -> List[AgentType]:
-            """
-            Get a list of agents.
-
-            Args:
-                info: GraphQL resolver info
-                team_id: Filter by team ID
-                limit: Maximum number of agents to return
-                offset: Number of agents to skip
-
-            Returns:
-                List of agents
-            """
-            # Get agent team service from context
-            service = info.context["services"].get("agent_team")
-            if not service:
-                logger.warning("Agent team service not available")
-                return []
-
-            # Get agents from service
-            try:
-                agents = await service.get_agents(team_id=team_id, limit=limit, 
-                    offset=offset)
-
-                return [
-                    AgentType(
-                        id=str(agent.id),
-                        name=agent.name,
-                        description=agent.description,
-                        role=AgentRoleEnum(agent.role),
-                        capabilities=agent.capabilities,
-                        model_id=str(agent.model_id) if agent.model_id else None,
-                        created_at=agent.created_at.isoformat() if agent.created_at else None,
-                        updated_at=agent.updated_at.isoformat() if agent.updated_at else None,
-                    )
-                    for agent in agents
-                ]
-            except Exception as e:
-                logger.error(f"Error getting agents: {str(e)}")
-                return []
-
-        @strawberry.field
-        async def agent(self, info: Info, id: str) -> Optional[AgentType]:
-            """
-            Get an agent by ID.
-
-            Args:
-                info: GraphQL resolver info
-                id: Agent ID
-
-            Returns:
-                Agent if found, None otherwise
-            """
-            # Get agent team service from context
-            service = info.context["services"].get("agent_team")
-            if not service:
-                logger.warning("Agent team service not available")
-                return None
-
-            # Get agent from service
-            try:
-                agent = await service.get_agent(id)
-                if not agent:
-                    return None
-
-                return AgentType(
-                    id=str(agent.id),
-                    name=agent.name,
-                    description=agent.description,
-                    role=AgentRoleEnum(agent.role),
-                    capabilities=agent.capabilities,
-                    model_id=str(agent.model_id) if agent.model_id else None,
-                    created_at=agent.created_at.isoformat() if agent.created_at else None,
-                    updated_at=agent.updated_at.isoformat() if agent.updated_at else None,
-                )
-            except Exception as e:
-                logger.error(f"Error getting agent: {str(e)}")
-                return None
-
-        @strawberry.field
-        async def teams(
-            self, info: Info, limit: Optional[int] = 10, offset: Optional[int] = 0
-        ) -> List[TeamType]:
-            """
-            Get a list of teams.
-
-            Args:
-                info: GraphQL resolver info
-                limit: Maximum number of teams to return
-                offset: Number of teams to skip
-
-            Returns:
-                List of teams
-            """
-            # Get agent team service from context
-            service = info.context["services"].get("agent_team")
-            if not service:
-                logger.warning("Agent team service not available")
-                return []
-
-            # Get teams from service
-            try:
-                teams = await service.get_teams(limit=limit, offset=offset)
-
-                return [
-                    TeamType(
-                        id=str(team.id),
-                        name=team.name,
-                        description=team.description,
-                        created_at=team.created_at.isoformat() if team.created_at else None,
-                        updated_at=team.updated_at.isoformat() if team.updated_at else None,
-                    )
-                    for team in teams
-                ]
-            except Exception as e:
-                logger.error(f"Error getting teams: {str(e)}")
-                return []
-
-        @strawberry.field
-        async def tasks(
-            self,
-            info: Info,
-            team_id: Optional[str] = None,
-            agent_id: Optional[str] = None,
-            status: Optional[TaskStatusEnum] = None,
-            limit: Optional[int] = 10,
-            offset: Optional[int] = 0,
-        ) -> List[TaskType]:
-            """
-            Get a list of tasks.
-
-            Args:
-                info: GraphQL resolver info
-                team_id: Filter by team ID
-                agent_id: Filter by agent ID
-                status: Filter by task status
-                limit: Maximum number of tasks to return
-                offset: Number of tasks to skip
-
-            Returns:
-                List of tasks
-            """
-            # Get agent team service from context
-            service = info.context["services"].get("agent_team")
-            if not service:
-                logger.warning("Agent team service not available")
-                return []
-
-            # Get tasks from service
-            try:
-                tasks = await service.get_tasks(
-                    team_id=team_id,
-                    agent_id=agent_id,
-                    status=status.value if status else None,
-                    limit=limit,
-                    offset=offset,
-                )
-
-                return [
-                    TaskType(
-                        id=str(task.id),
-                        team_id=str(task.team_id) if task.team_id else None,
-                        agent_id=str(task.agent_id) if task.agent_id else None,
-                        title=task.title,
-                        description=task.description,
-                        status=TaskStatusEnum(task.status),
-                        priority=TaskPriorityEnum(task.priority),
-                        due_date=task.due_date.isoformat() if task.due_date else None,
-                        created_at=task.created_at.isoformat() if task.created_at else None,
-                        updated_at=task.updated_at.isoformat() if task.updated_at else None,
-                    )
-                    for task in tasks
-                ]
-            except Exception as e:
-                logger.error(f"Error getting tasks: {str(e)}")
-                return []
-
-    @strawberry.type
-    class AgentTeamMutation:
-        """Agent team mutation resolvers."""
-
-        @strawberry.mutation
-        async def create_agent(self, info: Info, 
-            input: AgentInput) -> Optional[AgentType]:
-            """
-            Create a new agent.
-
-            Args:
-                info: GraphQL resolver info
-                input: Agent input
-
-            Returns:
-                Created agent if successful, None otherwise
-            """
-            # Get agent team service from context
-            service = info.context["services"].get("agent_team")
-            if not service:
-                logger.warning("Agent team service not available")
-                return None
-
-            # Create agent
-            try:
-                agent = await service.create_agent(
-                    name=input.name,
-                    description=input.description,
-                    role=input.role.value,
-                    capabilities=input.capabilities,
-                    model_id=input.model_id,
-                )
-
-                return AgentType(
-                    id=str(agent.id),
-                    name=agent.name,
-                    description=agent.description,
-                    role=AgentRoleEnum(agent.role),
-                    capabilities=agent.capabilities,
-                    model_id=str(agent.model_id) if agent.model_id else None,
-                    created_at=agent.created_at.isoformat() if agent.created_at else None,
-                    updated_at=agent.updated_at.isoformat() if agent.updated_at else None,
-                )
-            except Exception as e:
-                logger.error(f"Error creating agent: {str(e)}")
-                return None
-
-        @strawberry.mutation
-        async def update_agent(self, info: Info, id: str, 
-            input: AgentInput) -> Optional[AgentType]:
-            """
-            Update an agent.
-
-            Args:
-                info: GraphQL resolver info
-                id: Agent ID
-                input: Agent input
-
-            Returns:
-                Updated agent if successful, None otherwise
-            """
-            # Get agent team service from context
-            service = info.context["services"].get("agent_team")
-            if not service:
-                logger.warning("Agent team service not available")
-                return None
-
-            # Update agent
-            try:
-                agent = await service.update_agent(
-                    id=id,
-                    name=input.name,
-                    description=input.description,
-                    role=input.role.value,
-                    capabilities=input.capabilities,
-                    model_id=input.model_id,
-                )
-
-                if not agent:
-                    return None
-
-                return AgentType(
-                    id=str(agent.id),
-                    name=agent.name,
-                    description=agent.description,
-                    role=AgentRoleEnum(agent.role),
-                    capabilities=agent.capabilities,
-                    model_id=str(agent.model_id) if agent.model_id else None,
-                    created_at=agent.created_at.isoformat() if agent.created_at else None,
-                    updated_at=agent.updated_at.isoformat() if agent.updated_at else None,
-                )
-            except Exception as e:
-                logger.error(f"Error updating agent: {str(e)}")
-                return None
-
-        @strawberry.mutation
-        async def delete_agent(self, info: Info, id: str) -> bool:
-            """
-            Delete an agent.
-
-            Args:
-                info: GraphQL resolver info
-                id: Agent ID
-
-            Returns:
-                True if successful, False otherwise
-            """
-            # Get agent team service from context
-            service = info.context["services"].get("agent_team")
-            if not service:
-                logger.warning("Agent team service not available")
-                return False
-
-            # Delete agent
-            try:
-                success = await service.delete_agent(id)
-                return success
-            except Exception as e:
-                logger.error(f"Error deleting agent: {str(e)}")
-                return False
-
-        @strawberry.mutation
-        async def create_team(self, info: Info, input: TeamInput) -> Optional[TeamType]:
-            """
-            Create a new team.
-
-            Args:
-                info: GraphQL resolver info
-                input: Team input
-
-            Returns:
-                Created team if successful, None otherwise
-            """
-            # Get agent team service from context
-            service = info.context["services"].get("agent_team")
-            if not service:
-                logger.warning("Agent team service not available")
-                return None
-
-            # Create team
-            try:
-                team = await service.create_team(
-                    name=input.name, description=input.description, 
-                        agent_ids=input.agent_ids
-                )
-
-                return TeamType(
-                    id=str(team.id),
-                    name=team.name,
-                    description=team.description,
-                    created_at=team.created_at.isoformat() if team.created_at else None,
-                    updated_at=team.updated_at.isoformat() if team.updated_at else None,
-                )
-            except Exception as e:
-                logger.error(f"Error creating team: {str(e)}")
-                return None
-
-        @strawberry.mutation
-        async def create_task(self, info: Info, input: TaskInput) -> Optional[TaskType]:
-            """
-            Create a new task.
-
-            Args:
-                info: GraphQL resolver info
-                input: Task input
-
-            Returns:
-                Created task if successful, None otherwise
-            """
-            # Get agent team service from context
-            service = info.context["services"].get("agent_team")
-            if not service:
-                logger.warning("Agent team service not available")
-                return None
-
-            # Create task
-            try:
-                task = await service.create_task(
-                    team_id=input.team_id,
-                    agent_id=input.agent_id,
-                    title=input.title,
-                    description=input.description,
-                    priority=input.priority.value,
-                    due_date=input.due_date,
-                )
-
-                return TaskType(
-                    id=str(task.id),
-                    team_id=str(task.team_id) if task.team_id else None,
-                    agent_id=str(task.agent_id) if task.agent_id else None,
-                    title=task.title,
-                    description=task.description,
-                    status=TaskStatusEnum(task.status),
-                    priority=TaskPriorityEnum(task.priority),
-                    due_date=task.due_date.isoformat() if task.due_date else None,
-                    created_at=task.created_at.isoformat() if task.created_at else None,
-                    updated_at=task.updated_at.isoformat() if task.updated_at else None,
-                )
-            except Exception as e:
-                logger.error(f"Error creating task: {str(e)}")
-                return None
-=======
 
 def main():
     """Initialize the module."""
@@ -434,5 +11,4 @@
 
 
 if __name__ == "__main__":
-    main()
->>>>>>> 6124bda3
+    main()