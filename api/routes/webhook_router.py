--- conflicted
+++ resolved
@@ -8,11 +8,6 @@
 from typing import Dict, List, Optional, Any
 from fastapi import APIRouter, HTTPException, Depends, Query, Path, Body, status
 
-<<<<<<< HEAD
-# Set up logging
-logging.basicConfig(
-    level=logging.INFO, format="%(asctime)s - %(name)s - %(levelname)s - %(message)s"
-=======
 from ..middleware.auth import get_current_user
 from ..schemas.webhook import (
     WebhookRequest,
@@ -23,7 +18,6 @@
     WebhookDeliveryList,
     WebhookEventType,
     WebhookDeliveryStatus
->>>>>>> 053be38d
 )
 from ..schemas.common import ErrorResponse, SuccessResponse
 from ..services.webhook_service import WebhookService
@@ -32,386 +26,6 @@
 logging.basicConfig(level=logging.INFO)
 logger = logging.getLogger(__name__)
 
-<<<<<<< HEAD
-# Try to import FastAPI
-try:
-    from fastapi import APIRouter, Depends, HTTPException, Query, Path, BackgroundTasks
-    from fastapi.security.api_key import APIKeyHeader
-    from ..schemas.webhook import (
-        WebhookCreate,
-        WebhookUpdate,
-        WebhookResponse,
-        WebhookList,
-        WebhookEventType,
-        WebhookDeliveryStatus,
-        WebhookDeliveryResponse,
-        WebhookDeliveryList,
-    )
-    from ..services.webhook_service import WebhookService
-
-    # Create router
-    webhook_router = APIRouter()
-    webhook_service = WebhookService()
-
-    # API Key auth
-    api_key_header = APIKeyHeader(name="X-API-Key")
-
-    # Helper function to get the webhook service
-    async def get_webhook_service() -> WebhookService:
-        return webhook_service
-
-    # Define endpoints
-    @webhook_router.post(
-        "/",
-        response_model=WebhookResponse,
-        summary="Register a webhook",
-        description="Register a new webhook for event notifications.",
-    )
-    async def create_webhook(
-        webhook_data: WebhookCreate,
-        webhook_service: WebhookService = Depends(get_webhook_service),
-    ) -> Dict[str, Any]:
-        """
-        Register a webhook for event notifications.
-
-        Args:
-            webhook_data: Webhook data
-            webhook_service: Webhook service
-
-        Returns:
-            Created webhook
-        """
-        try:
-            webhook = await webhook_service.register_webhook(
-                url=webhook_data.url,
-                events=webhook_data.events,
-                description=webhook_data.description,
-                active=webhook_data.active,
-                secret=webhook_data.secret,
-            )
-
-            return webhook
-        except Exception as e:
-            logger.error(f"Error creating webhook: {e}")
-            raise HTTPException(
-                status_code=500, detail=f"Error creating webhook: {str(e)}"
-            )
-
-    @webhook_router.get(
-        "/",
-        response_model=WebhookList,
-        summary="List webhooks",
-        description="Get a list of registered webhooks.",
-    )
-    async def list_webhooks(
-        webhook_service: WebhookService = Depends(get_webhook_service),
-    ) -> Dict[str, Any]:
-        """
-        List webhooks.
-
-        Args:
-            webhook_service: Webhook service
-
-        Returns:
-            List of webhooks
-        """
-        try:
-            webhooks = await webhook_service.get_webhooks()
-            return {"webhooks": webhooks}
-        except Exception as e:
-            logger.error(f"Error listing webhooks: {e}")
-            raise HTTPException(
-                status_code=500, detail=f"Error listing webhooks: {str(e)}"
-            )
-
-    @webhook_router.get(
-        "/{webhook_id}",
-        response_model=WebhookResponse,
-        summary="Get webhook details",
-        description="Get details for a specific webhook.",
-    )
-    async def get_webhook(
-        webhook_id: str = Path(..., description="Webhook ID"),
-        webhook_service: WebhookService = Depends(get_webhook_service),
-    ) -> Dict[str, Any]:
-        """
-        Get webhook details.
-
-        Args:
-            webhook_id: Webhook ID
-            webhook_service: Webhook service
-
-        Returns:
-            Webhook details
-        """
-        try:
-            webhook = await webhook_service.get_webhook(webhook_id)
-
-            if not webhook:
-                raise HTTPException(
-                    status_code=404, detail=f"Webhook {webhook_id} not found"
-                )
-
-            return webhook
-        except HTTPException:
-            raise
-        except Exception as e:
-            logger.error(f"Error getting webhook {webhook_id}: {e}")
-            raise HTTPException(
-                status_code=500, detail=f"Error getting webhook: {str(e)}"
-            )
-
-    @webhook_router.patch(
-        "/{webhook_id}",
-        response_model=WebhookResponse,
-        summary="Update webhook",
-        description="Update an existing webhook.",
-    )
-    async def update_webhook(
-        webhook_data: WebhookUpdate,
-        webhook_id: str = Path(..., description="Webhook ID"),
-        webhook_service: WebhookService = Depends(get_webhook_service),
-    ) -> Dict[str, Any]:
-        """
-        Update webhook.
-
-        Args:
-            webhook_data: Updated webhook data
-            webhook_id: Webhook ID
-            webhook_service: Webhook service
-
-        Returns:
-            Updated webhook
-        """
-        try:
-            webhook = await webhook_service.update_webhook(
-                webhook_id=webhook_id,
-                url=webhook_data.url,
-                description=webhook_data.description,
-                events=webhook_data.events,
-                active=webhook_data.active,
-                secret=webhook_data.secret,
-            )
-
-            return webhook
-        except ValueError as e:
-            raise HTTPException(status_code=404, detail=str(e))
-        except Exception as e:
-            logger.error(f"Error updating webhook {webhook_id}: {e}")
-            raise HTTPException(
-                status_code=500, detail=f"Error updating webhook: {str(e)}"
-            )
-
-    @webhook_router.delete(
-        "/{webhook_id}", summary="Delete webhook", description="Delete a webhook."
-    )
-    async def delete_webhook(
-        webhook_id: str = Path(..., description="Webhook ID"),
-        webhook_service: WebhookService = Depends(get_webhook_service),
-    ) -> Dict[str, Any]:
-        """
-        Delete webhook.
-
-        Args:
-            webhook_id: Webhook ID
-            webhook_service: Webhook service
-
-        Returns:
-            Success message
-        """
-        try:
-            deleted = await webhook_service.delete_webhook(webhook_id)
-
-            if not deleted:
-                raise HTTPException(
-                    status_code=404, detail=f"Webhook {webhook_id} not found"
-                )
-
-            return {"message": f"Webhook {webhook_id} deleted"}
-        except HTTPException:
-            raise
-        except Exception as e:
-            logger.error(f"Error deleting webhook {webhook_id}: {e}")
-            raise HTTPException(
-                status_code=500, detail=f"Error deleting webhook: {str(e)}"
-            )
-
-    @webhook_router.get(
-        "/{webhook_id}/deliveries",
-        response_model=WebhookDeliveryList,
-        summary="List webhook deliveries",
-        description="Get delivery history for a webhook.",
-    )
-    async def list_webhook_deliveries(
-        webhook_id: str = Path(..., description="Webhook ID"),
-        page: int = Query(1, description="Page number"),
-        page_size: int = Query(20, description="Items per page"),
-        status: Optional[WebhookDeliveryStatus] = Query(
-            None, description="Filter by status"
-        ),
-        webhook_service: WebhookService = Depends(get_webhook_service),
-    ) -> Dict[str, Any]:
-        """
-        List webhook deliveries.
-
-        Args:
-            webhook_id: Webhook ID
-            page: Page number
-            page_size: Items per page
-            status: Optional status filter
-            webhook_service: Webhook service
-
-        Returns:
-            List of webhook deliveries
-        """
-        try:
-            # Verify webhook exists
-            webhook = await webhook_service.get_webhook(webhook_id)
-
-            if not webhook:
-                raise HTTPException(
-                    status_code=404, detail=f"Webhook {webhook_id} not found"
-                )
-
-            result = await webhook_service.get_deliveries(
-                webhook_id=webhook_id, page=page, page_size=page_size, status=status
-            )
-
-            return result
-        except HTTPException:
-            raise
-        except Exception as e:
-            logger.error(f"Error listing deliveries for webhook {webhook_id}: {e}")
-            raise HTTPException(
-                status_code=500, detail=f"Error listing deliveries: {str(e)}"
-            )
-
-    @webhook_router.get(
-        "/deliveries",
-        response_model=WebhookDeliveryList,
-        summary="List all webhook deliveries",
-        description="Get delivery history for all webhooks.",
-    )
-    async def list_all_deliveries(
-        page: int = Query(1, description="Page number"),
-        page_size: int = Query(20, description="Items per page"),
-        status: Optional[WebhookDeliveryStatus] = Query(
-            None, description="Filter by status"
-        ),
-        webhook_service: WebhookService = Depends(get_webhook_service),
-    ) -> Dict[str, Any]:
-        """
-        List all webhook deliveries.
-
-        Args:
-            page: Page number
-            page_size: Items per page
-            status: Optional status filter
-            webhook_service: Webhook service
-
-        Returns:
-            List of webhook deliveries
-        """
-        try:
-            result = await webhook_service.get_deliveries(
-                page=page, page_size=page_size, status=status
-            )
-
-            return result
-        except Exception as e:
-            logger.error(f"Error listing all deliveries: {e}")
-            raise HTTPException(
-                status_code=500, detail=f"Error listing deliveries: {str(e)}"
-            )
-
-    @webhook_router.get(
-        "/deliveries/{delivery_id}",
-        response_model=WebhookDeliveryResponse,
-        summary="Get delivery details",
-        description="Get details for a specific webhook delivery.",
-    )
-    async def get_delivery(
-        delivery_id: str = Path(..., description="Delivery ID"),
-        webhook_service: WebhookService = Depends(get_webhook_service),
-    ) -> Dict[str, Any]:
-        """
-        Get delivery details.
-
-        Args:
-            delivery_id: Delivery ID
-            webhook_service: Webhook service
-
-        Returns:
-            Delivery details
-        """
-        try:
-            delivery = await webhook_service.get_delivery(delivery_id)
-
-            if not delivery:
-                raise HTTPException(
-                    status_code=404, detail=f"Delivery {delivery_id} not found"
-                )
-
-            return delivery
-        except HTTPException:
-            raise
-        except Exception as e:
-            logger.error(f"Error getting delivery {delivery_id}: {e}")
-            raise HTTPException(
-                status_code=500, detail=f"Error getting delivery: {str(e)}"
-            )
-
-    @webhook_router.post(
-        "/deliveries/{delivery_id}/retry",
-        response_model=WebhookDeliveryResponse,
-        summary="Retry delivery",
-        description="Retry a failed webhook delivery.",
-    )
-    async def retry_delivery(
-        delivery_id: str = Path(..., description="Delivery ID"),
-        webhook_service: WebhookService = Depends(get_webhook_service),
-    ) -> Dict[str, Any]:
-        """
-        Retry webhook delivery.
-
-        Args:
-            delivery_id: Delivery ID
-            webhook_service: Webhook service
-
-        Returns:
-            Updated delivery
-        """
-        try:
-            delivery = await webhook_service.retry_delivery(delivery_id)
-            return delivery
-        except ValueError as e:
-            raise HTTPException(status_code=400, detail=str(e))
-        except Exception as e:
-            logger.error(f"Error retrying delivery {delivery_id}: {e}")
-            raise HTTPException(
-                status_code=500, detail=f"Error retrying delivery: {str(e)}"
-            )
-
-    @webhook_router.get(
-        "/events",
-        summary="List available event types",
-        description="Get a list of all available webhook event types.",
-    )
-    async def list_event_types() -> Dict[str, Any]:
-        """
-        List available event types.
-
-        Returns:
-            List of event types
-        """
-        events = [{"name": e.name, "value": e.value} for e in WebhookEventType]
-        return {"events": events}
-
-except ImportError:
-    # FastAPI not available
-    webhook_router = None
-    logger.warning("FastAPI is required for webhook router")
-=======
 # Create router
 router = APIRouter()
 
@@ -580,5 +194,4 @@
         raise
     except Exception as e:
         logger.error(f"Error listing webhook deliveries: {str(e)}")
-        raise HTTPException(status_code=500, detail=str(e))
->>>>>>> 053be38d
+        raise HTTPException(status_code=500, detail=str(e))