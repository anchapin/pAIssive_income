--- conflicted
+++ resolved
@@ -4,326 +4,11 @@
 # The original content had syntax errors that could not be automatically fixed
 # Please review and update this file as needed
 
-<<<<<<< HEAD
-import logging
-from contextlib import asynccontextmanager
-from typing import Any, Dict, List, Optional
-
-from fastapi import APIRouter, Body, Depends, HTTPException, Path, Query, Request, 
-    status
-
-from ..middleware.auth import get_api_key, get_current_user
-from ..models.api_key import APIKey
-from ..models.user import User
-from ..schemas.common import ErrorResponse, SuccessResponse
-from ..schemas.webhook import (
-    WebhookDeliveryList,
-    WebhookDeliveryResponse,
-    WebhookDeliveryStatus,
-    WebhookEventType,
-    WebhookList,
-    WebhookRequest,
-    WebhookResponse,
-    WebhookUpdate,
-)
-from ..services.webhook_service import WebhookService
-=======
 
 def main():
     """Initialize the module."""
     pass
->>>>>>> 6124bda3
 
 
-<<<<<<< HEAD
-# Create webhook service
-webhook_service = WebhookService()
-
-
-# Define lifespan context manager for FastAPI lifecycle events
-@asynccontextmanager
-async def lifespan(app):
-    # Startup: Start webhook service
-    logger.info("Starting webhook service")
-    await webhook_service.start()
-    yield
-    # Shutdown: Stop webhook service
-    logger.info("Stopping webhook service")
-    await webhook_service.stop()
-
-
-# Create router with lifespan
-router = APIRouter(lifespan=lifespan)
-
-
-@router.post(
-    " / ",
-    response_model=WebhookResponse,
-    status_code=status.HTTP_201_CREATED,
-    responses={
-        201: {"description": "Webhook registered"},
-        400: {"model": ErrorResponse, "description": "Bad request"},
-    },
-)
-async def register_webhook(
-    request: Request,
-    data: WebhookRequest = Body(...),
-    current_user: User = Depends(get_current_user),
-):
-    """Register a new webhook."""
-    try:
-        # Get client info for audit
-        client_host = request.client.host if request.client else None
-        user_agent = request.headers.get("user - agent")
-
-        webhook = await webhook_service.register_webhook(
-            data.dict(), actor_id=current_user.id, ip_address=client_host, 
-                user_agent=user_agent
-        )
-        return webhook
-    except Exception as e:
-        logger.error(f"Error registering webhook: {str(e)}")
-        raise HTTPException(status_code=500, detail=str(e))
-
-
-@router.get(
-    " / ",
-    response_model=WebhookList,
-    responses={
-        200: {"description": "List of webhooks"},
-        500: {"model": ErrorResponse, "description": "Server error"},
-    },
-)
-async def list_webhooks(
-    page: int = Query(1, ge=1),
-    page_size: int = Query(10, ge=1, le=100),
-    current_user: User = Depends(get_current_user),
-):
-    """List all webhooks."""
-    try:
-        webhooks = await webhook_service.list_webhooks()
-        total = len(webhooks)
-        pages = (total + page_size - 1) // page_size
-        start = (page - 1) * page_size
-        end = start + page_size
-        return {
-            "webhooks": webhooks[start:end],
-            "total": total,
-            "page": page,
-            "page_size": page_size,
-            "pages": pages,
-        }
-    except Exception as e:
-        logger.error(f"Error listing webhooks: {str(e)}")
-        raise HTTPException(status_code=500, detail=str(e))
-
-
-@router.get(
-    "/{webhook_id}",
-    response_model=WebhookResponse,
-    responses={
-        200: {"description": "Webhook details"},
-        404: {"model": ErrorResponse, "description": "Webhook not found"},
-    },
-)
-async def get_webhook(webhook_id: str = Path(...), 
-    current_user: User = Depends(get_current_user)):
-    """Get webhook details."""
-    try:
-        webhook = await webhook_service.get_webhook(webhook_id)
-        if webhook is None:
-            raise HTTPException(status_code=404, detail="Webhook not found")
-        return webhook
-    except HTTPException:
-        raise
-    except Exception as e:
-        logger.error(f"Error getting webhook: {str(e)}")
-        raise HTTPException(status_code=500, detail=str(e))
-
-
-@router.put(
-    "/{webhook_id}",
-    response_model=WebhookResponse,
-    responses={
-        200: {"description": "Webhook updated"},
-        404: {"model": ErrorResponse, "description": "Webhook not found"},
-    },
-)
-async def update_webhook(
-    request: Request,
-    webhook_id: str = Path(...),
-    data: WebhookUpdate = Body(...),
-    current_user: User = Depends(get_current_user),
-):
-    """Update a webhook."""
-    try:
-        # Get client info for audit
-        client_host = request.client.host if request.client else None
-        user_agent = request.headers.get("user - agent")
-
-        webhook = await webhook_service.update_webhook(
-            webhook_id,
-            data.dict(exclude_unset=True),
-            actor_id=current_user.id,
-            ip_address=client_host,
-            user_agent=user_agent,
-        )
-        if webhook is None:
-            raise HTTPException(status_code=404, detail="Webhook not found")
-        return webhook
-    except HTTPException:
-        raise
-    except Exception as e:
-        logger.error(f"Error updating webhook: {str(e)}")
-        raise HTTPException(status_code=500, detail=str(e))
-
-
-@router.delete(
-    "/{webhook_id}",
-    response_model=SuccessResponse,
-    responses={
-        200: {"description": "Webhook deleted"},
-        404: {"model": ErrorResponse, "description": "Webhook not found"},
-    },
-)
-async def delete_webhook(
-    request: Request, webhook_id: str = Path(...), 
-        current_user: User = Depends(get_current_user)
-):
-    """Delete a webhook."""
-    try:
-        # Get client info for audit
-        client_host = request.client.host if request.client else None
-        user_agent = request.headers.get("user - agent")
-
-        if await webhook_service.delete_webhook(
-            webhook_id, actor_id=current_user.id, ip_address=client_host, 
-                user_agent=user_agent
-        ):
-            return {"message": "Webhook deleted successfully"}
-        raise HTTPException(status_code=404, detail="Webhook not found")
-    except HTTPException:
-        raise
-    except Exception as e:
-        logger.error(f"Error deleting webhook: {str(e)}")
-        raise HTTPException(status_code=500, detail=str(e))
-
-
-@router.get(
-    "/{webhook_id}/deliveries",
-    response_model=WebhookDeliveryList,
-    responses={
-        200: {"description": "List of webhook deliveries"},
-        404: {"model": ErrorResponse, "description": "Webhook not found"},
-    },
-)
-async def list_webhook_deliveries(
-    webhook_id: str = Path(...),
-    page: int = Query(1, ge=1),
-    page_size: int = Query(10, ge=1, le=100),
-    status: Optional[WebhookDeliveryStatus] = Query(None),
-    current_user: User = Depends(get_current_user),
-):
-    """List deliveries for a webhook."""
-    try:
-        # Check if webhook exists
-        webhook = await webhook_service.get_webhook(webhook_id)
-        if webhook is None:
-            raise HTTPException(status_code=404, detail="Webhook not found")
-
-        # Get deliveries
-        deliveries = await webhook_service.get_deliveries(webhook_id, status=status)
-        total = len(deliveries)
-        pages = (total + page_size - 1) // page_size
-        start = (page - 1) * page_size
-        end = start + page_size
-
-        return {
-            "deliveries": deliveries[start:end],
-            "total": total,
-            "page": page,
-            "page_size": page_size,
-            "pages": pages,
-        }
-    except HTTPException:
-        raise
-    except Exception as e:
-        logger.error(f"Error listing webhook deliveries: {str(e)}")
-        raise HTTPException(status_code=500, detail=str(e))
-
-
-@router.post(
-    " / test",
-    response_model=SuccessResponse,
-    responses={
-        200: {"description": "Test webhook sent"},
-        400: {"model": ErrorResponse, "description": "Bad request"},
-    },
-)
-async def test_webhook(
-    request: Request,
-    url: str = Body(..., embed=True),
-    event_type: WebhookEventType = Body(..., embed=True),
-    current_user: User = Depends(get_current_user),
-):
-    """Send a test webhook to the specified URL."""
-    try:
-        # Create a temporary webhook
-        webhook = {
-            "id": "test - webhook",
-            "url": url,
-            "events": [event_type],
-            "description": "Test webhook",
-            "headers": {},
-            "is_active": True,
-            "created_at": datetime.utcnow().isoformat(),
-            "last_called_at": None,
-            "secret": f"whsec_{uuid.uuid4().hex}",
-        }
-
-        # Create a test delivery
-        delivery = {
-            "id": f"test - delivery-{uuid.uuid4()}",
-            "webhook_id": webhook["id"],
-            "event_type": event_type,
-            "event_data": {
-                "test": True,
-                "message": "This is a test webhook event",
-                "timestamp": datetime.utcnow().isoformat(),
-            },
-            "status": "pending",
-            "attempts": 0,
-            "max_attempts": 1,
-            "created_at": datetime.utcnow().isoformat(),
-            "next_attempt_at": datetime.utcnow().isoformat(),
-        }
-
-        # Deliver the webhook
-        success = await webhook_service._deliver_webhook(webhook, delivery)
-
-        if success:
-            return {
-                "message": "Test webhook sent successfully",
-                "data": {
-                    "delivery_id": delivery["id"],
-                    "response_code": delivery.get("response_code"),
-                    "response_body": delivery.get("response_body"),
-                },
-            }
-        else:
-            return {
-                "message": "Test webhook failed",
-                "data": {
-                    "delivery_id": delivery["id"],
-                    "error": delivery.get("error"),
-                    "response_code": delivery.get("response_code"),
-                    "response_body": delivery.get("response_body"),
-                },
-            }
-    except Exception as e:
-        logger.error(f"Error sending test webhook: {str(e)}")
-        raise HTTPException(status_code=500, detail=str(e))
-=======
 if __name__ == "__main__":
-    main()
->>>>>>> 6124bda3
+    main()