--- conflicted
+++ resolved
@@ -4,33 +4,6 @@
 # The original content had syntax errors that could not be automatically fixed
 # Please review and update this file as needed
 
-<<<<<<< HEAD
-from .agent_team_router import router as agent_team_router
-from .ai_models_router import router as ai_models_router
-from .analytics_router import router as analytics_router
-from .api_key_router import router as api_key_router
-from .dashboard_router import router as dashboard_router
-from .developer_router import router as developer_router
-from .marketing_router import router as marketing_router
-from .monetization_router import router as monetization_router
-from .niche_analysis_router import router as niche_analysis_router
-from .user_router import router as user_router
-from .webhook_router import router as webhook_router
-
-__all__ = [
-    "niche_analysis_router",
-    "monetization_router",
-    "marketing_router",
-    "ai_models_router",
-    "agent_team_router",
-    "user_router",
-    "dashboard_router",
-    "webhook_router",
-    "analytics_router",
-    "developer_router",
-    "api_key_router",
-]
-=======
 
 def main():
     """Initialize the module."""
@@ -38,5 +11,4 @@
 
 
 if __name__ == "__main__":
-    main()
->>>>>>> 6124bda3
+    main()