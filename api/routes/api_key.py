"""api_key.py - Module for the pAIssive Income project."""

# This file was automatically fixed by the syntax error correction script
# The original content had syntax errors that could not be automatically fixed
# Please review and update this file as needed

<<<<<<< HEAD
import logging
from typing import Any, Dict

from fastapi import APIRouter, Body, Depends, HTTPException, Path, Query, status

from ..middleware.auth import get_current_user
from ..schemas.api_key import (
    APIKeyCreate,
    APIKeyCreatedResponse,
    APIKeyList,
    APIKeyResponse,
    APIKeyUpdate,
)
from ..services.api_key_service import APIKeyService
=======

def main():
    """Initialize the module."""
    pass
>>>>>>> 6124bda3


<<<<<<< HEAD
# Create router
router = APIRouter(prefix=" / api - keys", tags=["API Keys"])

# Create API key service
api_key_service = APIKeyService()

@router.post(" / ", response_model=APIKeyCreatedResponse, 
    status_code=status.HTTP_201_CREATED)
async def create_api_key(
    data: APIKeyCreate = Body(...), current_user: Dict[str, 
        Any] = Depends(get_current_user)
):
    """Create a new API key."""
    try:
        # Create API key
        api_key = api_key_service.create_api_key(data, user_id=current_user.get("id"))

        # Create response
        return APIKeyCreatedResponse(
            id=api_key.id,
            prefix=api_key.prefix,
            key=api_key.key,
            name=api_key.name,
            description=api_key.description,
            created_at=api_key.created_at,
            expires_at=api_key.expires_at,
            last_used_at=api_key.last_used_at,
            scopes=api_key.scopes,
            is_active=api_key.is_active,
        )
    except Exception as e:
        logger.error(f"Error creating API key: {str(e)}")
        raise HTTPException(status_code=500, detail=str(e))

@router.get(" / ", response_model=APIKeyList)
async def list_api_keys(
    current_user: Dict[str, Any] = Depends(get_current_user),
    page: int = Query(1, ge=1),
    page_size: int = Query(10, ge=1, le=100),
):
    """List all API keys for the current user."""
    try:
        api_keys = api_key_service.list_api_keys(
            user_id=current_user.get("id"), page=page, page_size=page_size
        )
        return api_keys
    except Exception as e:
        logger.error(f"Error listing API keys: {str(e)}")
        raise HTTPException(status_code=500, detail=str(e))

@router.get("/{api_key_id}", response_model=APIKeyResponse)
async def get_api_key(
    api_key_id: str = Path(...), current_user: Dict[str, 
        Any] = Depends(get_current_user)
):
    """Get a specific API key."""
    try:
        api_key = api_key_service.get_api_key(api_key_id)
        if not api_key:
            raise HTTPException(status_code=404, detail="API key not found")

        if api_key.user_id != current_user.get("id"):
            raise HTTPException(status_code=403, 
                detail="Not authorized to access this API key")

        return APIKeyResponse(
            id=api_key.id,
            prefix=api_key.prefix,
            name=api_key.name,
            description=api_key.description,
            created_at=api_key.created_at,
            expires_at=api_key.expires_at,
            last_used_at=api_key.last_used_at,
            scopes=api_key.scopes,
            is_active=api_key.is_active,
        )
    except HTTPException:
        raise
    except Exception as e:
        logger.error(f"Error getting API key: {str(e)}")
        raise HTTPException(status_code=500, detail=str(e))

@router.put("/{api_key_id}", response_model=APIKeyResponse)
async def update_api_key(
    api_key_id: str = Path(...),
    data: APIKeyUpdate = Body(...),
    current_user: Dict[str, Any] = Depends(get_current_user),
):
    """Update an API key."""
    try:
        # Get API key
        api_key = api_key_service.get_api_key(api_key_id)

        # Check if API key exists
        if not api_key:
            raise HTTPException(status_code=404, detail="API key not found")

        # Check if API key belongs to the current user
        if api_key.user_id != current_user.get("id"):
            raise HTTPException(status_code=403, 
                detail="Not authorized to update this API key")

        # Update API key
        updated_key = api_key_service.update_api_key(api_key_id, data)

        return APIKeyResponse(
            id=updated_key.id,
            prefix=updated_key.prefix,
            name=updated_key.name,
            description=updated_key.description,
            created_at=updated_key.created_at,
            expires_at=updated_key.expires_at,
            last_used_at=updated_key.last_used_at,
            scopes=updated_key.scopes,
            is_active=updated_key.is_active,
        )
    except HTTPException:
        raise
    except Exception as e:
        logger.error(f"Error updating API key: {str(e)}")
        raise HTTPException(status_code=500, detail=str(e))

@router.delete("/{api_key_id}", status_code=status.HTTP_204_NO_CONTENT)
async def delete_api_key(
    api_key_id: str = Path(...), current_user: Dict[str, 
        Any] = Depends(get_current_user)
):
    """Delete an API key."""
    try:
        # Get API key
        api_key = api_key_service.get_api_key(api_key_id)

        # Check if API key exists
        if not api_key:
            raise HTTPException(status_code=404, detail="API key not found")

        # Check if API key belongs to the current user
        if api_key.user_id != current_user.get("id"):
            raise HTTPException(status_code=403, 
                detail="Not authorized to delete this API key")

        # Delete API key
        if not api_key_service.delete_api_key(api_key_id):
            raise HTTPException(status_code=500, detail="Failed to delete API key")
    except HTTPException:
        raise
    except Exception as e:
        logger.error(f"Error deleting API key: {str(e)}")
        raise HTTPException(status_code=500, detail=str(e))

@router.post("/{api_key_id}/revoke", response_model=APIKeyResponse)
async def revoke_api_key(
    api_key_id: str = Path(...), current_user: Dict[str, 
        Any] = Depends(get_current_user)
):
    """Revoke an API key."""
    try:
        # Get API key
        api_key = api_key_service.get_api_key(api_key_id)

        # Check if API key exists
        if not api_key:
            raise HTTPException(status_code=404, detail="API key not found")

        # Check if API key belongs to the current user
        if api_key.user_id != current_user.get("id"):
            raise HTTPException(status_code=403, 
                detail="Not authorized to revoke this API key")

        # Revoke API key
        revoked_key = api_key_service.revoke_api_key(api_key_id)

        return APIKeyResponse(
            id=revoked_key.id,
            prefix=revoked_key.prefix,
            name=revoked_key.name,
            description=revoked_key.description,
            created_at=revoked_key.created_at,
            expires_at=revoked_key.expires_at,
            last_used_at=revoked_key.last_used_at,
            scopes=revoked_key.scopes,
            is_active=revoked_key.is_active,
        )
    except HTTPException:
        raise
    except Exception as e:
        logger.error(f"Error revoking API key: {str(e)}")
        raise HTTPException(status_code=500, detail=str(e))

@router.post("/{api_key_id}/regenerate", response_model=APIKeyCreatedResponse)
async def regenerate_api_key(
    api_key_id: str = Path(...), current_user: Dict[str, 
        Any] = Depends(get_current_user)
):
    """Regenerate an API key."""
    try:
        # Get API key
        api_key = api_key_service.get_api_key(api_key_id)

        # Check if API key exists
        if not api_key:
            raise HTTPException(status_code=404, detail="API key not found")

        # Check if API key belongs to the current user
        if api_key.user_id != current_user.get("id"):
            raise HTTPException(status_code=403, 
                detail="Not authorized to regenerate this API key")

        # Regenerate API key
        regenerated_key = api_key_service.regenerate_api_key(api_key_id)

        return APIKeyCreatedResponse(
            id=regenerated_key.id,
            prefix=regenerated_key.prefix,
            key=regenerated_key.key,
            name=regenerated_key.name,
            description=regenerated_key.description,
            created_at=regenerated_key.created_at,
            expires_at=regenerated_key.expires_at,
            last_used_at=regenerated_key.last_used_at,
            scopes=regenerated_key.scopes,
            is_active=regenerated_key.is_active,
        )
    except HTTPException:
        raise
    except Exception as e:
        logger.error(f"Error regenerating API key: {str(e)}")
        raise HTTPException(status_code=500, detail=str(e))
=======
if __name__ == "__main__":
    main()
>>>>>>> 6124bda3
<|MERGE_RESOLUTION|>--- conflicted
+++ resolved
@@ -4,259 +4,11 @@
 # The original content had syntax errors that could not be automatically fixed
 # Please review and update this file as needed
 
-<<<<<<< HEAD
-import logging
-from typing import Any, Dict
-
-from fastapi import APIRouter, Body, Depends, HTTPException, Path, Query, status
-
-from ..middleware.auth import get_current_user
-from ..schemas.api_key import (
-    APIKeyCreate,
-    APIKeyCreatedResponse,
-    APIKeyList,
-    APIKeyResponse,
-    APIKeyUpdate,
-)
-from ..services.api_key_service import APIKeyService
-=======
 
 def main():
     """Initialize the module."""
     pass
->>>>>>> 6124bda3
 
 
-<<<<<<< HEAD
-# Create router
-router = APIRouter(prefix=" / api - keys", tags=["API Keys"])
-
-# Create API key service
-api_key_service = APIKeyService()
-
-@router.post(" / ", response_model=APIKeyCreatedResponse, 
-    status_code=status.HTTP_201_CREATED)
-async def create_api_key(
-    data: APIKeyCreate = Body(...), current_user: Dict[str, 
-        Any] = Depends(get_current_user)
-):
-    """Create a new API key."""
-    try:
-        # Create API key
-        api_key = api_key_service.create_api_key(data, user_id=current_user.get("id"))
-
-        # Create response
-        return APIKeyCreatedResponse(
-            id=api_key.id,
-            prefix=api_key.prefix,
-            key=api_key.key,
-            name=api_key.name,
-            description=api_key.description,
-            created_at=api_key.created_at,
-            expires_at=api_key.expires_at,
-            last_used_at=api_key.last_used_at,
-            scopes=api_key.scopes,
-            is_active=api_key.is_active,
-        )
-    except Exception as e:
-        logger.error(f"Error creating API key: {str(e)}")
-        raise HTTPException(status_code=500, detail=str(e))
-
-@router.get(" / ", response_model=APIKeyList)
-async def list_api_keys(
-    current_user: Dict[str, Any] = Depends(get_current_user),
-    page: int = Query(1, ge=1),
-    page_size: int = Query(10, ge=1, le=100),
-):
-    """List all API keys for the current user."""
-    try:
-        api_keys = api_key_service.list_api_keys(
-            user_id=current_user.get("id"), page=page, page_size=page_size
-        )
-        return api_keys
-    except Exception as e:
-        logger.error(f"Error listing API keys: {str(e)}")
-        raise HTTPException(status_code=500, detail=str(e))
-
-@router.get("/{api_key_id}", response_model=APIKeyResponse)
-async def get_api_key(
-    api_key_id: str = Path(...), current_user: Dict[str, 
-        Any] = Depends(get_current_user)
-):
-    """Get a specific API key."""
-    try:
-        api_key = api_key_service.get_api_key(api_key_id)
-        if not api_key:
-            raise HTTPException(status_code=404, detail="API key not found")
-
-        if api_key.user_id != current_user.get("id"):
-            raise HTTPException(status_code=403, 
-                detail="Not authorized to access this API key")
-
-        return APIKeyResponse(
-            id=api_key.id,
-            prefix=api_key.prefix,
-            name=api_key.name,
-            description=api_key.description,
-            created_at=api_key.created_at,
-            expires_at=api_key.expires_at,
-            last_used_at=api_key.last_used_at,
-            scopes=api_key.scopes,
-            is_active=api_key.is_active,
-        )
-    except HTTPException:
-        raise
-    except Exception as e:
-        logger.error(f"Error getting API key: {str(e)}")
-        raise HTTPException(status_code=500, detail=str(e))
-
-@router.put("/{api_key_id}", response_model=APIKeyResponse)
-async def update_api_key(
-    api_key_id: str = Path(...),
-    data: APIKeyUpdate = Body(...),
-    current_user: Dict[str, Any] = Depends(get_current_user),
-):
-    """Update an API key."""
-    try:
-        # Get API key
-        api_key = api_key_service.get_api_key(api_key_id)
-
-        # Check if API key exists
-        if not api_key:
-            raise HTTPException(status_code=404, detail="API key not found")
-
-        # Check if API key belongs to the current user
-        if api_key.user_id != current_user.get("id"):
-            raise HTTPException(status_code=403, 
-                detail="Not authorized to update this API key")
-
-        # Update API key
-        updated_key = api_key_service.update_api_key(api_key_id, data)
-
-        return APIKeyResponse(
-            id=updated_key.id,
-            prefix=updated_key.prefix,
-            name=updated_key.name,
-            description=updated_key.description,
-            created_at=updated_key.created_at,
-            expires_at=updated_key.expires_at,
-            last_used_at=updated_key.last_used_at,
-            scopes=updated_key.scopes,
-            is_active=updated_key.is_active,
-        )
-    except HTTPException:
-        raise
-    except Exception as e:
-        logger.error(f"Error updating API key: {str(e)}")
-        raise HTTPException(status_code=500, detail=str(e))
-
-@router.delete("/{api_key_id}", status_code=status.HTTP_204_NO_CONTENT)
-async def delete_api_key(
-    api_key_id: str = Path(...), current_user: Dict[str, 
-        Any] = Depends(get_current_user)
-):
-    """Delete an API key."""
-    try:
-        # Get API key
-        api_key = api_key_service.get_api_key(api_key_id)
-
-        # Check if API key exists
-        if not api_key:
-            raise HTTPException(status_code=404, detail="API key not found")
-
-        # Check if API key belongs to the current user
-        if api_key.user_id != current_user.get("id"):
-            raise HTTPException(status_code=403, 
-                detail="Not authorized to delete this API key")
-
-        # Delete API key
-        if not api_key_service.delete_api_key(api_key_id):
-            raise HTTPException(status_code=500, detail="Failed to delete API key")
-    except HTTPException:
-        raise
-    except Exception as e:
-        logger.error(f"Error deleting API key: {str(e)}")
-        raise HTTPException(status_code=500, detail=str(e))
-
-@router.post("/{api_key_id}/revoke", response_model=APIKeyResponse)
-async def revoke_api_key(
-    api_key_id: str = Path(...), current_user: Dict[str, 
-        Any] = Depends(get_current_user)
-):
-    """Revoke an API key."""
-    try:
-        # Get API key
-        api_key = api_key_service.get_api_key(api_key_id)
-
-        # Check if API key exists
-        if not api_key:
-            raise HTTPException(status_code=404, detail="API key not found")
-
-        # Check if API key belongs to the current user
-        if api_key.user_id != current_user.get("id"):
-            raise HTTPException(status_code=403, 
-                detail="Not authorized to revoke this API key")
-
-        # Revoke API key
-        revoked_key = api_key_service.revoke_api_key(api_key_id)
-
-        return APIKeyResponse(
-            id=revoked_key.id,
-            prefix=revoked_key.prefix,
-            name=revoked_key.name,
-            description=revoked_key.description,
-            created_at=revoked_key.created_at,
-            expires_at=revoked_key.expires_at,
-            last_used_at=revoked_key.last_used_at,
-            scopes=revoked_key.scopes,
-            is_active=revoked_key.is_active,
-        )
-    except HTTPException:
-        raise
-    except Exception as e:
-        logger.error(f"Error revoking API key: {str(e)}")
-        raise HTTPException(status_code=500, detail=str(e))
-
-@router.post("/{api_key_id}/regenerate", response_model=APIKeyCreatedResponse)
-async def regenerate_api_key(
-    api_key_id: str = Path(...), current_user: Dict[str, 
-        Any] = Depends(get_current_user)
-):
-    """Regenerate an API key."""
-    try:
-        # Get API key
-        api_key = api_key_service.get_api_key(api_key_id)
-
-        # Check if API key exists
-        if not api_key:
-            raise HTTPException(status_code=404, detail="API key not found")
-
-        # Check if API key belongs to the current user
-        if api_key.user_id != current_user.get("id"):
-            raise HTTPException(status_code=403, 
-                detail="Not authorized to regenerate this API key")
-
-        # Regenerate API key
-        regenerated_key = api_key_service.regenerate_api_key(api_key_id)
-
-        return APIKeyCreatedResponse(
-            id=regenerated_key.id,
-            prefix=regenerated_key.prefix,
-            key=regenerated_key.key,
-            name=regenerated_key.name,
-            description=regenerated_key.description,
-            created_at=regenerated_key.created_at,
-            expires_at=regenerated_key.expires_at,
-            last_used_at=regenerated_key.last_used_at,
-            scopes=regenerated_key.scopes,
-            is_active=regenerated_key.is_active,
-        )
-    except HTTPException:
-        raise
-    except Exception as e:
-        logger.error(f"Error regenerating API key: {str(e)}")
-        raise HTTPException(status_code=500, detail=str(e))
-=======
 if __name__ == "__main__":
-    main()
->>>>>>> 6124bda3
+    main()