<<<<<<< HEAD
"""Auth blueprint for Flask application with password reset functionality."""

from __future__ import annotations

=======
>>>>>>> 751d3c15
import logging
import os
import re
import secrets
import smtplib
from datetime import datetime, timedelta, timezone
from email.mime.text import MIMEText

import bcrypt
from flask import Blueprint, jsonify, request
from flask_limiter import Limiter
from flask_limiter.util import get_remote_address
from sqlalchemy import Column, DateTime, Integer, String, create_engine
from sqlalchemy.ext.declarative import declarative_base
from sqlalchemy.orm import sessionmaker

# Pattern for allowed characters in logs. Anything not matching this will be replaced.
# Allows: a-z, A-Z, 0-9, space, period, underscore, @, :, /, =, -
ALLOWED_CHARS_PATTERN = re.compile(r"[^a-zA-Z0-9\s\._@:/=-]")

<<<<<<< HEAD
# Create a proper logger for this module
logger = logging.getLogger(__name__)

=======
>>>>>>> 751d3c15
auth_bp = Blueprint("auth", __name__, url_prefix="/api/auth")

# Flask-Limiter instance (for demo; in prod, usually set up in main app)
limiter = Limiter(
    key_func=get_remote_address, default_limits=["200 per day", "50 per hour"]
)
# Ensure init_app method exists for compatibility
if not hasattr(limiter, "init_app"):
    limiter.init_app = lambda _: None  # type: ignore[assignment]

# In-memory user "database" for demonstration (replace with real user DB)
# Note: In production, use a proper database with secure password storage
USERS = {
    "e2euser@example.com": {
        "password": bcrypt.hashpw(b"oldpassword", bcrypt.gensalt()).decode(),
        "id": 1,
    }
}

RESET_TOKEN_EXPIRY = 1800  # 30 minutes

# SQLAlchemy setup for tokens (using SQLite for demo)
# In production, use a proper database with secure connection
Base = declarative_base()
db_url = os.environ.get("RESET_TOKEN_DB_URL", "sqlite:///reset_tokens.db")
# Use parameterized connection string to avoid SQL injection
engine = create_engine(db_url)
SessionLocal = sessionmaker(bind=engine)


class PasswordResetToken(Base):
    """Model for password reset tokens."""

    __tablename__ = "password_reset_tokens"
    id = Column(Integer, primary_key=True)
    email = Column(String, index=True, nullable=False)
    token = Column(String, unique=True, nullable=False)
    expires_at = Column(DateTime, nullable=False)


Base.metadata.create_all(bind=engine)


def send_email(to_addr: str, subject: str, body: str) -> None:
    """Send email with proper security measures."""
    # SMTP config from env vars or defaults
    smtp_host = os.environ.get("SMTP_HOST", "localhost")
    smtp_port = int(os.environ.get("SMTP_PORT", "1025"))
    smtp_user = os.environ.get("SMTP_USER", "")
    smtp_pass = os.environ.get("SMTP_PASS", "")
    from_addr = os.environ.get("SMTP_FROM", "no-reply@example.com")

    # Create email with proper encoding
    msg = MIMEText(body)
    msg["Subject"] = subject
<<<<<<< HEAD
    msg["From"] = from_addr
=======
    msg["From"] = FROM_ADDR
>>>>>>> 751d3c15
    msg["To"] = to_addr

    try:
        with smtplib.SMTP(smtp_host, smtp_port) as server:
            if smtp_user and smtp_pass:
                # Always use TLS for security
                server.starttls()
<<<<<<< HEAD
                server.login(smtp_user, smtp_pass)
            server.sendmail(from_addr, [to_addr], msg.as_string())
        logger.info("[Password Reset] Sent email to %s", sanitize_log_data(to_addr))
    except Exception:
        logger.exception("[Password Reset] Failed to send email")
=======
                server.login(SMTP_USER, SMTP_PASS)
            server.sendmail(FROM_ADDR, [to_addr], msg.as_string())
        logging.info(f"[Password Reset] Sent email to {sanitize_log_data(to_addr)}")
    except Exception as e:
        logging.exception(f"[Password Reset] Failed to send email: {e!s}")
>>>>>>> 751d3c15


def sanitize_log_data(data: str | None) -> str:
    """Sanitize data for logging to prevent log injection attacks."""
    if data is None:
        return "<none>"

    max_log_length = 256

    if isinstance(data, str):
        # Replace newlines first
        sanitized = data.replace("\n", " ").replace("\r", " ")

        # Replace any characters not in the allowed set with an underscore
        sanitized = ALLOWED_CHARS_PATTERN.sub("_", sanitized)

<<<<<<< HEAD
        # Truncate and return
        return sanitized[:max_log_length]
=======
        # Truncate
        sanitized = sanitized[:MAX_LOG_LENGTH]

        # Removed html.escape from the return
        return sanitized
>>>>>>> 751d3c15
    # For non-strings, convert to string, then apply basic sanitization (length and newlines)
    s_data = str(data).replace("\n", " ").replace("\r", " ")
    # Also apply the strict character filter to the string representation of non-string data
    s_data = ALLOWED_CHARS_PATTERN.sub("_", s_data)
    # Removed html.escape from the return
<<<<<<< HEAD
    return s_data[:max_log_length]

=======
    return s_data[:MAX_LOG_LENGTH]
>>>>>>> 751d3c15

@auth_bp.route("/forgot-password", methods=["POST"])
@limiter.limit("5 per minute")
def forgot_password() -> tuple[dict, int]:
    """Handle forgot password requests with proper security measures."""
    data = request.get_json() or {}
    email = data.get("email", "").strip().lower() if data.get("email") else ""

    # Get client IP with fallback
    remote_ip = request.headers.get("X-Forwarded-For", request.remote_addr)
    if remote_ip and "," in remote_ip:
        # If multiple IPs in X-Forwarded-For, take the first one
        remote_ip = remote_ip.split(",")[0].strip()

    # Sanitize data for logging
    safe_email = sanitize_log_data(email)
    safe_ip = sanitize_log_data(remote_ip)

    # Audit log every request
    logger.info(
        "[AUDIT][%s] Password reset requested for %s from %s",
        datetime.now(timezone.utc).isoformat(),
        safe_email or "<empty>",
        safe_ip,
    )

    # Always respond identically for user enumeration protection
    if not email:
        return jsonify(
            {"message": "If the email is registered, a reset link will be sent."}
        ), 200

    # If user exists, create a token and send an email
    if email in USERS:
        # Generate cryptographically secure token
        token = secrets.token_urlsafe(32)
        expires_at = datetime.now(timezone.utc) + timedelta(seconds=RESET_TOKEN_EXPIRY)

        # Store token in DB with proper session handling
        session = SessionLocal()
        try:
            session.add(
                PasswordResetToken(email=email, token=token, expires_at=expires_at)
            )
            session.commit()

            # Log token generation (without exposing the full token in logs)
            # Use None for empty token so sanitize_log_data handles it as '<none>'
            token_prefix_raw = token[:5] if token else None
            token_prefix_sanitized = sanitize_log_data(token_prefix_raw)
            logger.info(
                "[AUDIT][%s] Password reset token generated for %s from %s token_prefix=%s...",
                datetime.now(timezone.utc).isoformat(),
                safe_email,
                safe_ip,
                token_prefix_sanitized,
            )

            # Compose reset link with proper URL construction
            frontend_url = os.environ.get("FRONTEND_URL", "http://localhost:3000")
            reset_link = f"{frontend_url}/reset-password/{token}"

            subject = "Password Reset Request"
            body = f"To reset your password, click the following link:\n\n{reset_link}\n\nIf you did not request a password reset, please ignore this email."
            send_email(email, subject, body)
        except Exception:
            # Log the error but don't expose details to the client
<<<<<<< HEAD
            logger.exception("[ERROR] Failed to process password reset")
=======
            logging.exception(f"[ERROR] Failed to process password reset: {e!s}")
>>>>>>> 751d3c15
            session.rollback()
        finally:
            session.close()

    # Respond identically in either case for security
    return jsonify(
        {"message": "If the email is registered, a reset link will be sent."}
    ), 200

<<<<<<< HEAD

=======
>>>>>>> 751d3c15
@auth_bp.route("/reset-password", methods=["POST"])
@limiter.limit("5 per minute")
def reset_password() -> tuple[object, int]:
    """Handle password reset with proper security measures."""
    data = request.get_json() or {}
    token = data.get("token", "")
    new_password = data.get("new_password", "")

    # Get client IP with fallback
    remote_ip = request.headers.get("X-Forwarded-For", request.remote_addr)
    if remote_ip and "," in remote_ip:
        remote_ip = remote_ip.split(",")[0].strip()

    # Sanitize data for logging
    safe_ip = sanitize_log_data(remote_ip)
    # Sanitize token_prefix before logging
    # Use None for empty token so sanitize_log_data handles it as '<none>'
    raw_token_prefix = token[:5] if token else None
    safe_token_prefix = sanitize_log_data(raw_token_prefix)

    if not token or not new_password:
        logger.warning(
            "[AUDIT][%s] Password reset failed (missing fields) from %s",
            datetime.now(timezone.utc).isoformat(),
            safe_ip,
        )
        return jsonify({"message": "Missing token or new password."}), 400

    session = SessionLocal()
    try:
        # Use parameterized query to prevent SQL injection
        prt = session.query(PasswordResetToken).filter_by(token=token).first()

        if not prt or prt.expires_at < datetime.now(timezone.utc):
            logger.warning(
                "[AUDIT][%s] Password reset failed (invalid/expired token) from %s token_prefix=%s...",
                datetime.now(timezone.utc).isoformat(),
                safe_ip,
                safe_token_prefix,
            )
            return jsonify({"message": "Invalid or expired reset link."}), 400

        email = str(prt.email)
        safe_email = sanitize_log_data(email)

        if email not in USERS:
            session.delete(prt)
            session.commit()
            logger.warning(
                "[AUDIT][%s] Password reset failed (user not found) for %s from %s",
                datetime.now(timezone.utc).isoformat(),
                safe_email,
                safe_ip,
            )
            return jsonify(
                {"message": "Invalid or expired reset link."}
            ), 400  # Use same message for security

        # Hash the new password with bcrypt (already secure)
        hashed = bcrypt.hashpw(new_password.encode(), bcrypt.gensalt()).decode()
        USERS[email]["password"] = hashed

        # Delete the used token
        session.delete(prt)
        session.commit()
        logger.info(
            "[AUDIT][%s] Password reset completed for %s from %s",
            datetime.now(timezone.utc).isoformat(),
            safe_email,
            safe_ip,
        )

        return jsonify({"message": "Password has been reset."}), 200
    except Exception:
        # Log the error but don't expose details to the client
<<<<<<< HEAD
        logger.exception("[ERROR] Failed to reset password")
=======
        logging.exception(f"[ERROR] Failed to reset password: {e!s}")
>>>>>>> 751d3c15
        session.rollback()
        return jsonify({"message": "An error occurred. Please try again later."}), 500
    finally:
        session.close()<|MERGE_RESOLUTION|>--- conflicted
+++ resolved
@@ -1,10 +1,7 @@
-<<<<<<< HEAD
 """Auth blueprint for Flask application with password reset functionality."""
 
 from __future__ import annotations
 
-=======
->>>>>>> 751d3c15
 import logging
 import os
 import re
@@ -25,12 +22,8 @@
 # Allows: a-z, A-Z, 0-9, space, period, underscore, @, :, /, =, -
 ALLOWED_CHARS_PATTERN = re.compile(r"[^a-zA-Z0-9\s\._@:/=-]")
 
-<<<<<<< HEAD
 # Create a proper logger for this module
 logger = logging.getLogger(__name__)
-
-=======
->>>>>>> 751d3c15
 auth_bp = Blueprint("auth", __name__, url_prefix="/api/auth")
 
 # Flask-Limiter instance (for demo; in prod, usually set up in main app)
@@ -86,11 +79,7 @@
     # Create email with proper encoding
     msg = MIMEText(body)
     msg["Subject"] = subject
-<<<<<<< HEAD
     msg["From"] = from_addr
-=======
-    msg["From"] = FROM_ADDR
->>>>>>> 751d3c15
     msg["To"] = to_addr
 
     try:
@@ -98,19 +87,11 @@
             if smtp_user and smtp_pass:
                 # Always use TLS for security
                 server.starttls()
-<<<<<<< HEAD
                 server.login(smtp_user, smtp_pass)
             server.sendmail(from_addr, [to_addr], msg.as_string())
         logger.info("[Password Reset] Sent email to %s", sanitize_log_data(to_addr))
     except Exception:
         logger.exception("[Password Reset] Failed to send email")
-=======
-                server.login(SMTP_USER, SMTP_PASS)
-            server.sendmail(FROM_ADDR, [to_addr], msg.as_string())
-        logging.info(f"[Password Reset] Sent email to {sanitize_log_data(to_addr)}")
-    except Exception as e:
-        logging.exception(f"[Password Reset] Failed to send email: {e!s}")
->>>>>>> 751d3c15
 
 
 def sanitize_log_data(data: str | None) -> str:
@@ -127,27 +108,15 @@
         # Replace any characters not in the allowed set with an underscore
         sanitized = ALLOWED_CHARS_PATTERN.sub("_", sanitized)
 
-<<<<<<< HEAD
         # Truncate and return
         return sanitized[:max_log_length]
-=======
-        # Truncate
-        sanitized = sanitized[:MAX_LOG_LENGTH]
-
-        # Removed html.escape from the return
-        return sanitized
->>>>>>> 751d3c15
     # For non-strings, convert to string, then apply basic sanitization (length and newlines)
     s_data = str(data).replace("\n", " ").replace("\r", " ")
     # Also apply the strict character filter to the string representation of non-string data
     s_data = ALLOWED_CHARS_PATTERN.sub("_", s_data)
     # Removed html.escape from the return
-<<<<<<< HEAD
     return s_data[:max_log_length]
 
-=======
-    return s_data[:MAX_LOG_LENGTH]
->>>>>>> 751d3c15
 
 @auth_bp.route("/forgot-password", methods=["POST"])
 @limiter.limit("5 per minute")
@@ -215,11 +184,7 @@
             send_email(email, subject, body)
         except Exception:
             # Log the error but don't expose details to the client
-<<<<<<< HEAD
             logger.exception("[ERROR] Failed to process password reset")
-=======
-            logging.exception(f"[ERROR] Failed to process password reset: {e!s}")
->>>>>>> 751d3c15
             session.rollback()
         finally:
             session.close()
@@ -229,10 +194,7 @@
         {"message": "If the email is registered, a reset link will be sent."}
     ), 200
 
-<<<<<<< HEAD
-
-=======
->>>>>>> 751d3c15
+
 @auth_bp.route("/reset-password", methods=["POST"])
 @limiter.limit("5 per minute")
 def reset_password() -> tuple[object, int]:
@@ -308,12 +270,13 @@
         return jsonify({"message": "Password has been reset."}), 200
     except Exception:
         # Log the error but don't expose details to the client
-<<<<<<< HEAD
         logger.exception("[ERROR] Failed to reset password")
-=======
-        logging.exception(f"[ERROR] Failed to reset password: {e!s}")
->>>>>>> 751d3c15
         session.rollback()
         return jsonify({"message": "An error occurred. Please try again later."}), 500
     finally:
-        session.close()+        session.close()
+
+
+# To enable: import and register this blueprint with your Flask app, e.g.:
+# from api.routes.auth import auth_bp
+# app.register_blueprint(auth_bp)