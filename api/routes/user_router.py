"""user_router - User API endpoints using SQLAlchemy ORM."""

<<<<<<< HEAD
from flask import Blueprint, request, jsonify, current_app
from flask.models import db, User
from users.services import UserService
import os

user_bp = Blueprint("user", __name__, url_prefix="/api/users")

=======
import logging
import os
from typing import Any, Dict, Tuple, Union

from flask import Blueprint, jsonify, request
from users.services import AuthenticationError, UserExistsError, UserService

# Set up logger
logger = logging.getLogger(__name__)

user_bp = Blueprint("user", __name__, url_prefix="/api/users")

>>>>>>> b0b6d558
# Example: provide your secret through environment variable in production
TOKEN_SECRET = os.environ.get("USER_TOKEN_SECRET", "super-secret")

user_service = UserService(token_secret=TOKEN_SECRET)

<<<<<<< HEAD
@user_bp.route("/", methods=["POST"])
def create_user():
=======

@user_bp.route("/", methods=["POST"])
def create_user() -> Tuple[Dict[str, Any], int]:
    """Create a new user.

    Returns:
        Tuple[Dict[str, Any], int]: JSON response with user data or error and HTTP status code
    """
>>>>>>> b0b6d558
    data = request.get_json()
    username = data.get("username")
    email = data.get("email")
    password = data.get("password")
    try:
        user = user_service.create_user(username, email, password)
        return jsonify(user), 201
<<<<<<< HEAD
    except Exception as e:
        return jsonify({"error": str(e)}), 400

@user_bp.route("/authenticate", methods=["POST"])
def authenticate_user():
=======
    except UserExistsError:
        # Handle specific known exceptions with appropriate error messages
        return jsonify({"error": "User already exists"}), 400
    except AuthenticationError:
        return jsonify({"error": "Invalid credentials"}), 400
    except Exception:
        # Log the exception but don't expose details to the client
        logger.exception("Error creating user")
        return jsonify({"error": "An error occurred while creating the user"}), 500


@user_bp.route("/authenticate", methods=["POST"])
def authenticate_user() -> Tuple[Dict[str, Any], int]:
    """Authenticate a user.

    Returns:
        Tuple[Dict[str, Any], int]: JSON response with user data or error and HTTP status code
    """
>>>>>>> b0b6d558
    data = request.get_json()
    username_or_email = data.get("username_or_email")
    password = data.get("password")
    success, user = user_service.authenticate_user(username_or_email, password)
    if success:
        return jsonify(user), 200
    else:
        return jsonify({"error": "Invalid credentials"}), 401<|MERGE_RESOLUTION|>--- conflicted
+++ resolved
@@ -1,14 +1,5 @@
 """user_router - User API endpoints using SQLAlchemy ORM."""
 
-<<<<<<< HEAD
-from flask import Blueprint, request, jsonify, current_app
-from flask.models import db, User
-from users.services import UserService
-import os
-
-user_bp = Blueprint("user", __name__, url_prefix="/api/users")
-
-=======
 import logging
 import os
 from typing import Any, Dict, Tuple, Union
@@ -18,19 +9,13 @@
 
 # Set up logger
 logger = logging.getLogger(__name__)
+# Example: provide your secret through environment variable in production
+TOKEN_SECRET = os.environ.get("USER_TOKEN_SECRET", "super-secret")
 
 user_bp = Blueprint("user", __name__, url_prefix="/api/users")
 
->>>>>>> b0b6d558
-# Example: provide your secret through environment variable in production
-TOKEN_SECRET = os.environ.get("USER_TOKEN_SECRET", "super-secret")
-
 user_service = UserService(token_secret=TOKEN_SECRET)
 
-<<<<<<< HEAD
-@user_bp.route("/", methods=["POST"])
-def create_user():
-=======
 
 @user_bp.route("/", methods=["POST"])
 def create_user() -> Tuple[Dict[str, Any], int]:
@@ -39,7 +24,6 @@
     Returns:
         Tuple[Dict[str, Any], int]: JSON response with user data or error and HTTP status code
     """
->>>>>>> b0b6d558
     data = request.get_json()
     username = data.get("username")
     email = data.get("email")
@@ -47,13 +31,6 @@
     try:
         user = user_service.create_user(username, email, password)
         return jsonify(user), 201
-<<<<<<< HEAD
-    except Exception as e:
-        return jsonify({"error": str(e)}), 400
-
-@user_bp.route("/authenticate", methods=["POST"])
-def authenticate_user():
-=======
     except UserExistsError:
         # Handle specific known exceptions with appropriate error messages
         return jsonify({"error": "User already exists"}), 400
@@ -72,7 +49,6 @@
     Returns:
         Tuple[Dict[str, Any], int]: JSON response with user data or error and HTTP status code
     """
->>>>>>> b0b6d558
     data = request.get_json()
     username_or_email = data.get("username_or_email")
     password = data.get("password")
