--- conflicted
+++ resolved
@@ -1,18 +1,11 @@
 """user_router - User API endpoints using FastAPI."""
 
-<<<<<<< HEAD
+import os
 import logging
-from typing import Any, Dict, List, Optional
+from typing import Any, Dict, List, Optional, Tuple
 
 from fastapi import APIRouter, HTTPException, Path, status
 from pydantic import BaseModel, EmailStr, Field
-
-# Set up logger
-logger = logging.getLogger(__name__)
-=======
-import os
-from typing import Any, Dict, Tuple
-
 from flask import Blueprint, jsonify, request
 
 from common_utils.logging import get_logger
@@ -23,7 +16,6 @@
 
 # Example: provide your secret through environment variable in production
 TOKEN_SECRET = os.environ.get("USER_TOKEN_SECRET", "super-secret")
->>>>>>> bcf25eb8
 
 # Create router
 router = APIRouter(prefix="/users", tags=["users"])
@@ -143,7 +135,6 @@
     Returns:
         True if deleted, False if not found
     """
-<<<<<<< HEAD
     # This is a mock implementation
     return user_id != 999
 
@@ -178,30 +169,6 @@
             status_code=status.HTTP_500_INTERNAL_SERVER_ERROR,
             detail="An error occurred while creating the user"
         )
-=======
-    try:
-        data = request.get_json()
-        username = data.get("username")
-        email = data.get("email")
-        password = data.get("password")
-
-        logger.info("Creating new user")
-        user = user_service.create_user(username, email, password)
-        logger.info("User created successfully")
-        return jsonify(user), 201
-
-    except UserExistsError:
-        logger.warning("Attempt to create duplicate user")
-        return jsonify({"error": "User already exists"}), 400
-
-    except AuthenticationError:
-        logger.warning("Invalid credentials provided during user creation")
-        return jsonify({"error": "Invalid credentials"}), 400
-
-    except Exception:
-        logger.exception("Failed to create user")
-        return jsonify({"error": "An error occurred while creating the user"}), 500
->>>>>>> bcf25eb8
 
 
 @router.put("/{user_id}", response_model=UserResponse)
@@ -215,7 +182,6 @@
         )
     return updated_user
 
-<<<<<<< HEAD
 
 @router.delete("/{user_id}")
 async def delete_user_endpoint(user_id: int = Path(..., ge=1)):
@@ -225,27 +191,4 @@
             status_code=status.HTTP_404_NOT_FOUND,
             detail=f"User with ID {user_id} not found"
         )
-    return {"message": f"User with ID {user_id} deleted successfully"}
-=======
-    Returns:
-        Tuple[Dict[str, Any], int]: JSON response with user data or error and HTTP status code
-    """
-    try:
-        data = request.get_json()
-        username_or_email = data.get("username_or_email")
-        password = data.get("password")
-
-        logger.info("Authenticating user")
-        success, user = user_service.authenticate_user(username_or_email, password)
-
-        if success:
-            logger.info("User authentication successful")
-            return jsonify(user), 200
-
-        logger.warning("Invalid credentials provided")
-        return jsonify({"error": "Invalid credentials"}), 401
-
-    except Exception:
-        logger.exception("Failed to authenticate user")
-        return jsonify({"error": "An error occurred during authentication"}), 500
->>>>>>> bcf25eb8
+    return {"message": f"User with ID {user_id} deleted successfully"}