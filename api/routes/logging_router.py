"""logging_router.py - Module for the pAIssive Income project."""

# This file was automatically fixed by the syntax error correction script
# The original content had syntax errors that could not be automatically fixed
# Please review and update this file as needed

<<<<<<< HEAD
import logging
from datetime import datetime
from typing import Optional

from fastapi import APIRouter, Depends, HTTPException, Query

from ..middleware.auth import get_current_user, require_scopes
from ..models.user import User
from ..services.logging_service import LoggingService
=======

def main():
    """Initialize the module."""
    pass
>>>>>>> 6124bda3


<<<<<<< HEAD
# Create logging service
logging_service = LoggingService()

# Create router
router = APIRouter()

@router.get(
    " / api",
    dependencies=[Depends(require_scopes(["logs:read"]))],
    responses={
        200: {"description": "API logs"},
        401: {"description": "Unauthorized"},
        403: {"description": "Forbidden"},
    },
)
async def get_api_logs(
    level: Optional[str] = Query(None, description="Filter by log level"),
    start_time: Optional[datetime] = Query(None, description="Filter by start time"),
    end_time: Optional[datetime] = Query(None, description="Filter by end time"),
    user_id: Optional[str] = Query(None, description="Filter by user ID"),
    path: Optional[str] = Query(None, description="Filter by path"),
    method: Optional[str] = Query(None, description="Filter by HTTP method"),
    status_code: Optional[int] = Query(None, description="Filter by status code"),
    limit: int = Query(100, ge=1, le=1000, 
        description="Maximum number of logs to return"),
    offset: int = Query(0, ge=0, description="Number of logs to skip"),
    current_user: User = Depends(get_current_user),
):
    """
    Get API logs.

    This endpoint requires the "logs:read" scope.
    """
    # Create filters
    filters = {}
    if user_id:
        filters["user_id"] = user_id
    if path:
        filters["path"] = path
    if method:
        filters["method"] = method
    if status_code:
        filters["status_code"] = status_code

    # Get logs
    logs = logging_service.get_logs(
        log_type="api",
        level=level,
        start_time=start_time,
        end_time=end_time,
        limit=limit,
        offset=offset,
        filters=filters,
    )

    return {"logs": logs, "total": len(logs), "limit": limit, "offset": offset}

@router.get(
    " / security",
    dependencies=[Depends(require_scopes(["logs:read:security"]))],
    responses={
        200: {"description": "Security logs"},
        401: {"description": "Unauthorized"},
        403: {"description": "Forbidden"},
    },
)
async def get_security_logs(
    level: Optional[str] = Query(None, description="Filter by log level"),
    security_level: Optional[str] = Query(None, description="Filter by security level"),
    event_type: Optional[str] = Query(None, description="Filter by event type"),
    start_time: Optional[datetime] = Query(None, description="Filter by start time"),
    end_time: Optional[datetime] = Query(None, description="Filter by end time"),
    user_id: Optional[str] = Query(None, description="Filter by user ID"),
    resource_type: Optional[str] = Query(None, description="Filter by resource type"),
    action: Optional[str] = Query(None, description="Filter by action"),
    status: Optional[str] = Query(None, description="Filter by status"),
    limit: int = Query(100, ge=1, le=1000, 
        description="Maximum number of logs to return"),
    offset: int = Query(0, ge=0, description="Number of logs to skip"),
    current_user: User = Depends(get_current_user),
):
    """
    Get security logs.

    This endpoint requires the "logs:read:security" scope.
    """
    # Check if user is admin
    if not current_user.is_admin:
        raise HTTPException(
            status_code=status.HTTP_403_FORBIDDEN,
            detail="Only administrators can access security logs",
        )

    # Create filters
    filters = {}
    if security_level:
        filters["security_level"] = security_level
    if event_type:
        filters["event_type"] = event_type
    if user_id:
        filters["user_id"] = user_id
    if resource_type:
        filters["resource_type"] = resource_type
    if action:
        filters["action"] = action
    if status:
        filters["status"] = status

    # Get logs
    logs = logging_service.get_logs(
        log_type="security",
        level=level,
        start_time=start_time,
        end_time=end_time,
        limit=limit,
        offset=offset,
        filters=filters,
    )

    return {"logs": logs, "total": len(logs), "limit": limit, "offset": offset}

@router.get(
    " / webhook",
    dependencies=[Depends(require_scopes(["logs:read"]))],
    responses={
        200: {"description": "Webhook logs"},
        401: {"description": "Unauthorized"},
        403: {"description": "Forbidden"},
    },
)
async def get_webhook_logs(
    level: Optional[str] = Query(None, description="Filter by log level"),
    webhook_id: Optional[str] = Query(None, description="Filter by webhook ID"),
    delivery_id: Optional[str] = Query(None, description="Filter by delivery ID"),
    event_type: Optional[str] = Query(None, description="Filter by event type"),
    success: Optional[bool] = Query(None, description="Filter by success"),
    start_time: Optional[datetime] = Query(None, description="Filter by start time"),
    end_time: Optional[datetime] = Query(None, description="Filter by end time"),
    limit: int = Query(100, ge=1, le=1000, 
        description="Maximum number of logs to return"),
    offset: int = Query(0, ge=0, description="Number of logs to skip"),
    current_user: User = Depends(get_current_user),
):
    """
    Get webhook logs.

    This endpoint requires the "logs:read" scope.
    """
    # Create filters
    filters = {}
    if webhook_id:
        filters["webhook_id"] = webhook_id
    if delivery_id:
        filters["delivery_id"] = delivery_id
    if event_type:
        filters["event_type"] = event_type
    if success is not None:
        filters["success"] = success

    # Get logs
    logs = logging_service.get_logs(
        log_type="webhook",
        level=level,
        start_time=start_time,
        end_time=end_time,
        limit=limit,
        offset=offset,
        filters=filters,
    )

    return {"logs": logs, "total": len(logs), "limit": limit, "offset": offset}
=======
if __name__ == "__main__":
    main()
>>>>>>> 6124bda3
<|MERGE_RESOLUTION|>--- conflicted
+++ resolved
@@ -4,197 +4,11 @@
 # The original content had syntax errors that could not be automatically fixed
 # Please review and update this file as needed
 
-<<<<<<< HEAD
-import logging
-from datetime import datetime
-from typing import Optional
-
-from fastapi import APIRouter, Depends, HTTPException, Query
-
-from ..middleware.auth import get_current_user, require_scopes
-from ..models.user import User
-from ..services.logging_service import LoggingService
-=======
 
 def main():
     """Initialize the module."""
     pass
->>>>>>> 6124bda3
 
 
-<<<<<<< HEAD
-# Create logging service
-logging_service = LoggingService()
-
-# Create router
-router = APIRouter()
-
-@router.get(
-    " / api",
-    dependencies=[Depends(require_scopes(["logs:read"]))],
-    responses={
-        200: {"description": "API logs"},
-        401: {"description": "Unauthorized"},
-        403: {"description": "Forbidden"},
-    },
-)
-async def get_api_logs(
-    level: Optional[str] = Query(None, description="Filter by log level"),
-    start_time: Optional[datetime] = Query(None, description="Filter by start time"),
-    end_time: Optional[datetime] = Query(None, description="Filter by end time"),
-    user_id: Optional[str] = Query(None, description="Filter by user ID"),
-    path: Optional[str] = Query(None, description="Filter by path"),
-    method: Optional[str] = Query(None, description="Filter by HTTP method"),
-    status_code: Optional[int] = Query(None, description="Filter by status code"),
-    limit: int = Query(100, ge=1, le=1000, 
-        description="Maximum number of logs to return"),
-    offset: int = Query(0, ge=0, description="Number of logs to skip"),
-    current_user: User = Depends(get_current_user),
-):
-    """
-    Get API logs.
-
-    This endpoint requires the "logs:read" scope.
-    """
-    # Create filters
-    filters = {}
-    if user_id:
-        filters["user_id"] = user_id
-    if path:
-        filters["path"] = path
-    if method:
-        filters["method"] = method
-    if status_code:
-        filters["status_code"] = status_code
-
-    # Get logs
-    logs = logging_service.get_logs(
-        log_type="api",
-        level=level,
-        start_time=start_time,
-        end_time=end_time,
-        limit=limit,
-        offset=offset,
-        filters=filters,
-    )
-
-    return {"logs": logs, "total": len(logs), "limit": limit, "offset": offset}
-
-@router.get(
-    " / security",
-    dependencies=[Depends(require_scopes(["logs:read:security"]))],
-    responses={
-        200: {"description": "Security logs"},
-        401: {"description": "Unauthorized"},
-        403: {"description": "Forbidden"},
-    },
-)
-async def get_security_logs(
-    level: Optional[str] = Query(None, description="Filter by log level"),
-    security_level: Optional[str] = Query(None, description="Filter by security level"),
-    event_type: Optional[str] = Query(None, description="Filter by event type"),
-    start_time: Optional[datetime] = Query(None, description="Filter by start time"),
-    end_time: Optional[datetime] = Query(None, description="Filter by end time"),
-    user_id: Optional[str] = Query(None, description="Filter by user ID"),
-    resource_type: Optional[str] = Query(None, description="Filter by resource type"),
-    action: Optional[str] = Query(None, description="Filter by action"),
-    status: Optional[str] = Query(None, description="Filter by status"),
-    limit: int = Query(100, ge=1, le=1000, 
-        description="Maximum number of logs to return"),
-    offset: int = Query(0, ge=0, description="Number of logs to skip"),
-    current_user: User = Depends(get_current_user),
-):
-    """
-    Get security logs.
-
-    This endpoint requires the "logs:read:security" scope.
-    """
-    # Check if user is admin
-    if not current_user.is_admin:
-        raise HTTPException(
-            status_code=status.HTTP_403_FORBIDDEN,
-            detail="Only administrators can access security logs",
-        )
-
-    # Create filters
-    filters = {}
-    if security_level:
-        filters["security_level"] = security_level
-    if event_type:
-        filters["event_type"] = event_type
-    if user_id:
-        filters["user_id"] = user_id
-    if resource_type:
-        filters["resource_type"] = resource_type
-    if action:
-        filters["action"] = action
-    if status:
-        filters["status"] = status
-
-    # Get logs
-    logs = logging_service.get_logs(
-        log_type="security",
-        level=level,
-        start_time=start_time,
-        end_time=end_time,
-        limit=limit,
-        offset=offset,
-        filters=filters,
-    )
-
-    return {"logs": logs, "total": len(logs), "limit": limit, "offset": offset}
-
-@router.get(
-    " / webhook",
-    dependencies=[Depends(require_scopes(["logs:read"]))],
-    responses={
-        200: {"description": "Webhook logs"},
-        401: {"description": "Unauthorized"},
-        403: {"description": "Forbidden"},
-    },
-)
-async def get_webhook_logs(
-    level: Optional[str] = Query(None, description="Filter by log level"),
-    webhook_id: Optional[str] = Query(None, description="Filter by webhook ID"),
-    delivery_id: Optional[str] = Query(None, description="Filter by delivery ID"),
-    event_type: Optional[str] = Query(None, description="Filter by event type"),
-    success: Optional[bool] = Query(None, description="Filter by success"),
-    start_time: Optional[datetime] = Query(None, description="Filter by start time"),
-    end_time: Optional[datetime] = Query(None, description="Filter by end time"),
-    limit: int = Query(100, ge=1, le=1000, 
-        description="Maximum number of logs to return"),
-    offset: int = Query(0, ge=0, description="Number of logs to skip"),
-    current_user: User = Depends(get_current_user),
-):
-    """
-    Get webhook logs.
-
-    This endpoint requires the "logs:read" scope.
-    """
-    # Create filters
-    filters = {}
-    if webhook_id:
-        filters["webhook_id"] = webhook_id
-    if delivery_id:
-        filters["delivery_id"] = delivery_id
-    if event_type:
-        filters["event_type"] = event_type
-    if success is not None:
-        filters["success"] = success
-
-    # Get logs
-    logs = logging_service.get_logs(
-        log_type="webhook",
-        level=level,
-        start_time=start_time,
-        end_time=end_time,
-        limit=limit,
-        offset=offset,
-        filters=filters,
-    )
-
-    return {"logs": logs, "total": len(logs), "limit": limit, "offset": offset}
-=======
 if __name__ == "__main__":
-    main()
->>>>>>> 6124bda3
+    main()