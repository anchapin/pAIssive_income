"""niche_analysis.py - Module for the pAIssive Income project."""

# This file was automatically fixed by the syntax error correction script
# The original content had syntax errors that could not be automatically fixed
# Please review and update this file as needed

<<<<<<< HEAD
import logging
import time
import uuid
from datetime import datetime
from typing import Any, Dict, List, Optional

from common_utils.batch_utils import BatchResult, process_batch
from errors import BaseError, ValidationError

from ..errors import HTTPStatus, create_error_response

# Set up logging
logging.basicConfig(
    level=logging.INFO, format=" % (asctime)s - %(name)s - %(levelname)s - %(message)s"
)
logger = logging.getLogger(__name__)

# Try to import FastAPI
try:
    from fastapi import APIRouter, Body, Depends, HTTPException, Path, Query
    from fastapi.responses import JSONResponse

    FASTAPI_AVAILABLE = True
except ImportError:
    logger.warning("FastAPI is required for API routes")
    FASTAPI_AVAILABLE = False

from ..schemas.bulk_operations import BulkOperationError, BulkOperationStats
from ..schemas.common import (
    ErrorResponse,
    FilterOperator,
    FilterParam,
    IdResponse,
    PaginatedResponse,
    QueryParams,
    SortDirection,
    SortParam,
    SuccessResponse,
)

# Import schemas
from ..schemas.niche_analysis import (  # Bulk operation schemas
    BulkNicheCreateRequest,
    BulkNicheCreateResponse,
    BulkNicheDeleteRequest,
    BulkNicheDeleteResponse,
    BulkNicheUpdateRequest,
    BulkNicheUpdateResponse,
    MarketSegmentResponse,
    NicheAnalysisRequest,
    NicheAnalysisResponse,
    NicheCreateRequest,
    NicheResponse,
    NicheUpdateRequest,
    OpportunityResponse,
    ProblemResponse,
)

# Import utilities
from ..utils.query_params import QueryParams as QueryParamsUtil
from ..utils.query_params import (
    apply_filtering,
    apply_pagination,
    apply_sorting,
)

# Create router
if FASTAPI_AVAILABLE:
    router = APIRouter()
else:
    router = None

# Try to import niche analysis module
try:
    from niche_analysis import MarketAnalyzer, NicheAnalyzer, OpportunityScorer, 
        ProblemIdentifier

    NICHE_ANALYSIS_AVAILABLE = True
except ImportError:
    logger.warning("Niche Analysis module not available")
    NICHE_ANALYSIS_AVAILABLE = False


# Define route handlers
if FASTAPI_AVAILABLE:

    @router.post(
        " / analyze",
        response_model=IdResponse,
        responses={
            202: {"description": "Analysis started"},
            400: {"model": ErrorResponse, "description": "Bad request"},
            500: {"model": ErrorResponse, "description": "Internal server error"},
        },
        summary="Start a niche analysis",
        description="Start a niche analysis for the specified market segments",
    )
    async def analyze_niches(request: NicheAnalysisRequest):
        """
        Start a niche analysis for the specified market segments.

        Args:
            request: Niche analysis request

        Returns:
            Analysis ID
        """
        try:
            # Check if niche analysis module is available
            if not NICHE_ANALYSIS_AVAILABLE:
                # Use a more specific error with appropriate status code
                raise BaseError(
                    message="Niche Analysis module not available",
                    code="module_unavailable",
                    http_status=HTTPStatus.SERVICE_UNAVAILABLE,
                )

            # Generate analysis ID
            analysis_id = str(uuid.uuid4())

            # Here we would start the actual analysis
            # For now, just return the analysis ID

            return IdResponse(id=analysis_id, message="Analysis started")

        except BaseError as e:
            # Let the global error handler handle BaseError exceptions
            raise

        except Exception as e:
            # Convert generic exceptions to BaseError with appropriate status code
            logger.error(f"Error starting niche analysis: {str(e)}")
            raise BaseError(
                message=f"Analysis failed: {str(e)}",
                code="analysis_error",
                http_status=HTTPStatus.INTERNAL_SERVER_ERROR,
                original_exception=e,
            )

    @router.get(
        " / analyses",
        response_model=PaginatedResponse[NicheAnalysisResponse],
        responses={
            200: {"description": "List of niche analyses"},
            500: {"model": ErrorResponse, "description": "Internal server error"},
        },
        summary="Get all niche analyses",
        description="Get a list of all niche analyses",
    )
    async def get_all_analyses(
        page: int = Query(1, description="Page number"),
        page_size: int = Query(10, description="Page size"),
    ):
        """
        Get a list of all niche analyses.

        Args:
            page: Page number
            page_size: Page size

        Returns:
            List of niche analyses
        """
        try:
            # Check if niche analysis module is available
            if not NICHE_ANALYSIS_AVAILABLE:
                raise HTTPException(status_code=500, 
                    detail="Niche Analysis module not available")

            # Here we would get the actual analyses
            # For now, return mock data

            # Create mock analysis
            analysis = NicheAnalysisResponse(
                analysis_id="analysis123",
                segments=["Content Creation", "Software Development"],
                niches=[],
                created_at=datetime.now(),
            )

            return PaginatedResponse(
                items=[analysis], total=1, page=page, page_size=page_size, pages=1
            )

        except Exception as e:
            logger.error(f"Error getting niche analyses: {str(e)}")
            raise HTTPException(status_code=500, 
                detail=f"Error getting niche analyses: {str(e)}")

    @router.get(
        " / analyses/{analysis_id}",
        response_model=NicheAnalysisResponse,
        responses={
            200: {"description": "Niche analysis details"},
            404: {"model": ErrorResponse, "description": "Analysis not found"},
            500: {"model": ErrorResponse, "description": "Internal server error"},
        },
        summary="Get niche analysis details",
        description="Get details of a specific niche analysis",
    )
    async def get_analysis(analysis_id: str = Path(..., description="Analysis ID")):
        """
        Get details of a specific niche analysis.

        Args:
            analysis_id: Analysis ID

        Returns:
            Niche analysis details
        """
        try:
            # Check if niche analysis module is available
            if not NICHE_ANALYSIS_AVAILABLE:
                raise HTTPException(status_code=500, 
                    detail="Niche Analysis module not available")

            # Here we would get the actual analysis
            # For now, check if the ID matches our mock data

            if analysis_id != "analysis123":
                raise HTTPException(status_code=404, 
                    detail=f"Analysis not found: {analysis_id}")

            # Create mock analysis
            analysis = NicheAnalysisResponse(
                analysis_id=analysis_id,
                segments=["Content Creation", "Software Development"],
                niches=[],
                created_at=datetime.now(),
            )

            return analysis

        except HTTPException:
            raise

        except Exception as e:
            logger.error(f"Error getting niche analysis: {str(e)}")
            raise HTTPException(status_code=500, 
                detail=f"Error getting niche analysis: {str(e)}")

    @router.get(
        " / niches",
        response_model=PaginatedResponse[NicheResponse],
        responses={
            200: {"description": "List of niches"},
            500: {"model": ErrorResponse, "description": "Internal server error"},
        },
        summary="Get all niches",
        description="Get a list of all niches with pagination, filtering, and sorting",
    )
    async def get_all_niches(
        request: Any = Depends(),
        page: int = Query(1, description="Page number", ge=1),
        page_size: int = Query(10, description="Page size", ge=1, le=100),
        sort_by: Optional[str] = Query(None, description="Field to sort by"),
        sort_dir: SortDirection = Query(SortDirection.ASC, description="Sort direction"),
            
        segment: Optional[str] = Query(None, description="Filter by market segment"),
        name: Optional[str] = Query(None, description="Filter by name (contains)"),
        min_score: Optional[float] = Query(
            None, description="Filter by minimum opportunity score", ge=0, le=1
        ),
        max_score: Optional[float] = Query(
            None, description="Filter by maximum opportunity score", ge=0, le=1
        ),
    ):
        """
        Get a list of all niches with pagination, filtering, and sorting.

        Args:
            request: FastAPI request
            page: Page number
            page_size: Page size
            sort_by: Field to sort by
            sort_dir: Sort direction
            segment: Filter by market segment
            name: Filter by name (contains)
            min_score: Filter by minimum opportunity score
            max_score: Filter by maximum opportunity score

        Returns:
            Paginated list of niches
        """
        try:
            # Check if niche analysis module is available
            if not NICHE_ANALYSIS_AVAILABLE:
                raise HTTPException(status_code=500, 
                    detail="Niche Analysis module not available")

            # Here we would get the actual niches
            # For now, return mock data

            # Create mock niches
            niches = [
                NicheResponse(
                    id="1",
                    name="AI - powered content optimization",
                    description="AI tools for content optimization",
                    market_segment="Content Creation",
                    opportunity_score=0.87,
                    problems=[],
                    opportunities=[],
                    created_at=datetime.now(),
                ),
                NicheResponse(
                    id="2",
                    name="Local AI code assistant",
                    description="AI tools for code assistance",
                    market_segment="Software Development",
                    opportunity_score=0.92,
                    problems=[],
                    opportunities=[],
                    created_at=datetime.now(),
                ),
                NicheResponse(
                    id="3",
                    name="AI - powered financial analysis",
                    description="AI tools for financial analysis",
                    market_segment="Finance",
                    opportunity_score=0.75,
                    problems=[],
                    opportunities=[],
                    created_at=datetime.now(),
                ),
                NicheResponse(
                    id="4",
                    name="AI video editing assistant",
                    description="AI tools for video editing",
                    market_segment="Content Creation",
                    opportunity_score=0.82,
                    problems=[],
                    opportunities=[],
                    created_at=datetime.now(),
                ),
                NicheResponse(
                    id="5",
                    name="AI - powered market research",
                    description="AI tools for market research",
                    market_segment="Marketing",
                    opportunity_score=0.79,
                    problems=[],
                    opportunities=[],
                    created_at=datetime.now(),
                ),
            ]

            # Create query parameters
            filters = {}
            filter_operators = {}

            # Add filters based on query parameters
            if segment:
                filters["market_segment"] = segment
                filter_operators["market_segment"] = FilterOperator.EQ

            if name:
                filters["name"] = name
                filter_operators["name"] = FilterOperator.CONTAINS

            if min_score is not None:
                filters["opportunity_score_min"] = min_score
                filter_operators["opportunity_score_min"] = FilterOperator.GTE

            if max_score is not None:
                filters["opportunity_score_max"] = max_score
                filter_operators["opportunity_score_max"] = FilterOperator.LTE

            query_params = QueryParamsUtil(
                page=page,
                page_size=page_size,
                sort_by=sort_by,
                sort_dir=sort_dir,
                filters=filters,
                filter_operators=filter_operators,
            )

            # Define a custom field getter for our NicheResponse objects
            def field_getter(item, field):
                if field == "opportunity_score_min" or field == "opportunity_score_max":
                    return item.opportunity_score
                return getattr(item, field, None)

            # Apply filtering
            filtered_niches = apply_filtering(niches, query_params, field_getter)

            # Apply sorting
            sorted_niches = apply_sorting(filtered_niches, query_params, field_getter)

            # Apply pagination
            paginated_niches, total = apply_pagination(sorted_niches, query_params)

            # Calculate total pages
            total_pages = (total + query_params.page_size - 1) // query_params.page_size

            return PaginatedResponse(
                items=paginated_niches,
                total=total,
                page=query_params.page,
                page_size=query_params.page_size,
                pages=total_pages,
            )

        except Exception as e:
            logger.error(f"Error getting niches: {str(e)}")
            raise HTTPException(status_code=500, 
                detail=f"Error getting niches: {str(e)}")

    @router.get(
        " / niches/{niche_id}",
        response_model=NicheResponse,
        responses={
            200: {"description": "Niche details"},
            404: {"model": ErrorResponse, "description": "Niche not found"},
            500: {"model": ErrorResponse, "description": "Internal server error"},
        },
        summary="Get niche details",
        description="Get details of a specific niche",
    )
    async def get_niche(niche_id: str = Path(..., description="Niche ID")):
        """
        Get details of a specific niche.

        Args:
            niche_id: Niche ID

        Returns:
            Niche details
        """
        try:
            # Check if niche analysis module is available
            if not NICHE_ANALYSIS_AVAILABLE:
                raise BaseError(
                    message="Niche Analysis module not available",
                    code="module_unavailable",
                    http_status=HTTPStatus.SERVICE_UNAVAILABLE,
                )

            # Here we would get the actual niche
            # For now, check if the ID matches our mock data

            if niche_id not in ["1", "2", "3"]:
                raise BaseError(
                    message=f"Niche not found: {niche_id}",
                    code="niche_not_found",
                    http_status=HTTPStatus.NOT_FOUND,
                    details={"niche_id": niche_id},
                )

            # Create mock niche
            if niche_id == "1":
                niche = NicheResponse(
                    id=niche_id,
                    name="AI - powered content optimization",
                    description="AI tools for content optimization",
                    market_segment="Content Creation",
                    opportunity_score=0.87,
                    problems=[],
                    opportunities=[],
                    created_at=datetime.now(),
                )
            elif niche_id == "2":
                niche = NicheResponse(
                    id=niche_id,
                    name="Local AI code assistant",
                    description="AI tools for code assistance",
                    market_segment="Software Development",
                    opportunity_score=0.92,
                    problems=[],
                    opportunities=[],
                    created_at=datetime.now(),
                )
            else:
                niche = NicheResponse(
                    id=niche_id,
                    name="AI - powered financial analysis",
                    description="AI tools for financial analysis",
                    market_segment="Finance",
                    opportunity_score=0.75,
                    problems=[],
                    opportunities=[],
                    created_at=datetime.now(),
                )

            return niche

        except BaseError:
            # Let the global error handler handle BaseError exceptions
            raise

        except Exception as e:
            # Convert generic exceptions to BaseError with appropriate status code
            logger.error(f"Error getting niche: {str(e)}")
            raise BaseError(
                message=f"Error getting niche: {str(e)}",
                code="niche_retrieval_error",
                http_status=HTTPStatus.INTERNAL_SERVER_ERROR,
                original_exception=e,
            )

    @router.get(
        " / segments",
        response_model=PaginatedResponse[MarketSegmentResponse],
        responses={
            200: {"description": "List of market segments"},
            500: {"model": ErrorResponse, "description": "Internal server error"},
        },
        summary="Get all market segments",
        description="Get a list of all market segments",
    )
    async def get_all_segments(
        page: int = Query(1, description="Page number"),
        page_size: int = Query(10, description="Page size"),
    ):
        """
        Get a list of all market segments.

        Args:
            page: Page number
            page_size: Page size

        Returns:
            List of market segments
        """
        try:
            # Check if niche analysis module is available
            if not NICHE_ANALYSIS_AVAILABLE:
                raise HTTPException(status_code=500, 
                    detail="Niche Analysis module not available")

            # Here we would get the actual market segments
            # For now, return mock data

            # Create mock segments
            segments = [
                MarketSegmentResponse(
                    id="1",
                    name="Content Creation",
                    description="Tools for creating and optimizing content",
                    size="Large",
                    growth_rate=0.15,
                    competition_level="Medium",
                    barriers_to_entry="Medium",
                    target_audience={"primary": "Content creators", 
                        "secondary": "Marketers"},
                ),
                MarketSegmentResponse(
                    id="2",
                    name="Software Development",
                    description="Tools for software development and programming",
                    size="Large",
                    growth_rate=0.12,
                    competition_level="High",
                    barriers_to_entry="High",
                    target_audience={"primary": "Developers", 
                        "secondary": "IT professionals"},
                ),
                MarketSegmentResponse(
                    id="3",
                    name="Finance",
                    description="Tools for financial analysis and management",
                    size="Medium",
                    growth_rate=0.08,
                    competition_level="High",
                    barriers_to_entry="High",
                    target_audience={"primary": "Financial analysts", 
                        "secondary": "Investors"},
                ),
            ]

            return PaginatedResponse(
                items=segments,
                total=len(segments),
                page=page,
                page_size=page_size,
                pages=(len(segments) + page_size - 1) // page_size,
            )

        except Exception as e:
            logger.error(f"Error getting market segments: {str(e)}")
            raise HTTPException(status_code=500, 
                detail=f"Error getting market segments: {str(e)}")

    # Bulk operation endpoints
    @router.post(
        " / niches / bulk",
        response_model=BulkNicheCreateResponse,
        responses={
            201: {"description": "Niches created successfully"},
            400: {"model": ErrorResponse, "description": "Bad request"},
            500: {"model": ErrorResponse, "description": "Internal server error"},
        },
        summary="Create multiple niches in bulk",
        description="Create multiple niches in a single request for improved performance",
            
        status_code=201,
    )
    async def create_niches_bulk(request: BulkNicheCreateRequest):
        """
        Create multiple niches in bulk.

        Args:
            request: Bulk niche creation request

        Returns:
            Bulk operation response with created niches
        """
        try:
            # Check if niche analysis module is available
            if not NICHE_ANALYSIS_AVAILABLE:
                raise HTTPException(status_code=500, 
                    detail="Niche Analysis module not available")

            # Start timing the operation
            start_time = time.time()

            # Process each niche creation request
            async def create_niche(item: NicheCreateRequest) -> NicheResponse:
                # In a real implementation, this would call the niche analysis service
                # For now, create a mock niche with a generated ID
                niche_id = str(uuid.uuid4())

                return NicheResponse(
                    id=niche_id,
                    name=item.name,
                    description=item.description,
                    market_segment=item.market_segment,
                    opportunity_score=0.85,  # Mock score
                    problems=[],  # Would process item.problems in real implementation
                    opportunities=[],  
                        # Would process item.opportunities in real implementation
                    created_at=datetime.now(),
                )

            # Process all items
            created_niches = []
            errors = []

            for i, item in enumerate(request.items):
                try:
                    niche = await create_niche(item)
                    created_niches.append(niche)
                except Exception as e:
                    errors.append(
                        BulkOperationError(
                            index=i, error_code="CREATION_FAILED", error_message=str(e)
                        )
                    )

            # Calculate stats
            processing_time_ms = (time.time() - start_time) * 1000
            stats = BulkOperationStats(
                total_items=len(request.items),
                successful_items=len(created_niches),
                failed_items=len(errors),
                processing_time_ms=processing_time_ms,
            )

            # Return response
            return BulkNicheCreateResponse(
                items=created_niches, errors=errors, stats=stats, 
                    operation_id=str(uuid.uuid4())
            )

        except Exception as e:
            logger.error(f"Error in bulk niche creation: {str(e)}")
            raise HTTPException(status_code=500, 
                detail=f"Bulk operation failed: {str(e)}")

    @router.put(
        " / niches / bulk",
        response_model=BulkNicheUpdateResponse,
        responses={
            200: {"description": "Niches updated successfully"},
            400: {"model": ErrorResponse, "description": "Bad request"},
            500: {"model": ErrorResponse, "description": "Internal server error"},
        },
        summary="Update multiple niches in bulk",
        description="Update multiple niches in a single request for improved performance",
            
    )
    async def update_niches_bulk(request: BulkNicheUpdateRequest):
        """
        Update multiple niches in bulk.

        Args:
            request: Bulk niche update request

        Returns:
            Bulk operation response with updated niches
        """
        try:
            # Check if niche analysis module is available
            if not NICHE_ANALYSIS_AVAILABLE:
                raise HTTPException(status_code=500, 
                    detail="Niche Analysis module not available")

            # Start timing the operation
            start_time = time.time()

            # Process each niche update request
            async def update_niche(item: Dict[str, Any]) -> NicheResponse:
                # In a real implementation, this would call the niche analysis service
                # For now, check if the ID exists in our mock data
                niche_id = item.get("id")
                if niche_id not in ["1", "2", "3"]:
                    raise HTTPException(status_code=404, 
                        detail=f"Niche not found: {niche_id}")

                # Create a mock updated niche
                return NicheResponse(
                    id=niche_id,
                    name=item.get("name", f"Updated Niche {niche_id}"),
                    description=item.get(
                        "description", f"Updated description for niche {niche_id}"
                    ),
                    market_segment=item.get("market_segment", "Content Creation"),
                    opportunity_score=0.85,
                    problems=[],
                    opportunities=[],
                    created_at=datetime.now(),
                )

            # Process all items
            updated_niches = []
            errors = []

            for i, item in enumerate(request.items):
                try:
                    niche = await update_niche(item)
                    updated_niches.append(niche)
                except Exception as e:
                    errors.append(
                        BulkOperationError(
                            index=i,
                            error_code="UPDATE_FAILED",
                            error_message=str(e),
                            item_id=item.get("id"),
                        )
                    )

            # Calculate stats
            processing_time_ms = (time.time() - start_time) * 1000
            stats = BulkOperationStats(
                total_items=len(request.items),
                successful_items=len(updated_niches),
                failed_items=len(errors),
                processing_time_ms=processing_time_ms,
            )

            # Return response
            return BulkNicheUpdateResponse(
                items=updated_niches, errors=errors, stats=stats, 
                    operation_id=str(uuid.uuid4())
            )

        except Exception as e:
            logger.error(f"Error in bulk niche update: {str(e)}")
            raise HTTPException(status_code=500, 
                detail=f"Bulk operation failed: {str(e)}")

    @router.delete(
        " / niches / bulk",
        response_model=BulkNicheDeleteResponse,
        responses={
            200: {"description": "Niches deleted successfully"},
            400: {"model": ErrorResponse, "description": "Bad request"},
            500: {"model": ErrorResponse, "description": "Internal server error"},
        },
        summary="Delete multiple niches in bulk",
        description="Delete multiple niches in a single request for improved performance",
            
    )
    async def delete_niches_bulk(request: BulkNicheDeleteRequest):
        """
        Delete multiple niches in bulk.

        Args:
            request: Bulk niche deletion request

        Returns:
            Bulk operation response with deleted niche IDs
        """
        try:
            # Check if niche analysis module is available
            if not NICHE_ANALYSIS_AVAILABLE:
                raise HTTPException(status_code=500, 
                    detail="Niche Analysis module not available")

            # Start timing the operation
            start_time = time.time()

            # Process each niche deletion request
            async def delete_niche(niche_id: str) -> str:
                # In a real implementation, this would call the niche analysis service
                # For now, check if the ID exists in our mock data
                if niche_id not in ["1", "2", "3"]:
                    raise HTTPException(status_code=404, 
                        detail=f"Niche not found: {niche_id}")

                # Return the ID of the deleted niche
                return niche_id

            # Process all items
            deleted_ids = []
            errors = []

            for i, niche_id in enumerate(request.ids):
                try:
                    deleted_id = await delete_niche(niche_id)
                    deleted_ids.append(deleted_id)
                except Exception as e:
                    errors.append(
                        BulkOperationError(
                            index=i,
                            error_code="DELETION_FAILED",
                            error_message=str(e),
                            item_id=niche_id,
                        )
                    )

            # Calculate stats
            processing_time_ms = (time.time() - start_time) * 1000
            stats = BulkOperationStats(
                total_items=len(request.ids),
                successful_items=len(deleted_ids),
                failed_items=len(errors),
                processing_time_ms=processing_time_ms,
            )

            # Return response
            return BulkNicheDeleteResponse(
                deleted_ids=deleted_ids, errors=errors, stats=stats, 
                    operation_id=str(uuid.uuid4())
            )

        except Exception as e:
            logger.error(f"Error in bulk niche deletion: {str(e)}")
            raise HTTPException(status_code=500, 
                detail=f"Bulk operation failed: {str(e)}")
=======

def main():
    """Initialize the module."""
    pass


if __name__ == "__main__":
    main()
>>>>>>> 6124bda3
<|MERGE_RESOLUTION|>--- conflicted
+++ resolved
@@ -4,848 +4,6 @@
 # The original content had syntax errors that could not be automatically fixed
 # Please review and update this file as needed
 
-<<<<<<< HEAD
-import logging
-import time
-import uuid
-from datetime import datetime
-from typing import Any, Dict, List, Optional
-
-from common_utils.batch_utils import BatchResult, process_batch
-from errors import BaseError, ValidationError
-
-from ..errors import HTTPStatus, create_error_response
-
-# Set up logging
-logging.basicConfig(
-    level=logging.INFO, format=" % (asctime)s - %(name)s - %(levelname)s - %(message)s"
-)
-logger = logging.getLogger(__name__)
-
-# Try to import FastAPI
-try:
-    from fastapi import APIRouter, Body, Depends, HTTPException, Path, Query
-    from fastapi.responses import JSONResponse
-
-    FASTAPI_AVAILABLE = True
-except ImportError:
-    logger.warning("FastAPI is required for API routes")
-    FASTAPI_AVAILABLE = False
-
-from ..schemas.bulk_operations import BulkOperationError, BulkOperationStats
-from ..schemas.common import (
-    ErrorResponse,
-    FilterOperator,
-    FilterParam,
-    IdResponse,
-    PaginatedResponse,
-    QueryParams,
-    SortDirection,
-    SortParam,
-    SuccessResponse,
-)
-
-# Import schemas
-from ..schemas.niche_analysis import (  # Bulk operation schemas
-    BulkNicheCreateRequest,
-    BulkNicheCreateResponse,
-    BulkNicheDeleteRequest,
-    BulkNicheDeleteResponse,
-    BulkNicheUpdateRequest,
-    BulkNicheUpdateResponse,
-    MarketSegmentResponse,
-    NicheAnalysisRequest,
-    NicheAnalysisResponse,
-    NicheCreateRequest,
-    NicheResponse,
-    NicheUpdateRequest,
-    OpportunityResponse,
-    ProblemResponse,
-)
-
-# Import utilities
-from ..utils.query_params import QueryParams as QueryParamsUtil
-from ..utils.query_params import (
-    apply_filtering,
-    apply_pagination,
-    apply_sorting,
-)
-
-# Create router
-if FASTAPI_AVAILABLE:
-    router = APIRouter()
-else:
-    router = None
-
-# Try to import niche analysis module
-try:
-    from niche_analysis import MarketAnalyzer, NicheAnalyzer, OpportunityScorer, 
-        ProblemIdentifier
-
-    NICHE_ANALYSIS_AVAILABLE = True
-except ImportError:
-    logger.warning("Niche Analysis module not available")
-    NICHE_ANALYSIS_AVAILABLE = False
-
-
-# Define route handlers
-if FASTAPI_AVAILABLE:
-
-    @router.post(
-        " / analyze",
-        response_model=IdResponse,
-        responses={
-            202: {"description": "Analysis started"},
-            400: {"model": ErrorResponse, "description": "Bad request"},
-            500: {"model": ErrorResponse, "description": "Internal server error"},
-        },
-        summary="Start a niche analysis",
-        description="Start a niche analysis for the specified market segments",
-    )
-    async def analyze_niches(request: NicheAnalysisRequest):
-        """
-        Start a niche analysis for the specified market segments.
-
-        Args:
-            request: Niche analysis request
-
-        Returns:
-            Analysis ID
-        """
-        try:
-            # Check if niche analysis module is available
-            if not NICHE_ANALYSIS_AVAILABLE:
-                # Use a more specific error with appropriate status code
-                raise BaseError(
-                    message="Niche Analysis module not available",
-                    code="module_unavailable",
-                    http_status=HTTPStatus.SERVICE_UNAVAILABLE,
-                )
-
-            # Generate analysis ID
-            analysis_id = str(uuid.uuid4())
-
-            # Here we would start the actual analysis
-            # For now, just return the analysis ID
-
-            return IdResponse(id=analysis_id, message="Analysis started")
-
-        except BaseError as e:
-            # Let the global error handler handle BaseError exceptions
-            raise
-
-        except Exception as e:
-            # Convert generic exceptions to BaseError with appropriate status code
-            logger.error(f"Error starting niche analysis: {str(e)}")
-            raise BaseError(
-                message=f"Analysis failed: {str(e)}",
-                code="analysis_error",
-                http_status=HTTPStatus.INTERNAL_SERVER_ERROR,
-                original_exception=e,
-            )
-
-    @router.get(
-        " / analyses",
-        response_model=PaginatedResponse[NicheAnalysisResponse],
-        responses={
-            200: {"description": "List of niche analyses"},
-            500: {"model": ErrorResponse, "description": "Internal server error"},
-        },
-        summary="Get all niche analyses",
-        description="Get a list of all niche analyses",
-    )
-    async def get_all_analyses(
-        page: int = Query(1, description="Page number"),
-        page_size: int = Query(10, description="Page size"),
-    ):
-        """
-        Get a list of all niche analyses.
-
-        Args:
-            page: Page number
-            page_size: Page size
-
-        Returns:
-            List of niche analyses
-        """
-        try:
-            # Check if niche analysis module is available
-            if not NICHE_ANALYSIS_AVAILABLE:
-                raise HTTPException(status_code=500, 
-                    detail="Niche Analysis module not available")
-
-            # Here we would get the actual analyses
-            # For now, return mock data
-
-            # Create mock analysis
-            analysis = NicheAnalysisResponse(
-                analysis_id="analysis123",
-                segments=["Content Creation", "Software Development"],
-                niches=[],
-                created_at=datetime.now(),
-            )
-
-            return PaginatedResponse(
-                items=[analysis], total=1, page=page, page_size=page_size, pages=1
-            )
-
-        except Exception as e:
-            logger.error(f"Error getting niche analyses: {str(e)}")
-            raise HTTPException(status_code=500, 
-                detail=f"Error getting niche analyses: {str(e)}")
-
-    @router.get(
-        " / analyses/{analysis_id}",
-        response_model=NicheAnalysisResponse,
-        responses={
-            200: {"description": "Niche analysis details"},
-            404: {"model": ErrorResponse, "description": "Analysis not found"},
-            500: {"model": ErrorResponse, "description": "Internal server error"},
-        },
-        summary="Get niche analysis details",
-        description="Get details of a specific niche analysis",
-    )
-    async def get_analysis(analysis_id: str = Path(..., description="Analysis ID")):
-        """
-        Get details of a specific niche analysis.
-
-        Args:
-            analysis_id: Analysis ID
-
-        Returns:
-            Niche analysis details
-        """
-        try:
-            # Check if niche analysis module is available
-            if not NICHE_ANALYSIS_AVAILABLE:
-                raise HTTPException(status_code=500, 
-                    detail="Niche Analysis module not available")
-
-            # Here we would get the actual analysis
-            # For now, check if the ID matches our mock data
-
-            if analysis_id != "analysis123":
-                raise HTTPException(status_code=404, 
-                    detail=f"Analysis not found: {analysis_id}")
-
-            # Create mock analysis
-            analysis = NicheAnalysisResponse(
-                analysis_id=analysis_id,
-                segments=["Content Creation", "Software Development"],
-                niches=[],
-                created_at=datetime.now(),
-            )
-
-            return analysis
-
-        except HTTPException:
-            raise
-
-        except Exception as e:
-            logger.error(f"Error getting niche analysis: {str(e)}")
-            raise HTTPException(status_code=500, 
-                detail=f"Error getting niche analysis: {str(e)}")
-
-    @router.get(
-        " / niches",
-        response_model=PaginatedResponse[NicheResponse],
-        responses={
-            200: {"description": "List of niches"},
-            500: {"model": ErrorResponse, "description": "Internal server error"},
-        },
-        summary="Get all niches",
-        description="Get a list of all niches with pagination, filtering, and sorting",
-    )
-    async def get_all_niches(
-        request: Any = Depends(),
-        page: int = Query(1, description="Page number", ge=1),
-        page_size: int = Query(10, description="Page size", ge=1, le=100),
-        sort_by: Optional[str] = Query(None, description="Field to sort by"),
-        sort_dir: SortDirection = Query(SortDirection.ASC, description="Sort direction"),
-            
-        segment: Optional[str] = Query(None, description="Filter by market segment"),
-        name: Optional[str] = Query(None, description="Filter by name (contains)"),
-        min_score: Optional[float] = Query(
-            None, description="Filter by minimum opportunity score", ge=0, le=1
-        ),
-        max_score: Optional[float] = Query(
-            None, description="Filter by maximum opportunity score", ge=0, le=1
-        ),
-    ):
-        """
-        Get a list of all niches with pagination, filtering, and sorting.
-
-        Args:
-            request: FastAPI request
-            page: Page number
-            page_size: Page size
-            sort_by: Field to sort by
-            sort_dir: Sort direction
-            segment: Filter by market segment
-            name: Filter by name (contains)
-            min_score: Filter by minimum opportunity score
-            max_score: Filter by maximum opportunity score
-
-        Returns:
-            Paginated list of niches
-        """
-        try:
-            # Check if niche analysis module is available
-            if not NICHE_ANALYSIS_AVAILABLE:
-                raise HTTPException(status_code=500, 
-                    detail="Niche Analysis module not available")
-
-            # Here we would get the actual niches
-            # For now, return mock data
-
-            # Create mock niches
-            niches = [
-                NicheResponse(
-                    id="1",
-                    name="AI - powered content optimization",
-                    description="AI tools for content optimization",
-                    market_segment="Content Creation",
-                    opportunity_score=0.87,
-                    problems=[],
-                    opportunities=[],
-                    created_at=datetime.now(),
-                ),
-                NicheResponse(
-                    id="2",
-                    name="Local AI code assistant",
-                    description="AI tools for code assistance",
-                    market_segment="Software Development",
-                    opportunity_score=0.92,
-                    problems=[],
-                    opportunities=[],
-                    created_at=datetime.now(),
-                ),
-                NicheResponse(
-                    id="3",
-                    name="AI - powered financial analysis",
-                    description="AI tools for financial analysis",
-                    market_segment="Finance",
-                    opportunity_score=0.75,
-                    problems=[],
-                    opportunities=[],
-                    created_at=datetime.now(),
-                ),
-                NicheResponse(
-                    id="4",
-                    name="AI video editing assistant",
-                    description="AI tools for video editing",
-                    market_segment="Content Creation",
-                    opportunity_score=0.82,
-                    problems=[],
-                    opportunities=[],
-                    created_at=datetime.now(),
-                ),
-                NicheResponse(
-                    id="5",
-                    name="AI - powered market research",
-                    description="AI tools for market research",
-                    market_segment="Marketing",
-                    opportunity_score=0.79,
-                    problems=[],
-                    opportunities=[],
-                    created_at=datetime.now(),
-                ),
-            ]
-
-            # Create query parameters
-            filters = {}
-            filter_operators = {}
-
-            # Add filters based on query parameters
-            if segment:
-                filters["market_segment"] = segment
-                filter_operators["market_segment"] = FilterOperator.EQ
-
-            if name:
-                filters["name"] = name
-                filter_operators["name"] = FilterOperator.CONTAINS
-
-            if min_score is not None:
-                filters["opportunity_score_min"] = min_score
-                filter_operators["opportunity_score_min"] = FilterOperator.GTE
-
-            if max_score is not None:
-                filters["opportunity_score_max"] = max_score
-                filter_operators["opportunity_score_max"] = FilterOperator.LTE
-
-            query_params = QueryParamsUtil(
-                page=page,
-                page_size=page_size,
-                sort_by=sort_by,
-                sort_dir=sort_dir,
-                filters=filters,
-                filter_operators=filter_operators,
-            )
-
-            # Define a custom field getter for our NicheResponse objects
-            def field_getter(item, field):
-                if field == "opportunity_score_min" or field == "opportunity_score_max":
-                    return item.opportunity_score
-                return getattr(item, field, None)
-
-            # Apply filtering
-            filtered_niches = apply_filtering(niches, query_params, field_getter)
-
-            # Apply sorting
-            sorted_niches = apply_sorting(filtered_niches, query_params, field_getter)
-
-            # Apply pagination
-            paginated_niches, total = apply_pagination(sorted_niches, query_params)
-
-            # Calculate total pages
-            total_pages = (total + query_params.page_size - 1) // query_params.page_size
-
-            return PaginatedResponse(
-                items=paginated_niches,
-                total=total,
-                page=query_params.page,
-                page_size=query_params.page_size,
-                pages=total_pages,
-            )
-
-        except Exception as e:
-            logger.error(f"Error getting niches: {str(e)}")
-            raise HTTPException(status_code=500, 
-                detail=f"Error getting niches: {str(e)}")
-
-    @router.get(
-        " / niches/{niche_id}",
-        response_model=NicheResponse,
-        responses={
-            200: {"description": "Niche details"},
-            404: {"model": ErrorResponse, "description": "Niche not found"},
-            500: {"model": ErrorResponse, "description": "Internal server error"},
-        },
-        summary="Get niche details",
-        description="Get details of a specific niche",
-    )
-    async def get_niche(niche_id: str = Path(..., description="Niche ID")):
-        """
-        Get details of a specific niche.
-
-        Args:
-            niche_id: Niche ID
-
-        Returns:
-            Niche details
-        """
-        try:
-            # Check if niche analysis module is available
-            if not NICHE_ANALYSIS_AVAILABLE:
-                raise BaseError(
-                    message="Niche Analysis module not available",
-                    code="module_unavailable",
-                    http_status=HTTPStatus.SERVICE_UNAVAILABLE,
-                )
-
-            # Here we would get the actual niche
-            # For now, check if the ID matches our mock data
-
-            if niche_id not in ["1", "2", "3"]:
-                raise BaseError(
-                    message=f"Niche not found: {niche_id}",
-                    code="niche_not_found",
-                    http_status=HTTPStatus.NOT_FOUND,
-                    details={"niche_id": niche_id},
-                )
-
-            # Create mock niche
-            if niche_id == "1":
-                niche = NicheResponse(
-                    id=niche_id,
-                    name="AI - powered content optimization",
-                    description="AI tools for content optimization",
-                    market_segment="Content Creation",
-                    opportunity_score=0.87,
-                    problems=[],
-                    opportunities=[],
-                    created_at=datetime.now(),
-                )
-            elif niche_id == "2":
-                niche = NicheResponse(
-                    id=niche_id,
-                    name="Local AI code assistant",
-                    description="AI tools for code assistance",
-                    market_segment="Software Development",
-                    opportunity_score=0.92,
-                    problems=[],
-                    opportunities=[],
-                    created_at=datetime.now(),
-                )
-            else:
-                niche = NicheResponse(
-                    id=niche_id,
-                    name="AI - powered financial analysis",
-                    description="AI tools for financial analysis",
-                    market_segment="Finance",
-                    opportunity_score=0.75,
-                    problems=[],
-                    opportunities=[],
-                    created_at=datetime.now(),
-                )
-
-            return niche
-
-        except BaseError:
-            # Let the global error handler handle BaseError exceptions
-            raise
-
-        except Exception as e:
-            # Convert generic exceptions to BaseError with appropriate status code
-            logger.error(f"Error getting niche: {str(e)}")
-            raise BaseError(
-                message=f"Error getting niche: {str(e)}",
-                code="niche_retrieval_error",
-                http_status=HTTPStatus.INTERNAL_SERVER_ERROR,
-                original_exception=e,
-            )
-
-    @router.get(
-        " / segments",
-        response_model=PaginatedResponse[MarketSegmentResponse],
-        responses={
-            200: {"description": "List of market segments"},
-            500: {"model": ErrorResponse, "description": "Internal server error"},
-        },
-        summary="Get all market segments",
-        description="Get a list of all market segments",
-    )
-    async def get_all_segments(
-        page: int = Query(1, description="Page number"),
-        page_size: int = Query(10, description="Page size"),
-    ):
-        """
-        Get a list of all market segments.
-
-        Args:
-            page: Page number
-            page_size: Page size
-
-        Returns:
-            List of market segments
-        """
-        try:
-            # Check if niche analysis module is available
-            if not NICHE_ANALYSIS_AVAILABLE:
-                raise HTTPException(status_code=500, 
-                    detail="Niche Analysis module not available")
-
-            # Here we would get the actual market segments
-            # For now, return mock data
-
-            # Create mock segments
-            segments = [
-                MarketSegmentResponse(
-                    id="1",
-                    name="Content Creation",
-                    description="Tools for creating and optimizing content",
-                    size="Large",
-                    growth_rate=0.15,
-                    competition_level="Medium",
-                    barriers_to_entry="Medium",
-                    target_audience={"primary": "Content creators", 
-                        "secondary": "Marketers"},
-                ),
-                MarketSegmentResponse(
-                    id="2",
-                    name="Software Development",
-                    description="Tools for software development and programming",
-                    size="Large",
-                    growth_rate=0.12,
-                    competition_level="High",
-                    barriers_to_entry="High",
-                    target_audience={"primary": "Developers", 
-                        "secondary": "IT professionals"},
-                ),
-                MarketSegmentResponse(
-                    id="3",
-                    name="Finance",
-                    description="Tools for financial analysis and management",
-                    size="Medium",
-                    growth_rate=0.08,
-                    competition_level="High",
-                    barriers_to_entry="High",
-                    target_audience={"primary": "Financial analysts", 
-                        "secondary": "Investors"},
-                ),
-            ]
-
-            return PaginatedResponse(
-                items=segments,
-                total=len(segments),
-                page=page,
-                page_size=page_size,
-                pages=(len(segments) + page_size - 1) // page_size,
-            )
-
-        except Exception as e:
-            logger.error(f"Error getting market segments: {str(e)}")
-            raise HTTPException(status_code=500, 
-                detail=f"Error getting market segments: {str(e)}")
-
-    # Bulk operation endpoints
-    @router.post(
-        " / niches / bulk",
-        response_model=BulkNicheCreateResponse,
-        responses={
-            201: {"description": "Niches created successfully"},
-            400: {"model": ErrorResponse, "description": "Bad request"},
-            500: {"model": ErrorResponse, "description": "Internal server error"},
-        },
-        summary="Create multiple niches in bulk",
-        description="Create multiple niches in a single request for improved performance",
-            
-        status_code=201,
-    )
-    async def create_niches_bulk(request: BulkNicheCreateRequest):
-        """
-        Create multiple niches in bulk.
-
-        Args:
-            request: Bulk niche creation request
-
-        Returns:
-            Bulk operation response with created niches
-        """
-        try:
-            # Check if niche analysis module is available
-            if not NICHE_ANALYSIS_AVAILABLE:
-                raise HTTPException(status_code=500, 
-                    detail="Niche Analysis module not available")
-
-            # Start timing the operation
-            start_time = time.time()
-
-            # Process each niche creation request
-            async def create_niche(item: NicheCreateRequest) -> NicheResponse:
-                # In a real implementation, this would call the niche analysis service
-                # For now, create a mock niche with a generated ID
-                niche_id = str(uuid.uuid4())
-
-                return NicheResponse(
-                    id=niche_id,
-                    name=item.name,
-                    description=item.description,
-                    market_segment=item.market_segment,
-                    opportunity_score=0.85,  # Mock score
-                    problems=[],  # Would process item.problems in real implementation
-                    opportunities=[],  
-                        # Would process item.opportunities in real implementation
-                    created_at=datetime.now(),
-                )
-
-            # Process all items
-            created_niches = []
-            errors = []
-
-            for i, item in enumerate(request.items):
-                try:
-                    niche = await create_niche(item)
-                    created_niches.append(niche)
-                except Exception as e:
-                    errors.append(
-                        BulkOperationError(
-                            index=i, error_code="CREATION_FAILED", error_message=str(e)
-                        )
-                    )
-
-            # Calculate stats
-            processing_time_ms = (time.time() - start_time) * 1000
-            stats = BulkOperationStats(
-                total_items=len(request.items),
-                successful_items=len(created_niches),
-                failed_items=len(errors),
-                processing_time_ms=processing_time_ms,
-            )
-
-            # Return response
-            return BulkNicheCreateResponse(
-                items=created_niches, errors=errors, stats=stats, 
-                    operation_id=str(uuid.uuid4())
-            )
-
-        except Exception as e:
-            logger.error(f"Error in bulk niche creation: {str(e)}")
-            raise HTTPException(status_code=500, 
-                detail=f"Bulk operation failed: {str(e)}")
-
-    @router.put(
-        " / niches / bulk",
-        response_model=BulkNicheUpdateResponse,
-        responses={
-            200: {"description": "Niches updated successfully"},
-            400: {"model": ErrorResponse, "description": "Bad request"},
-            500: {"model": ErrorResponse, "description": "Internal server error"},
-        },
-        summary="Update multiple niches in bulk",
-        description="Update multiple niches in a single request for improved performance",
-            
-    )
-    async def update_niches_bulk(request: BulkNicheUpdateRequest):
-        """
-        Update multiple niches in bulk.
-
-        Args:
-            request: Bulk niche update request
-
-        Returns:
-            Bulk operation response with updated niches
-        """
-        try:
-            # Check if niche analysis module is available
-            if not NICHE_ANALYSIS_AVAILABLE:
-                raise HTTPException(status_code=500, 
-                    detail="Niche Analysis module not available")
-
-            # Start timing the operation
-            start_time = time.time()
-
-            # Process each niche update request
-            async def update_niche(item: Dict[str, Any]) -> NicheResponse:
-                # In a real implementation, this would call the niche analysis service
-                # For now, check if the ID exists in our mock data
-                niche_id = item.get("id")
-                if niche_id not in ["1", "2", "3"]:
-                    raise HTTPException(status_code=404, 
-                        detail=f"Niche not found: {niche_id}")
-
-                # Create a mock updated niche
-                return NicheResponse(
-                    id=niche_id,
-                    name=item.get("name", f"Updated Niche {niche_id}"),
-                    description=item.get(
-                        "description", f"Updated description for niche {niche_id}"
-                    ),
-                    market_segment=item.get("market_segment", "Content Creation"),
-                    opportunity_score=0.85,
-                    problems=[],
-                    opportunities=[],
-                    created_at=datetime.now(),
-                )
-
-            # Process all items
-            updated_niches = []
-            errors = []
-
-            for i, item in enumerate(request.items):
-                try:
-                    niche = await update_niche(item)
-                    updated_niches.append(niche)
-                except Exception as e:
-                    errors.append(
-                        BulkOperationError(
-                            index=i,
-                            error_code="UPDATE_FAILED",
-                            error_message=str(e),
-                            item_id=item.get("id"),
-                        )
-                    )
-
-            # Calculate stats
-            processing_time_ms = (time.time() - start_time) * 1000
-            stats = BulkOperationStats(
-                total_items=len(request.items),
-                successful_items=len(updated_niches),
-                failed_items=len(errors),
-                processing_time_ms=processing_time_ms,
-            )
-
-            # Return response
-            return BulkNicheUpdateResponse(
-                items=updated_niches, errors=errors, stats=stats, 
-                    operation_id=str(uuid.uuid4())
-            )
-
-        except Exception as e:
-            logger.error(f"Error in bulk niche update: {str(e)}")
-            raise HTTPException(status_code=500, 
-                detail=f"Bulk operation failed: {str(e)}")
-
-    @router.delete(
-        " / niches / bulk",
-        response_model=BulkNicheDeleteResponse,
-        responses={
-            200: {"description": "Niches deleted successfully"},
-            400: {"model": ErrorResponse, "description": "Bad request"},
-            500: {"model": ErrorResponse, "description": "Internal server error"},
-        },
-        summary="Delete multiple niches in bulk",
-        description="Delete multiple niches in a single request for improved performance",
-            
-    )
-    async def delete_niches_bulk(request: BulkNicheDeleteRequest):
-        """
-        Delete multiple niches in bulk.
-
-        Args:
-            request: Bulk niche deletion request
-
-        Returns:
-            Bulk operation response with deleted niche IDs
-        """
-        try:
-            # Check if niche analysis module is available
-            if not NICHE_ANALYSIS_AVAILABLE:
-                raise HTTPException(status_code=500, 
-                    detail="Niche Analysis module not available")
-
-            # Start timing the operation
-            start_time = time.time()
-
-            # Process each niche deletion request
-            async def delete_niche(niche_id: str) -> str:
-                # In a real implementation, this would call the niche analysis service
-                # For now, check if the ID exists in our mock data
-                if niche_id not in ["1", "2", "3"]:
-                    raise HTTPException(status_code=404, 
-                        detail=f"Niche not found: {niche_id}")
-
-                # Return the ID of the deleted niche
-                return niche_id
-
-            # Process all items
-            deleted_ids = []
-            errors = []
-
-            for i, niche_id in enumerate(request.ids):
-                try:
-                    deleted_id = await delete_niche(niche_id)
-                    deleted_ids.append(deleted_id)
-                except Exception as e:
-                    errors.append(
-                        BulkOperationError(
-                            index=i,
-                            error_code="DELETION_FAILED",
-                            error_message=str(e),
-                            item_id=niche_id,
-                        )
-                    )
-
-            # Calculate stats
-            processing_time_ms = (time.time() - start_time) * 1000
-            stats = BulkOperationStats(
-                total_items=len(request.ids),
-                successful_items=len(deleted_ids),
-                failed_items=len(errors),
-                processing_time_ms=processing_time_ms,
-            )
-
-            # Return response
-            return BulkNicheDeleteResponse(
-                deleted_ids=deleted_ids, errors=errors, stats=stats, 
-                    operation_id=str(uuid.uuid4())
-            )
-
-        except Exception as e:
-            logger.error(f"Error in bulk niche deletion: {str(e)}")
-            raise HTTPException(status_code=500, 
-                detail=f"Bulk operation failed: {str(e)}")
-=======
 
 def main():
     """Initialize the module."""
@@ -853,5 +11,4 @@
 
 
 if __name__ == "__main__":
-    main()
->>>>>>> 6124bda3
+    main()