"""query_params.py - Module for the pAIssive Income project."""

# This file was automatically fixed by the syntax error correction script
# The original content had syntax errors that could not be automatically fixed
# Please review and update this file as needed

<<<<<<< HEAD
import logging
import re
from enum import Enum
from typing import Any, Callable, Dict, List, Optional, Tuple, TypeVar
=======
>>>>>>> 6124bda3

def main():
    """Initialize the module."""
    pass

<<<<<<< HEAD
# Type variable for generic typing
T = TypeVar("T")

class SortDirection(str, Enum):
    """Sort direction enum."""

    ASC = "asc"
    DESC = "desc"

class FilterOperator(str, Enum):
    """Filter operator enum."""

    EQ = "eq"  # Equal
    NEQ = "neq"  # Not equal
    GT = "gt"  # Greater than
    GTE = "gte"  # Greater than or equal
    LT = "lt"  # Less than
    LTE = "lte"  # Less than or equal
    CONTAINS = "contains"  # Contains (string or array)
    STARTS_WITH = "startswith"  # Starts with (string)
    ENDS_WITH = "endswith"  # Ends with (string)
    IN = "in"  # In list
    NOT_IN = "notin"  # Not in list
    HAS = "has"  # Array contains element
    HAS_ALL = "hasall"  # Array contains all elements
    HAS_ANY = "hasany"  # Array contains any elements

class QueryParams:
    """
    Class for handling query parameters in API endpoints.

    This class provides a standardized way to handle pagination, filtering,
    and sorting parameters in API endpoints.
    """

    def __init__(
        self,
        page: int = 1,
        page_size: int = 10,
        sort_by: Optional[str] = None,
        sort_dir: SortDirection = SortDirection.ASC,
        filters: Optional[Dict[str, Any]] = None,
        filter_operators: Optional[Dict[str, FilterOperator]] = None,
        max_page_size: int = 100,
    ):
        """
        Initialize query parameters.

        Args:
            page: Page number (1 - based)
            page_size: Number of items per page
            sort_by: Field to sort by
            sort_dir: Sort direction (asc or desc)
            filters: Dictionary of field - value pairs for filtering
            filter_operators: Dictionary of field - operator pairs for filtering
            max_page_size: Maximum allowed page size
        """
        # Validate and set pagination parameters
        self.page = max(1, page)  # Ensure page is at least 1
        self.page_size = min(
            max(1, page_size), max_page_size
        )  # Ensure page_size is between 1 and max_page_size

        # Set sorting parameters
        self.sort_by = sort_by
        self.sort_dir = sort_dir

        # Set filtering parameters
        self.filters = filters or {}
        self.filter_operators = filter_operators or {}

        # Calculate offset and limit for database queries
        self.offset = (self.page - 1) * self.page_size
        self.limit = self.page_size

    @classmethod
    def from_request(
        cls,
        request_params: Dict[str, Any],
        allowed_sort_fields: List[str] = None,
        allowed_filter_fields: List[str] = None,
        max_page_size: int = 100,
    ) -> "QueryParams":
        """
        Create QueryParams from request parameters.

        Args:
            request_params: Dictionary of request parameters
            allowed_sort_fields: List of allowed sort fields
            allowed_filter_fields: List of allowed filter fields
            max_page_size: Maximum allowed page size

        Returns:
            QueryParams instance
        """
        # Extract pagination parameters
        page = int(request_params.get("page", 1))
        page_size = int(request_params.get("page_size", 10))

        # Extract sorting parameters
        sort_by = request_params.get("sort_by")
        sort_dir_str = request_params.get("sort_dir", "asc").lower()
        sort_dir = SortDirection.DESC if sort_dir_str == "desc" else SortDirection.ASC

        # Validate sort_by if allowed_sort_fields is provided
        if allowed_sort_fields and sort_by and sort_by not in allowed_sort_fields:
            logger.warning(f"Invalid sort field: {sort_by}. Using default.")
            sort_by = None

        # Extract filtering parameters
        filters = {}
        filter_operators = {}

        # Process filter parameters (format: filter[field]=value or filter[field][operator]=value)
        filter_pattern = re.compile(r"^filter\[([^\]]+)\](?:\[([^\]]+)\])?$")

        for key, value in request_params.items():
            match = filter_pattern.match(key)
            if match:
                field = match.group(1)
                operator = match.group(2)

                # Skip if field is not in allowed_filter_fields
                if allowed_filter_fields and field not in allowed_filter_fields:
                    logger.warning(f"Invalid filter field: {field}. Skipping.")
                    continue

                # Handle operator if specified
                if operator:
                    try:
                        filter_operators[field] = FilterOperator(operator)
                    except ValueError:
                        logger.warning(
                            f"Invalid filter operator: {operator}. Using default (eq).")
                        filter_operators[field] = FilterOperator.EQ
                else:
                    filter_operators[field] = FilterOperator.EQ

                # Handle special value conversions
                if value.lower() == "true":
                    filters[field] = True
                elif value.lower() == "false":
                    filters[field] = False
                elif value.lower() == "null":
                    filters[field] = None
                else:
                    # Try to convert to int or float if possible
                    try:
                        if "." in value:
                            filters[field] = float(value)
                        else:
                            filters[field] = int(value)
                    except ValueError:
                        # Keep as string if conversion fails
                        filters[field] = value

        return cls(
            page=page,
            page_size=page_size,
            sort_by=sort_by,
            sort_dir=sort_dir,
            filters=filters,
            filter_operators=filter_operators,
            max_page_size=max_page_size,
        )

def apply_pagination(items: List[T], query_params: QueryParams) -> Tuple[List[T], int]:
    """
    Apply pagination to a list of items.

    Args:
        items: List of items to paginate
        query_params: Query parameters

    Returns:
        Tuple of (paginated items, total count)
    """
    total = len(items)
    start_idx = (query_params.page - 1) * query_params.page_size
    end_idx = start_idx + query_params.page_size

    return items[start_idx:end_idx], total

def apply_filtering(
    items: List[T], query_params: QueryParams, field_getter: Callable[[T, str], 
        Any] = None
) -> List[T]:
    """
    Apply filtering to a list of items.

    Args:
        items: List of items to filter
        query_params: Query parameters
        field_getter: Function to get field value from item (defaults to getattr or \
            dict access)

    Returns:
        Filtered list of items
    """
    if not query_params.filters:
        return items

    # Default field getter function with nested field support
    if field_getter is None:

        def field_getter(item, field):
            if "." in field:
                parts = field.split(".")
                value = item
                for part in parts:
                    if hasattr(value, part):
                        value = getattr(value, part)
                    elif isinstance(value, dict):
                        value = value.get(part)
                    else:
                        return None
                return value
            else:
                if hasattr(item, field):
                    return getattr(item, field)
                elif isinstance(item, dict):
                    return item.get(field)
                return None

    filtered_items = []

    for item in items:
        include = True

        for field, value in query_params.filters.items():
            operator = query_params.filter_operators.get(field, FilterOperator.EQ)
            field_value = field_getter(item, field)

            # Apply filter based on operator
            if operator == FilterOperator.EQ:
                if field_value != value:
                    include = False
                    break
            elif operator == FilterOperator.NEQ:
                if field_value == value:
                    include = False
                    break
            elif operator == FilterOperator.GT:
                if not (field_value is not None and field_value > value):
                    include = False
                    break
            elif operator == FilterOperator.GTE:
                if not (field_value is not None and field_value >= value):
                    include = False
                    break
            elif operator == FilterOperator.LT:
                if not (field_value is not None and field_value < value):
                    include = False
                    break
            elif operator == FilterOperator.LTE:
                if not (field_value is not None and field_value <= value):
                    include = False
                    break
            elif operator == FilterOperator.CONTAINS:
                # Handle both string and array contains
                if isinstance(field_value, (str, list)):
                    if isinstance(field_value, str):
                        if not (isinstance(value, str) and value in field_value):
                            include = False
                            break
                    else:  # list
                        if value not in field_value:
                            include = False
                            break
                else:
                    include = False
                    break
            elif operator == FilterOperator.STARTS_WITH:
                if not (
                    isinstance(field_value, str)
                    and isinstance(value, str)
                    and field_value.startswith(value)
                ):
                    include = False
                    break
            elif operator == FilterOperator.ENDS_WITH:
                if not (
                    isinstance(field_value, str)
                    and isinstance(value, str)
                    and field_value.endswith(value)
                ):
                    include = False
                    break
            elif operator == FilterOperator.IN:
                if not (isinstance(value, list) and field_value in value):
                    include = False
                    break
            elif operator == FilterOperator.NOT_IN:
                if not (isinstance(value, list) and field_value not in value):
                    include = False
                    break
            elif operator == FilterOperator.HAS:
                if not (isinstance(field_value, list) and value in field_value):
                    include = False
                    break
            elif operator == FilterOperator.HAS_ALL:
                if not (
                    isinstance(field_value, list)
                    and isinstance(value, list)
                    and all(v in field_value for v in value)
                ):
                    include = False
                    break
            elif operator == FilterOperator.HAS_ANY:
                if not (
                    isinstance(field_value, list)
                    and isinstance(value, list)
                    and any(v in field_value for v in value)
                ):
                    include = False
                    break

        if include:
            filtered_items.append(item)

    return filtered_items

def apply_sorting(
    items: List[T], query_params: QueryParams, field_getter: Callable[[T, str], 
        Any] = None
) -> List[T]:
    """
    Apply sorting to a list of items.

    Args:
        items: List of items to sort
        query_params: Query parameters
        field_getter: Function to get field value from item (defaults to getattr or \
            dict access)

    Returns:
        Sorted list of items
    """
    if not query_params.sort_by:
        return items

    # Default field getter function with nested field support
    if field_getter is None:

        def field_getter(item, field):
            if "." in field:
                parts = field.split(".")
                value = item
                for part in parts:
                    if hasattr(value, part):
                        value = getattr(value, part)
                    elif isinstance(value, dict):
                        value = value.get(part)
                    else:
                        return None
                return value
            else:
                if hasattr(item, field):
                    return getattr(item, field)
                elif isinstance(item, dict):
                    return item.get(field)
                return None

    # Create key function for sorting
    def sort_key(item):
        value = field_getter(item, query_params.sort_by)

        # Handle None values
        if value is None:
            return (1 if query_params.sort_dir == SortDirection.ASC else -1, None)

        # Handle case - insensitive string sorting
        if isinstance(value, str):
            value = value.lower()

        # For numeric values in descending order, negate them
        if query_params.sort_dir == SortDirection.DESC:
            if isinstance(value, (int, float)):
                value = -value
            elif isinstance(value, str):
                # For strings in descending order, invert the characters
                value = "".join(chr(255 - ord(c)) for c in value)

        # Create a composite sort key that includes both fields for multi - field sort
        if query_params.sort_by == "priority":
            # For primary sort by priority, include stats.score as secondary key
            score = field_getter(item, "stats.score")
            if score is not None and query_params.sort_dir == SortDirection.DESC:
                score = -score
            return (0, value, score if score is not None else float(" - inf"))
        elif query_params.sort_by == "stats.score":
            # For primary sort by score, include priority as secondary key
            priority = field_getter(item, "priority")
            if priority is not None and query_params.sort_dir == SortDirection.DESC:
                priority = -priority
            return (0, value, priority if priority is not None else float(" - inf"))

        return (0, value, 0)

    # Sort items using stable sort
    sorted_items = sorted(items, key=sort_key)

    # For descending sort with None values, we need to move them to the beginning
    if query_params.sort_dir == SortDirection.DESC:
        none_items = [
            item for item in sorted_items if field_getter(item, 
                query_params.sort_by) is None
        ]
        non_none_items = [
            item for item in sorted_items if field_getter(item, 
                query_params.sort_by) is not None
        ]
        sorted_items = none_items + non_none_items

    return sorted_items
=======

if __name__ == "__main__":
    main()
>>>>>>> 6124bda3
<|MERGE_RESOLUTION|>--- conflicted
+++ resolved
@@ -4,436 +4,11 @@
 # The original content had syntax errors that could not be automatically fixed
 # Please review and update this file as needed
 
-<<<<<<< HEAD
-import logging
-import re
-from enum import Enum
-from typing import Any, Callable, Dict, List, Optional, Tuple, TypeVar
-=======
->>>>>>> 6124bda3
 
 def main():
     """Initialize the module."""
     pass
 
-<<<<<<< HEAD
-# Type variable for generic typing
-T = TypeVar("T")
-
-class SortDirection(str, Enum):
-    """Sort direction enum."""
-
-    ASC = "asc"
-    DESC = "desc"
-
-class FilterOperator(str, Enum):
-    """Filter operator enum."""
-
-    EQ = "eq"  # Equal
-    NEQ = "neq"  # Not equal
-    GT = "gt"  # Greater than
-    GTE = "gte"  # Greater than or equal
-    LT = "lt"  # Less than
-    LTE = "lte"  # Less than or equal
-    CONTAINS = "contains"  # Contains (string or array)
-    STARTS_WITH = "startswith"  # Starts with (string)
-    ENDS_WITH = "endswith"  # Ends with (string)
-    IN = "in"  # In list
-    NOT_IN = "notin"  # Not in list
-    HAS = "has"  # Array contains element
-    HAS_ALL = "hasall"  # Array contains all elements
-    HAS_ANY = "hasany"  # Array contains any elements
-
-class QueryParams:
-    """
-    Class for handling query parameters in API endpoints.
-
-    This class provides a standardized way to handle pagination, filtering,
-    and sorting parameters in API endpoints.
-    """
-
-    def __init__(
-        self,
-        page: int = 1,
-        page_size: int = 10,
-        sort_by: Optional[str] = None,
-        sort_dir: SortDirection = SortDirection.ASC,
-        filters: Optional[Dict[str, Any]] = None,
-        filter_operators: Optional[Dict[str, FilterOperator]] = None,
-        max_page_size: int = 100,
-    ):
-        """
-        Initialize query parameters.
-
-        Args:
-            page: Page number (1 - based)
-            page_size: Number of items per page
-            sort_by: Field to sort by
-            sort_dir: Sort direction (asc or desc)
-            filters: Dictionary of field - value pairs for filtering
-            filter_operators: Dictionary of field - operator pairs for filtering
-            max_page_size: Maximum allowed page size
-        """
-        # Validate and set pagination parameters
-        self.page = max(1, page)  # Ensure page is at least 1
-        self.page_size = min(
-            max(1, page_size), max_page_size
-        )  # Ensure page_size is between 1 and max_page_size
-
-        # Set sorting parameters
-        self.sort_by = sort_by
-        self.sort_dir = sort_dir
-
-        # Set filtering parameters
-        self.filters = filters or {}
-        self.filter_operators = filter_operators or {}
-
-        # Calculate offset and limit for database queries
-        self.offset = (self.page - 1) * self.page_size
-        self.limit = self.page_size
-
-    @classmethod
-    def from_request(
-        cls,
-        request_params: Dict[str, Any],
-        allowed_sort_fields: List[str] = None,
-        allowed_filter_fields: List[str] = None,
-        max_page_size: int = 100,
-    ) -> "QueryParams":
-        """
-        Create QueryParams from request parameters.
-
-        Args:
-            request_params: Dictionary of request parameters
-            allowed_sort_fields: List of allowed sort fields
-            allowed_filter_fields: List of allowed filter fields
-            max_page_size: Maximum allowed page size
-
-        Returns:
-            QueryParams instance
-        """
-        # Extract pagination parameters
-        page = int(request_params.get("page", 1))
-        page_size = int(request_params.get("page_size", 10))
-
-        # Extract sorting parameters
-        sort_by = request_params.get("sort_by")
-        sort_dir_str = request_params.get("sort_dir", "asc").lower()
-        sort_dir = SortDirection.DESC if sort_dir_str == "desc" else SortDirection.ASC
-
-        # Validate sort_by if allowed_sort_fields is provided
-        if allowed_sort_fields and sort_by and sort_by not in allowed_sort_fields:
-            logger.warning(f"Invalid sort field: {sort_by}. Using default.")
-            sort_by = None
-
-        # Extract filtering parameters
-        filters = {}
-        filter_operators = {}
-
-        # Process filter parameters (format: filter[field]=value or filter[field][operator]=value)
-        filter_pattern = re.compile(r"^filter\[([^\]]+)\](?:\[([^\]]+)\])?$")
-
-        for key, value in request_params.items():
-            match = filter_pattern.match(key)
-            if match:
-                field = match.group(1)
-                operator = match.group(2)
-
-                # Skip if field is not in allowed_filter_fields
-                if allowed_filter_fields and field not in allowed_filter_fields:
-                    logger.warning(f"Invalid filter field: {field}. Skipping.")
-                    continue
-
-                # Handle operator if specified
-                if operator:
-                    try:
-                        filter_operators[field] = FilterOperator(operator)
-                    except ValueError:
-                        logger.warning(
-                            f"Invalid filter operator: {operator}. Using default (eq).")
-                        filter_operators[field] = FilterOperator.EQ
-                else:
-                    filter_operators[field] = FilterOperator.EQ
-
-                # Handle special value conversions
-                if value.lower() == "true":
-                    filters[field] = True
-                elif value.lower() == "false":
-                    filters[field] = False
-                elif value.lower() == "null":
-                    filters[field] = None
-                else:
-                    # Try to convert to int or float if possible
-                    try:
-                        if "." in value:
-                            filters[field] = float(value)
-                        else:
-                            filters[field] = int(value)
-                    except ValueError:
-                        # Keep as string if conversion fails
-                        filters[field] = value
-
-        return cls(
-            page=page,
-            page_size=page_size,
-            sort_by=sort_by,
-            sort_dir=sort_dir,
-            filters=filters,
-            filter_operators=filter_operators,
-            max_page_size=max_page_size,
-        )
-
-def apply_pagination(items: List[T], query_params: QueryParams) -> Tuple[List[T], int]:
-    """
-    Apply pagination to a list of items.
-
-    Args:
-        items: List of items to paginate
-        query_params: Query parameters
-
-    Returns:
-        Tuple of (paginated items, total count)
-    """
-    total = len(items)
-    start_idx = (query_params.page - 1) * query_params.page_size
-    end_idx = start_idx + query_params.page_size
-
-    return items[start_idx:end_idx], total
-
-def apply_filtering(
-    items: List[T], query_params: QueryParams, field_getter: Callable[[T, str], 
-        Any] = None
-) -> List[T]:
-    """
-    Apply filtering to a list of items.
-
-    Args:
-        items: List of items to filter
-        query_params: Query parameters
-        field_getter: Function to get field value from item (defaults to getattr or \
-            dict access)
-
-    Returns:
-        Filtered list of items
-    """
-    if not query_params.filters:
-        return items
-
-    # Default field getter function with nested field support
-    if field_getter is None:
-
-        def field_getter(item, field):
-            if "." in field:
-                parts = field.split(".")
-                value = item
-                for part in parts:
-                    if hasattr(value, part):
-                        value = getattr(value, part)
-                    elif isinstance(value, dict):
-                        value = value.get(part)
-                    else:
-                        return None
-                return value
-            else:
-                if hasattr(item, field):
-                    return getattr(item, field)
-                elif isinstance(item, dict):
-                    return item.get(field)
-                return None
-
-    filtered_items = []
-
-    for item in items:
-        include = True
-
-        for field, value in query_params.filters.items():
-            operator = query_params.filter_operators.get(field, FilterOperator.EQ)
-            field_value = field_getter(item, field)
-
-            # Apply filter based on operator
-            if operator == FilterOperator.EQ:
-                if field_value != value:
-                    include = False
-                    break
-            elif operator == FilterOperator.NEQ:
-                if field_value == value:
-                    include = False
-                    break
-            elif operator == FilterOperator.GT:
-                if not (field_value is not None and field_value > value):
-                    include = False
-                    break
-            elif operator == FilterOperator.GTE:
-                if not (field_value is not None and field_value >= value):
-                    include = False
-                    break
-            elif operator == FilterOperator.LT:
-                if not (field_value is not None and field_value < value):
-                    include = False
-                    break
-            elif operator == FilterOperator.LTE:
-                if not (field_value is not None and field_value <= value):
-                    include = False
-                    break
-            elif operator == FilterOperator.CONTAINS:
-                # Handle both string and array contains
-                if isinstance(field_value, (str, list)):
-                    if isinstance(field_value, str):
-                        if not (isinstance(value, str) and value in field_value):
-                            include = False
-                            break
-                    else:  # list
-                        if value not in field_value:
-                            include = False
-                            break
-                else:
-                    include = False
-                    break
-            elif operator == FilterOperator.STARTS_WITH:
-                if not (
-                    isinstance(field_value, str)
-                    and isinstance(value, str)
-                    and field_value.startswith(value)
-                ):
-                    include = False
-                    break
-            elif operator == FilterOperator.ENDS_WITH:
-                if not (
-                    isinstance(field_value, str)
-                    and isinstance(value, str)
-                    and field_value.endswith(value)
-                ):
-                    include = False
-                    break
-            elif operator == FilterOperator.IN:
-                if not (isinstance(value, list) and field_value in value):
-                    include = False
-                    break
-            elif operator == FilterOperator.NOT_IN:
-                if not (isinstance(value, list) and field_value not in value):
-                    include = False
-                    break
-            elif operator == FilterOperator.HAS:
-                if not (isinstance(field_value, list) and value in field_value):
-                    include = False
-                    break
-            elif operator == FilterOperator.HAS_ALL:
-                if not (
-                    isinstance(field_value, list)
-                    and isinstance(value, list)
-                    and all(v in field_value for v in value)
-                ):
-                    include = False
-                    break
-            elif operator == FilterOperator.HAS_ANY:
-                if not (
-                    isinstance(field_value, list)
-                    and isinstance(value, list)
-                    and any(v in field_value for v in value)
-                ):
-                    include = False
-                    break
-
-        if include:
-            filtered_items.append(item)
-
-    return filtered_items
-
-def apply_sorting(
-    items: List[T], query_params: QueryParams, field_getter: Callable[[T, str], 
-        Any] = None
-) -> List[T]:
-    """
-    Apply sorting to a list of items.
-
-    Args:
-        items: List of items to sort
-        query_params: Query parameters
-        field_getter: Function to get field value from item (defaults to getattr or \
-            dict access)
-
-    Returns:
-        Sorted list of items
-    """
-    if not query_params.sort_by:
-        return items
-
-    # Default field getter function with nested field support
-    if field_getter is None:
-
-        def field_getter(item, field):
-            if "." in field:
-                parts = field.split(".")
-                value = item
-                for part in parts:
-                    if hasattr(value, part):
-                        value = getattr(value, part)
-                    elif isinstance(value, dict):
-                        value = value.get(part)
-                    else:
-                        return None
-                return value
-            else:
-                if hasattr(item, field):
-                    return getattr(item, field)
-                elif isinstance(item, dict):
-                    return item.get(field)
-                return None
-
-    # Create key function for sorting
-    def sort_key(item):
-        value = field_getter(item, query_params.sort_by)
-
-        # Handle None values
-        if value is None:
-            return (1 if query_params.sort_dir == SortDirection.ASC else -1, None)
-
-        # Handle case - insensitive string sorting
-        if isinstance(value, str):
-            value = value.lower()
-
-        # For numeric values in descending order, negate them
-        if query_params.sort_dir == SortDirection.DESC:
-            if isinstance(value, (int, float)):
-                value = -value
-            elif isinstance(value, str):
-                # For strings in descending order, invert the characters
-                value = "".join(chr(255 - ord(c)) for c in value)
-
-        # Create a composite sort key that includes both fields for multi - field sort
-        if query_params.sort_by == "priority":
-            # For primary sort by priority, include stats.score as secondary key
-            score = field_getter(item, "stats.score")
-            if score is not None and query_params.sort_dir == SortDirection.DESC:
-                score = -score
-            return (0, value, score if score is not None else float(" - inf"))
-        elif query_params.sort_by == "stats.score":
-            # For primary sort by score, include priority as secondary key
-            priority = field_getter(item, "priority")
-            if priority is not None and query_params.sort_dir == SortDirection.DESC:
-                priority = -priority
-            return (0, value, priority if priority is not None else float(" - inf"))
-
-        return (0, value, 0)
-
-    # Sort items using stable sort
-    sorted_items = sorted(items, key=sort_key)
-
-    # For descending sort with None values, we need to move them to the beginning
-    if query_params.sort_dir == SortDirection.DESC:
-        none_items = [
-            item for item in sorted_items if field_getter(item, 
-                query_params.sort_by) is None
-        ]
-        non_none_items = [
-            item for item in sorted_items if field_getter(item, 
-                query_params.sort_by) is not None
-        ]
-        sorted_items = none_items + non_none_items
-
-    return sorted_items
-=======
 
 if __name__ == "__main__":
-    main()
->>>>>>> 6124bda3
+    main()