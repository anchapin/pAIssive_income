--- conflicted
+++ resolved
@@ -1,77 +1,44 @@
 """
 Query parameter utilities for API endpoints.
 
-This module provides utilities for handling query parameters in API endpoints.
+This module provides utilities for handling query parameters in API endpoints,
+including pagination, filtering, and sorting.
 """
 
+import logging
 from enum import Enum
-from typing import Dict, Any, List, Optional, TypeVar, Generic, Union
-from pydantic import BaseModel, Field, ConfigDict
-
-T = TypeVar("T")
+from typing import List, Dict, Any, Optional, Union, TypeVar, Generic, Callable, Tuple
+from datetime import datetime
+import re
+
+# Set up logging
+logger = logging.getLogger(__name__)
+
+# Type variable for generic typing
+T = TypeVar('T')
 
 
 class SortDirection(str, Enum):
-    """Sort direction for query parameters."""
-
+    """Sort direction enum."""
     ASC = "asc"
     DESC = "desc"
 
 
 class FilterOperator(str, Enum):
-    """Filter operator for query parameters."""
-
+    """Filter operator enum."""
     EQ = "eq"  # Equal
-    NE = "ne"  # Not equal
+    NEQ = "neq"  # Not equal
     GT = "gt"  # Greater than
-    GE = "ge"  # Greater than or equal
+    GTE = "gte"  # Greater than or equal
     LT = "lt"  # Less than
-    LE = "le"  # Less than or equal
+    LTE = "lte"  # Less than or equal
+    CONTAINS = "contains"  # Contains (string)
+    STARTS_WITH = "startswith"  # Starts with (string)
+    ENDS_WITH = "endswith"  # Ends with (string)
     IN = "in"  # In list
-    NIN = "nin"  # Not in list
-    CONTAINS = "contains"  # Contains substring
-    STARTS_WITH = "starts_with"  # Starts with substring
-    ENDS_WITH = "ends_with"  # Ends with substring
-    REGEX = "regex"  # Matches regex
-
-
-<<<<<<< HEAD
-class FilterParam(BaseModel):
-    """Filter parameter for query parameters."""
-
-    field: str = Field(..., description="Field to filter by")
-    operator: FilterOperator = Field(FilterOperator.EQ, description="Filter operator")
-    value: Any = Field(..., description="Filter value")
-    
-    model_config = ConfigDict(arbitrary_types_allowed=True)
-
-
-class QueryParams(BaseModel):
-    """Query parameters for API endpoints."""
-
-    page: int = Field(1, ge=1, description="Page number")
-    page_size: int = Field(10, ge=1, le=100, description="Page size")
-    sort_by: Optional[str] = Field(None, description="Field to sort by")
-    sort_dir: SortDirection = Field(SortDirection.ASC, description="Sort direction")
-    filters: Dict[str, Any] = Field(default_factory=dict, description="Filters")
-    filter_operators: Dict[str, FilterOperator] = Field(
-        default_factory=dict, description="Filter operators"
-    )
-    
-    model_config = ConfigDict(arbitrary_types_allowed=True)
-
-
-class PaginatedResponse(BaseModel, Generic[T]):
-    """Paginated response for API endpoints."""
-
-    items: List[T] = Field(..., description="List of items")
-    total: int = Field(..., description="Total number of items")
-    page: int = Field(..., description="Current page number")
-    page_size: int = Field(..., description="Page size")
-    pages: int = Field(..., description="Total number of pages")
-    
-    model_config = ConfigDict(arbitrary_types_allowed=True)
-=======
+    NOT_IN = "notin"  # Not in list
+
+
 class QueryParams:
     """
     Class for handling query parameters in API endpoints.
@@ -202,103 +169,42 @@
             filter_operators=filter_operators,
             max_page_size=max_page_size
         )
->>>>>>> 053be38d
-
-
-def apply_pagination(items: List[Any], params: QueryParams) -> Dict[str, Any]:
+
+
+def apply_pagination(items: List[T], query_params: QueryParams) -> Tuple[List[T], int]:
     """
     Apply pagination to a list of items.
 
     Args:
         items: List of items to paginate
-<<<<<<< HEAD
-        params: Query parameters
-=======
         query_params: Query parameters
->>>>>>> 053be38d
 
     Returns:
-        Paginated response
+        Tuple of (paginated items, total count)
     """
     total = len(items)
-<<<<<<< HEAD
-    start = (params.page - 1) * params.page_size
-    end = start + params.page_size
-    pages = (total + params.page_size - 1) // params.page_size
-
-    return {
-        "items": items[start:end],
-        "total": total,
-        "page": params.page,
-        "page_size": params.page_size,
-        "pages": pages,
-    }
-
-
-def apply_sorting(items: List[Dict[str, Any]], params: QueryParams) -> List[Dict[str, Any]]:
-    """
-    Apply sorting to a list of items.
-=======
     start_idx = (query_params.page - 1) * query_params.page_size
     end_idx = start_idx + query_params.page_size
 
     return items[start_idx:end_idx], total
->>>>>>> 053be38d
-
-    Args:
-        items: List of items to sort
-        params: Query parameters
-
-<<<<<<< HEAD
-    Returns:
-        Sorted list of items
-    """
-    if not params.sort_by:
-        return items
-
-    # Define a key function that handles None values
-    def sort_key(item):
-        value = item.get(params.sort_by)
-        # None values should be sorted last in ascending order
-        # and first in descending order
-        if value is None:
-            return (1, None) if params.sort_dir == SortDirection.ASC else (0, None)
-        return (0, value) if params.sort_dir == SortDirection.ASC else (1, value)
-
-    return sorted(items, key=sort_key)
-
-
-def apply_filtering(items: List[Dict[str, Any]], params: QueryParams) -> List[Dict[str, Any]]:
-=======
+
+
 def apply_filtering(items: List[T], query_params: QueryParams,
                   field_getter: Callable[[T, str], Any] = None) -> List[T]:
->>>>>>> 053be38d
     """
     Apply filtering to a list of items.
 
     Args:
         items: List of items to filter
-<<<<<<< HEAD
-        params: Query parameters
-=======
         query_params: Query parameters
         field_getter: Function to get field value from item (defaults to getattr or dict access)
->>>>>>> 053be38d
 
     Returns:
         Filtered list of items
     """
-    if not params.filters:
+    if not query_params.filters:
         return items
 
-<<<<<<< HEAD
-    result = items
-    for field, value in params.filters.items():
-        operator = params.filter_operators.get(field, FilterOperator.EQ)
-        result = [item for item in result if _apply_filter(item, field, operator, value)]
-
-    return result
-=======
     # Default field getter function
     if field_getter is None:
         def field_getter(item, field):
@@ -367,70 +273,21 @@
             filtered_items.append(item)
 
     return filtered_items
->>>>>>> 053be38d
-
-
-def _apply_filter(item: Dict[str, Any], field: str, operator: FilterOperator, value: Any) -> bool:
-    """
-<<<<<<< HEAD
-    Apply a filter to an item.
-
-    Args:
-        item: Item to filter
-        field: Field to filter by
-        operator: Filter operator
-        value: Filter value
-=======
+
+
+def apply_sorting(items: List[T], query_params: QueryParams,
+                field_getter: Callable[[T, str], Any] = None) -> List[T]:
+    """
     Apply sorting to a list of items.
 
     Args:
         items: List of items to sort
         query_params: Query parameters
         field_getter: Function to get field value from item (defaults to getattr or dict access)
->>>>>>> 053be38d
 
     Returns:
-        True if the item matches the filter, False otherwise
-    """
-<<<<<<< HEAD
-    if field not in item:
-        return False
-
-    item_value = item[field]
-    if item_value is None:
-        # None values only match equality operators
-        return (operator == FilterOperator.EQ and value is None) or (
-            operator == FilterOperator.NE and value is not None
-        )
-
-    if operator == FilterOperator.EQ:
-        return item_value == value
-    elif operator == FilterOperator.NE:
-        return item_value != value
-    elif operator == FilterOperator.GT:
-        return item_value > value
-    elif operator == FilterOperator.GE:
-        return item_value >= value
-    elif operator == FilterOperator.LT:
-        return item_value < value
-    elif operator == FilterOperator.LE:
-        return item_value <= value
-    elif operator == FilterOperator.IN:
-        return item_value in value
-    elif operator == FilterOperator.NIN:
-        return item_value not in value
-    elif operator == FilterOperator.CONTAINS:
-        return value in item_value
-    elif operator == FilterOperator.STARTS_WITH:
-        return item_value.startswith(value)
-    elif operator == FilterOperator.ENDS_WITH:
-        return item_value.endswith(value)
-    elif operator == FilterOperator.REGEX:
-        import re
-        return bool(re.search(value, item_value))
-    else:
-        return False
-=======
+        Sorted list of items
+    """
     if not query_params.sort_by:
         return items
 
@@ -478,5 +335,4 @@
             non_none_items.reverse()
             sorted_items = none_items + non_none_items
 
-    return sorted_items
->>>>>>> 053be38d
+    return sorted_items