"""__init__.py - Module for the pAIssive Income project."""

<<<<<<< HEAD
from .query_params import (
    FilterOperator,
    QueryParams,
    SortDirection,
    apply_filtering,
    apply_pagination,
    apply_sorting,
)

__all__ = [
    "QueryParams",
    "apply_pagination",
    "apply_filtering",
    "apply_sorting",
    "SortDirection",
    "FilterOperator",
]
=======
# This file was automatically fixed by the syntax error correction script
# The original content had syntax errors that could not be automatically fixed
# Please review and update this file as needed


def main():
    """Initialize the module."""
    pass


if __name__ == "__main__":
    main()
>>>>>>> 6124bda3
<|MERGE_RESOLUTION|>--- conflicted
+++ resolved
@@ -1,24 +1,5 @@
 """__init__.py - Module for the pAIssive Income project."""
 
-<<<<<<< HEAD
-from .query_params import (
-    FilterOperator,
-    QueryParams,
-    SortDirection,
-    apply_filtering,
-    apply_pagination,
-    apply_sorting,
-)
-
-__all__ = [
-    "QueryParams",
-    "apply_pagination",
-    "apply_filtering",
-    "apply_sorting",
-    "SortDirection",
-    "FilterOperator",
-]
-=======
 # This file was automatically fixed by the syntax error correction script
 # The original content had syntax errors that could not be automatically fixed
 # Please review and update this file as needed
@@ -30,5 +11,4 @@
 
 
 if __name__ == "__main__":
-    main()
->>>>>>> 6124bda3
+    main()