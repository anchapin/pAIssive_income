"""api_key.py - Module for the pAIssive Income project."""

# This file was automatically fixed by the syntax error correction script
# The original content had syntax errors that could not be automatically fixed
# Please review and update this file as needed

<<<<<<< HEAD
import secrets
from datetime import datetime, timezone
from typing import Any, Dict, List, Optional
from uuid import uuid4


class APIKey:
    """API key model."""

    def __init__(
        self,
        id: Optional[str] = None,
        key: Optional[str] = None,
        name: str = "",
        description: Optional[str] = None,
        user_id: Optional[str] = None,
        scopes: List[str] = None,
        is_active: bool = True,
        expires_at: Optional[datetime] = None,
        created_at: Optional[datetime] = None,
        last_used_at: Optional[datetime] = None,
    ):
        """
        Initialize an API key.

        Args:
            id: API key ID
            key: API key value
            name: API key name
            description: API key description
            user_id: ID of the user who owns the API key
            scopes: List of scopes the API key has access to
            is_active: Whether the API key is active
            expires_at: Expiration timestamp
            created_at: Creation timestamp
            last_used_at: Last usage timestamp
        """
        self.id = id or str(uuid4())
        self.key = key or self._generate_key()
        self.name = name
        self.description = description
        self.user_id = user_id
        self.scopes = scopes or ["read"]
        self.is_active = is_active
        self.expires_at = expires_at
        self.created_at = created_at or datetime.now(timezone.utc)
        self.last_used_at = last_used_at

    def _generate_key(self) -> str:
        """
        Generate a new API key.

        Returns:
            Generated API key
        """
        # Generate a 32 - byte random token
        return f"pik_{secrets.token_urlsafe(32)}"

    def is_valid(self) -> bool:
        """
        Check if the API key is valid.

        Returns:
            True if the API key is valid, False otherwise
        """
        # Check if the API key is active
        if not self.is_active:
            return False

        # Check if the API key has expired
        if self.expires_at and datetime.now(timezone.utc) > self.expires_at:
            return False

        return True

    def update_last_used(self) -> None:
        """Update the last used timestamp."""
        self.last_used_at = datetime.now(timezone.utc)

    def to_dict(self) -> Dict[str, Any]:
        """
        Convert the API key to a dictionary.

        Returns:
            Dictionary representation of the API key
        """
        return {
            "id": self.id,
            "key": self.key,
            "name": self.name,
            "description": self.description,
            "user_id": self.user_id,
            "scopes": self.scopes,
            "is_active": self.is_active,
            "expires_at": self.expires_at.isoformat() if self.expires_at else None,
            "created_at": self.created_at.isoformat() if self.created_at else None,
            "last_used_at": self.last_used_at.isoformat() if self.last_used_at else None,
                
        }

    @classmethod
    def from_dict(cls, data: Dict[str, Any]) -> "APIKey":
        """
        Create an API key from a dictionary.

        Args:
            data: Dictionary representation of the API key

        Returns:
            API key instance
        """
        # Convert ISO format strings to datetime objects
        expires_at = \
            datetime.fromisoformat(data[
    "expires_at"
]]) if data.get("expires_at") else None
        created_at = \
            datetime.fromisoformat(data[
    "created_at"
]]) if data.get("created_at") else None
        last_used_at = (
            datetime.fromisoformat(
                data["last_used_at"]) if data.get("last_used_at") else None
        )

        return cls(
            id=data.get("id"),
            key=data.get("key"),
            name=data.get("name", ""),
            description=data.get("description"),
            user_id=data.get("user_id"),
            scopes=data.get("scopes", ["read"]),
            is_active=data.get("is_active", True),
            expires_at=expires_at,
            created_at=created_at,
            last_used_at=last_used_at,
        )

    def has_scope(self, scope: str) -> bool:
        """
        Check if the API key has a specific scope.

        Args:
            scope: Scope to check

        Returns:
            True if the API key has the scope, False otherwise
        """
        return scope in self.scopes
=======

def main():
    """Initialize the module."""
    pass


if __name__ == "__main__":
    main()
>>>>>>> 6124bda3
<|MERGE_RESOLUTION|>--- conflicted
+++ resolved
@@ -4,157 +4,6 @@
 # The original content had syntax errors that could not be automatically fixed
 # Please review and update this file as needed
 
-<<<<<<< HEAD
-import secrets
-from datetime import datetime, timezone
-from typing import Any, Dict, List, Optional
-from uuid import uuid4
-
-
-class APIKey:
-    """API key model."""
-
-    def __init__(
-        self,
-        id: Optional[str] = None,
-        key: Optional[str] = None,
-        name: str = "",
-        description: Optional[str] = None,
-        user_id: Optional[str] = None,
-        scopes: List[str] = None,
-        is_active: bool = True,
-        expires_at: Optional[datetime] = None,
-        created_at: Optional[datetime] = None,
-        last_used_at: Optional[datetime] = None,
-    ):
-        """
-        Initialize an API key.
-
-        Args:
-            id: API key ID
-            key: API key value
-            name: API key name
-            description: API key description
-            user_id: ID of the user who owns the API key
-            scopes: List of scopes the API key has access to
-            is_active: Whether the API key is active
-            expires_at: Expiration timestamp
-            created_at: Creation timestamp
-            last_used_at: Last usage timestamp
-        """
-        self.id = id or str(uuid4())
-        self.key = key or self._generate_key()
-        self.name = name
-        self.description = description
-        self.user_id = user_id
-        self.scopes = scopes or ["read"]
-        self.is_active = is_active
-        self.expires_at = expires_at
-        self.created_at = created_at or datetime.now(timezone.utc)
-        self.last_used_at = last_used_at
-
-    def _generate_key(self) -> str:
-        """
-        Generate a new API key.
-
-        Returns:
-            Generated API key
-        """
-        # Generate a 32 - byte random token
-        return f"pik_{secrets.token_urlsafe(32)}"
-
-    def is_valid(self) -> bool:
-        """
-        Check if the API key is valid.
-
-        Returns:
-            True if the API key is valid, False otherwise
-        """
-        # Check if the API key is active
-        if not self.is_active:
-            return False
-
-        # Check if the API key has expired
-        if self.expires_at and datetime.now(timezone.utc) > self.expires_at:
-            return False
-
-        return True
-
-    def update_last_used(self) -> None:
-        """Update the last used timestamp."""
-        self.last_used_at = datetime.now(timezone.utc)
-
-    def to_dict(self) -> Dict[str, Any]:
-        """
-        Convert the API key to a dictionary.
-
-        Returns:
-            Dictionary representation of the API key
-        """
-        return {
-            "id": self.id,
-            "key": self.key,
-            "name": self.name,
-            "description": self.description,
-            "user_id": self.user_id,
-            "scopes": self.scopes,
-            "is_active": self.is_active,
-            "expires_at": self.expires_at.isoformat() if self.expires_at else None,
-            "created_at": self.created_at.isoformat() if self.created_at else None,
-            "last_used_at": self.last_used_at.isoformat() if self.last_used_at else None,
-                
-        }
-
-    @classmethod
-    def from_dict(cls, data: Dict[str, Any]) -> "APIKey":
-        """
-        Create an API key from a dictionary.
-
-        Args:
-            data: Dictionary representation of the API key
-
-        Returns:
-            API key instance
-        """
-        # Convert ISO format strings to datetime objects
-        expires_at = \
-            datetime.fromisoformat(data[
-    "expires_at"
-]]) if data.get("expires_at") else None
-        created_at = \
-            datetime.fromisoformat(data[
-    "created_at"
-]]) if data.get("created_at") else None
-        last_used_at = (
-            datetime.fromisoformat(
-                data["last_used_at"]) if data.get("last_used_at") else None
-        )
-
-        return cls(
-            id=data.get("id"),
-            key=data.get("key"),
-            name=data.get("name", ""),
-            description=data.get("description"),
-            user_id=data.get("user_id"),
-            scopes=data.get("scopes", ["read"]),
-            is_active=data.get("is_active", True),
-            expires_at=expires_at,
-            created_at=created_at,
-            last_used_at=last_used_at,
-        )
-
-    def has_scope(self, scope: str) -> bool:
-        """
-        Check if the API key has a specific scope.
-
-        Args:
-            scope: Scope to check
-
-        Returns:
-            True if the API key has the scope, False otherwise
-        """
-        return scope in self.scopes
-=======
 
 def main():
     """Initialize the module."""
@@ -162,5 +11,4 @@
 
 
 if __name__ == "__main__":
-    main()
->>>>>>> 6124bda3
+    main()