"""server.py - Module for the pAIssive Income project."""

<<<<<<< HEAD
import logging
from typing import List, Optional

from fastapi import Depends, FastAPI, HTTPException, Request
from fastapi.middleware.cors import CORSMiddleware
from fastapi.responses import JSONResponse

# Import config
from .config import APIConfig, APIVersion

# Import middleware
from .middleware.auth import AuthMiddleware, verify_token
from .middleware.webhook_security import WebhookIPAllowlistMiddleware, 
    WebhookRateLimitMiddleware
from .routes.agent_team_router import router as agent_team_router
from .routes.ai_models_router import router as ai_models_router
from .routes.analytics_router import router as analytics_router
from .routes.api_key_router import router as api_key_router
from .routes.dashboard_router import router as dashboard_router
from .routes.developer_router import router as developer_router
from .routes.marketing_router import router as marketing_router
from .routes.monetization_router import router as monetization_router

# Import routers
from .routes.niche_analysis_router import router as niche_analysis_router
from .routes.user_router import router as user_router
from .routes.webhook_router import router as webhook_router
=======
# This file was automatically fixed by the syntax error correction script
# The original content had syntax errors that could not be automatically fixed
# Please review and update this file as needed


def main():
    """Initialize the module."""
    pass
>>>>>>> 6124bda3


<<<<<<< HEAD
# Set up logging
logging.basicConfig(level=logging.INFO)
logger = logging.getLogger(__name__)


class APIServer:
    """RESTful API server for all core services."""

    def __init__(self, config: APIConfig):
        """Initialize the API server."""
        self.config = config
        self.app = FastAPI(
            title=config.title or "pAIssive Income API",
            description=config.description or "RESTful API for pAIssive Income services",
                
            version=config.version.value,
            docs_url=config.docs_url,
            openapi_url=config.openapi_url,
            redoc_url=config.redoc_url,
        )
        self._setup_middleware()
        self._setup_routes()
        self._setup_exception_handlers()

    def _setup_middleware(self) -> None:
        """Set up middleware for the server."""
        # Add CORS middleware
        self.app.add_middleware(
            CORSMiddleware,
            allow_origins=self.config.cors_origins,
            allow_credentials=True,
            allow_methods=[" * "],
            allow_headers=[" * "],
        )

        # Add security middleware
        if self.config.enable_auth:
            # Create security services
            webhook_ip_allowlist = WebhookIPAllowlist()
            webhook_rate_limiter = WebhookRateLimiter(limit=100, window_seconds=60)

            # Configure default allowed IPs for webhooks
            for ip in self.config.webhook_allowed_ips:
                webhook_ip_allowlist.add_ip(ip)

            # Add security middleware
            self.app.add_middleware(
                AuthMiddleware,
                public_paths=[" / health", " / version", " / docs", " / redoc", 
                    " / openapi.json"],
            )
            self.app.add_middleware(
                WebhookIPAllowlistMiddleware,
                allowlist=webhook_ip_allowlist,
                webhook_path_prefix=" / api / v1 / webhooks",
            )
            self.app.add_middleware(
                WebhookRateLimitMiddleware,
                rate_limiter=webhook_rate_limiter,
                webhook_path_prefix=" / api / v1 / webhooks",
            )

    def _setup_exception_handlers(self) -> None:
        """Set up exception handlers for the server."""

        @self.app.exception_handler(Exception)
        async def global_exception_handler(request: Request, exc: Exception):
            """Global exception handler."""
            logger.error(f"Unhandled exception: {str(exc)}")
            return JSONResponse(
                status_code=500,
                content={"error": {"message": "Internal server error", 
                    "details": str(exc)}},
            )

    def _setup_routes(self) -> None:
        """Set up routes for the server."""

        # Add health check endpoint
        @self.app.get(" / health")
        async def health_check():
            """Health check endpoint."""
            return {"status": "ok"}

        # Add API version endpoint
        @self.app.get(" / version")
        async def version():
            """API version endpoint."""
            return {"version": self.config.version.value}

        # Set up routes for each active version
        for version in self.config.active_versions:
            self._setup_version_routes(version)

    def _setup_version_routes(self, version: APIVersion) -> None:
        """Set up routes for a specific API version."""
        # Create version prefix
        version_prefix = f" / api / v{version.value}"

        # Include core routers with proper tags
        self.app.include_router(user_router, prefix=f"{version_prefix}/user", 
            tags=["User"])

        if self.config.enable_auth:
            self.app.include_router(
                api_key_router,
                prefix=f"{version_prefix}/api - keys",
                tags=["API Keys"],
                dependencies=[Depends(verify_token)],
            )

        if self.config.enable_niche_analysis:
            self.app.include_router(
                niche_analysis_router,
                prefix=f"{version_prefix}/niche - analysis",
                tags=["Niche Analysis"],
            )

        if self.config.enable_monetization:
            self.app.include_router(
                monetization_router, prefix=f"{version_prefix}/monetization", 
                    tags=["Monetization"]
            )

        if self.config.enable_marketing:
            self.app.include_router(
                marketing_router, prefix=f"{version_prefix}/marketing", 
                    tags=["Marketing"]
            )

        if self.config.enable_ai_models:
            self.app.include_router(
                ai_models_router, prefix=f"{version_prefix}/ai - models", 
                    tags=["AI Models"]
            )

        if self.config.enable_agent_team:
            self.app.include_router(
                agent_team_router, prefix=f"{version_prefix}/agent - team", 
                    tags=["Agent Team"]
            )

        if self.config.enable_dashboard:
            self.app.include_router(
                dashboard_router, prefix=f"{version_prefix}/dashboard", 
                    tags=["Dashboard"]
            )

        if self.config.enable_analytics:
            self.app.include_router(
                analytics_router, prefix=f"{version_prefix}/analytics", 
                    tags=["Analytics"]
            )

        if self.config.enable_developer:
            self.app.include_router(
                developer_router, prefix=f"{version_prefix}/developer", 
                    tags=["Developer"]
            )

        # Webhook router should be protected by auth
        if self.config.enable_auth:
            self.app.include_router(
                webhook_router, prefix=f"{version_prefix}/webhooks", tags=["Webhooks"]
            )
=======
if __name__ == "__main__":
    main()
>>>>>>> 6124bda3
<|MERGE_RESOLUTION|>--- conflicted
+++ resolved
@@ -1,34 +1,5 @@
 """server.py - Module for the pAIssive Income project."""
 
-<<<<<<< HEAD
-import logging
-from typing import List, Optional
-
-from fastapi import Depends, FastAPI, HTTPException, Request
-from fastapi.middleware.cors import CORSMiddleware
-from fastapi.responses import JSONResponse
-
-# Import config
-from .config import APIConfig, APIVersion
-
-# Import middleware
-from .middleware.auth import AuthMiddleware, verify_token
-from .middleware.webhook_security import WebhookIPAllowlistMiddleware, 
-    WebhookRateLimitMiddleware
-from .routes.agent_team_router import router as agent_team_router
-from .routes.ai_models_router import router as ai_models_router
-from .routes.analytics_router import router as analytics_router
-from .routes.api_key_router import router as api_key_router
-from .routes.dashboard_router import router as dashboard_router
-from .routes.developer_router import router as developer_router
-from .routes.marketing_router import router as marketing_router
-from .routes.monetization_router import router as monetization_router
-
-# Import routers
-from .routes.niche_analysis_router import router as niche_analysis_router
-from .routes.user_router import router as user_router
-from .routes.webhook_router import router as webhook_router
-=======
 # This file was automatically fixed by the syntax error correction script
 # The original content had syntax errors that could not be automatically fixed
 # Please review and update this file as needed
@@ -37,176 +8,7 @@
 def main():
     """Initialize the module."""
     pass
->>>>>>> 6124bda3
 
 
-<<<<<<< HEAD
-# Set up logging
-logging.basicConfig(level=logging.INFO)
-logger = logging.getLogger(__name__)
-
-
-class APIServer:
-    """RESTful API server for all core services."""
-
-    def __init__(self, config: APIConfig):
-        """Initialize the API server."""
-        self.config = config
-        self.app = FastAPI(
-            title=config.title or "pAIssive Income API",
-            description=config.description or "RESTful API for pAIssive Income services",
-                
-            version=config.version.value,
-            docs_url=config.docs_url,
-            openapi_url=config.openapi_url,
-            redoc_url=config.redoc_url,
-        )
-        self._setup_middleware()
-        self._setup_routes()
-        self._setup_exception_handlers()
-
-    def _setup_middleware(self) -> None:
-        """Set up middleware for the server."""
-        # Add CORS middleware
-        self.app.add_middleware(
-            CORSMiddleware,
-            allow_origins=self.config.cors_origins,
-            allow_credentials=True,
-            allow_methods=[" * "],
-            allow_headers=[" * "],
-        )
-
-        # Add security middleware
-        if self.config.enable_auth:
-            # Create security services
-            webhook_ip_allowlist = WebhookIPAllowlist()
-            webhook_rate_limiter = WebhookRateLimiter(limit=100, window_seconds=60)
-
-            # Configure default allowed IPs for webhooks
-            for ip in self.config.webhook_allowed_ips:
-                webhook_ip_allowlist.add_ip(ip)
-
-            # Add security middleware
-            self.app.add_middleware(
-                AuthMiddleware,
-                public_paths=[" / health", " / version", " / docs", " / redoc", 
-                    " / openapi.json"],
-            )
-            self.app.add_middleware(
-                WebhookIPAllowlistMiddleware,
-                allowlist=webhook_ip_allowlist,
-                webhook_path_prefix=" / api / v1 / webhooks",
-            )
-            self.app.add_middleware(
-                WebhookRateLimitMiddleware,
-                rate_limiter=webhook_rate_limiter,
-                webhook_path_prefix=" / api / v1 / webhooks",
-            )
-
-    def _setup_exception_handlers(self) -> None:
-        """Set up exception handlers for the server."""
-
-        @self.app.exception_handler(Exception)
-        async def global_exception_handler(request: Request, exc: Exception):
-            """Global exception handler."""
-            logger.error(f"Unhandled exception: {str(exc)}")
-            return JSONResponse(
-                status_code=500,
-                content={"error": {"message": "Internal server error", 
-                    "details": str(exc)}},
-            )
-
-    def _setup_routes(self) -> None:
-        """Set up routes for the server."""
-
-        # Add health check endpoint
-        @self.app.get(" / health")
-        async def health_check():
-            """Health check endpoint."""
-            return {"status": "ok"}
-
-        # Add API version endpoint
-        @self.app.get(" / version")
-        async def version():
-            """API version endpoint."""
-            return {"version": self.config.version.value}
-
-        # Set up routes for each active version
-        for version in self.config.active_versions:
-            self._setup_version_routes(version)
-
-    def _setup_version_routes(self, version: APIVersion) -> None:
-        """Set up routes for a specific API version."""
-        # Create version prefix
-        version_prefix = f" / api / v{version.value}"
-
-        # Include core routers with proper tags
-        self.app.include_router(user_router, prefix=f"{version_prefix}/user", 
-            tags=["User"])
-
-        if self.config.enable_auth:
-            self.app.include_router(
-                api_key_router,
-                prefix=f"{version_prefix}/api - keys",
-                tags=["API Keys"],
-                dependencies=[Depends(verify_token)],
-            )
-
-        if self.config.enable_niche_analysis:
-            self.app.include_router(
-                niche_analysis_router,
-                prefix=f"{version_prefix}/niche - analysis",
-                tags=["Niche Analysis"],
-            )
-
-        if self.config.enable_monetization:
-            self.app.include_router(
-                monetization_router, prefix=f"{version_prefix}/monetization", 
-                    tags=["Monetization"]
-            )
-
-        if self.config.enable_marketing:
-            self.app.include_router(
-                marketing_router, prefix=f"{version_prefix}/marketing", 
-                    tags=["Marketing"]
-            )
-
-        if self.config.enable_ai_models:
-            self.app.include_router(
-                ai_models_router, prefix=f"{version_prefix}/ai - models", 
-                    tags=["AI Models"]
-            )
-
-        if self.config.enable_agent_team:
-            self.app.include_router(
-                agent_team_router, prefix=f"{version_prefix}/agent - team", 
-                    tags=["Agent Team"]
-            )
-
-        if self.config.enable_dashboard:
-            self.app.include_router(
-                dashboard_router, prefix=f"{version_prefix}/dashboard", 
-                    tags=["Dashboard"]
-            )
-
-        if self.config.enable_analytics:
-            self.app.include_router(
-                analytics_router, prefix=f"{version_prefix}/analytics", 
-                    tags=["Analytics"]
-            )
-
-        if self.config.enable_developer:
-            self.app.include_router(
-                developer_router, prefix=f"{version_prefix}/developer", 
-                    tags=["Developer"]
-            )
-
-        # Webhook router should be protected by auth
-        if self.config.enable_auth:
-            self.app.include_router(
-                webhook_router, prefix=f"{version_prefix}/webhooks", tags=["Webhooks"]
-            )
-=======
 if __name__ == "__main__":
-    main()
->>>>>>> 6124bda3
+    main()