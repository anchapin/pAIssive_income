<<<<<<< HEAD

from api.schemas.webhook import WebhookEventType, WebhookRequest

data = {
    "url": "https://example.com / webhook",
    "events": [WebhookEventType.USER_CREATED],
    "headers": {
        "Authorization": "Bearer token",
        "X - Custom - Header": "custom - value",
        "Content - Type": "application / json",
        "Accept": "application / json",
    },
    "is_active": True,
}

try:
    webhook = WebhookRequest(**data)
    print("Test passed - complex headers accepted")
    print(f"Headers count: {len(webhook.headers)}")
    print(f'Authorization header: {webhook.headers.get("Authorization")}')
    print(f'X - Custom - Header: {webhook.headers.get("X - Custom - Header")}')
except Exception as e:
    print("Test failed - complex headers should be accepted")
    print(f"Error: {str(e)}")
=======
"""test_complex_headers.py - Module for the pAIssive Income project."""

# This file was automatically fixed by the syntax error correction script
# The original content had syntax errors that could not be automatically fixed
# Please review and update this file as needed


def main():
    """Initialize the module."""
    pass


if __name__ == "__main__":
    main()
>>>>>>> 6124bda3
<|MERGE_RESOLUTION|>--- conflicted
+++ resolved
@@ -1,29 +1,3 @@
-<<<<<<< HEAD
-
-from api.schemas.webhook import WebhookEventType, WebhookRequest
-
-data = {
-    "url": "https://example.com / webhook",
-    "events": [WebhookEventType.USER_CREATED],
-    "headers": {
-        "Authorization": "Bearer token",
-        "X - Custom - Header": "custom - value",
-        "Content - Type": "application / json",
-        "Accept": "application / json",
-    },
-    "is_active": True,
-}
-
-try:
-    webhook = WebhookRequest(**data)
-    print("Test passed - complex headers accepted")
-    print(f"Headers count: {len(webhook.headers)}")
-    print(f'Authorization header: {webhook.headers.get("Authorization")}')
-    print(f'X - Custom - Header: {webhook.headers.get("X - Custom - Header")}')
-except Exception as e:
-    print("Test failed - complex headers should be accepted")
-    print(f"Error: {str(e)}")
-=======
 """test_complex_headers.py - Module for the pAIssive Income project."""
 
 # This file was automatically fixed by the syntax error correction script
@@ -37,5 +11,4 @@
 
 
 if __name__ == "__main__":
-    main()
->>>>>>> 6124bda3
+    main()