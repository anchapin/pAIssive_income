--- conflicted
+++ resolved
@@ -9,7 +9,6 @@
 def test_bandit_config():
     """Test the Bandit configuration files."""
     print("Testing Bandit configuration...")
-<<<<<<< HEAD
 
     # Check if at least one of bandit.yaml or .bandit exists
     bandit_yaml = Path("bandit.yaml")
@@ -18,18 +17,6 @@
     if not bandit_yaml.exists() and not bandit_ini.exists():
         print("Error: Neither bandit.yaml nor .bandit found")
         return False
-
-=======
-    
-    # Check if at least one of bandit.yaml or .bandit exists
-    bandit_yaml = Path("bandit.yaml")
-    bandit_ini = Path(".bandit")
-    
-    if not bandit_yaml.exists() and not bandit_ini.exists():
-        print("Error: Neither bandit.yaml nor .bandit found")
-        return False
-    
->>>>>>> 2c5a2350
     # Run bandit with the available configuration
     try:
         print("Running bandit help command...")
@@ -43,11 +30,6 @@
 
         # Create security-reports directory if it doesn't exist
         os.makedirs("security-reports", exist_ok=True)
-<<<<<<< HEAD
-
-=======
-        
->>>>>>> 2c5a2350
         # Test with bandit.yaml if it exists
         if bandit_yaml.exists():
             print("Running bandit with bandit.yaml...")
@@ -70,11 +52,6 @@
                     print("Error output:")
                     print(result.stderr)
                     return False
-<<<<<<< HEAD
-
-=======
-        
->>>>>>> 2c5a2350
         # Test with .bandit if it exists
         if bandit_ini.exists():
             print("Running bandit with .bandit...")
@@ -97,11 +74,6 @@
                     print("Error output:")
                     print(result.stderr)
                     return False
-<<<<<<< HEAD
-
-=======
-        
->>>>>>> 2c5a2350
         return True
     except Exception as e:
         print(f"Error running bandit: {e}")
