"""config.py - Configuration for Flask app and SQLAlchemy."""

import os
from datetime import timedelta
from pathlib import Path


class Config:
<<<<<<< HEAD
    # Use a class variable instead of a property for SQLAlchemy compatibility
    # The class variable is initialized with the default value
    SQLALCHEMY_DATABASE_URI = "postgresql://myuser:mypassword@db:5433/mydb"
    SQLALCHEMY_TRACK_MODIFICATIONS = False

    def __init__(self):
        # Override the class variable with the environment variable if it exists
        env_uri = os.environ.get("DATABASE_URL")
        if env_uri:
            self.SQLALCHEMY_DATABASE_URI = env_uri
=======
    """Configuration settings for the application."""

    # Base paths
    APP_DIR = Path(__file__).parent.resolve()
    LOG_DIR = APP_DIR / "logs"

    # Database settings
    SQLALCHEMY_DATABASE_URI = os.environ.get(
        "DATABASE_URL", "postgresql://myuser:mypassword@db:5432/mydb"
    )
    SQLALCHEMY_TRACK_MODIFICATIONS = False

    # Logging settings
    LOG_FILE = LOG_DIR / "flask.log"
    LOG_ERROR_FILE = LOG_DIR / "error.log"  # Separate error log
    LOG_LEVEL = os.environ.get("LOG_LEVEL", "INFO").upper()
    LOG_FORMAT_JSON = True  # Use JSON formatting for file logs
    LOG_MAX_BYTES = 10 * 1024 * 1024  # 10 MB
    LOG_BACKUP_COUNT = 10
    LOG_ROTATION_INTERVAL = timedelta(days=1)  # Rotate logs daily
    LOG_COMPRESS = True  # Compress rotated logs
    LOG_COMPRESSION_DELAY = 60  # Wait 60 seconds before compressing
    LOG_QUEUE_SIZE = 1000  # Size of async logging queue
    LOG_REQUEST_ID_HEADER = "X-Request-ID"  # Header to extract request ID from
    LOG_CORRELATION_ID_HEADER = "X-Correlation-ID"  # For distributed tracing

    # Performance logging thresholds (in milliseconds)
    LOG_SLOW_REQUEST_THRESHOLD = 1000  # Log requests taking more than 1 second
    LOG_VERY_SLOW_REQUEST_THRESHOLD = (
        3000  # Log detailed info for requests over 3 seconds
    )

    # Audit logging settings
    LOG_AUDIT_EVENTS = True  # Enable audit logging
    LOG_AUDIT_FILE = LOG_DIR / "audit.log"  # Separate file for audit logs

    # Set more detailed logging in development
    if os.environ.get("FLASK_ENV") == "development":
        LOG_LEVEL = "DEBUG"
        LOG_FORMAT_JSON = False  # Human readable logs in development
        LOG_SLOW_REQUEST_THRESHOLD = 500  # More aggressive in development

    # Error reporting settings
    LOG_INCLUDE_TRACE = True  # Include stack traces in error logs
    LOG_MAX_TRACEBACK_DEPTH = 20  # Maximum depth of stack traces
    LOG_SANITIZE_ERRORS = True  # Remove sensitive data from error logs
>>>>>>> fdf5627a
<|MERGE_RESOLUTION|>--- conflicted
+++ resolved
@@ -6,18 +6,6 @@
 
 
 class Config:
-<<<<<<< HEAD
-    # Use a class variable instead of a property for SQLAlchemy compatibility
-    # The class variable is initialized with the default value
-    SQLALCHEMY_DATABASE_URI = "postgresql://myuser:mypassword@db:5433/mydb"
-    SQLALCHEMY_TRACK_MODIFICATIONS = False
-
-    def __init__(self):
-        # Override the class variable with the environment variable if it exists
-        env_uri = os.environ.get("DATABASE_URL")
-        if env_uri:
-            self.SQLALCHEMY_DATABASE_URI = env_uri
-=======
     """Configuration settings for the application."""
 
     # Base paths
@@ -63,5 +51,4 @@
     # Error reporting settings
     LOG_INCLUDE_TRACE = True  # Include stack traces in error logs
     LOG_MAX_TRACEBACK_DEPTH = 20  # Maximum depth of stack traces
-    LOG_SANITIZE_ERRORS = True  # Remove sensitive data from error logs
->>>>>>> fdf5627a
+    LOG_SANITIZE_ERRORS = True  # Remove sensitive data from error logs