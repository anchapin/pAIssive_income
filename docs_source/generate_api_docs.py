--- conflicted
+++ resolved
@@ -1,262 +1,3 @@
-<<<<<<< HEAD
-#!/usr / bin / env python3
-"""
-Script to automatically generate API documentation for the pAIssive_income project.
-This script:
-1. Scans the project structure to identify modules and submodules
-2. Creates or updates .rst files for modules
-3. Updates index files with the latest module structure
-"""
-
-import importlib
-import inspect
-import os
-import pkgutil
-import sys
-from typing import Dict, List, Set
-
-
-def create_directory(path: str) -> None:
-    """Create a directory if it doesn't exist."""
-    if not os.path.exists(path):
-        os.makedirs(path)
-        print(f"Created directory: {path}")
-
-
-def write_file(path: str, content: str) -> None:
-    """Write content to a file."""
-    with open(path, "w") as f:
-        f.write(content)
-    print(f"Created / updated: {path}")
-
-
-def get_module_docstring(module_name: str) -> str:
-    """Get the docstring for a module."""
-    try:
-        module = importlib.import_module(module_name)
-        if module.__doc__:
-            return module.__doc__.strip()
-    except (ImportError, AttributeError):
-        pass
-    return f"{module_name} module"
-
-
-def get_module_members(module_name: str) -> Dict[str, List[str]]:
-    """Get classes, functions, and other members from a module."""
-    members = {"classes": [], "functions": [], "modules": []}
-
-    try:
-        module = importlib.import_module(module_name)
-
-        for name, obj in inspect.getmembers(module):
-            # Skip private / special members
-            if name.startswith("_"):
-                continue
-
-            # Identify classes
-            if inspect.isclass(obj):
-                if obj.__module__ == module_name:
-                    members["classes"].append(name)
-
-            # Identify functions
-            elif inspect.isfunction(obj):
-                if obj.__module__ == module_name:
-                    members["functions"].append(name)
-
-            # Identify submodules
-            elif inspect.ismodule(obj):
-                members["modules"].append(name)
-
-    except ImportError:
-        pass
-
-    return members
-
-
-def is_package(module_name: str) -> bool:
-    """Check if a module is a package (i.e., has __init__.py)."""
-    try:
-        module = importlib.import_module(module_name)
-        return hasattr(module, "__path__")
-    except ImportError:
-        return False
-
-
-def get_submodules(package_name: str) -> List[str]:
-    """Get submodules of a package."""
-    submodules = []
-    try:
-        package = importlib.import_module(package_name)
-        for _, name, is_pkg in pkgutil.iter_modules(package.__path__, 
-            package_name + "."):
-            submodules.append(name)
-            if is_pkg:
-                submodules.extend(get_submodules(name))
-    except ImportError:
-        pass
-    return submodules
-
-
-def generate_module_rst(module_name: str, output_dir: str) -> None:
-    """Generate .rst file for a module."""
-    output_file = os.path.join(output_dir, f"{module_name.split('.')[-1]}.rst")
-
-    # Get module information
-    docstring = get_module_docstring(module_name)
-    members = get_module_members(module_name)
-
-    # Create RST content
-    lines = [
-        f"{module_name.split('.')[-1]}",
-        "=" * len(module_name.split(".")[-1]),
-        "",
-        f"{docstring}",
-        "",
-        ".. automodule:: " + module_name,
-        "   :members:",
-        "   :undoc - members:",
-        "   :show - inheritance:",
-        "",
-    ]
-
-    # Add sections for classes, functions, etc. if present
-    if members["classes"]:
-        lines.extend(["Classes", "-------", ""])
-        for cls in sorted(members["classes"]):
-            lines.extend(
-                [
-                    f".. autoclass:: {module_name}.{cls}",
-                    "   :members:",
-                    "   :undoc - members:",
-                    "   :show - inheritance:",
-                    "",
-                ]
-            )
-
-    if members["functions"]:
-        lines.extend(["Functions", "---------", ""])
-        for func in sorted(members["functions"]):
-            lines.extend([f".. autofunction:: {module_name}.{func}", ""])
-
-    write_file(output_file, "\n".join(lines))
-
-
-def generate_package_index(package_name: str, output_dir: str, 
-    submodules: List[str]) -> None:
-    """Generate index.rst file for a package."""
-    # Create output directory if it doesn't exist
-    create_directory(output_dir)
-
-    # Get module information
-    docstring = get_module_docstring(package_name)
-
-    # Create RST content
-    title = package_name.split(".")[-1].replace("_", " ").title()
-    lines = [
-        f".. _{package_name.replace('.', '_')}:",
-        "",
-        title,
-        "=" * len(title),
-        "",
-        f"{docstring}",
-        "",
-        ".. toctree::",
-        "   :maxdepth: 2",
-        "",
-    ]
-
-    # Add submodules to toctree
-    for submodule in sorted(submodules):
-        module_name = submodule.split(".")[-1]
-        if module_name != "__init__":
-            lines.append(f"   {module_name}")
-
-    lines.extend(
-        [
-            "",
-            "Module Overview",
-            "--------------",
-            "",
-            f".. automodule:: {package_name}",
-            "   :members:",
-            "   :undoc - members:",
-            "   :show - inheritance:",
-            "",
-        ]
-    )
-
-    # Write the index file
-    index_file = os.path.join(output_dir, "index.rst")
-    write_file(index_file, "\n".join(lines))
-
-
-def process_module(module_name: str, base_output_dir: str, 
-    processed_modules: Set[str]) -> None:
-    """Process a module or package to generate documentation."""
-    if module_name in processed_modules:
-        return
-
-    print(f"Processing {module_name}...")
-    processed_modules.add(module_name)
-
-    # Determine output directory based on module hierarchy
-    parts = module_name.split(".")
-    relative_path = os.path.join(*parts) if len(parts) > 1 else parts[0]
-    output_dir = os.path.join(base_output_dir, "api", relative_path)
-
-    # Create output directory
-    create_directory(output_dir)
-
-    if is_package(module_name):
-        # Get submodules
-        direct_submodules = []
-        for _, name, is_pkg in pkgutil.iter_modules(
-            [os.path.dirname(importlib.import_module(module_name).__file__)],
-            module_name + ".",
-        ):
-            direct_submodules.append(name)
-            # Process each submodule
-            process_module(name, base_output_dir, processed_modules)
-
-        # Create package index
-        generate_package_index(module_name, output_dir, direct_submodules)
-    else:
-        # Generate .rst file for the module
-        generate_module_rst(module_name, os.path.dirname(output_dir))
-
-
-def main() -> None:
-    """Main function to generate API documentation."""
-    print("Generating API documentation...")
-
-    # Define the base directory for docs
-    base_dir = os.path.dirname(os.path.abspath(__file__))
-    output_dir = os.path.join(base_dir, "source")
-
-    # Ensure we can import our project modules
-    project_dir = os.path.dirname(base_dir)  # Parent of docs directory
-    sys.path.insert(0, project_dir)
-
-    # Define main modules to document
-    main_modules = [
-        "ai_models",
-        "agent_team",
-        "monetization",
-        "niche_analysis",
-        "marketing",
-        "ui",
-        "common_utils",
-        "interfaces",
-    ]
-
-    processed_modules = set()
-
-    # Process each main module
-    for module_name in main_modules:
-        process_module(module_name, output_dir, processed_modules)
-
-    print("API documentation generation complete!")
-=======
 """generate_api_docs.py - Module for the pAIssive Income project."""
 
 # This file was automatically fixed by the syntax error correction script
@@ -267,7 +8,6 @@
 def main():
     """Initialize the module."""
     pass
->>>>>>> 6124bda3
 
 
 if __name__ == "__main__":
