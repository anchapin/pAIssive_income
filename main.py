<<<<<<< HEAD
"""main - Module for main."""
=======
"""main - Module for main."""

# Standard library imports
import logging

# Third-party imports

# Local imports

logging.basicConfig(level=logging.INFO, format="%(levelname)s: %(message)s")
>>>>>>> 74732cfc
<|MERGE_RESOLUTION|>--- conflicted
+++ resolved
@@ -1,6 +1,3 @@
-<<<<<<< HEAD
-"""main - Module for main."""
-=======
 """main - Module for main."""
 
 # Standard library imports
@@ -10,5 +7,4 @@
 
 # Local imports
 
-logging.basicConfig(level=logging.INFO, format="%(levelname)s: %(message)s")
->>>>>>> 74732cfc
+logging.basicConfig(level=logging.INFO, format="%(levelname)s: %(message)s")